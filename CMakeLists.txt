cmake_minimum_required(VERSION 3.14)

#
# Prevent in-source builds
#
if (CMAKE_BINARY_DIR STREQUAL CMAKE_SOURCE_DIR)
   message(FATAL_ERROR
      "\nin-source builds are not allowed: "
      "build directory cannot be in the source directory path!\n"
      "You MUST remove the file ${CMAKE_BINARY_DIR}/CMakeCache.txt and "
      " the directory ${CMAKE_BINARY_DIR}/CMakeFiles/ to be able to build again.")
endif ()


#
# Set search path for AMReX-specific CMake modules
#
set( AMREX_CMAKE_MODULES_PATH "${CMAKE_CURRENT_LIST_DIR}/Tools/CMake" CACHE INTERNAL "" )
set( CMAKE_MODULE_PATH ${AMREX_CMAKE_MODULES_PATH} )

#
# Retrieve amrex version
#
include( AMReX_Utils )
get_amrex_version()


########################################################################
#
# AMReX project
#
########################################################################
project( AMReX
    DESCRIPTION "A software framework for massively parallel, block-structured adaptive mesh refinement (AMR) applications"
    VERSION  ${AMREX_PKG_VERSION}
    HOMEPAGE_URL "https://amrex-codes.github.io/amrex/"
    LANGUAGES C CXX
    )

message(STATUS "CMake version: ${CMAKE_VERSION}")


#
# Provide a default install directory
#
if ( CMAKE_SOURCE_DIR STREQUAL PROJECT_SOURCE_DIR AND CMAKE_INSTALL_PREFIX_INITIALIZED_TO_DEFAULT )
    set ( CMAKE_INSTALL_PREFIX "${PROJECT_SOURCE_DIR}/installdir"
          CACHE PATH "AMReX installation directory" FORCE)
endif ()

message(STATUS "AMReX installation directory: ${CMAKE_INSTALL_PREFIX}")

#
# Check if CMAKE_BUILD_TYPE is given. If not, use default
#
if ( NOT CMAKE_BUILD_TYPE )
   set(CMAKE_CONFIGURATION_TYPES "Release;Debug;MinSizeRel;RelWithDebInfo")
   set(CMAKE_BUILD_TYPE Release
       CACHE STRING
       "Choose the build type, e.g. Release, Debug, or RelWithDebInfo." FORCE)
else ()
   message(STATUS "Build type set by user to '${CMAKE_BUILD_TYPE}'.")
endif()

#
# Include options, utilities and other stuff we need
#
include( AMReXOptions )

#
# Enable Fortran if requested
#
if(AMReX_FORTRAN)
   enable_language(Fortran)
endif ()

#
# Enable CUDA if requested
#
<<<<<<< HEAD
if (AMReX_CUDA)
=======
if (ENABLE_CUDA)
    # CMake 3.18+: CMAKE_CUDA_ARCHITECTURES
    # https://cmake.org/cmake/help/latest/policy/CMP0104.html
    if(POLICY CMP0104)
        cmake_policy(SET CMP0104 OLD)
    endif()

>>>>>>> 69c496f8
    enable_language(CUDA)
    include(AMReX_SetupCUDA)
endif ()

#
# Check compiler version
#
set_mininum_cxx_compiler_version(GNU 4.8)
set_mininum_cxx_compiler_version(MSVC 19.23)

#
# Set CMAKE_<LANG>_FLAGS_<CONFIG> if not already defined
#
set_default_config_flags ()

#
# Source files for all binaries and libraries found under src
#
add_subdirectory(Src)

#
# Tutorials and "test_install" target
#
option(AMReX_BUILD_TUTORIALS "Build tutorials" NO)

if (AMReX_BUILD_TUTORIALS)
   message(STATUS "Enabling Tutorials")
   add_subdirectory(Tutorials)
endif ()

#
# Plotfile tools
#
option(AMReX_PLOTFILE_TOOLS "Enable Plotfile tools" NO)

if (AMReX_PLOTFILE_TOOLS)
   # If this get executed, it cannot be EXCLUDED_FROM_ALL
   # because it needs to get installed
   add_subdirectory(Tools/Plotfile)
endif ()


#
# Enable CTests
#
option(AMReX_ENABLE_TESTS "Enable CTest suite for AMReX"  NO)
if (AMReX_ENABLE_TESTS)
   enable_testing()
   add_subdirectory(Tests)
endif ()<|MERGE_RESOLUTION|>--- conflicted
+++ resolved
@@ -77,17 +77,13 @@
 #
 # Enable CUDA if requested
 #
-<<<<<<< HEAD
 if (AMReX_CUDA)
-=======
-if (ENABLE_CUDA)
     # CMake 3.18+: CMAKE_CUDA_ARCHITECTURES
     # https://cmake.org/cmake/help/latest/policy/CMP0104.html
     if(POLICY CMP0104)
         cmake_policy(SET CMP0104 OLD)
     endif()
 
->>>>>>> 69c496f8
     enable_language(CUDA)
     include(AMReX_SetupCUDA)
 endif ()
