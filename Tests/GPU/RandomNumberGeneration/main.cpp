#include <AMReX.H>
#include <AMReX_MultiFab.H>
#include <AMReX_Gpu.H>
#include <AMReX_Utility.H>
#include <AMReX_Array.H>
#include <AMReX_GpuContainers.H>
#include <AMReX_ParmParse.H>

using namespace amrex;


void RandomNumGen();

int main (int argc, char* argv[])
{

    amrex::Initialize(argc,argv);
    RandomNumGen();
    amrex::Finalize();

}

void RandomNumGen ()
{

    ParmParse pp;

    int Nstates;
    int Ndraw;

    pp.get("num_states", Nstates);
    pp.get("num_draw", Ndraw);    

#ifdef AMREX_USE_GPU
    //    amrex::InitRandSeedOnDevice(Nstates);  // This will set the number of RNGs

    amrex::Print() << "Generating random numbers using GPU ";
    amrex::Print() << amrex::Gpu::Device::deviceId() << " on rank ";
    amrex::Print() << amrex::ParallelDescriptor::MyProc() << "\n";

#else
    amrex::InitRandom(1024UL,1);
#endif

    Gpu::HostVector<Real> x_h(Ndraw);
    Gpu::HostVector<Real> y_h(Ndraw);
    Gpu::HostVector<Real> z_h(Ndraw);

    Gpu::DeviceVector<Real> x_d(Ndraw);
    Gpu::DeviceVector<Real> y_d(Ndraw);
    Gpu::DeviceVector<Real> z_d(Ndraw);

    {

        BL_PROFILE_REGION("Draw");

        auto x_d_ptr = x_d.dataPtr();
        auto y_d_ptr = y_d.dataPtr();
        auto z_d_ptr = z_d.dataPtr(); 
        AMREX_PARALLEL_FOR_1D (Ndraw, idx,
        {
            x_d_ptr[idx] = amrex::Random();
            y_d_ptr[idx] = amrex::Random();
            z_d_ptr[idx] = amrex::Random();
        });
   
        Gpu::Device::synchronize();

    }

<<<<<<< HEAD
    Gpu::dtoh_memcpy(x_h.dataPtr(), x_d.dataPtr(), sizeof(Real)*Ndraw);
    Gpu::dtoh_memcpy(y_h.dataPtr(), y_d.dataPtr(), sizeof(Real)*Ndraw);
    Gpu::dtoh_memcpy(z_h.dataPtr(), z_d.dataPtr(), sizeof(Real)*Ndraw);

=======
    {

    BL_PROFILE_REGION("Draw2");

    auto x_ptr = x.dataPtr();
    auto y_ptr = y.dataPtr();
    auto z_ptr = z.dataPtr(); 
    AMREX_PARALLEL_FOR_1D (Ndraw, idx,
    {
        if (idx  == 0)
        {
            x_ptr[idx] = amrex::Random();
            y_ptr[idx] = amrex::Random();
            z_ptr[idx] = amrex::Random();
        }
    });
   
    Gpu::Device::synchronize();

    }
    
>>>>>>> 96879dd6
    // for (int i = 0; i < Ndraw; i++ )
    // {
    //     amrex::Print() << i << " " << x_h[i]  << " " << y_h[i] << " " << z_h[i] << "\n";
    // }
}




<|MERGE_RESOLUTION|>--- conflicted
+++ resolved
@@ -50,6 +50,7 @@
     Gpu::DeviceVector<Real> y_d(Ndraw);
     Gpu::DeviceVector<Real> z_d(Ndraw);
 
+    // Test for random numbers. 
     {
 
         BL_PROFILE_REGION("Draw");
@@ -68,38 +69,39 @@
 
     }
 
-<<<<<<< HEAD
     Gpu::dtoh_memcpy(x_h.dataPtr(), x_d.dataPtr(), sizeof(Real)*Ndraw);
     Gpu::dtoh_memcpy(y_h.dataPtr(), y_d.dataPtr(), sizeof(Real)*Ndraw);
     Gpu::dtoh_memcpy(z_h.dataPtr(), z_d.dataPtr(), sizeof(Real)*Ndraw);
-
-=======
-    {
-
-    BL_PROFILE_REGION("Draw2");
-
-    auto x_ptr = x.dataPtr();
-    auto y_ptr = y.dataPtr();
-    auto z_ptr = z.dataPtr(); 
-    AMREX_PARALLEL_FOR_1D (Ndraw, idx,
-    {
-        if (idx  == 0)
-        {
-            x_ptr[idx] = amrex::Random();
-            y_ptr[idx] = amrex::Random();
-            z_ptr[idx] = amrex::Random();
-        }
-    });
-   
-    Gpu::Device::synchronize();
-
-    }
     
->>>>>>> 96879dd6
+    // Output to check for random-ness
     // for (int i = 0; i < Ndraw; i++ )
     // {
     //     amrex::Print() << i << " " << x_h[i]  << " " << y_h[i] << " " << z_h[i] << "\n";
     // }
+
+
+    // Test for a subset of threads calling amrex::Random().
+    // Testing for a possible hang.
+    {
+
+        BL_PROFILE_REGION("Draw2");
+
+        auto x_d_ptr = x_d.dataPtr();
+        auto y_d_ptr = y_d.dataPtr();
+        auto z_d_ptr = z_d.dataPtr(); 
+        AMREX_PARALLEL_FOR_1D (Ndraw, idx,
+        {
+            if (idx  == 0)
+            {
+                x_d_ptr[idx] = amrex::Random();
+                y_d_ptr[idx] = amrex::Random();
+                z_d_ptr[idx] = amrex::Random();
+            }
+        });
+   
+        Gpu::Device::synchronize();
+
+    }
 }
 
 
