#include <AMReX.H>
#include <AMReX_MultiFab.H>
#include <AMReX_Gpu.H>
#include <AMReX_Utility.H>
#include <AMReX_Array.H>
#include <AMReX_GpuContainers.H>
#include <AMReX_ParmParse.H>

using namespace amrex;


void RandomNumGen();

int main (int argc, char* argv[])
{

    amrex::Initialize(argc,argv);
    RandomNumGen();
    amrex::Finalize();

}

void RandomNumGen ()
{

    ParmParse pp;

    int Nstates;
    int Ndraw;

    pp.get("num_states", Nstates);
    pp.get("num_draw", Ndraw);    

<<<<<<< HEAD
#ifdef AMREX_USE_GPU
    //    amrex::InitRandSeedOnDevice(Nstates);  // This will set the number of RNGs

=======
#ifdef AMREX_USE_CUDA    
>>>>>>> 7f6fda15
    amrex::Print() << "Generating random numbers using GPU ";
    amrex::Print() << amrex::Gpu::Device::deviceId() << " on rank ";
    amrex::Print() << amrex::ParallelDescriptor::MyProc() << "\n";

#else
    amrex::InitRandom(1024UL,1);
#endif

    Gpu::HostVector<Real> x_h(Ndraw);
    Gpu::HostVector<Real> y_h(Ndraw);
    Gpu::HostVector<Real> z_h(Ndraw);

    Gpu::DeviceVector<Real> x_d(Ndraw);
    Gpu::DeviceVector<Real> y_d(Ndraw);
    Gpu::DeviceVector<Real> z_d(Ndraw);

    // Test for random numbers. 
    {

        BL_PROFILE_REGION("Draw");

        auto x_d_ptr = x_d.dataPtr();
        auto y_d_ptr = y_d.dataPtr();
        auto z_d_ptr = z_d.dataPtr(); 
        AMREX_PARALLEL_FOR_1D (Ndraw, idx,
        {
            x_d_ptr[idx] = amrex::Random();
            y_d_ptr[idx] = amrex::Random();
            z_d_ptr[idx] = amrex::Random();
        });
   
        Gpu::Device::synchronize();

    }

<<<<<<< HEAD
    Gpu::dtoh_memcpy(x_h.dataPtr(), x_d.dataPtr(), sizeof(Real)*Ndraw);
    Gpu::dtoh_memcpy(y_h.dataPtr(), y_d.dataPtr(), sizeof(Real)*Ndraw);
    Gpu::dtoh_memcpy(z_h.dataPtr(), z_d.dataPtr(), sizeof(Real)*Ndraw);
    
    // Output to check for random-ness
    // for (int i = 0; i < Ndraw; i++ )
    // {
    //     amrex::Print() << i << " " << x_h[i]  << " " << y_h[i] << " " << z_h[i] << "\n";
    // }
=======
    // for (int i = 0; i < Ndraw; i++ )
    // {
    //     amrex::Print() << i << " " << x[i]  << " " << y[i] << " " << z[i]<< "\n";
    // }
    
    {
>>>>>>> 7f6fda15


    // Test for a subset of threads calling amrex::Random().
    // Testing for a possible hang.
    {
<<<<<<< HEAD

        BL_PROFILE_REGION("Draw2");

        auto x_d_ptr = x_d.dataPtr();
        auto y_d_ptr = y_d.dataPtr();
        auto z_d_ptr = z_d.dataPtr(); 
        AMREX_PARALLEL_FOR_1D (Ndraw, idx,
=======
        if (idx % 2 == 0)
>>>>>>> 7f6fda15
        {
            if (idx  == 0)
            {
                x_d_ptr[idx] = amrex::Random();
                y_d_ptr[idx] = amrex::Random();
                z_d_ptr[idx] = amrex::Random();
            }
        });
   
        Gpu::Device::synchronize();

    }
}




<|MERGE_RESOLUTION|>--- conflicted
+++ resolved
@@ -31,13 +31,7 @@
     pp.get("num_states", Nstates);
     pp.get("num_draw", Ndraw);    
 
-<<<<<<< HEAD
 #ifdef AMREX_USE_GPU
-    //    amrex::InitRandSeedOnDevice(Nstates);  // This will set the number of RNGs
-
-=======
-#ifdef AMREX_USE_CUDA    
->>>>>>> 7f6fda15
     amrex::Print() << "Generating random numbers using GPU ";
     amrex::Print() << amrex::Gpu::Device::deviceId() << " on rank ";
     amrex::Print() << amrex::ParallelDescriptor::MyProc() << "\n";
@@ -73,7 +67,6 @@
 
     }
 
-<<<<<<< HEAD
     Gpu::dtoh_memcpy(x_h.dataPtr(), x_d.dataPtr(), sizeof(Real)*Ndraw);
     Gpu::dtoh_memcpy(y_h.dataPtr(), y_d.dataPtr(), sizeof(Real)*Ndraw);
     Gpu::dtoh_memcpy(z_h.dataPtr(), z_d.dataPtr(), sizeof(Real)*Ndraw);
@@ -83,32 +76,18 @@
     // {
     //     amrex::Print() << i << " " << x_h[i]  << " " << y_h[i] << " " << z_h[i] << "\n";
     // }
-=======
-    // for (int i = 0; i < Ndraw; i++ )
-    // {
-    //     amrex::Print() << i << " " << x[i]  << " " << y[i] << " " << z[i]<< "\n";
-    // }
-    
-    {
->>>>>>> 7f6fda15
-
 
     // Test for a subset of threads calling amrex::Random().
     // Testing for a possible hang.
     {
-<<<<<<< HEAD
-
         BL_PROFILE_REGION("Draw2");
 
         auto x_d_ptr = x_d.dataPtr();
         auto y_d_ptr = y_d.dataPtr();
         auto z_d_ptr = z_d.dataPtr(); 
         AMREX_PARALLEL_FOR_1D (Ndraw, idx,
-=======
-        if (idx % 2 == 0)
->>>>>>> 7f6fda15
         {
-            if (idx  == 0)
+            if (idx % 2 == 0)
             {
                 x_d_ptr[idx] = amrex::Random();
                 y_d_ptr[idx] = amrex::Random();
