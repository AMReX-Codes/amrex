#include <iostream>
#include <string>
#include <cstring>

#include "AMReX.H"
#include "AMReX_Print.H"
#include "AMReX_FPC.H"
#include "AMReX_FabConv.H"
#include "AMReX_Vector.H"
#include "AMReX_VectorIO.H"
#include "AMReX_Utility.H"

using namespace amrex;

void testIntIO(const IntDescriptor& id_out) {

    std::string data_file_name   = "int_data.dat";
    std::string header_file_name = "int_header_H";

    amrex::Vector<int> idata_out;
    for (int i = -99; i <= 100; ++i) {
        idata_out.push_back(i);
    }

    std::ofstream ofs;
    ofs.open(data_file_name.c_str(), std::ios::out|std::ios::binary);
    writeIntData(idata_out.data(), idata_out.size(), ofs, id_out);
    ofs.close();

    ofs.open(header_file_name.c_str(), std::ios::out);
    ofs << id_out << "\n";
    ofs.close();

    IntDescriptor id_in;
    std::ifstream ifs;
    ifs.open(header_file_name.c_str(), std::ios::in);
    ifs >> id_in;
    ifs.close();

    AMREX_ALWAYS_ASSERT(id_out == id_in);

    amrex::Vector<int> idata_in(idata_out.size());
    ifs.open(data_file_name.c_str(), std::ios::in|std::ios::binary);
    readIntData(idata_in.data(), idata_in.size(), ifs, id_in);
    ifs.close();

    for (int i = 0; i < static_cast<int>(idata_in.size()); ++i) {
        AMREX_ALWAYS_ASSERT(idata_in[i] == idata_out[i]);
    }
}

void testLongIO(const IntDescriptor& id_out) {

    std::string data_file_name   = "long_data.dat";
    std::string header_file_name = "long_header_H";
<<<<<<< HEAD
    
    amrex::Vector<Long> idata_out;
=======

    amrex::Vector<long> idata_out;
>>>>>>> 281ff0fb
    for (int i = -99; i <= 100; ++i) {
        idata_out.push_back(i);
    }

    std::ofstream ofs;
    ofs.open(data_file_name.c_str(), std::ios::out|std::ios::binary);
    writeLongData(idata_out.data(), idata_out.size(), ofs, id_out);
    ofs.close();

    ofs.open(header_file_name.c_str(), std::ios::out);
    ofs << id_out << "\n";
    ofs.close();

    IntDescriptor id_in;
    std::ifstream ifs;
    ifs.open(header_file_name.c_str(), std::ios::in);
    ifs >> id_in;
    ifs.close();

    AMREX_ALWAYS_ASSERT(id_out == id_in);
<<<<<<< HEAD
    
    amrex::Vector<Long> idata_in(idata_out.size());
=======

    amrex::Vector<long> idata_in(idata_out.size());
>>>>>>> 281ff0fb
    ifs.open(data_file_name.c_str(), std::ios::in|std::ios::binary);
    readLongData(idata_in.data(), idata_in.size(), ifs, id_in);
    ifs.close();

    for (int i = 0; i < static_cast<int>(idata_in.size()); ++i) {
        AMREX_ALWAYS_ASSERT(idata_in[i] == idata_out[i]);
    }
}

void testRealIO(const RealDescriptor& rd_out) {

    std::string data_file_name   = "real_data.dat";
    std::string header_file_name = "real_header_H";

    amrex::Vector<Real> rdata_out;
    for (int i = -99; i <= 100; ++i) {
        rdata_out.push_back(amrex::Random());
    }

    std::ofstream ofs;
    ofs.open(data_file_name.c_str(), std::ios::out|std::ios::binary);
    writeRealData(rdata_out.data(), rdata_out.size(), ofs, rd_out);
    ofs.close();

    ofs.open(header_file_name.c_str(), std::ios::out);
    ofs << rd_out << "\n";
    ofs.close();

    RealDescriptor rd_in;
    std::ifstream ifs;
    ifs.open(header_file_name.c_str(), std::ios::in);
    ifs >> rd_in;
    ifs.close();

    AMREX_ALWAYS_ASSERT(rd_out == rd_in);

    amrex::Vector<Real> rdata_in(rdata_out.size());
    ifs.open(data_file_name.c_str(), std::ios::in|std::ios::binary);
    readRealData(rdata_in.data(), rdata_in.size(), ifs, rd_in);
    ifs.close();

    for (int i = 0; i < static_cast<int>(rdata_in.size()); ++i) {
        if (rd_in == FPC::Native32RealDescriptor() ||
            rd_in == FPC::Ieee32NormalRealDescriptor()) {
            AMREX_ALWAYS_ASSERT(std::abs(rdata_in[i] - rdata_out[i]) <= 1e-7);
        } else{
            AMREX_ALWAYS_ASSERT(rdata_in[i] == rdata_out[i]);
        }
    }
}

void testFloatIO(const RealDescriptor& rd_out) {

    std::string data_file_name   = "float_data.dat";
    std::string header_file_name = "float_header_H";

    amrex::Vector<float> rdata_out;
    for (int i = -99; i <= 100; ++i) {
        rdata_out.push_back(amrex::Random());
    }

    std::ofstream ofs;
    ofs.open(data_file_name.c_str(), std::ios::out|std::ios::binary);
    writeFloatData(rdata_out.data(), rdata_out.size(), ofs, rd_out);
    ofs.close();

    ofs.open(header_file_name.c_str(), std::ios::out);
    ofs << rd_out << "\n";
    ofs.close();

    RealDescriptor rd_in;
    std::ifstream ifs;
    ifs.open(header_file_name.c_str(), std::ios::in);
    ifs >> rd_in;
    ifs.close();

    AMREX_ALWAYS_ASSERT(rd_out == rd_in);

    amrex::Vector<float> rdata_in(rdata_out.size());
    ifs.open(data_file_name.c_str(), std::ios::in|std::ios::binary);
    readFloatData(rdata_in.data(), rdata_in.size(), ifs, rd_in);
    ifs.close();

    for (int i = 0; i < static_cast<int>(rdata_in.size()); ++i) {
        if (rd_in == FPC::Native32RealDescriptor() ||
            rd_in == FPC::Ieee32NormalRealDescriptor()) {
            AMREX_ALWAYS_ASSERT(std::abs(rdata_in[i] - rdata_out[i]) <= 1e-7);
        } else{
            AMREX_ALWAYS_ASSERT(rdata_in[i] == rdata_out[i]);
        }
    }
}

void testDoubleIO(const RealDescriptor& rd_out) {

    std::string data_file_name   = "double_data.dat";
    std::string header_file_name = "double_header_H";

    amrex::Vector<double> rdata_out;
    for (int i = -99; i <= 100; ++i) {
        rdata_out.push_back(amrex::Random());
    }

    std::ofstream ofs;
    ofs.open(data_file_name.c_str(), std::ios::out|std::ios::binary);
    writeDoubleData(rdata_out.data(), rdata_out.size(), ofs, rd_out);
    ofs.close();

    ofs.open(header_file_name.c_str(), std::ios::out);
    ofs << rd_out << "\n";
    ofs.close();

    RealDescriptor rd_in;
    std::ifstream ifs;
    ifs.open(header_file_name.c_str(), std::ios::in);
    ifs >> rd_in;
    ifs.close();

    AMREX_ALWAYS_ASSERT(rd_out == rd_in);

    amrex::Vector<double> rdata_in(rdata_out.size());
    ifs.open(data_file_name.c_str(), std::ios::in|std::ios::binary);
    readDoubleData(rdata_in.data(), rdata_in.size(), ifs, rd_in);
    ifs.close();

    for (int i = 0; i < static_cast<int>(rdata_in.size()); ++i) {
        if (rd_in == FPC::Native32RealDescriptor() ||
            rd_in == FPC::Ieee32NormalRealDescriptor()) {
            AMREX_ALWAYS_ASSERT(std::abs(rdata_in[i] - rdata_out[i]) <= 1e-7);
        } else{
            AMREX_ALWAYS_ASSERT(rdata_in[i] == rdata_out[i]);
        }
    }
}

int main(int argc, char* argv[])
{
    amrex::Initialize(argc,argv);

    IntDescriptor little16(2, IntDescriptor::ReverseOrder);
    IntDescriptor little32(4, IntDescriptor::ReverseOrder);
    IntDescriptor little64(8, IntDescriptor::ReverseOrder);

    IntDescriptor big16(2, IntDescriptor::NormalOrder);
    IntDescriptor big32(4, IntDescriptor::NormalOrder);
    IntDescriptor big64(8, IntDescriptor::NormalOrder);

    testIntIO(little16);
    testIntIO(little32);
    testIntIO(little64);

    testIntIO(big16);
    testIntIO(big32);
    testIntIO(big64);

    testLongIO(little16);
    testLongIO(little32);
    testLongIO(little64);

    testLongIO(big16);
    testLongIO(big32);
    testLongIO(big64);

    testRealIO(FPC::NativeRealDescriptor());
    testRealIO(FPC::Native32RealDescriptor());
    testRealIO(FPC::Ieee32NormalRealDescriptor());
    testRealIO(FPC::Ieee64NormalRealDescriptor());

    testFloatIO(FPC::Native32RealDescriptor());
    testFloatIO(FPC::NativeRealDescriptor());
    testFloatIO(FPC::Ieee32NormalRealDescriptor());
    testFloatIO(FPC::Ieee64NormalRealDescriptor());

    testDoubleIO(FPC::Native32RealDescriptor());
    testDoubleIO(FPC::NativeRealDescriptor());
    testDoubleIO(FPC::Ieee32NormalRealDescriptor());
    testDoubleIO(FPC::Ieee64NormalRealDescriptor());

    amrex::Print() << "passed!" << std::endl;

    amrex::Finalize();
}<|MERGE_RESOLUTION|>--- conflicted
+++ resolved
@@ -53,13 +53,8 @@
 
     std::string data_file_name   = "long_data.dat";
     std::string header_file_name = "long_header_H";
-<<<<<<< HEAD
-    
+ 
     amrex::Vector<Long> idata_out;
-=======
-
-    amrex::Vector<long> idata_out;
->>>>>>> 281ff0fb
     for (int i = -99; i <= 100; ++i) {
         idata_out.push_back(i);
     }
@@ -80,13 +75,8 @@
     ifs.close();
 
     AMREX_ALWAYS_ASSERT(id_out == id_in);
-<<<<<<< HEAD
-    
     amrex::Vector<Long> idata_in(idata_out.size());
-=======
-
-    amrex::Vector<long> idata_in(idata_out.size());
->>>>>>> 281ff0fb
+
     ifs.open(data_file_name.c_str(), std::ios::in|std::ios::binary);
     readLongData(idata_in.data(), idata_in.size(), ifs, id_in);
     ifs.close();
