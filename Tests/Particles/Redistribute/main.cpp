#include <AMReX.H>
#include <AMReX_ParmParse.H>
#include <AMReX_MultiFab.H>
#include <AMReX_Particles.H>

using namespace amrex;

static constexpr int NSR = 4;
static constexpr int NSI = 3;
static constexpr int NAR = 2;
static constexpr int NAI = 1;

void get_position_unit_cell(Real* r, const IntVect& nppc, int i_part)
{
    int nx = nppc[0];
    int ny = nppc[1];
    int nz = nppc[2];
    
    int ix_part = i_part/(ny * nz);
    int iy_part = (i_part % (ny * nz)) % ny;
    int iz_part = (i_part % (ny * nz)) / ny;
    
    r[0] = (0.5+ix_part)/nx;
    r[1] = (0.5+iy_part)/ny;
    r[2] = (0.5+iz_part)/nz;
}

class TestParticleContainer
    : public amrex::ParticleContainer<NSR, NSI, NAR, NAI>
{

public:

    TestParticleContainer (const amrex::Geometry            & a_geom,
                           const amrex::DistributionMapping & a_dmap,
                           const amrex::BoxArray            & a_ba)
        : amrex::ParticleContainer<NSR, NSI, NAR, NAI>(a_geom, a_dmap, a_ba)
    {}

    void RedistributeLocal ()
    {
        const int lev_min = 0;
        const int lev_max = 0;
        const int nGrow = 0;
        const int local = 1;
        Redistribute(lev_min, lev_max, nGrow, local);
    }

    void RedistributeGlobal ()
    {
        const int lev_min = 0;
        const int lev_max = 0;
        const int nGrow = 0;
        const int local = 0;
        Redistribute(lev_min, lev_max, nGrow, local);
    }
    
    void InitParticles (const amrex::IntVect& a_num_particles_per_cell)
    {
        BL_PROFILE("InitParticles");
        
        const int lev = 0;   
        const Real* dx = Geom(lev).CellSize();
        const Real* plo = Geom(lev).ProbLo();
    
        const int num_ppc = AMREX_D_TERM( a_num_particles_per_cell[0],
                                         *a_num_particles_per_cell[1],
                                         *a_num_particles_per_cell[2]);

        for(MFIter mfi = MakeMFIter(lev); mfi.isValid(); ++mfi)
        {
            const Box& tile_box  = mfi.tilebox();

            Gpu::HostVector<ParticleType> host_particles;
            std::array<Gpu::HostVector<Real>, NAR> host_real;
            std::array<Gpu::HostVector<int>, NAI> host_int;
            for (IntVect iv = tile_box.smallEnd(); iv <= tile_box.bigEnd(); tile_box.next(iv))
            {
                for (int i_part=0; i_part<num_ppc;i_part++) {
                    Real r[3];
                    get_position_unit_cell(r, a_num_particles_per_cell, i_part);
                
                    Real x = plo[0] + (iv[0] + r[0])*dx[0];
                    Real y = plo[1] + (iv[1] + r[1])*dx[1];
                    Real z = plo[2] + (iv[2] + r[2])*dx[2];
                
                    ParticleType p;
                    p.id()  = ParticleType::NextID();
                    p.cpu() = ParallelDescriptor::MyProc();                
                    p.pos(0) = x;
                    p.pos(1) = y;
                    p.pos(2) = z;
                    
                    for (int i = 0; i < NSR; ++i) p.rdata(i) = p.id();
                    for (int i = 0; i < NSI; ++i) p.idata(i) = p.id();
                    
                    host_particles.push_back(p);
                    for (int i = 0; i < NAR; ++i)
                        host_real[i].push_back(p.id());
                    for (int i = 0; i < NAI; ++i)
                        host_int[i].push_back(p.id());
                }
            }
        
            auto& particles = GetParticles(lev);
            auto& particle_tile = particles[std::make_pair(mfi.index(), mfi.LocalTileIndex())];
            auto old_size = particle_tile.GetArrayOfStructs().size();
            auto new_size = old_size + host_particles.size();
            particle_tile.resize(new_size);
            
            Cuda::thrust_copy(host_particles.begin(),
                              host_particles.end(),
                              particle_tile.GetArrayOfStructs().begin() + old_size);        

            auto& soa = particle_tile.GetStructOfArrays();
            for (int i = 0; i < NAR; ++i)
            {
                Cuda::thrust_copy(host_real[i].begin(),
                                  host_real[i].end(),
                                  soa.GetRealData(i).begin() + old_size);
            }

            for (int i = 0; i < NAI; ++i)
            {
                Cuda::thrust_copy(host_int[i].begin(),
                                  host_int[i].end(),
                                  soa.GetIntData(i).begin() + old_size);
            }
        }
    }

    void moveParticles (const IntVect& move_dir, int do_random)
    {
        BL_PROFILE("TestParticleContainer::moveParticles");

        const int lev = 0;
        const Geometry& geom = Geom(lev);
        const auto dx = Geom(lev).CellSizeArray();
        auto& plev  = GetParticles(lev);
        
        for(MFIter mfi = MakeMFIter(lev); mfi.isValid(); ++mfi)
        {
            int gid = mfi.index();
            int tid = mfi.LocalTileIndex();            
            auto& ptile = plev[std::make_pair(gid, tid)];
            auto& aos   = ptile.GetArrayOfStructs();
            ParticleType* pstruct = &(aos[0]);            
            const size_t np = aos.numParticles();

            if (do_random == 0)
            {
                AMREX_FOR_1D ( np, i,
                {
                    ParticleType& p = pstruct[i];
                    p.pos(0) += move_dir[0]*dx[0];
                    p.pos(1) += move_dir[1]*dx[1];
                    p.pos(2) += move_dir[2]*dx[2];
                });
            }
            else
            {
                AMREX_FOR_1D ( np, i,
                {
                    ParticleType& p = pstruct[i];

                    p.pos(0) += (2*amrex::Random()-1)*move_dir[0]*dx[0];
                    p.pos(1) += (2*amrex::Random()-1)*move_dir[1]*dx[1];
                    p.pos(2) += (2*amrex::Random()-1)*move_dir[2]*dx[2];
                });               
            }            
        }
    }

    void checkAnswer () const
    {
        BL_PROFILE("TestParticleContainer::checkAnswer");
        
        AMREX_ALWAYS_ASSERT(OK());
        
        const int lev = 0;
        const Geometry& geom = Geom(lev);
        const auto dx = Geom(lev).CellSizeArray();
        auto& plev  = GetParticles(lev);
        
        for(MFIter mfi = MakeMFIter(lev); mfi.isValid(); ++mfi)
        {
            int gid = mfi.index();
            int tid = mfi.LocalTileIndex();            
            auto& ptile = plev.at(std::make_pair(gid, tid));
            const auto ptd = ptile.getConstParticleTileData();
            const size_t np = ptile.numParticles();

            AMREX_FOR_1D ( np, i,
            {
                for (int j = 0; j < NSR; ++j)
                {
                    AMREX_ALWAYS_ASSERT(ptd.m_aos[i].rdata(j) == ptd.m_aos[i].id());
                }
                for (int j = 0; j < NSI; ++j)
                {
                    AMREX_ALWAYS_ASSERT(ptd.m_aos[i].idata(j) == ptd.m_aos[i].id());
                }
                for (int j = 0; j < NAR; ++j)
                {
                    AMREX_ALWAYS_ASSERT(ptd.m_rdata[j][i] == ptd.m_aos[i].id());
                }
                for (int j = 0; j < NAI; ++j)
                {
                    AMREX_ALWAYS_ASSERT(ptd.m_idata[j][i] == ptd.m_aos[i].id());
                }
            });
        }
    }
};

struct TestParams
{
    IntVect size;
    int max_grid_size;
    int num_ppc;
    int is_periodic;
    IntVect move_dir;
    int do_random;
    int nsteps;
    int do_regrid;
};

void testRedistribute();

int main (int argc, char* argv[])
{
    amrex::Initialize(argc,argv);

    amrex::Print() << "Running redistribute test \n";
    testRedistribute();

    amrex::Finalize();
}

void get_test_params(TestParams& params, const std::string& prefix)
{
    ParmParse pp(prefix);
    pp.get("size", params.size);
    pp.get("max_grid_size", params.max_grid_size);
    pp.get("num_ppc", params.num_ppc);
    pp.get("is_periodic", params.is_periodic);
    pp.get("move_dir", params.move_dir);
    pp.get("do_random", params.do_random);    
    pp.get("nsteps", params.nsteps);
    pp.get("do_regrid", params.do_regrid);
}

void testRedistribute ()
{
    BL_PROFILE("testRedistribute");
    TestParams params;
    get_test_params(params, "redistribute");

    RealBox real_box;
    for (int n = 0; n < BL_SPACEDIM; n++)
    {
        real_box.setLo(n, 0.0);
        real_box.setHi(n, params.size[n]);
    }

    IntVect domain_lo(AMREX_D_DECL(0, 0, 0));
    IntVect domain_hi(AMREX_D_DECL(params.size[0]-1,params.size[1]-1,params.size[2]-1));
    const Box domain(domain_lo, domain_hi);

    int coord = 0;
    int is_per[BL_SPACEDIM];
    for (int i = 0; i < BL_SPACEDIM; i++)
        is_per[i] = params.is_periodic;
    Geometry geom(domain, &real_box, coord, is_per);
    
    BoxArray ba(domain);
    ba.maxSize(params.max_grid_size);
    DistributionMapping dm(ba);

    TestParticleContainer pc(geom, dm, ba);

    int npc = params.num_ppc;
    IntVect nppc = IntVect(AMREX_D_DECL(npc, npc, npc));

    if (ParallelDescriptor::MyProc() == dm[0])
        amrex::Print() << "About to initialize particles \n";

    pc.InitParticles(nppc);

    auto np_old = pc.TotalNumberOfParticles();
    
    for (int i = 0; i < params.nsteps; ++i)
    {
        pc.moveParticles(params.move_dir, params.do_random);
        pc.RedistributeLocal();
        pc.checkAnswer();
    }

    if (params.do_regrid)
    {
        const int NProcs = ParallelDescriptor::NProcs();
        {
            DistributionMapping new_dm;
            Vector<int> pmap;
            for (int i = 0; i < ba.size(); ++i) pmap.push_back(i % NProcs);
            new_dm.define(pmap);
            pc.SetParticleDistributionMap(0, new_dm);
            pc.RedistributeGlobal();
            pc.checkAnswer();
        }

        {
            DistributionMapping new_dm;
            Vector<int> pmap;
<<<<<<< HEAD
            for (int i = 0; i < ba.size(); ++i) pmap.push_back((i+1) * NProcs);
=======
            for (int i = 0; i < ba.size(); ++i) pmap.push_back((i+1) % NProcs);
>>>>>>> cf21d0ac
            new_dm.define(pmap);
            pc.SetParticleDistributionMap(0, new_dm);
            pc.RedistributeGlobal();
            pc.checkAnswer();            
        }
    }

    if (geom.isAllPeriodic()) AMREX_ALWAYS_ASSERT(np_old == pc.TotalNumberOfParticles());

    // the way this test is set up, if we make it here we pass
    amrex::Print() << "pass \n";
}<|MERGE_RESOLUTION|>--- conflicted
+++ resolved
@@ -312,11 +312,7 @@
         {
             DistributionMapping new_dm;
             Vector<int> pmap;
-<<<<<<< HEAD
-            for (int i = 0; i < ba.size(); ++i) pmap.push_back((i+1) * NProcs);
-=======
             for (int i = 0; i < ba.size(); ++i) pmap.push_back((i+1) % NProcs);
->>>>>>> cf21d0ac
             new_dm.define(pmap);
             pc.SetParticleDistributionMap(0, new_dm);
             pc.RedistributeGlobal();
