--- conflicted
+++ resolved
@@ -245,10 +245,7 @@
     }
     myPC.Redistribute();
 
-<<<<<<< HEAD
-=======
     Real tol = 1e-4;
->>>>>>> 9c43a5b5
     {
 
         MyParticleContainer virtPC(geom, dmap, ba, rr);
