#include <iostream>

#include <AMReX.H>
#include <AMReX_MultiFab.H>
#include <AMReX_MultiFabUtil.H>
#include <AMReX_AmrParticles.H>
#include <AMReX_PlotFileUtil.H>

using namespace amrex;

struct TestParams {
  int nx;
  int ny;
  int nz;
  int max_grid_size;
  int nppc;
  int nlevs;
  bool verbose;
};

void test_ghosts_and_virtuals (TestParams& parms)
{
    int nlevs = parms.nlevs;

    RealBox real_box;
    for (int n = 0; n < BL_SPACEDIM; n++) {
        real_box.setLo(n, 0.0);
        real_box.setHi(n, 1.0);
    }

    RealBox fine_box;
    for (int n = 0; n < BL_SPACEDIM; n++)
    {
       fine_box.setLo(n,0.25);
       fine_box.setHi(n,0.75);
    }

    IntVect domain_lo(AMREX_D_DECL(0 , 0, 0));
    IntVect domain_hi(AMREX_D_DECL(parms.nx - 1, parms.ny - 1, parms.nz-1));
    const Box domain(domain_lo, domain_hi);

    // Define the refinement ratio
    Vector<int> rr(nlevs-1);
    for (int lev = 1; lev < nlevs; lev++)
        rr[lev-1] = 2;

    // This sets the boundary conditions to be doubly or triply periodic
    int is_per[BL_SPACEDIM];
    for (int i = 0; i < BL_SPACEDIM; i++)
        is_per[i] = 1;

    // This defines a Geometry object which is useful for writing the plotfiles
    Vector<Geometry> geom(nlevs);
    geom[0].define(domain, &real_box, CoordSys::cartesian, is_per);
    for (int lev = 1; lev < nlevs; lev++) {
        geom[lev].define(amrex::refine(geom[lev-1].Domain(), rr[lev-1]),
                         &real_box, CoordSys::cartesian, is_per);
    }

    Vector<BoxArray> ba(nlevs);
    ba[0].define(domain);

    for (int lev = 1; lev < nlevs; lev++) {
        int n_fine = parms.nx*rr[lev-1];
        IntVect refined_lo(AMREX_D_DECL(n_fine/4,n_fine/4,n_fine/4));
        IntVect refined_hi(AMREX_D_DECL(3*n_fine/4-1,3*n_fine/4-1,3*n_fine/4-1));

        // Build a box for the level 1 domain
        Box refined_patch(refined_lo, refined_hi);
        ba[lev].define(refined_patch);
    }

    // break the BoxArrays at both levels into max_grid_size^3 boxes
    for (int lev = 0; lev < nlevs; lev++) {
        ba[lev].maxSize(parms.max_grid_size);
    }

    Vector<DistributionMapping> dmap(nlevs);
    for (int lev = 0; lev < nlevs; lev++) {
        dmap[lev] = DistributionMapping{ba[lev]};
    }

    typedef AmrParticleContainer<1, 0, 0, 0> MyParticleContainer;
    MyParticleContainer myPC(geom, dmap, ba, rr);
    myPC.SetVerbose(parms.verbose);

    int num_particles = parms.nppc * AMREX_D_TERM(parms.nx, * parms.ny, * parms.nz);
    bool serialize = true;
    int iseed = 451;
    Real mass = 10.0;
    MyParticleContainer::ParticleInitData pdata = {{mass}, {}, {}, {}};

    myPC.InitRandom(num_particles, iseed, pdata, serialize);

    {
        MyParticleContainer virtPC(geom, dmap, ba, rr);
        MyParticleContainer::ParticleTileType virts;
        myPC.CreateVirtualParticles(1, virts);
        virtPC.AddParticlesAtLevel(virts, 0);
    }

    {
        const int ngrow = 1;
        const int src_lev = 0;
        const int dst_lev = 1;
        MyParticleContainer ghostPC(geom, dmap, ba, rr);
        MyParticleContainer::ParticleTileType ghosts;
        myPC.CreateGhostParticles(src_lev, ngrow, ghosts);
        ghostPC.AddParticlesAtLevel(ghosts, dst_lev, ngrow);
    }
}

void test_ghosts_and_virtuals_ascii (TestParams& parms)
{

    int nlevs = 3;

    RealBox real_box;
    for (int n = 0; n < BL_SPACEDIM; n++) {
        real_box.setLo(n, 0.0);
        real_box.setHi(n, 64.0);
    }

    int nx,ny,nz;
    nx = ny = nz = 32;
    IntVect domain_lo(AMREX_D_DECL(0 , 0, 0));
    IntVect domain_hi(AMREX_D_DECL(nx - 1, ny - 1, nz-1));
    const Box domain(domain_lo, domain_hi);

<<<<<<< HEAD
    amrex::Print()<<"Hardcoding ascii to nx=ny=nz=32 and nlevs=3"<<std::endl;
=======
    amrex::Print()<<"Ascii test always uses nx=ny=nz=32, nlevs=3, ProbHi=64"<<std::endl;
>>>>>>> 3181f769

    // Define the refinement ratio
    Vector<int> rr(nlevs-1);
    rr[0] = 2;
    for (int lev = 1; lev < nlevs; lev++)
        rr[lev] = 2;

    // This sets the boundary conditions to be doubly or triply periodic
    int is_per[BL_SPACEDIM];
    for (int i = 0; i < BL_SPACEDIM; i++)
        is_per[i] = 1;

    // This defines a Geometry object which is useful for writing the plotfiles
    Vector<Geometry> geom(nlevs);
    geom[0].define(domain, &real_box, CoordSys::cartesian, is_per);
    for (int lev = 1; lev < nlevs; lev++) {
        geom[lev].define(amrex::refine(geom[lev-1].Domain(), rr[lev-1]),
                         &real_box, CoordSys::cartesian, is_per);
    }

    const std::string regrid_grids_file = "fixed_grids.init";

    Vector<BoxArray> ba(nlevs);
    ba[0].define(domain);
<<<<<<< HEAD
=======

    //Create BoxArray similar to InitAmr in AMReX_Amr.cpp
>>>>>>> 3181f769
    if (nlevs > 0 && !regrid_grids_file.empty())
    {
#define STRIP while( is.get() != '\n' ) {}
        std::ifstream is(regrid_grids_file.c_str(),std::ios::in);

        if (!is.good())
            amrex::FileOpenFailed(regrid_grids_file);

        int in_finest,ngrid;

        is >> in_finest;
        STRIP;
        ba.resize(in_finest);
        for (int lev = 2; lev <= in_finest; lev++)
        {
            BoxList bl;
            is >> ngrid;
            STRIP;
            for (int i = 0; i < ngrid; i++)
            {
                Box bx;
                is >> bx;
                STRIP;
<<<<<<< HEAD
                 bx.refine(rr[lev-1]);
         /*
                 for (int idim = 0 ; idim < AMREX_SPACEDIM; ++idim)
                 {
                     if (bx.length(idim) > parms.max_grid_size)
                     {
                         std::ostringstream ss;
                         ss << "Grid " << bx << " too large" << '\n';
                         amrex::Error(ss.str());
                     }
                 }*/
                 bl.push_back(bx);
            }
            ba[lev-1].define(bl);
        //            amrex::Print()<<(geom[lev-1].ProbHi(0))<<"\n"<<ba[lev-1]<<std::endl;
=======
                bx.refine(rr[lev-1]);

                bl.push_back(bx);
            }
            ba[lev-1].define(bl);
>>>>>>> 3181f769
        }
        is.close();
#undef STRIP
    }
<<<<<<< HEAD
    /*
    for (int lev = 0; lev < nlevs; lev++)
    AmrMesh::ChopGrids(lev,ba[lev],ParallelDescriptor::NProcs());
    */
=======

    //Create "original" BoxArray based on a hierarchical grid
>>>>>>> 3181f769
    Vector<BoxArray> ba_orig(nlevs);
    ba_orig[0].define(domain);

    int n_fine = parms.nx;
    for (int lev = 1; lev < nlevs; lev++) {
        n_fine *= rr[lev-1];
        IntVect refined_lo(AMREX_D_DECL(n_fine/4,n_fine/4,n_fine/4));
        IntVect refined_hi(AMREX_D_DECL(3*n_fine/4-1,3*n_fine/4-1,3*n_fine/4-1));

        // Build a box for the level 1 domain
        Box refined_patch(refined_lo, refined_hi);
        ba_orig[lev].define(refined_patch);
    }

<<<<<<< HEAD
    // break the BoxArrays at both levels into max_grid_size^3 boxes
=======
    // break the BoxArrays at all levels into max_grid_size^3 boxes
>>>>>>> 3181f769
    for (int lev = 0; lev < nlevs; lev++) {
        ba[lev].maxSize(parms.max_grid_size);
        ba_orig[lev].maxSize(parms.max_grid_size);
    }

    Vector<DistributionMapping> dmap(nlevs);
    Vector<DistributionMapping> dmap_orig(nlevs);
    for (int lev = 0; lev < nlevs; lev++) {
        dmap[lev] = DistributionMapping{ba[lev]};
        dmap_orig[lev] = DistributionMapping{ba_orig[lev]};
    }

    typedef AmrParticleContainer<4, 0, 0, 0> MyParticleContainer;
    using PType = typename amrex::ParticleContainer<4, 0>::SuperParticleType;
    MyParticleContainer myPC(geom, dmap_orig, ba_orig, rr);

    myPC.SetVerbose(parms.verbose);
<<<<<<< HEAD
    /*
    for (int lev = 0; lev < nlevs; lev++) {
    amrex::Print()<<myPC.ParticleBoxArray(lev)<<std::endl;
    amrex::Print()<<myPC.ParticleDistributionMap(lev)<<std::endl;
    }*/

    myPC.InitFromAsciiFile("particle_file.init", 4);

=======

    //Initialize particles from ascii file with extradata=4
    myPC.InitFromAsciiFile("particle_file.init", 4);

    //Regrid to the more compilcated BoxArray similar to NeighborParticleContainer Regrid
>>>>>>> 3181f769
    for (int lev = 0; lev < nlevs; lev++) {
    myPC.SetParticleBoxArray(lev, ba[lev]);
    myPC.SetParticleDistributionMap(lev, dmap[lev]);
    }
    myPC.Redistribute();

<<<<<<< HEAD
=======
    //Check created particle containers with a summation and number of particles
>>>>>>> 3181f769
    Real tol = 1e-4;
    {

        MyParticleContainer virtPC(geom, dmap, ba, rr);
        MyParticleContainer::ParticleTileType virts;
        myPC.CreateVirtualParticles(1, virts);
        virtPC.AddParticlesAtLevel(virts, 0);
        Real sum_test = amrex::ReduceSum(virtPC, [=] AMREX_GPU_HOST_DEVICE (const PType& p) -> Real { return (amrex::Math::abs(p.rdata(0))+amrex::Math::abs(p.rdata(1))+amrex::Math::abs(p.rdata(2))+amrex::Math::abs(p.rdata(3))); });
        amrex::ParallelAllReduce::Sum(sum_test,ParallelContext::CommunicatorSub());
        amrex::Print().SetPrecision(18)<<"Found sum of virts: "<<sum_test<<std::endl;
        AMREX_ALWAYS_ASSERT(virtPC.TotalNumberOfParticles(true,false)==3);
        AMREX_ALWAYS_ASSERT(amrex::Math::abs(sum_test-3029.00000028022578)<tol);

    }

    {

        MyParticleContainer virtPC(geom, dmap, ba, rr);
        MyParticleContainer::ParticleTileType virts;
        myPC.CreateVirtualParticles(2, virts);
        virtPC.AddParticlesAtLevel(virts, 0);
        Real sum_test = amrex::ReduceSum(virtPC, [=] AMREX_GPU_HOST_DEVICE (const PType& p) -> Real { return (amrex::Math::abs(p.rdata(0))+amrex::Math::abs(p.rdata(1))+amrex::Math::abs(p.rdata(2))+amrex::Math::abs(p.rdata(3))); });
        amrex::ParallelAllReduce::Sum(sum_test,ParallelContext::CommunicatorSub());
        amrex::Print().SetPrecision(18)<<"Found sum of virts: "<<sum_test<<std::endl;
        AMREX_ALWAYS_ASSERT(virtPC.TotalNumberOfParticles(true,false)==0);
        AMREX_ALWAYS_ASSERT(amrex::Math::abs(sum_test-0.0)<tol);
    }

    {
        const int ngrow = 0;
        const int src_lev = 0;
        const int dst_lev = 1;
        MyParticleContainer ghostPC(geom, dmap, ba, rr);
        MyParticleContainer::ParticleTileType ghosts;
        myPC.CreateGhostParticles(src_lev, ngrow, ghosts);
        ghostPC.AddParticlesAtLevel(ghosts, dst_lev, ngrow);
        Real sum_test = amrex::ReduceSum(ghostPC, [=] AMREX_GPU_HOST_DEVICE (const PType& p) -> Real { return (amrex::Math::abs(p.rdata(0))+amrex::Math::abs(p.rdata(1))+amrex::Math::abs(p.rdata(2))+amrex::Math::abs(p.rdata(3))); });
        amrex::ParallelAllReduce::Sum(sum_test,ParallelContext::CommunicatorSub());
        amrex::Print().SetPrecision(18)<<"Found sum of ghosts: "<<sum_test<<std::endl;
        AMREX_ALWAYS_ASSERT(ghostPC.TotalNumberOfParticles(true,false)==0);
        AMREX_ALWAYS_ASSERT(amrex::Math::abs(sum_test-0.0)<tol);
    }

    {
        const int ngrow = 1;
        const int src_lev = 0;
        const int dst_lev = 1;
        MyParticleContainer ghostPC(geom, dmap, ba, rr);
        MyParticleContainer::ParticleTileType ghosts;
        myPC.CreateGhostParticles(src_lev, ngrow, ghosts);
        ghostPC.AddParticlesAtLevel(ghosts, dst_lev, ngrow);
        Real sum_test = amrex::ReduceSum(ghostPC, [=] AMREX_GPU_HOST_DEVICE (const PType& p) -> Real { return (amrex::Math::abs(p.rdata(0))+amrex::Math::abs(p.rdata(1))+amrex::Math::abs(p.rdata(2))+amrex::Math::abs(p.rdata(3))); });
        amrex::ParallelAllReduce::Sum(sum_test,ParallelContext::CommunicatorSub());
        amrex::Print().SetPrecision(18)<<"Found sum of ghosts: "<<sum_test<<std::endl;
        AMREX_ALWAYS_ASSERT(ghostPC.TotalNumberOfParticles(true,false)==3);
        AMREX_ALWAYS_ASSERT(amrex::Math::abs(sum_test-3035.00000001795206)<tol);
    }

    {
        const int ngrow = 4;
        const int src_lev = 1;
        const int dst_lev = 2;
        MyParticleContainer ghostPC(geom, dmap, ba, rr);
        MyParticleContainer::ParticleTileType ghosts;
        myPC.CreateGhostParticles(src_lev, ngrow, ghosts);
        ghostPC.AddParticlesAtLevel(ghosts, dst_lev, ngrow);
        Real sum_test = amrex::ReduceSum(ghostPC, [=] AMREX_GPU_HOST_DEVICE (const PType& p) -> Real { return (amrex::Math::abs(p.rdata(0))+amrex::Math::abs(p.rdata(1))+amrex::Math::abs(p.rdata(2))+amrex::Math::abs(p.rdata(3))); });
        amrex::ParallelAllReduce::Sum(sum_test,ParallelContext::CommunicatorSub());
        amrex::Print().SetPrecision(18)<<"Found sum of ghosts: "<<sum_test<<std::endl;
        AMREX_ALWAYS_ASSERT(ghostPC.TotalNumberOfParticles(true,false)==1);
        AMREX_ALWAYS_ASSERT(amrex::Math::abs(sum_test-1005.00000009692667)<tol);
    }
}

void test_ghosts_and_virtuals_randomperbox (TestParams& parms)
{

    int nlevs = parms.nlevs;

    RealBox real_box;
    for (int n = 0; n < BL_SPACEDIM; n++) {
        real_box.setLo(n, 0.0);
        real_box.setHi(n, 1.0);
    }

    RealBox fine_box;
    for (int n = 0; n < BL_SPACEDIM; n++)
    {
       fine_box.setLo(n,0.25);
       fine_box.setHi(n,0.75);
    }

    IntVect domain_lo(AMREX_D_DECL(0 , 0, 0));
    IntVect domain_hi(AMREX_D_DECL(parms.nx - 1, parms.ny - 1, parms.nz-1));
    const Box domain(domain_lo, domain_hi);

    // Define the refinement ratio
    Vector<int> rr(nlevs-1);
    for (int lev = 1; lev < nlevs; lev++)
        rr[lev-1] = 2;

    // This sets the boundary conditions to be doubly or triply periodic
    int is_per[BL_SPACEDIM];
    for (int i = 0; i < BL_SPACEDIM; i++)
        is_per[i] = 1;

    // This defines a Geometry object which is useful for writing the plotfiles
    Vector<Geometry> geom(nlevs);
    geom[0].define(domain, &real_box, CoordSys::cartesian, is_per);
    for (int lev = 1; lev < nlevs; lev++) {
        geom[lev].define(amrex::refine(geom[lev-1].Domain(), rr[lev-1]),
                         &real_box, CoordSys::cartesian, is_per);
    }

    Vector<BoxArray> ba(nlevs);
    ba[0].define(domain);

    if (nlevs > 1) {
        int n_fine = parms.nx*rr[0];
        IntVect refined_lo(AMREX_D_DECL(n_fine/4,n_fine/4,n_fine/4));
        IntVect refined_hi(AMREX_D_DECL(3*n_fine/4-1,3*n_fine/4-1,3*n_fine/4-1));

        // Build a box for the level 1 domain
        Box refined_patch(refined_lo, refined_hi);
        ba[1].define(refined_patch);
    }

    // break the BoxArrays at both levels into max_grid_size^3 boxes
    for (int lev = 0; lev < nlevs; lev++) {
        ba[lev].maxSize(parms.max_grid_size);
    }

    Vector<DistributionMapping> dmap(nlevs);
    for (int lev = 0; lev < nlevs; lev++) {
        dmap[lev] = DistributionMapping{ba[lev]};
    }

    typedef AmrParticleContainer<4, 0, 0, 0> MyParticleContainer;
    using PType = typename amrex::ParticleContainer<4, 0>::SuperParticleType;
    MyParticleContainer myPC(geom, dmap, ba, rr);
    myPC.SetVerbose(false);

    int num_particles = parms.nppc;
    int iseed = 451;
    Real mass = 10.0;
    Real xvel, yvel, zvel;
    Real total_virts_test = 0.0;
    Real tol = 1e-4;
    xvel = 1.0;
    yvel = 2.0;
    zvel = 3.0;
    total_virts_test+=mass+xvel+yvel+zvel;
    MyParticleContainer::ParticleInitData pdata = {{mass, xvel, yvel, zvel},{}, {}, {}};
    myPC.InitRandomPerBox(num_particles, iseed, pdata);

    mass = 1000.0;
    xvel = 1.0e-5;
    yvel = 2.0e-5;
    zvel = 3.0e-5;
    total_virts_test+=mass+xvel+yvel+zvel;
    MyParticleContainer::ParticleInitData pdata_big = {{mass, xvel, yvel, zvel},{}, {}, {}};
    myPC.InitRandomPerBox(num_particles, iseed, pdata_big);

    {
        MyParticleContainer virtPC(geom, dmap, ba, rr);
        MyParticleContainer::ParticleTileType virts;
        myPC.CreateVirtualParticles(1, virts);
        virtPC.AddParticlesAtLevel(virts, 0);
        Real sum_test = amrex::ReduceSum(virtPC, [=] AMREX_GPU_HOST_DEVICE (const PType& p) -> Real { return (amrex::Math::abs(p.rdata(0))+amrex::Math::abs(p.rdata(1))+amrex::Math::abs(p.rdata(2))+amrex::Math::abs(p.rdata(3))); });
        amrex::ParallelAllReduce::Sum(sum_test,ParallelContext::CommunicatorSub());
        amrex::Print().SetPrecision(18)<<"Found sum of virts: "<<sum_test<<std::endl;
        AMREX_ALWAYS_ASSERT((virtPC.AggregationType()=="None" && amrex::Math::abs(sum_test - total_virts_test * parms.nx * parms.ny * parms.nz / (32 * 32 * 32) * (16 * 16 * 16) / (parms.max_grid_size * parms.max_grid_size * parms.max_grid_size) * parms.nppc * parms.nppc * parms.nppc) < tol) || ParallelDescriptor::NProcs() % 2 != 0 || virtPC.AggregationType() == "Cell");

    }

    {
        const int ngrow = 1;
        const int src_lev = 0;
        const int dst_lev = 1;
        MyParticleContainer ghostPC(geom, dmap, ba, rr);
        MyParticleContainer::ParticleTileType ghosts;
        myPC.CreateGhostParticles(src_lev, ngrow, ghosts);
        ghostPC.AddParticlesAtLevel(ghosts, dst_lev, ngrow);
        Real sum_test = amrex::ReduceSum(ghostPC, [=] AMREX_GPU_HOST_DEVICE (const PType& p) -> Real { return (amrex::Math::abs(p.rdata(0))+amrex::Math::abs(p.rdata(1))+amrex::Math::abs(p.rdata(2))+amrex::Math::abs(p.rdata(3))); });
        amrex::ParallelAllReduce::Sum(sum_test,ParallelContext::CommunicatorSub());
        amrex::Print().SetPrecision(18)<<"Found sum of ghosts: "<<sum_test<<std::endl;
    }

    mass = 1000000.0;
    xvel = 1.0e-8;
    yvel = 2.0e-8;
    zvel = 3.0e-8;
    MyParticleContainer::ParticleInitData pdata_bigger = {{mass, xvel, yvel, zvel},{}, {}, {}};
    myPC.InitRandomPerBox(num_particles, iseed+5, pdata_bigger);

    {
        MyParticleContainer virtPC(geom, dmap, ba, rr);
        MyParticleContainer::ParticleTileType virts;
        myPC.CreateVirtualParticles(1, virts);
        virtPC.AddParticlesAtLevel(virts, 0);
        Real sum_test = amrex::ReduceSum(virtPC, [=] AMREX_GPU_HOST_DEVICE (const PType& p) -> Real { return (amrex::Math::abs(p.rdata(0))+amrex::Math::abs(p.rdata(1))+amrex::Math::abs(p.rdata(2))+amrex::Math::abs(p.rdata(3))); });
        amrex::ParallelAllReduce::Sum(sum_test,ParallelContext::CommunicatorSub());
        amrex::Print().SetPrecision(18)<<"Found sum of virts: "<<sum_test<<std::endl;
    }

    {
        const int ngrow = 1;
        const int src_lev = 0;
        const int dst_lev = 1;
        MyParticleContainer ghostPC(geom, dmap, ba, rr);
        MyParticleContainer::ParticleTileType ghosts;
        myPC.CreateGhostParticles(src_lev, ngrow, ghosts);
        ghostPC.AddParticlesAtLevel(ghosts, dst_lev, ngrow);
        Real sum_test = amrex::ReduceSum(ghostPC, [=] AMREX_GPU_HOST_DEVICE (const PType& p) -> Real { return (amrex::Math::abs(p.rdata(0))+amrex::Math::abs(p.rdata(1))+amrex::Math::abs(p.rdata(2))+amrex::Math::abs(p.rdata(3))); });
        amrex::ParallelAllReduce::Sum(sum_test,ParallelContext::CommunicatorSub());
<<<<<<< HEAD
        amrex::Print().SetPrecision(18)<<"Found sum of ghosts: "<<sum_test<<std::endl;
=======
        Long id_test = amrex::ReduceSum(ghostPC, [=] AMREX_GPU_HOST_DEVICE (const PType& p) -> Long { return (p.id()); });
        amrex::ParallelAllReduce::Sum(id_test,ParallelContext::CommunicatorSub());
        amrex::Print().SetPrecision(18)<<"Found sum of ghosts: "<<sum_test<<std::endl;
        amrex::Print().SetPrecision(18)<<"Found sum of id of ghosts: "<<id_test<<" ?= "<<ghostPC.TotalNumberOfParticles(true,false)*GhostParticleID<<std::endl;
        AMREX_ALWAYS_ASSERT(id_test==ghostPC.TotalNumberOfParticles(true,false)*GhostParticleID);
        AMREX_ALWAYS_ASSERT(ghostPC.TotalNumberOfParticles(true,false)==ghostPC.TotalNumberOfParticles(false,false));
>>>>>>> 3181f769
    }
}

void test_ghosts_and_virtuals_onepercell (TestParams& parms)
{

    int nlevs = parms.nlevs;

    RealBox real_box;
    for (int n = 0; n < BL_SPACEDIM; n++) {
        real_box.setLo(n, 0.0);
        real_box.setHi(n, 1.0);
    }

    RealBox fine_box;
    for (int n = 0; n < BL_SPACEDIM; n++)
    {
       fine_box.setLo(n,0.25);
       fine_box.setHi(n,0.75);
    }

    IntVect domain_lo(AMREX_D_DECL(0 , 0, 0));
    IntVect domain_hi(AMREX_D_DECL(parms.nx - 1, parms.ny - 1, parms.nz-1));
    const Box domain(domain_lo, domain_hi);

    // Define the refinement ratio
    Vector<int> rr(nlevs-1);
    for (int lev = 1; lev < nlevs; lev++)
        rr[lev-1] = 2;

    // This sets the boundary conditions to be doubly or triply periodic
    int is_per[BL_SPACEDIM];
    for (int i = 0; i < BL_SPACEDIM; i++)
        is_per[i] = 1;

    // This defines a Geometry object which is useful for writing the plotfiles
    Vector<Geometry> geom(nlevs);
    geom[0].define(domain, &real_box, CoordSys::cartesian, is_per);
    for (int lev = 1; lev < nlevs; lev++) {
        geom[lev].define(amrex::refine(geom[lev-1].Domain(), rr[lev-1]),
                         &real_box, CoordSys::cartesian, is_per);
    }

    Vector<BoxArray> ba(nlevs);
    ba[0].define(domain);

    int n_fine = parms.nx;
    for (int lev = 1; lev < nlevs; lev++) {
        n_fine *= rr[lev-1];
        IntVect refined_lo(AMREX_D_DECL(n_fine/4,n_fine/4,n_fine/4));
        IntVect refined_hi(AMREX_D_DECL(3*n_fine/4-1,3*n_fine/4-1,3*n_fine/4-1));

        // Build a box for the level 1 domain
        Box refined_patch(refined_lo, refined_hi);
        ba[lev].define(refined_patch);
    }

    // break the BoxArrays at both levels into max_grid_size^3 boxes
    for (int lev = 0; lev < nlevs; lev++) {
        ba[lev].maxSize(parms.max_grid_size);
    }

    Vector<DistributionMapping> dmap(nlevs);
    for (int lev = 0; lev < nlevs; lev++) {
        dmap[lev] = DistributionMapping{ba[lev]};
    }

    typedef AmrParticleContainer<4, 0, 0, 0> MyParticleContainer;
    using PType = typename amrex::ParticleContainer<4, 0>::SuperParticleType;
    MyParticleContainer myPC(geom, dmap, ba, rr);
    myPC.SetVerbose(false);

    Real mass = 10.0;
    Real xvel, yvel, zvel;
    Real xoff, yoff, zoff;
    xvel = 1.0;
    yvel = 2.0;
    zvel = 3.0;
    xoff = 0.5;
    yoff = 0.5;
    zoff = 0.5;
    MyParticleContainer::ParticleInitData pdata = {{mass, xvel, yvel, zvel},{}, {}, {}};
    myPC.InitOnePerCell(xoff, yoff, zoff, pdata);

    mass = 1000.0;
    xvel = 1.0e-5;
    yvel = 2.0e-5;
    zvel = 3.0e-5;
    xoff = 0.25;
    yoff = 0.25;
    zoff = 0.25;
    MyParticleContainer::ParticleInitData pdata_big = {{mass, xvel, yvel, zvel},{}, {}, {}};
    myPC.InitOnePerCell(xoff, yoff, zoff, pdata_big);

    {
        MyParticleContainer virtPC(geom, dmap, ba, rr);
        MyParticleContainer::ParticleTileType virts;
        myPC.CreateVirtualParticles(1, virts);
        virtPC.AddParticlesAtLevel(virts, 0);
        Real sum_test = amrex::ReduceSum(virtPC, [=] AMREX_GPU_HOST_DEVICE (const PType& p) -> Real { return (amrex::Math::abs(p.rdata(0))+amrex::Math::abs(p.rdata(1))+amrex::Math::abs(p.rdata(2))+amrex::Math::abs(p.rdata(3))); });
        amrex::ParallelAllReduce::Sum(sum_test,ParallelContext::CommunicatorSub());
        amrex::Print().SetPrecision(18)<<"Found sum of virts: "<<sum_test<<std::endl;

    }

    {
        const int ngrow = 1;
        const int src_lev = 0;
        const int dst_lev = 1;
        MyParticleContainer ghostPC(geom, dmap, ba, rr);
        MyParticleContainer::ParticleTileType ghosts;
        myPC.CreateGhostParticles(src_lev, ngrow, ghosts);
        ghostPC.AddParticlesAtLevel(ghosts, dst_lev, ngrow);
        Real sum_test = amrex::ReduceSum(ghostPC, [=] AMREX_GPU_HOST_DEVICE (const PType& p) -> Real { return (amrex::Math::abs(p.rdata(0))+amrex::Math::abs(p.rdata(1))+amrex::Math::abs(p.rdata(2))+amrex::Math::abs(p.rdata(3))); });
        amrex::ParallelAllReduce::Sum(sum_test,ParallelContext::CommunicatorSub());
        amrex::Print().SetPrecision(18)<<"Found sum of ghosts: "<<sum_test<<std::endl;
    }

    mass = 1000000.0;
    xvel = 1.0e-8;
    yvel = 2.0e-8;
    zvel = 3.0e-8;
    xoff = 0.75;
    yoff = 0.75;
    zoff = 0.75;
    MyParticleContainer::ParticleInitData pdata_bigger = {{mass, xvel, yvel, zvel},{}, {}, {}};
    myPC.InitOnePerCell(xoff, yoff, zoff, pdata_bigger);

    {
        MyParticleContainer virtPC(geom, dmap, ba, rr);
        MyParticleContainer::ParticleTileType virts;
        myPC.CreateVirtualParticles(1, virts);
        virtPC.AddParticlesAtLevel(virts, 0);
        Real sum_test = amrex::ReduceSum(virtPC, [=] AMREX_GPU_HOST_DEVICE (const PType& p) -> Real { return (amrex::Math::abs(p.rdata(0))+amrex::Math::abs(p.rdata(1))+amrex::Math::abs(p.rdata(2))+amrex::Math::abs(p.rdata(3))); });
        amrex::ParallelAllReduce::Sum(sum_test,ParallelContext::CommunicatorSub());
        amrex::Print().SetPrecision(18)<<"Found sum of virts: "<<sum_test<<std::endl;
    }

    {
        const int ngrow = 1;
        const int src_lev = 0;
        const int dst_lev = 1;
        MyParticleContainer ghostPC(geom, dmap, ba, rr);
        MyParticleContainer::ParticleTileType ghosts;
        myPC.CreateGhostParticles(src_lev, ngrow, ghosts);
        ghostPC.AddParticlesAtLevel(ghosts, dst_lev, ngrow);
        Real sum_test = amrex::ReduceSum(ghostPC, [=] AMREX_GPU_HOST_DEVICE (const PType& p) -> Real { return (amrex::Math::abs(p.rdata(0))+amrex::Math::abs(p.rdata(1))+amrex::Math::abs(p.rdata(2))+amrex::Math::abs(p.rdata(3))); });
        amrex::ParallelAllReduce::Sum(sum_test,ParallelContext::CommunicatorSub());
        amrex::Print().SetPrecision(18)<<"Found sum of ghosts: "<<sum_test<<std::endl;
    }
}

int main(int argc, char* argv[])
{
  amrex::Initialize(argc,argv);

  ParmParse pp;

  TestParams parms;

  pp.get("nx", parms.nx);
  pp.get("ny", parms.ny);
  pp.get("nz", parms.nz);
  pp.get("max_grid_size", parms.max_grid_size);
  pp.get("nlevs", parms.nlevs);
  pp.get("nppc", parms.nppc);
  if (parms.nppc < 1 && ParallelDescriptor::IOProcessor())
    amrex::Abort("Must specify at least one particle per cell");

  parms.verbose = false;
  pp.query("verbose", parms.verbose);

  if (parms.verbose && ParallelDescriptor::IOProcessor()) {
    std::cout << std::endl;
    std::cout << "Number of particles per cell : ";
    std::cout << parms.nppc  << std::endl;
    std::cout << "Size of domain               : ";
    std::cout << "Num levels: ";
    std::cout << parms.nlevs << std::endl;
    std::cout << parms.nx << " " << parms.ny << " " << parms.nz << std::endl;
  }

  amrex::Print()<<"Ascii test"<<std::endl;

  test_ghosts_and_virtuals_ascii(parms);

  amrex::Print()<<"Original test"<<std::endl;
  test_ghosts_and_virtuals(parms);

  amrex::Print()<<"RandomPerBox test"<<std::endl;
  test_ghosts_and_virtuals_randomperbox(parms);

  amrex::Print()<<"OnePerCell test"<<std::endl;
  test_ghosts_and_virtuals_onepercell(parms);

  amrex::Finalize();
}<|MERGE_RESOLUTION|>--- conflicted
+++ resolved
@@ -127,11 +127,7 @@
     IntVect domain_hi(AMREX_D_DECL(nx - 1, ny - 1, nz-1));
     const Box domain(domain_lo, domain_hi);
 
-<<<<<<< HEAD
-    amrex::Print()<<"Hardcoding ascii to nx=ny=nz=32 and nlevs=3"<<std::endl;
-=======
     amrex::Print()<<"Ascii test always uses nx=ny=nz=32, nlevs=3, ProbHi=64"<<std::endl;
->>>>>>> 3181f769
 
     // Define the refinement ratio
     Vector<int> rr(nlevs-1);
@@ -156,11 +152,8 @@
 
     Vector<BoxArray> ba(nlevs);
     ba[0].define(domain);
-<<<<<<< HEAD
-=======
 
     //Create BoxArray similar to InitAmr in AMReX_Amr.cpp
->>>>>>> 3181f769
     if (nlevs > 0 && !regrid_grids_file.empty())
     {
 #define STRIP while( is.get() != '\n' ) {}
@@ -184,42 +177,17 @@
                 Box bx;
                 is >> bx;
                 STRIP;
-<<<<<<< HEAD
-                 bx.refine(rr[lev-1]);
-         /*
-                 for (int idim = 0 ; idim < AMREX_SPACEDIM; ++idim)
-                 {
-                     if (bx.length(idim) > parms.max_grid_size)
-                     {
-                         std::ostringstream ss;
-                         ss << "Grid " << bx << " too large" << '\n';
-                         amrex::Error(ss.str());
-                     }
-                 }*/
-                 bl.push_back(bx);
-            }
-            ba[lev-1].define(bl);
-        //            amrex::Print()<<(geom[lev-1].ProbHi(0))<<"\n"<<ba[lev-1]<<std::endl;
-=======
                 bx.refine(rr[lev-1]);
 
                 bl.push_back(bx);
             }
             ba[lev-1].define(bl);
->>>>>>> 3181f769
         }
         is.close();
 #undef STRIP
     }
-<<<<<<< HEAD
-    /*
-    for (int lev = 0; lev < nlevs; lev++)
-    AmrMesh::ChopGrids(lev,ba[lev],ParallelDescriptor::NProcs());
-    */
-=======
 
     //Create "original" BoxArray based on a hierarchical grid
->>>>>>> 3181f769
     Vector<BoxArray> ba_orig(nlevs);
     ba_orig[0].define(domain);
 
@@ -234,11 +202,7 @@
         ba_orig[lev].define(refined_patch);
     }
 
-<<<<<<< HEAD
-    // break the BoxArrays at both levels into max_grid_size^3 boxes
-=======
     // break the BoxArrays at all levels into max_grid_size^3 boxes
->>>>>>> 3181f769
     for (int lev = 0; lev < nlevs; lev++) {
         ba[lev].maxSize(parms.max_grid_size);
         ba_orig[lev].maxSize(parms.max_grid_size);
@@ -256,32 +220,18 @@
     MyParticleContainer myPC(geom, dmap_orig, ba_orig, rr);
 
     myPC.SetVerbose(parms.verbose);
-<<<<<<< HEAD
-    /*
-    for (int lev = 0; lev < nlevs; lev++) {
-    amrex::Print()<<myPC.ParticleBoxArray(lev)<<std::endl;
-    amrex::Print()<<myPC.ParticleDistributionMap(lev)<<std::endl;
-    }*/
-
-    myPC.InitFromAsciiFile("particle_file.init", 4);
-
-=======
 
     //Initialize particles from ascii file with extradata=4
     myPC.InitFromAsciiFile("particle_file.init", 4);
 
     //Regrid to the more compilcated BoxArray similar to NeighborParticleContainer Regrid
->>>>>>> 3181f769
     for (int lev = 0; lev < nlevs; lev++) {
     myPC.SetParticleBoxArray(lev, ba[lev]);
     myPC.SetParticleDistributionMap(lev, dmap[lev]);
     }
     myPC.Redistribute();
 
-<<<<<<< HEAD
-=======
     //Check created particle containers with a summation and number of particles
->>>>>>> 3181f769
     Real tol = 1e-4;
     {
 
@@ -497,16 +447,12 @@
         ghostPC.AddParticlesAtLevel(ghosts, dst_lev, ngrow);
         Real sum_test = amrex::ReduceSum(ghostPC, [=] AMREX_GPU_HOST_DEVICE (const PType& p) -> Real { return (amrex::Math::abs(p.rdata(0))+amrex::Math::abs(p.rdata(1))+amrex::Math::abs(p.rdata(2))+amrex::Math::abs(p.rdata(3))); });
         amrex::ParallelAllReduce::Sum(sum_test,ParallelContext::CommunicatorSub());
-<<<<<<< HEAD
-        amrex::Print().SetPrecision(18)<<"Found sum of ghosts: "<<sum_test<<std::endl;
-=======
         Long id_test = amrex::ReduceSum(ghostPC, [=] AMREX_GPU_HOST_DEVICE (const PType& p) -> Long { return (p.id()); });
         amrex::ParallelAllReduce::Sum(id_test,ParallelContext::CommunicatorSub());
         amrex::Print().SetPrecision(18)<<"Found sum of ghosts: "<<sum_test<<std::endl;
         amrex::Print().SetPrecision(18)<<"Found sum of id of ghosts: "<<id_test<<" ?= "<<ghostPC.TotalNumberOfParticles(true,false)*GhostParticleID<<std::endl;
         AMREX_ALWAYS_ASSERT(id_test==ghostPC.TotalNumberOfParticles(true,false)*GhostParticleID);
         AMREX_ALWAYS_ASSERT(ghostPC.TotalNumberOfParticles(true,false)==ghostPC.TotalNumberOfParticles(false,false));
->>>>>>> 3181f769
     }
 }
 
