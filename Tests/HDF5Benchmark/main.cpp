#include <AMReX.H>
#include <AMReX_ParmParse.H>
#include <AMReX_PlotFileUtil.H>
#include <AMReX_Particles.H>

#include <unistd.h>

using namespace amrex;

void set_grids_nested (Vector<Box>& domains,
                       Vector<BoxArray>& grids,
                       Vector<IntVect>& ref_ratio);
void set_grids_file (Vector<Box>& domains,
                     Vector<BoxArray>& grids,
                     Vector<IntVect>& ref_ratio);
void test ();
BoxArray readBoxList (const std::string& file, Box& domain);

int main(int argc, char* argv[])
{
    amrex::Initialize(argc,argv);
    test();
    amrex::Finalize();
}

void test ()
{
    const int nghost = 0;
    int ncells, max_grid_size, ncomp, nlevs, nppc;
    int restart_check = 0, nplotfile = 1, nparticlefile = 1, sleeptime = 0;
    int grids_from_file = 0;
    std::string compression = "None#0";
    std::string directory = "";

    ParmParse pp;
    pp.get("ncells", ncells);
    pp.get("max_grid_size", max_grid_size);
    pp.get("ncomp", ncomp);
    pp.get("nlevs", nlevs);
    pp.get("nppc", nppc);
    pp.query("hdf5compression", compression);
    pp.query("nplotfile", nplotfile);
    pp.query("nparticlefile", nparticlefile);
    pp.query("sleeptime", sleeptime);
    pp.query("restart_check", restart_check);
    pp.query("grids_from_file", grids_from_file);
    pp.query("directory", directory);

    if (directory != "" && directory.back() != '/') {
        // Include separator if one was not provided
        directory += "/";
    }

    Vector<Box> domains;
    Vector<BoxArray> ba;
    Vector<IntVect> ref_ratio;

    if (grids_from_file)
    {
        set_grids_file(domains, ba, ref_ratio);
    }
    else
    {
        set_grids_nested(domains, ba, ref_ratio);
    }

    RealBox real_box;
    for (int n = 0; n < AMREX_SPACEDIM; n++) {
        real_box.setLo(n, 0.0);
        real_box.setHi(n, 1.0);
    }

    // This sets the boundary conditions to be doubly or triply periodic
    int is_per[AMREX_SPACEDIM];
    for (int i = 0; i < AMREX_SPACEDIM; i++)
        is_per[i] = 1;

    // This defines a Geometry object for each level
    Vector<Geometry> geom(nlevs);
    geom[0].define(domains[0], &real_box, CoordSys::cartesian, is_per);
    for (int lev = 1; lev < nlevs; lev++) {
        geom[lev].define(domains[lev], &real_box, CoordSys::cartesian, is_per);
    }

    Vector<DistributionMapping> dmap(nlevs);

    Vector<std::unique_ptr<MultiFab> > mf(nlevs);
    for (int lev = 0; lev < nlevs; lev++) {
        dmap[lev] = DistributionMapping{ba[lev]};
        mf[lev] = std::make_unique<MultiFab>(ba[lev], dmap[lev], ncomp, nghost);
        mf[lev]->setVal(lev);
    }

    // these don't really matter, make something up
    const Real time = 0.0;
    /* const Real dt = 0.0; */

    Vector<std::string> varnames;
    for (int i = 0; i < ncomp; ++i)
    {
        varnames.push_back("component_" + std::to_string(i));
    }

    Vector<int> level_steps(nlevs, 0);

    /* if (compression.compare("None#0") != 0) */
    /*     std::cout << "Compression: " << compression << std::endl; */

    char fname[512];
    for (int ts = 0; ts < nplotfile; ts++) {
        sprintf(fname, "%splt%05d", directory.c_str(), ts);

        // Fake computation
        if (ts > 0 && sleeptime > 0) {
            if (ParallelDescriptor::IOProcessor()) {
                std::cout << "Sleep for " << sleeptime << " seconds." << std::endl;
                fflush(stdout);
            }
            sleep(sleeptime);
        }

        if (ParallelDescriptor::IOProcessor()) {
            std::cout << "Writing plot file [" << fname << ".h5] ...";
            fflush(stdout);
        }
#ifdef AMREX_USE_HDF5
#ifdef AMREX_USE_HDF5_ZFP
        WriteMultiLevelPlotfileHDF5MultiDset(fname, nlevs, amrex::GetVecOfConstPtrs(mf), varnames,
                                             geom, time, level_steps, ref_ratio, compression);
#else
        WriteMultiLevelPlotfileHDF5SingleDset(fname, nlevs, amrex::GetVecOfConstPtrs(mf), varnames,
                                              geom, time, level_steps, ref_ratio);
#endif
#else
        WriteMultiLevelPlotfile(fname, nlevs, amrex::GetVecOfConstPtrs(mf),
                                varnames, geom, time, level_steps, ref_ratio);
#endif
        if (ParallelDescriptor::IOProcessor())
            std::cout << " done" << std::endl;
    }

    /* ParallelDescriptor::Barrier(); */

    // Add some particles
    constexpr int NStructReal = 4;
    constexpr int NStructInt  = 1;
    constexpr int NArrayReal  = 8;
    constexpr int NArrayInt   = 3;

    typedef ParticleContainer<NStructReal, NStructInt, NArrayReal, NArrayInt> MyPC;
    MyPC myPC(geom, dmap, ba, ref_ratio);
    myPC.SetVerbose(false);

    int num_particles = nppc * AMREX_D_TERM(ncells, * ncells, * ncells);
    bool serialize = false;
    int iseed = 451;
    MyPC::ParticleInitData pdata = {1.0, 2.0, 3.0, 4.0, 5, 6.0,
                                    7.0, 8.0, 9.0, 10.0, 11.0,
                                    12.0, 13.0, 14, 15, 16};

    if (nparticlefile > 0) {
        if (ParallelDescriptor::IOProcessor()) {
            std::cout << "Init particles ...";
            fflush(stdout);
        }

        myPC.InitRandom(num_particles, iseed, pdata, serialize);

        if (ParallelDescriptor::IOProcessor())
            std::cout << " done" << std::endl;

        Vector<std::string> particle_realnames;
        for (int i = 0; i < NStructReal + NArrayReal; ++i)
            particle_realnames.push_back("particle_real_component_" + std::to_string(i));

        Vector<std::string> particle_intnames;
        for (int i = 0; i < NStructInt + NArrayInt; ++i)
            particle_intnames.push_back("particle_int_component_" + std::to_string(i));

        for (int ts = 0; ts < nparticlefile; ts++) {
            sprintf(fname, "%splt%05d", directory.c_str(), ts);

            // Fake computation
            if (ts > 0 && sleeptime > 0) {
                if (ParallelDescriptor::IOProcessor()) {
                    std::cout << "Sleep for " << sleeptime << " seconds." << std::endl;
                    fflush(stdout);
                }
                sleep(sleeptime);
            }

            if (ParallelDescriptor::IOProcessor()) {
                std::cout << "Writing particle file [" << fname << "/particle0.h5] ...";
                fflush(stdout);
            }

#ifdef AMREX_USE_HDF5
            myPC.CheckpointHDF5(fname, "particle0", false, particle_realnames, particle_intnames);
#else
            myPC.Checkpoint(fname, "particle0", false, particle_realnames, particle_intnames);
            /* myPC.WriteAsciiFile("particle0_ascii"); */
#endif
            if (ParallelDescriptor::IOProcessor())
                std::cout << " done" << std::endl;
        }
    }

<<<<<<< HEAD
    /* ParallelDescriptor::Barrier(); */
=======
    char directory_path[512];
>>>>>>> 30185629

    if (restart_check && nparticlefile > 0)
    {
        MyPC newPC(geom, dmap, ba, ref_ratio);
#ifdef AMREX_USE_HDF5
        sprintf(directory_path, "%s%s", directory.c_str(), "plt00000/particle0");
        newPC.RestartHDF5("plt00000/particle0", "particle0");
#else
        sprintf(directory_path, "%s%s", directory.c_str(), "plt00000");
        newPC.Restart("plt00000", "particle0");
#endif

        using PType = typename MyPC::SuperParticleType;

        for (int icomp=0; icomp<NStructReal+NArrayReal+NStructInt+NArrayInt; ++icomp)
        {
            auto sm_new = amrex::ReduceSum(newPC,
                [=] AMREX_GPU_HOST_DEVICE (const PType& p) -> Real
                {
                    return p.rdata(1);
                });

            auto sm_old = amrex::ReduceSum(myPC,
                [=] AMREX_GPU_HOST_DEVICE (const PType& p) -> Real
                {
                    return p.rdata(1);
                });

            ParallelDescriptor::ReduceRealSum(sm_new);
            ParallelDescriptor::ReduceRealSum(sm_old);

            AMREX_ALWAYS_ASSERT(sm_old = sm_new);
        }
    }
}

BoxArray
readBoxList (const std::string& file, Box& domain)
{
    BoxArray retval;

    Vector<char> fileCharPtr;
    ParallelDescriptor::ReadAndBcastFile(file, fileCharPtr);
    std::istringstream is(fileCharPtr.data());

    is >> domain;
    is.ignore(1000,'\n');
    retval.readFrom(is);

    return retval;
}

void set_grids_nested (Vector<Box>& domains,
                       Vector<BoxArray>& grids,
                       Vector<IntVect>& ref_ratio)
{
    int ncells, max_grid_size, nlevs;

    ParmParse pp;
    pp.get("ncells", ncells);
    pp.get("max_grid_size", max_grid_size);
    pp.get("nlevs", nlevs);

    AMREX_ALWAYS_ASSERT(nlevs < 2); // relax this later

    IntVect domain_lo(AMREX_D_DECL(0, 0, 0));
    IntVect domain_hi(AMREX_D_DECL(ncells-1, ncells-1, ncells-1));

    domains.resize(nlevs);
    domains[0].setSmall(domain_lo);
    domains[0].setBig(domain_hi);

    ref_ratio.resize(nlevs-1);
    for (int lev = 1; lev < nlevs; lev++)
        ref_ratio[lev-1] = IntVect(AMREX_D_DECL(2, 2, 2));

    grids.resize(nlevs);
    grids[0].define(domains[0]);

    // Now we make the refined level be the center eighth of the domain
    if (nlevs > 1) {
        int n_fine = ncells*ref_ratio[0][0];
        IntVect refined_lo(AMREX_D_DECL(n_fine/4,n_fine/4,n_fine/4));
        IntVect refined_hi(AMREX_D_DECL(3*n_fine/4-1,3*n_fine/4-1,3*n_fine/4-1));

        // Build a box for the level 1 domain
        Box refined_patch(refined_lo, refined_hi);
        grids[1].define(refined_patch);
    }

    // break the BoxArrays at both levels into max_grid_size^3 boxes
    for (int lev = 0; lev < nlevs; lev++) {
        grids[lev].maxSize(max_grid_size);
    }

    for (int lev = 1; lev < nlevs; lev++) {
        domains[lev] = amrex::refine(domains[lev-1], ref_ratio[lev-1]);
    }
}

void set_grids_file (Vector<Box>& domains,
                     Vector<BoxArray>& grids,
                     Vector<IntVect>& ref_ratio)
{
    int ncells, max_grid_size, nlevs;
    Vector<int> ref_ratio_file;

    ParmParse pp;
    pp.get("ncells", ncells);
    pp.get("max_grid_size", max_grid_size);
    pp.get("nlevs", nlevs);

    ref_ratio_file.resize(nlevs-1);
    pp.getarr("ref_ratio_file", ref_ratio_file);

    domains.resize(nlevs);
    grids.resize(nlevs);
    ref_ratio.resize(nlevs-1);

    for (int lev=0; lev < nlevs-1; ++lev)
    {
        ref_ratio[lev] = IntVect(AMREX_D_DECL(ref_ratio_file[lev],
                                              ref_ratio_file[lev],
                                              ref_ratio_file[lev]));
    }

    for (int lev=0; lev < nlevs; ++lev)
    {
        Box domain;
        grids[lev] = readBoxList("grids/Level_"+std::to_string(lev), domain);
        domains[lev] = domain;
    }
}<|MERGE_RESOLUTION|>--- conflicted
+++ resolved
@@ -205,12 +205,9 @@
         }
     }
 
-<<<<<<< HEAD
-    /* ParallelDescriptor::Barrier(); */
-=======
+    ParallelDescriptor::Barrier();
+
     char directory_path[512];
->>>>>>> 30185629
-
     if (restart_check && nparticlefile > 0)
     {
         MyPC newPC(geom, dmap, ba, ref_ratio);
