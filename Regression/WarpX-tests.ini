# This file is used both for the nightly regression tests
# on the battra server, and for the CI tests on Travis CI
# In the case of Travis CI, some of the parameters entered
# below are overwritten, see prepare_file_travis.py
[main]
testTopDir     = /home/regtester/AMReX_RegTesting/rt-WarpX/
webTopDir      = /home/regtester/AMReX_RegTesting/rt-WarpX/web

sourceTree = C_Src

# suiteName is the name prepended to all output directories
suiteName = WarpX

COMP = g++
FCOMP = gfortran
add_to_c_make_command = TEST=TRUE USE_ASSERTION=TRUE WarpxBinDir=

purge_output = 1

MAKE = make
numMakeJobs = 8

# MPIcommand should use the placeholders:
#   @host@ to indicate where to put the hostname to run on
#   @nprocs@ to indicate where to put the number of processors
#   @command@ to indicate where to put the command to run
#
# only tests with useMPI = 1 will run in parallel
# nprocs is problem dependent and specified in the individual problem
# sections.

#MPIcommand = mpiexec -host @host@ -n @nprocs@ @command@
MPIcommand = mpiexec -n @nprocs@ @command@
MPIhost =

reportActiveTestsOnly = 1

# Add "GO UP" link at the top of the web page?
goUpLink = 1

# email
sendEmailWhenFail = 1
emailTo = weiqunzhang@lbl.gov, jlvay@lbl.gov, rlehe@lbl.gov, atmyers@lbl.gov, mthevenet@lbl.gov, jaehongpark@lbl.gov, oshapoval@lbl.gov, henri.vincenti@cea.fr, ldianaamorim@lbl.gov, rjambunathan@lbl.gov, axelhuebl@lbl.gov
emailBody = Check https://ccse.lbl.gov/pub/RegressionTesting/WarpX/ for more details.

[AMReX]
dir = /home/regtester/AMReX_RegTesting/amrex/
branch = development

[source]
dir = /home/regtester/AMReX_RegTesting/warpx
branch = dev

[extra-PICSAR]
dir = /home/regtester/AMReX_RegTesting/picsar/
branch = master

# individual problems follow

[pml_x_yee]
buildDir = .
inputFile = Examples/Tests/PML/inputs.2d
runtime_params = warpx.do_dynamic_scheduling=0 algo.maxwell_fdtd_solver=yee amrex.abort_on_unused_inputs=1
dim = 2
addToCompileString =
restartTest = 0
useMPI = 1
numprocs = 2
useOMP = 1
numthreads = 2
compileTest = 0
doVis = 0
analysisRoutine = Examples/Tests/PML/analysis_pml_yee.py

[pml_x_ckc]
buildDir = .
inputFile = Examples/Tests/PML/inputs.2d
runtime_params = warpx.do_dynamic_scheduling=0 algo.maxwell_fdtd_solver=ckc amrex.abort_on_unused_inputs=1
dim = 2
addToCompileString =
restartTest = 0
useMPI = 1
numprocs = 2
useOMP = 1
numthreads = 2
compileTest = 0
doVis = 0
analysisRoutine = Examples/Tests/PML/analysis_pml_ckc.py

[pml_x_psatd]
buildDir = .
inputFile = Examples/Tests/PML/inputs.2d
runtime_params = warpx.do_dynamic_scheduling=0 amrex.abort_on_unused_inputs=1
dim = 2
addToCompileString = USE_PSATD=TRUE
restartTest = 0
useMPI = 1
numprocs = 2
useOMP = 1
numthreads = 2
compileTest = 0
doVis = 0
analysisRoutine = Examples/Tests/PML/analysis_pml_psatd.py

[RigidInjection_lab]
buildDir = .
inputFile = Examples/Modules/RigidInjection/inputs.LabFrame
runtime_params = amrex.abort_on_unused_inputs=1
dim = 2
addToCompileString =
restartTest = 0
useMPI = 1
numprocs = 2
useOMP = 1
numthreads = 2
compileTest = 0
doVis = 0
compareParticles = 0
analysisRoutine = Examples/Modules/RigidInjection/analysis_rigid_injection_LabFrame.py

[RigidInjection_boost_backtransformed]
buildDir = .
inputFile = Examples/Modules/RigidInjection/inputs.BoostedFrame
runtime_params = amrex.abort_on_unused_inputs=1
dim = 2
addToCompileString =
restartTest = 0
useMPI = 1
numprocs = 2
useOMP = 1
numthreads = 2
compileTest = 0
doVis = 0
compareParticles = 0
doComparison = 0
aux1File = Tools/read_raw_data.py
analysisRoutine = Examples/Modules/RigidInjection/analysis_rigid_injection_BoostedFrame.py

[Boost_3Dbacktransformed_CheckReducedDiagnostics]
buildDir = .
inputFile = Examples/Modules/boosted_diags/inputs.3d.slice
dim = 3
addToCompileString =
restartTest = 0
useMPI = 1
numprocs = 2
useOMP = 1
numthreads = 2
compileTest = 0
doVis = 0
compareParticles = 0
doComparison = 0
aux1File = Tools/read_raw_data.py
analysisRoutine = Examples/Modules/boosted_diags/analysis_3Dbacktransformed_diag.py

[nci_corrector]
buildDir = .
inputFile = Examples/Modules/nci_corrector/inputs.2d
runtime_params = amr.max_level=0 particles.use_fdtd_nci_corr=1 amrex.abort_on_unused_inputs=1
dim = 2
addToCompileString =
restartTest = 0
useMPI = 1
numprocs = 2
useOMP = 1
numthreads = 2
compileTest = 0
doVis = 0
doComparison = 0
analysisRoutine = Examples/Modules/nci_corrector/analysis_ncicorr.py

[nci_correctorMR]
buildDir = .
inputFile = Examples/Modules/nci_corrector/inputs.2d
runtime_params = amr.max_level=1 particles.use_fdtd_nci_corr=1 amr.n_cell=64 64 amrex.abort_on_unused_inputs=1 warpx.fine_tag_lo=-20.e-6 -20.e-6 warpx.fine_tag_hi=20.e-6 20.e-6
dim = 2
addToCompileString =
restartTest = 0
useMPI = 1
numprocs = 2
useOMP = 1
numthreads = 2
compileTest = 0
doVis = 0
doComparison = 0
analysisRoutine = Examples/Modules/nci_corrector/analysis_ncicorr.py

[ionization_lab]
buildDir = .
inputFile = Examples/Modules/ionization/inputs.rt
runtime_params = amrex.abort_on_unused_inputs=1
dim = 2
addToCompileString =
restartTest = 0
useMPI = 1
numprocs = 2
useOMP = 1
numthreads = 1
compileTest = 0
doVis = 0
analysisRoutine = Examples/Modules/ionization/analysis_ionization.py

[ionization_boost]
buildDir = .
inputFile = Examples/Modules/ionization/inputs.bf.rt
runtime_params = amrex.abort_on_unused_inputs=1
dim = 2
addToCompileString =
restartTest = 0
useMPI = 1
numprocs = 2
useOMP = 1
numthreads = 1
compileTest = 0
doVis = 0
analysisRoutine = Examples/Modules/ionization/analysis_ionization.py

[bilinear_filter]
buildDir = .
inputFile = Examples/Tests/SingleParticle/inputs
runtime_params = warpx.use_filter=1 warpx.filter_npass_each_dir=1 5 amrex.abort_on_unused_inputs=1
dim = 2
addToCompileString =
restartTest = 0
useMPI = 1
numprocs = 2
useOMP = 1
numthreads = 2
compileTest = 0
doVis = 0
analysisRoutine = Examples/Tests/SingleParticle/analysis_bilinear_filter.py

[Langmuir_2d]
buildDir = .
inputFile = Examples/Tests/Langmuir/inputs.rt
runtime_params = electrons.ux=0.01 electrons.xmax=0.e-6 warpx.fields_to_plot=Ex jx electrons.plot_vars=w ux Ex amrex.abort_on_unused_inputs=1
dim = 2
addToCompileString =
restartTest = 0
useMPI = 1
numprocs = 2
useOMP = 1
numthreads = 2
compileTest = 0
doVis = 0
compareParticles = 1
particleTypes = electrons
analysisRoutine = Examples/Tests/Langmuir/analysis_langmuir2d.py
analysisOutputImage = langmuir2d_analysis.png

[Langmuir_2d_nompi]
buildDir = .
inputFile = Examples/Tests/Langmuir/inputs.rt
runtime_params = electrons.ux=0.01 electrons.xmax=0.e-6 warpx.fields_to_plot=Ex jx electrons.plot_vars=w ux Ex amrex.abort_on_unused_inputs=1
dim = 2
addToCompileString =
restartTest = 0
useMPI = 0
numprocs = 1
useOMP = 2
numthreads = 2
compileTest = 0
doVis = 0
compareParticles = 1
particleTypes = electrons
analysisRoutine = Examples/Tests/Langmuir/analysis_langmuir2d.py
analysisOutputImage = langmuir2d_analysis.png

[Langmuir_x]
buildDir = .
inputFile = Examples/Tests/Langmuir/inputs.rt
runtime_params = electrons.ux=0.01 electrons.xmax=0.e-6 warpx.do_dynamic_scheduling=0 warpx.fields_to_plot = Ex jx electrons.plot_vars=w ux Ex amrex.abort_on_unused_inputs=1
dim = 3
addToCompileString =
restartTest = 0
useMPI = 1
numprocs = 4
useOMP = 1
numthreads = 2
compileTest = 0
doVis = 0
compareParticles = 1
particleTypes = electrons
analysisRoutine = Examples/Tests/Langmuir/analysis_langmuir.py
analysisOutputImage = langmuir_x_analysis.png

[Langmuir_y]
buildDir = .
inputFile = Examples/Tests/Langmuir/inputs.rt
runtime_params = electrons.uy=0.01 electrons.ymax=0.e-6 warpx.do_dynamic_scheduling=0 warpx.fields_to_plot = Ey jy electrons.plot_vars=w uy Ey amrex.abort_on_unused_inputs=1
dim = 3
addToCompileString =
restartTest = 0
useMPI = 1
numprocs = 4
useOMP = 1
numthreads = 2
compileTest = 0
doVis = 0
compareParticles = 1
particleTypes = electrons
analysisRoutine = Examples/Tests/Langmuir/analysis_langmuir.py
analysisOutputImage = langmuir_y_analysis.png

[Langmuir_z]
buildDir = .
inputFile = Examples/Tests/Langmuir/inputs.rt
runtime_params = electrons.uz=0.01 electrons.zmax=0.e-6 warpx.do_dynamic_scheduling=0  warpx.fields_to_plot = Ez jz electrons.plot_vars=w uz Ez amrex.abort_on_unused_inputs=1
dim = 3
addToCompileString =
restartTest = 0
useMPI = 1
numprocs = 4
useOMP = 1
numthreads = 2
compileTest = 0
doVis = 0
compareParticles = 1
particleTypes = electrons
analysisRoutine = Examples/Tests/Langmuir/analysis_langmuir.py
analysisOutputImage = langmuir_z_analysis.png

[Langmuir_multi]
buildDir = .
inputFile = Examples/Tests/Langmuir/inputs.multi.rt
runtime_params = warpx.do_dynamic_scheduling=0 amrex.abort_on_unused_inputs=1
dim = 3
addToCompileString =
restartTest = 0
useMPI = 1
numprocs = 4
useOMP = 1
numthreads = 2
compileTest = 0
doVis = 0
compareParticles = 1
particleTypes = electrons positrons
analysisRoutine = Examples/Tests/Langmuir/analysis_langmuir_multi.py
analysisOutputImage = langmuir_multi_analysis.png

[Langmuir_multi_nodal]
buildDir = .
inputFile = Examples/Tests/Langmuir/inputs.multi.rt
runtime_params = warpx.do_dynamic_scheduling=0 warpx.do_nodal=1 amrex.abort_on_unused_inputs=1
dim = 3
addToCompileString =
restartTest = 0
useMPI = 1
numprocs = 4
useOMP = 1
numthreads = 2
compileTest = 0
doVis = 0
compareParticles = 1
particleTypes = electrons positrons
analysisRoutine = Examples/Tests/Langmuir/analysis_langmuir_multi.py
analysisOutputImage = langmuir_multi_analysis.png

[Langmuir_multi_psatd]
buildDir = .
inputFile = Examples/Tests/Langmuir/inputs.multi.rt
runtime_params = psatd.fftw_plan_measure=0 amrex.abort_on_unused_inputs=1
dim = 3
addToCompileString = USE_PSATD=TRUE
restartTest = 0
useMPI = 1
numprocs = 2
useOMP = 1
numthreads = 1
compileTest = 0
doVis = 0
compareParticles = 1
tolerance = 5.e-11
particleTypes = electrons positrons
analysisRoutine = Examples/Tests/Langmuir/analysis_langmuir_multi.py
analysisOutputImage = langmuir_multi_analysis.png

[Langmuir_multi_psatd_nodal]
buildDir = .
inputFile = Examples/Tests/Langmuir/inputs.multi.rt
runtime_params = psatd.fftw_plan_measure=0 warpx.do_dynamic_scheduling=0 warpx.do_nodal=1 amrex.abort_on_unused_inputs=1
dim = 3
addToCompileString = USE_PSATD=TRUE
restartTest = 0
useMPI = 1
numprocs = 2
useOMP = 1
numthreads = 1
compileTest = 0
doVis = 0
compareParticles = 1
tolerance = 5.e-11
particleTypes = electrons positrons
analysisRoutine = Examples/Tests/Langmuir/analysis_langmuir_multi.py
analysisOutputImage = langmuir_multi_analysis.png

[Langmuir_multi_2d_nodal]
buildDir = .
inputFile = Examples/Tests/Langmuir/inputs.multi.2d.rt
runtime_params = warpx.do_nodal=1 algo.current_deposition=direct electrons.plot_vars=w ux uy uz Ex Ey Ez positrons.plot_vars=w ux uy uz Ex Ey Ez amrex.abort_on_unused_inputs=1
dim = 2
addToCompileString =
restartTest = 0
useMPI = 1
numprocs = 4
useOMP = 1
numthreads = 1
compileTest = 0
doVis = 0
compareParticles = 1
particleTypes = electrons positrons
analysisRoutine = Examples/Tests/Langmuir/analysis_langmuir_multi_2d.py
analysisOutputImage = langmuir_multi_2d_analysis.png

[Langmuir_multi_2d_psatd]
buildDir = .
inputFile = Examples/Tests/Langmuir/inputs.multi.2d.rt
runtime_params = psatd.fftw_plan_measure=0 electrons.plot_vars=w ux uy uz Ex Ey Ez positrons.plot_vars=w ux uy uz Ex Ey Ez warpx.fields_to_plot=Ex Ey Ez jx jy jz part_per_cell amrex.abort_on_unused_inputs=1
dim = 2
addToCompileString = USE_PSATD=TRUE
restartTest = 0
useMPI = 1
numprocs = 2
useOMP = 1
numthreads = 1
compileTest = 0
doVis = 0
compareParticles = 1
particleTypes = electrons positrons
analysisRoutine = Examples/Tests/Langmuir/analysis_langmuir_multi_2d.py
analysisOutputImage = langmuir_multi_2d_analysis.png

[Langmuir_multi_2d_psatd_nodal]
buildDir = .
inputFile = Examples/Tests/Langmuir/inputs.multi.2d.rt
runtime_params = psatd.fftw_plan_measure=0 warpx.do_nodal=1 algo.current_deposition=direct electrons.plot_vars=w ux uy uz Ex Ey Ez positrons.plot_vars=w ux uy uz Ex Ey Ez warpx.fields_to_plot=Ex Ey Ez jx jy jz part_per_cell amrex.abort_on_unused_inputs=1
dim = 2
addToCompileString = USE_PSATD=TRUE
restartTest = 0
useMPI = 1
numprocs = 4
useOMP = 1
numthreads = 1
compileTest = 0
doVis = 0
compareParticles = 1
particleTypes = electrons positrons
analysisRoutine = Examples/Tests/Langmuir/analysis_langmuir_multi_2d.py
analysisOutputImage = langmuir_multi_2d_analysis.png

[Langmuir_multi_rz]
buildDir = .
inputFile = Examples/Tests/Langmuir/inputs.multi.rz.rt
runtime_params = electrons.plot_vars=w ux uy uz Ex Ey Ez Bx By ions.plot_vars=w ux uy uz Ex Ey Ez Bx By amrex.abort_on_unused_inputs=1
dim = 2
addToCompileString = USE_RZ=TRUE
restartTest = 0
useMPI = 1
numprocs = 4
useOMP = 1
numthreads = 1
compileTest = 0
doVis = 0
compareParticles = 1
particleTypes = electrons ions
analysisRoutine = Examples/Tests/Langmuir/analysis_langmuir_multi_rz.py
analysisOutputImage = langmuir_multi_rz_analysis.png

[Python_Langmuir_rz_multimode]
buildDir = .
inputFile = Examples/Tests/Langmuir/PICMI_inputs_langmuir_rz_multimode_analyze.py
runtime_params = amrex.abort_on_unused_inputs=1
customRunCmd = python PICMI_inputs_langmuir_rz_multimode_analyze.py
dim = 2
addToCompileString = USE_PYTHON_MAIN=TRUE USE_RZ=TRUE
restartTest = 0
useMPI = 1
numprocs = 4
useOMP = 1
numthreads = 1
compileTest = 0
doVis = 0
compareParticles = 1
particleTypes = electrons protons
outputFile = diags/plotfiles/plt00040

[LaserInjection]
buildDir = .
inputFile = Examples/Modules/laser_injection/inputs.rt
runtime_params = amrex.abort_on_unused_inputs=1
dim = 3
addToCompileString =
restartTest = 0
useMPI = 1
numprocs = 4
useOMP = 1
numthreads = 2
compileTest = 0
doVis = 0
compareParticles = 0
analysisRoutine = Examples/Modules/laser_injection/analysis_laser.py
analysisOutputImage = laser_analysis.png

[LaserInjection_2d]
buildDir = .
inputFile = Examples/Modules/laser_injection/inputs.2d.rt
runtime_params = warpx.do_dynamic_scheduling=0 warpx.serialize_ics=1 amrex.abort_on_unused_inputs=1
dim = 2
addToCompileString =
restartTest = 0
useMPI = 1
numprocs = 2
useOMP = 1
numthreads = 2
compileTest = 0
doVis = 0
compareParticles = 0

[LaserAcceleration]
buildDir = .
inputFile = Examples/Physics_applications/laser_acceleration/inputs.3d
runtime_params = warpx.do_dynamic_scheduling=0 amr.n_cell=32 32 256 max_step=100 electrons.zmin=0.e-6 warpx.serialize_ics=1 amrex.abort_on_unused_inputs=1
dim = 3
addToCompileString =
restartTest = 0
useMPI = 1
numprocs = 2
useOMP = 1
numthreads = 2
compileTest = 0
doVis = 0
compareParticles = 1
particleTypes = electrons

[subcyclingMR]
buildDir = .
inputFile = Examples/Tests/subcycling/inputs.2d
runtime_params = warpx.serialize_ics=1 warpx.do_dynamic_scheduling=0 amrex.abort_on_unused_inputs=1
dim = 2
addToCompileString =
restartTest = 0
useMPI = 1
numprocs = 2
useOMP = 1
numthreads = 2
compileTest = 0
tolerance = 1.e-10
doVis = 0
compareParticles = 0

[LaserAccelerationMR]
buildDir = .
inputFile = Examples/Physics_applications/laser_acceleration/inputs.2d
runtime_params = amr.max_level=1 max_step=200 warpx.serialize_ics=1 amrex.abort_on_unused_inputs=1 warpx.fine_tag_lo=-5.e-6 -35.e-6 warpx.fine_tag_hi=5.e-6 -25.e-6
dim = 2
addToCompileString =
restartTest = 0
useMPI = 1
numprocs = 2
useOMP = 1
numthreads = 2
compileTest = 0
doVis = 0
compareParticles = 1
particleTypes = electrons beam

[PlasmaAccelerationMR]
buildDir = .
inputFile = Examples/Physics_applications/plasma_acceleration/inputs.2d
runtime_params = amr.max_level=1 amr.n_cell=32 512 max_step=400 warpx.serialize_ics=1 warpx.do_dynamic_scheduling=0 amrex.abort_on_unused_inputs=1
dim = 2
addToCompileString =
restartTest = 0
useMPI = 1
numprocs = 2
useOMP = 1
numthreads = 2
compileTest = 0
doVis = 0
compareParticles = 1
particleTypes = beam driver plasma_e

[Python_Langmuir]
buildDir = .
inputFile = Examples/Tests/Langmuir/PICMI_inputs_langmuir_rt.py
runtime_params = amrex.abort_on_unused_inputs=1
customRunCmd = python PICMI_inputs_langmuir_rt.py
dim = 3
addToCompileString = USE_PYTHON_MAIN=TRUE
restartTest = 0
useMPI = 1
numprocs = 2
useOMP = 1
numthreads = 1
compileTest = 0
doVis = 0
compareParticles = 1
particleTypes = electrons
outputFile = diags/plotfiles/plt00040

[uniform_plasma_restart]
buildDir = .
inputFile = Examples/Physics_applications/uniform_plasma/inputs.3d
runtime_params = amrex.abort_on_unused_inputs=1
dim = 3
addToCompileString =
restartTest = 1
restartFileNum = 6
useMPI = 1
numprocs = 2
useOMP = 1
numthreads = 2
compileTest = 0
doVis = 0
compareParticles = 0
particleTypes = electrons
tolerance = 1.e-14

[particles_in_pml_2d]
buildDir = .
inputFile = Examples/Tests/particles_in_PML/inputs.2d
runtime_params = amrex.abort_on_unused_inputs=1
dim = 2
restartTest = 0
useMPI = 1
numprocs = 2
useOMP = 1
numthreads = 1
compileTest = 0
doVis = 0
compareParticles = 0
analysisRoutine = Examples/Tests/particles_in_PML/analysis_particles_in_pml.py

[particles_in_pml]
buildDir = .
inputFile = Examples/Tests/particles_in_PML/inputs
runtime_params = amrex.abort_on_unused_inputs=1
dim = 3
restartTest = 0
useMPI = 1
numprocs = 2
useOMP = 1
numthreads = 2
compileTest = 0
doVis = 0
compareParticles = 0
analysisRoutine = Examples/Tests/particles_in_PML/analysis_particles_in_pml.py

[photon_pusher]
buildDir = .
inputFile = Examples/Tests/photon_pusher/inputs
runtime_params = amrex.abort_on_unused_inputs=1
dim = 3
restartTest = 0
useMPI = 1
numprocs = 2
useOMP = 1
numthreads = 2
compileTest = 0
doVis = 0
compareParticles = 0
analysisRoutine =  Examples/Tests/photon_pusher/analysis_photon_pusher.py


[radiation_reaction]
buildDir = .
inputFile = Examples/Tests/radiation_reaction/test_const_B_analytical/inputs
dim = 3
restartTest = 0
useMPI = 1
numprocs = 2
useOMP = 1
numthreads = 2
compileTest = 0
doVis = 0
compareParticles = 0
analysisRoutine =  Examples/Tests/radiation_reaction/test_const_B_analytical/analysis_classicalRR.py

[qed_breit_wheeler_tau_init]
buildDir = .
inputFile = Examples/Modules/qed/breit_wheeler/inputs.2d_test_tau_init
runtime_params = amrex.abort_on_unused_inputs=1
dim = 2
addToCompileString = QED=TRUE
restartTest = 0
useMPI = 1
numprocs = 2
useOMP = 1
numthreads = 2
compileTest = 0
doVis = 0
compareParticles = 0
analysisRoutine = Examples/Modules/qed/breit_wheeler/analysis_2d_tau_init.py

[qed_quantum_sync_tau_init]
buildDir = .
inputFile = Examples/Modules/qed/quantum_synchrotron/inputs.2d_test_tau_init
runtime_params = amrex.abort_on_unused_inputs=1
dim = 2
addToCompileString = QED=TRUE
restartTest = 0
useMPI = 1
numprocs = 2
useOMP = 1
numthreads = 2
compileTest = 0
doVis = 0
compareParticles = 0
analysisRoutine = Examples/Modules/qed/quantum_synchrotron/analysis_2d_tau_init.py

[particle_pusher]
buildDir = .
inputFile = Examples/Tests/particle_pusher/inputs
dim = 3
restartTest = 0
useMPI = 1
numprocs = 1
useOMP = 1
numthreads = 1
compileTest = 0
doVis = 0
compareParticles = 0
analysisRoutine =  Examples/Tests/particle_pusher/analysis_pusher.py

<<<<<<< HEAD
[Python_gaussian_beam]
buildDir = .
inputFile = Examples/Modules/gaussian_beam/PICMI_inputs_gaussian_beam.py
customRunCmd = python PICMI_inputs_gaussian_beam.py
dim = 3
addToCompileString = USE_PYTHON_MAIN=TRUE
restartTest = 0
useMPI = 1
numprocs = 2
useOMP = 1
numthreads = 1
compileTest = 0
doVis = 0
compareParticles = 1
particleTypes = electrons

[PlasmaAccelerationBoost2d]
buildDir = .
inputFile = Examples/Physics_applications/plasma_acceleration/inputs.2d.boost
runtime_params = warpx.do_dynamic_scheduling=0 warpx.serialize_ics=1 amr.n_cell=64 256 max_step=20
=======
[momentum-conserving-gather]
buildDir = .
inputFile = Examples/Physics_applications/plasma_acceleration/inputs.2d
runtime_params = amr.max_level=1 amr.n_cell=32 512 max_step=400 warpx.serialize_ics=1 warpx.do_dynamic_scheduling=0 algo.field_gathering=momentum-conserving
>>>>>>> 398166af
dim = 2
addToCompileString =
restartTest = 0
useMPI = 1
numprocs = 2
useOMP = 1
numthreads = 2
compileTest = 0
doVis = 0
<<<<<<< HEAD

[Python_PlasmaAcceleration]
buildDir = .
inputFile = Examples/Physics_applications/plasma_acceleration/PICMI_inputs_plasma_acceleration.py
customRunCmd = python PICMI_inputs_plasma_acceleration.py
dim = 3
addToCompileString = USE_PYTHON_MAIN=TRUE
restartTest = 0
useMPI = 1
numprocs = 2
useOMP = 1
numthreads = 1
compileTest = 0
doVis = 0
compareParticles = 1
particleTypes = beam

[Python_PlasmaAccelerationMR]
buildDir = .
inputFile = Examples/Physics_applications/plasma_acceleration/PICMI_inputs_plasma_acceleration_mr.py
customRunCmd = python PICMI_inputs_plasma_acceleration_mr.py
dim = 3
addToCompileString = USE_PYTHON_MAIN=TRUE
restartTest = 0
useMPI = 1
numprocs = 2
useOMP = 1
numthreads = 1
compileTest = 0
doVis = 0
compareParticles = 1
particleTypes = beam

[PlasmaAccelerationBoost3d]
buildDir = .
inputFile = Examples/Physics_applications/plasma_acceleration/inputs.3d.boost
runtime_params = warpx.do_dynamic_scheduling=0 warpx.serialize_ics=1 amr.n_cell=64 64 128 max_step=5
dim = 3
addToCompileString =
restartTest = 0
useMPI = 1
numprocs = 2
useOMP = 1
numthreads = 2
compileTest = 0
doVis = 0

[PlasmaMirror]
buildDir = .
inputFile = Examples/Physics_applications/plasma_mirror/inputs.2d
runtime_params = warpx.do_dynamic_scheduling=0 warpx.serialize_ics=1 amr.n_cell=256 128 max_step=20
dim = 2
addToCompileString =
restartTest = 0
useMPI = 1
numprocs = 2
useOMP = 1
numthreads = 2
compileTest = 0
doVis = 0

[LaserAccelerationRZ]
buildDir = .
inputFile = Examples/Physics_applications/laser_acceleration/inputs.rz
runtime_params = max_step=10
dim = 2
addToCompileString = USE_RZ=TRUE
restartTest = 0
useMPI = 1
numprocs = 4
useOMP = 1
numthreads = 1
compileTest = 0
doVis = 0
runtime_params = electrons.plot_vars=w ux uy uz Ex Ey Ez Bx By beam.plot_vars=w ux uy uz Ex Ey Ez Bx By
compareParticles = 1
particleTypes = electrons beam

[Python_LaserAccelerationMR]
buildDir = .
inputFile = Examples/Physics_applications/laser_acceleration/PICMI_inputs_laser_acceleration.py
customRunCmd = python PICMI_inputs_laser_acceleration.py
dim = 3
addToCompileString = USE_PYTHON_MAIN=TRUE
restartTest = 0
useMPI = 1
numprocs = 2
useOMP = 1
numthreads = 1
compileTest = 0
doVis = 0
compareParticles = 1
particleTypes = electrons

[Python_Langmuir_2d]
buildDir = .
inputFile = Examples/Tests/Langmuir/PICMI_inputs_langmuir2d.py
customRunCmd = python PICMI_inputs_langmuir2d.py
dim = 2
addToCompileString = USE_PYTHON_MAIN=TRUE
restartTest = 0
useMPI = 1
numprocs = 2
useOMP = 1
numthreads = 1
compileTest = 0
doVis = 0
compareParticles = 1
particleTypes = electrons

[Python_Langmuir_rz_multimode]
buildDir = .
inputFile = Examples/Tests/Langmuir/PICMI_inputs_langmuir_rz.py
customRunCmd = python PICMI_inputs_langmuir_rz.py
dim = 2
addToCompileString = USE_PYTHON_MAIN=TRUE USE_RZ=TRUE
restartTest = 0
useMPI = 1
numprocs = 4
useOMP = 1
numthreads = 1
compileTest = 0
doVis = 0

[GPU_inputs]
buildDir = .
inputFile = Examples/Tests/gpu_test/inputs
runtime_params = warpx.do_dynamic_scheduling=0 warpx.serialize_ics=1
dim = 3
addToCompileString =
restartTest = 0
useMPI = 1
numprocs = 2
useOMP = 1
numthreads = 2
compileTest = 0
doVis = 0

[LaserOnFine]
buildDir = .
inputFile = Examples/Tests/laser_on_fine/inputs.2d
runtime_params = max_step=50
dim = 2
addToCompileString =
restartTest = 0
useMPI = 1
numprocs = 2
useOMP = 1
numthreads = 2
compileTest = 0
doVis = 0

[Larmor]
buildDir = .
inputFile = Examples/Tests/Larmor/inputs.mr
runtime_params = max_step=10
dim = 2
addToCompileString =
restartTest = 0
useMPI = 1
numprocs = 2
useOMP = 1
numthreads = 2
compileTest = 0
doVis = 0

[Uniform_2d]
buildDir = .
inputFile = Examples/Physics_applications/uniform_plasma/inputs.2d
dim = 2
addToCompileString =
restartTest = 0
useMPI = 1
numprocs = 2
useOMP = 1
numthreads = 2
compileTest = 0
doVis = 0

[LaserAccelerationBoost]
buildDir = .
inputFile = Examples/Physics_applications/laser_acceleration/inputs.2d.boost
runtime_params = warpx.do_dynamic_scheduling=0 warpx.serialize_ics=1 amr.n_cell=64 512 max_step=20
dim = 2
addToCompileString =
restartTest = 0
useMPI = 1
numprocs = 2
useOMP = 1
numthreads = 2
compileTest = 0
doVis = 0

=======
compareParticles = 1
particleTypes = beam driver plasma_e
>>>>>>> 398166af
<|MERGE_RESOLUTION|>--- conflicted
+++ resolved
@@ -722,7 +722,6 @@
 compareParticles = 0
 analysisRoutine =  Examples/Tests/particle_pusher/analysis_pusher.py
 
-<<<<<<< HEAD
 [Python_gaussian_beam]
 buildDir = .
 inputFile = Examples/Modules/gaussian_beam/PICMI_inputs_gaussian_beam.py
@@ -743,82 +742,91 @@
 buildDir = .
 inputFile = Examples/Physics_applications/plasma_acceleration/inputs.2d.boost
 runtime_params = warpx.do_dynamic_scheduling=0 warpx.serialize_ics=1 amr.n_cell=64 256 max_step=20
-=======
+dim = 2
+addToCompileString =
+restartTest = 0
+useMPI = 1
+numprocs = 2
+useOMP = 1
+numthreads = 2
+compileTest = 0
+doVis = 0
+
+[Python_PlasmaAcceleration]
+buildDir = .
+inputFile = Examples/Physics_applications/plasma_acceleration/PICMI_inputs_plasma_acceleration.py
+customRunCmd = python PICMI_inputs_plasma_acceleration.py
+dim = 3
+addToCompileString = USE_PYTHON_MAIN=TRUE
+restartTest = 0
+useMPI = 1
+numprocs = 2
+useOMP = 1
+numthreads = 1
+compileTest = 0
+doVis = 0
+compareParticles = 1
+particleTypes = beam
+
+[Python_PlasmaAccelerationMR]
+buildDir = .
+inputFile = Examples/Physics_applications/plasma_acceleration/PICMI_inputs_plasma_acceleration_mr.py
+customRunCmd = python PICMI_inputs_plasma_acceleration_mr.py
+dim = 3
+addToCompileString = USE_PYTHON_MAIN=TRUE
+restartTest = 0
+useMPI = 1
+numprocs = 2
+useOMP = 1
+numthreads = 1
+compileTest = 0
+doVis = 0
+compareParticles = 1
+particleTypes = beam
+
+[PlasmaAccelerationBoost3d]
+buildDir = .
+inputFile = Examples/Physics_applications/plasma_acceleration/inputs.3d.boost
+runtime_params = warpx.do_dynamic_scheduling=0 warpx.serialize_ics=1 amr.n_cell=64 64 128 max_step=5
+dim = 3
+addToCompileString =
+restartTest = 0
+useMPI = 1
+numprocs = 2
+useOMP = 1
+numthreads = 2
+compileTest = 0
+doVis = 0
+
+[PlasmaMirror]
+buildDir = .
+inputFile = Examples/Physics_applications/plasma_mirror/inputs.2d
+runtime_params = warpx.do_dynamic_scheduling=0 warpx.serialize_ics=1 amr.n_cell=256 128 max_step=20
+dim = 2
+addToCompileString =
+restartTest = 0
+useMPI = 1
+numprocs = 2
+useOMP = 1
+numthreads = 2
+compileTest = 0
+doVis = 0
+
 [momentum-conserving-gather]
 buildDir = .
 inputFile = Examples/Physics_applications/plasma_acceleration/inputs.2d
 runtime_params = amr.max_level=1 amr.n_cell=32 512 max_step=400 warpx.serialize_ics=1 warpx.do_dynamic_scheduling=0 algo.field_gathering=momentum-conserving
->>>>>>> 398166af
-dim = 2
-addToCompileString =
-restartTest = 0
-useMPI = 1
-numprocs = 2
-useOMP = 1
-numthreads = 2
-compileTest = 0
-doVis = 0
-<<<<<<< HEAD
-
-[Python_PlasmaAcceleration]
-buildDir = .
-inputFile = Examples/Physics_applications/plasma_acceleration/PICMI_inputs_plasma_acceleration.py
-customRunCmd = python PICMI_inputs_plasma_acceleration.py
-dim = 3
-addToCompileString = USE_PYTHON_MAIN=TRUE
-restartTest = 0
-useMPI = 1
-numprocs = 2
-useOMP = 1
-numthreads = 1
-compileTest = 0
-doVis = 0
-compareParticles = 1
-particleTypes = beam
-
-[Python_PlasmaAccelerationMR]
-buildDir = .
-inputFile = Examples/Physics_applications/plasma_acceleration/PICMI_inputs_plasma_acceleration_mr.py
-customRunCmd = python PICMI_inputs_plasma_acceleration_mr.py
-dim = 3
-addToCompileString = USE_PYTHON_MAIN=TRUE
-restartTest = 0
-useMPI = 1
-numprocs = 2
-useOMP = 1
-numthreads = 1
-compileTest = 0
-doVis = 0
-compareParticles = 1
-particleTypes = beam
-
-[PlasmaAccelerationBoost3d]
-buildDir = .
-inputFile = Examples/Physics_applications/plasma_acceleration/inputs.3d.boost
-runtime_params = warpx.do_dynamic_scheduling=0 warpx.serialize_ics=1 amr.n_cell=64 64 128 max_step=5
-dim = 3
-addToCompileString =
-restartTest = 0
-useMPI = 1
-numprocs = 2
-useOMP = 1
-numthreads = 2
-compileTest = 0
-doVis = 0
-
-[PlasmaMirror]
-buildDir = .
-inputFile = Examples/Physics_applications/plasma_mirror/inputs.2d
-runtime_params = warpx.do_dynamic_scheduling=0 warpx.serialize_ics=1 amr.n_cell=256 128 max_step=20
-dim = 2
-addToCompileString =
-restartTest = 0
-useMPI = 1
-numprocs = 2
-useOMP = 1
-numthreads = 2
-compileTest = 0
-doVis = 0
+dim = 2
+addToCompileString =
+restartTest = 0
+useMPI = 1
+numprocs = 2
+useOMP = 1
+numthreads = 2
+compileTest = 0
+doVis = 0
+compareParticles = 1
+particleTypes = beam driver plasma_e
 
 [LaserAccelerationRZ]
 buildDir = .
@@ -951,8 +959,3 @@
 numthreads = 2
 compileTest = 0
 doVis = 0
-
-=======
-compareParticles = 1
-particleTypes = beam driver plasma_e
->>>>>>> 398166af
