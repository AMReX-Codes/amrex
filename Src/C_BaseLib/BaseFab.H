
#ifndef BL_BASEFAB_H
#define BL_BASEFAB_H

#include <winstd.H>
#include <cmath>
#include <cstdlib>
#include <algorithm>
#include <limits>

#include <BLassert.H>
#include <Box.H>
#include <BoxList.H>
#include <CArena.H>
#include <Looping.H>
#include <REAL.H>
#include <Profiler.H>
#include <PArray.H>

namespace BoxLib
{
<<<<<<< HEAD
//
// On 64-bit machines, most Unix systems adopt the LP64 data model, in which long and long long 
// are 64 bits wide (i.e., [-2e63+1,2e63-1]).  However, Windows adopts the LLP64 data
// model, in which long is only 32 bits wide (i.e., [-2e31+1,w231-1]).  Furthermore, the C++ 
// standard only specifies that long must be at least -2,147,483,647 to 2,147,483,647.  So we
// use long long here.
//
    extern long long total_bytes_allocated_in_fabs;     // total bytes at any given time
    extern long long total_bytes_allocated_in_fabs_hwm; // high-water-mark over a given interval
    extern long total_cells_allocated_in_fabs;     // total cells at any given time
    extern long total_cells_allocated_in_fabs_hwm; // high-water-mark over a given interval
=======
    extern long total_bytes_allocated_in_fabs;     // total bytes at any given time
    extern long total_bytes_allocated_in_fabs_hwm; // high-water-mark over a given interval
>>>>>>> c83298cc
}

/*
  A Fortran Array-like Object

  BaseFab emulates the Fortran array concept.  
  Useful operations can be performed upon
  BaseFabs in C++, and they provide a convenient interface to
  Fortran when it is necessary to retreat into that language.
        
  BaseFab is a template class.  Through use of the
  template, a BaseFab may be based upon any class.  So far at least,
  most applications have been based upon simple types like integers,
  real*4s, or real*8s.  Most applications do not use BaseFabs 
  directly, but utilize specialized classes derived from BaseFab.
        
  It will be easier to use a BaseFab if you understand the following
  concepts.  BaseFab objects depend on the dimensionality of space
  (indirectly through the DOMAIN Box member).  It is
  typical to define the macro SPACEDIM to be 1, 2, or 3 to indicate
  the dimension of space.  See the discussion of class Box for more
  information.  A BaseFab contains a Box DOMAIN, which indicates the
  integer indexing space over which the array is defined.  A BaseFab
  also has NVAR components.  By components, we mean that for each
  point in the rectangular indexing space, there are NVAR values
  associated with that point.  A Fortran array corresponding to a
  BaseFab would have (SPACEDIM+1) dimensions.
        
  By design, the array layout in a BaseFab mirrors that of a
  Fortran array.  The first index (x direction for example) varies
  most rapidly, the next index (y direction), if any, varies next
  fastest. The component index varies last, after all the spatial
  indices.
        
  It is sometimes convenient to be able to treat a sub-array within an
  existing BaseFab as a BaseFab in its own right.  This is often
  referred to as aliasing the BaseFab.  Note that when aliasing is 
  used, the BaseFabs domain will not, in general, be the same as the 
  parent BaseFabs domain, nor will the number of components.
  BaseFab is a dimension dependent class, so SPACEDIM must be 
  defined as either 1, 2, or 3 when compiling.

  This is NOT a polymorphic class.

  It does NOT provide a copy constructor or assignment operator.

  T MUST have a default constructor and an assignment operator.
*/

template <class T>
class BaseFab
{
public:

    typedef T value_type;
    //
    // Construct an invalid BaseFab.  The domain is invalid, the
    // number of components is zero, and no actually array memory is
    // allocated. An invalid BaseFab must be resized
    // (see BaseFab::resize) before use.
    //
    BaseFab ();

    BaseFab& operator= (const T&);
    //
    // Make BaseFab with desired domain and number of components.
    //
    explicit BaseFab (const Box& bx,
                      int        n = 1);
    //
    // The destructor deletes the array memory.
    //
    ~BaseFab ();
    //
    // This function resizes a BaseFab so it covers the Box B
    // with N components.  The default action
    // is that under resize()ing, the memory allocated for the
    // BaseFab only grows and never shrinks.  This function is
    // particularly useful when a BaseFab is used as a temporary
    // space which must be a different size whenever it is used.
    // Resize()ing a temp will often be faster than re-allocating a
    // BaseFab because memory allocation can often be avoided.
    //
    void resize (const Box& b,
                 int        N = 1);
    //
    // Swap innards.
    //
    void swap (BaseFab& rhs);
    //
    // The function returns the BaseFab to the invalid state.  (See
    // comments for constructors above.)  The memory is freed.
    //
    void clear ();
    //
    // Returns the number of components.
    //
    int nComp () const { return nvar; }
    //
    // Returns the domain (box) where the array is defined.
    //
    const Box& box () const { return domain; }
    //
    // Returns a pointer to an array of SPACEDIM integers
    // giving the length of the domain in each direction.
    //
    const int* length () const { return dlen.getVect(); }
    //
    // Returns the lower corner of the domain.
    // See class Box for analogue.
    //
    const IntVect& smallEnd () const { return domain.smallEnd(); }
    //
    //  Returns the upper corner of the domain.  See class Box for analogue.
    //
    const IntVect& bigEnd () const { return domain.bigEnd(); }
    //
    // Returns the lower corner of the domain.  Instead of
    // returning them in the form of INTVECTs, as in smallEnd and
    // bigEnd, it returns the values as a pointer to an array of
    // constant integers.  This is useful when interfacing to
    // Fortran subroutines.
    //
    const int* loVect () const { return domain.loVect(); }
    //
    // Returns the upper corner of the domain.  Instead of
    // returning them in the form of INTVECTs, as in smallEnd and
    // bigEnd, it returns the values as a pointer to an array of
    // constant integers.  This is useful when interfacing to
    // Fortran subroutines.
    //
    const int* hiVect () const { return domain.hiVect(); }
    //
    // Returns true if the domain of fab is totally contained within
    // the domain of this BaseFab.
    //
    bool contains (const BaseFab<T>& fab) const
    {
        return box().contains(fab.box()) && nvar <= fab.nvar;
    }
    //
    // Returns true if bx is totally contained
    // within the domain of this BaseFab.
    //
    bool contains (const Box& bx) const { return box().contains(bx); }
    //
    // Returns a pointer to an object of type T that is the
    // value of the Nth component associated with the cell at the
    // low end of the domain.  This is commonly used to get a pointer
    // to data in the array which is then handed off to a Fortran
    // subroutine.  Remember that data is stored in Fortran array
    // order, with the component index coming last.   In other words,
    // dataPtr returns a pointer to all the Nth components.
    //
    T* dataPtr (int n = 0) { BL_ASSERT(!(dptr == 0)); return &dptr[n*numpts]; }
    //
    // Same as above except works on const FABs.
    //
    const T* dataPtr (int n = 0) const { BL_ASSERT(!(dptr == 0)); return &dptr[n*numpts]; }
    //
    // Returns true if the data for the FAB has been allocated.
    //
    bool isAllocated () const { return dptr != 0; }
    //
    // Returns a reference to the Nth component value
    // defined at position p in the domain.  This operator may be
    // inefficient if the C++ compiler is unable to optimize the
    // C++ code.
    //
    T& operator() (const IntVect& p, int N);
    //
    // Same as above, except returns component 0.
    //
    T& operator() (const IntVect& p);
    //
    // Same as above except works on const FABs.
    //
     const T& operator() (const IntVect& p, int N) const;
    //
    // Same as above, except returns component 0.
    //
    const T& operator() (const IntVect& p) const;
    //
    // This function puts numcomp component values, starting at
    // component N, from position pos in the domain into array data,
    // that must be allocated by the user.
    //
    void getVal (T*             data,
                 const IntVect& pos,
                 int            N,
                 int            numcomp) const;
    //
    // Same as above, except that starts at component 0 and
    // copies ALL comps.
    //
    void getVal (T*             data,
                 const IntVect& pos) const;
    //
    // The setVal functions set subregions in the BaseFab to a
    // constant value.  This most general form specifies the sub-box,
    // the starting component number, and the number of components
    // to be set.
    //
    void setVal (T          x,
                 const Box& bx,
                 int        nstart,
                 int        ncomp);
    //
    // Same as above, except the number of modified components is one.
    // N is the component to be modified.
    //
    void setVal (T          x,
                 const Box& bx,
                 int        N);
    //
    // Same as above, except the subbox defaults to the entire domain.
    //
    void setVal (T   x,
                 int N);
    //
    // Same as above, except ALL components are set.
    //
    void setVal (T x);
    //
    // This function is analogous to the fourth form of
    // setVal above, except that instead of setting values on the
    // Box b, values are set on the complement of b in the domain.
    //
    void setComplement (T          x,
                        const Box& b,
                        int        ns,
                        int        num);
    //
    // The copy functions copy the contents of one BaseFab into
    // another.  The destination BaseFab is always the object which
    // invokes the function.  This, the most general form of copy,
    // specifies the contents of any sub-box srcbox in BaseFab src
    // may be copied into a (possibly different) destbox in the
    // destination BaseFab.  Note that although the srcbox and the
    // destbox may be disjoint, they must be the same size and shape.
    // If the sizes differ, the copy is undefined and a runtime error
    // results.  This copy function is the only one of the copy
    // functions to allow a copy between differing boxes. The user
    // also specifies how many components are copied, starting at
    // component srccomp in src and stored starting at component
    // destcomp. Note that the actual copy is made by the
    // function performCopy of this class.  The results are
    // UNDEFINED if the src and dest are the same and the srcbox and
    // destbox overlap.
    //
    BaseFab<T>& copy (const BaseFab<T>& src,
                      const Box&        srcbox,
                      int               srccomp,
                      const Box&        destbox,
                      int               destcomp,
                      int               numcomp);
    //
    // As above, except the destination Box and the source Box
    // are taken to be the entire domain of the destination.   A copy
    // of the intersecting region is performed.  Note that the actual
    // copy is made by the function performCopy() of this
    // class.
    //
    BaseFab<T>& copy (const BaseFab<T>& src,
                      int               srccomp,
                      int               destcomp,
                      int               numcomp = 1);
    //
    // As above, except that the destination Box is specified,
    // but the source Box is taken to the equal to the source
    // Box, and all components of the destination BaseFab are
    // copied.  Note that the actual copy is made by the
    // function performCopy of this class.
    //
    BaseFab<T>& copy (const BaseFab<T>& src,
                      const Box&        destbox);
    //
    // As above, except that the destbox defaults to the entire domain
    // of the destination BaseFab, and all components are copied.
    // Note that the actual copy is made by the function
    // performCopy() of this class.
    //
    BaseFab<T>& copy (const BaseFab<T>& src);
    //
    // A specialized version of copy() that copies from a FAB to a raw memory
    // destination.  Basically a memcpy() that works with a FAB as source.
    // It is the user's responsibility to ensure that dest has enough space
    // to hold the copy.
    //
    void copyToMem (const Box& srcbox,
                    int        srccomp,
                    int        numcomp,
                    T*         dst) const;
    //
    // A specialized version of copy() that copies from raw memory to a FAB.
    // Basically a memcpy() that works with a FAB as destination.
    //
    void copyFromMem (const Box& dstbox,
                      int        dstcomp,
                      int        numcomp,
                      const T*   src);
    //
    // Perform shifts upon the domain of the BaseFab. They are
    // completely analogous to the corresponding Box functions.
    // There is no effect upon the array memory.
    //
    BaseFab<T>& shift (const IntVect& v);
    //
    // Perform shifts upon the domain of the BaseFab.  They are
    // completely analogous to the corresponding Box functions.
    // There is no effect upon the array memory.
    //
    BaseFab<T>& shift (int idir,
                       int n_cell);
    //
    // Perform shifts upon the domain of the BaseFab.  They are
    // completely analogous to the corresponding Box functions.
    // There is no effect upon the array memory.
    //
    BaseFab<T>& shiftHalf (int dir,
                           int num_halfs);
    //
    // Perform shifts upon the domain of the BaseFab. They are
    // completely analogous to the corresponding Box functions.
    // There is no effect upon the array memory.
    //
    BaseFab<T>& shiftHalf (const IntVect& num_halfs);
    //
    // Compute the Lp-norm of this FAB using components (scomp : scomp+ncomp-1).
    //   p < 0  -> ERROR
    //   p = 0  -> infinity norm (max norm)
    //   p = 1  -> sum of ABS(FAB)
    //
    Real norm (int p,
               int scomp = 0,
               int ncomp = 1) const;
    //
    // Same as above except only on given subbox.
    //
    Real norm (const Box& subbox,
               int        p,
               int        scomp = 0,
               int        ncomp = 1) const;
    //
    //  Compute absolute value for all components of this FAB.
    //
    void abs ();
    //
    // Same as above except only for components (comp: comp+numcomp-1)
    //
    void abs (int comp,
              int numcomp=1);
    //
    // Calculate abs() on subbox for given component range.
    //
    void abs (const Box& subbox,
              int        comp = 0,
              int        numcomp=1);
    //
    // Minimum value of given component.
    //
    T min (int comp = 0) const;
    //
    // Minimum value of given component in given subbox.
    //
    T min (const Box& subbox,
           int        comp = 0) const;
    //
    // Maximum value of given component.
    //
    T max (int comp = 0) const;
    //
    // Maximum value of given component in given subbox.
    //
    T max (const Box& subbox,
           int        comp = 0) const;
    //
    // Find location of minimum value in given component.
    //
    IntVect minIndex (int comp = 0) const;
    //
    // Find location of minimum value in given component in
    // given subbox.
    //
    IntVect minIndex (const Box& subbox,
                      int        comp = 0) const;
    //
    // Find location of maximum value in given component.
    //
    IntVect maxIndex (int comp = 0) const;
    //
    // Find location of maximum value in given component in given
    // subbox.
    //
    IntVect maxIndex (const Box& subbox,
                      int        comp = 0) const;
    //
    // Compute mask array with value of 1 in cells where
    // BaseFab has value less than val, 0 otherwise.
    // mask is resized by this function.
    // The number of cells marked with 1 returned.
    //
    int maskLT (BaseFab<int>& mask,
                T             val,
                int           comp = 0) const;
    //
    // Same as above except mark cells with value less than
    // or equal to val.
    //
    int maskLE (BaseFab<int>& mask,
                T             val,
                int           comp = 0) const;
    //
    // Same as above except mark cells with value equal to val.
    //
    int maskEQ (BaseFab<int>& mask,
                T             val,
                int           comp = 0) const;
    //
    // Same as above except mark cells with value greater than val.
    //
    int maskGT (BaseFab<int>& mask,
                T             val,
                int           comp = 0) const;
    //
    // Same as above except mark cells with value greater than
    // or equal to val.
    //
    int maskGE (BaseFab<int>& mask,
                T             val,
                int           comp = 0) const;
    //
    // Fill with a pattern of numbers.
    //
    void patternFill (int mark = 0);
    //
    // Copies with index reversal from srcbox region of src
    // into destbox region of this FAB.  All components are
    // copied and multiplied by corresponding multiplier.
    //
    void copyRev (const Box&        destbox,
                  const BaseFab<T>& src,
                  const Box&        srcbox,
                  int               reversal_index,
                  T*                multiplier);
    //
    // Compute sum of given component of FAB state vector.
    //
    T sum (int comp,
           int numcomp = 1) const;
    //
    // Compute sum of given component of FAB state vector in
    // given subbox.
    //
    T sum (const Box& subbox,
           int        comp,
           int        numcomp = 1) const;
    //
    // Most general version, specify subbox and which components.
    //
    BaseFab<T>& invert (T          v,
                        const Box& subbox,
                        int        comp=0,
                        int        numcomp=1);
    //
    // As above except on entire domain.
    //
    BaseFab<T>& invert (T   v,
                        int comp,
                        int numcomp=1);
    //
    // As above except on entire domain, all components.
    //
    BaseFab<T>& invert (T v);
    //
    // Negate BaseFab, most general.
    //
    BaseFab<T>& negate (const Box& subbox,
                        int        comp=0,
                        int        numcomp=1);
    //
    // As above, except on entire domain.
    //
    BaseFab<T>& negate (int comp,
                        int numcomp=1);
    //
    // As above, except on entire domain and all components.
    //
    BaseFab<T>& negate ();
    //
    // Scalar addition (a[i] <- a[i] + r), most general.
    //
    BaseFab<T>& plus (T          r,
                      const Box& b,
                      int        comp=0,
                      int        numcomp=1);
    //
    // As above, except on entire domain.
    //
    BaseFab<T>& plus (T   r,
                      int comp,
                      int numcomp=1);
    //
    // As above, except on entire domain and all components.
    //
    BaseFab<T>& plus (T r);
    //
    // Addition in place.  This will often be more efficient than
    // making new BaseFab for result.
    //
    BaseFab<T>& operator+= (T r);
    //
    // FAB addition (a[i] <- a[i] + b[i]) in place.
    //
    BaseFab<T>& operator+= (const BaseFab<T>& f);
    //
    // FAB addition (a[i] <- a[i] + b[i]). The same as += operator.
    //
    BaseFab<T>& plus (const BaseFab<T>& src);
    //
    // Add src components (srccomp:srccomp+numcomp-1) to
    // this FABs components (destcomp:destcomp+numcomp-1)
    // where the two FABs intersect.
    //
    BaseFab<T>& plus (const BaseFab<T>& src,
                      int               srccomp,
                      int               destcomp,
                      int               numcomp=1);
    //
    // Same as above except addition is restricted to intersection
    // of subbox and src FAB. NOTE: subbox must be contained in this
    // FAB.
    //
    BaseFab<T>& plus (const BaseFab<T>& src,
                      const Box&        subbox,
                      int               srccomp,
                      int               destcomp,
                      int               numcomp=1);
    //
    // Add srcbox region of src FAB to destbox region of this FAB.
    // The srcbox and destbox must be same size.
    //
    BaseFab<T>& plus (const BaseFab<T>& src,
                      const Box&        srcbox,
                      const Box&        destbox,
                      int               srccomp,
                      int               destcomp,
                      int               numcomp=1);
    //
    // FAB SAXPY (y[i] <- y[i] + a * x[i]), in place.
    //
    BaseFab<T>& saxpy (T a, const BaseFab<T>& x,
                       const Box&        srcbox,
                       const Box&        destbox,
                       int               srccomp,
                       int               destcomp,
                       int               numcomp=1);
    //
    // FAB SAXPY (y[i] <- y[i] + a * x[i]), in place.  All components.
    //
    BaseFab<T>& saxpy (T a, const BaseFab<T>& x);
    //
    // Scalar subtraction (a[i] <- a[i] - r).
    // Note: use plus(-r) for more general operations.
    //
    BaseFab<T>& operator-= (T r);
    //
    // FAB subtraction (a[i] <- a[i] - b[i]), in place.
    //
    BaseFab<T>& operator-= (const BaseFab<T>& f);
    //
    // FAB subtraction (a[i] <- a[i] - b[i]). The same as -= operator.
    //
    BaseFab<T>& minus (const BaseFab<T>& src);
    //
    // Subtract src components (srccomp:srccomp+numcomp-1) to
    // this FABs components (destcomp:destcomp+numcomp-1) where
    // the two FABs intersect.
    //
    BaseFab<T>& minus (const BaseFab<T>& src,
                       int               srccomp,
                       int               destcomp,
                       int               numcomp=1);
    //
    // Same as above except subtraction is restricted to intersection
    // of subbox and src FAB.  NOTE: subbox must be contained in
    // this FAB.
    //
    BaseFab<T>& minus (const BaseFab<T>& src,
                       const Box&        subbox,
                       int               srccomp,
                       int               destcomp,
                       int               numcomp=1);
    //
    // Subtract srcbox region of src FAB from destbox region
    // of this FAB. srcbox and destbox must be same size.
    //
    BaseFab<T>& minus (const BaseFab<T>& src,
                       const Box&        srcbox,
                       const Box&        destbox,
                       int               srccomp,
                       int               destcomp,
                       int               numcomp=1);
    //
    // Scalar multiplication (a[i] <- a[i] * r), in place.
    //
    BaseFab<T>& operator*= (T r);
    //
    // Scalar multiplication (a[i] <- a[i] * r).  The same as *=.
    //
    BaseFab<T>& mult (T r);
    //
    // Scalar multiplication, except control which components
    // are multiplied.
    //
    BaseFab<T>& mult (T   r,
                      int comp,
                      int numcomp=1);
    //
    // As above, except specify sub-box.
    //
    BaseFab<T>& mult (T          r,
                      const Box& b,
                      int        comp=0,
                      int        numcomp=1);
    //
    // FAB multiplication (a[i] <- a[i] * b[i]), in place.
    //
    BaseFab<T>& operator*= (const BaseFab<T>& f);
    //
    // As above.
    //
    BaseFab<T>& mult (const BaseFab<T>& src);
    //
    // Multiply src components (srccomp:srccomp+numcomp-1) with
    // this FABs components (destcomp:destcomp+numcomp-1) where
    // the two FABs intersect.
    //
    BaseFab<T>& mult (const BaseFab<T>& src,
                      int               srccomp,
                      int               destcomp,
                      int               numcomp=1);
    //
    // Same as above except multiplication is restricted to
    // intersection of subbox and src FAB.  NOTE: subbox must be
    // contained in this FAB.
    //
    BaseFab<T>& mult (const BaseFab<T>& src,
                      const Box&        subbox,
                      int               srccomp,
                      int               destcomp,
                      int               numcomp=1);
    //
    // Multiply srcbox region of src FAB with destbox region
    // of this FAB. The srcbox and destbox must be same size.
    //
    BaseFab<T>& mult (const BaseFab<T>& src,
                      const Box&        srcbox,
                      const Box&        destbox,
                      int               srccomp,
                      int               destcomp,
                      int               numcomp=1);
    //
    // Scalar division (a[i] <- a[i] / r), in place.
    //
    BaseFab<T>& operator/= (T r);
    //
    // Scalar division (a[i] <- a[i] / r), in place.
    //
    BaseFab<T>& divide (T r);
    //
    // As above except specify which components.
    //
    BaseFab<T>& divide (T   r,
                        int comp,
                        int numcomp=1);
    //
    // As above except specify sub-box.
    //
    BaseFab<T>& divide (T          r,
                        const Box& b,
                        int        comp=0,
                        int        numcomp=1);
    //
    // FAB division, in place.
    //
    BaseFab<T>& operator/= (const BaseFab<T>& src);
    //
    // Same as above.
    //
    BaseFab<T>& divide (const BaseFab<T>& src);
    //
    // This FAB is numerator, src FAB is denominator
    // divide src components (srccomp:srccomp+numcomp-1) into
    // this FABs components (destcomp:destcomp+numcomp-1)
    // where the two FABs intersect.
    //
    BaseFab<T>& divide (const BaseFab<T>& src,
                        int               srccomp,
                        int               destcomp,
                        int               numcomp=1);
    //
    // Same as above except division is restricted to
    // intersection of subbox and src FAB.  NOTE: subbox must be
    // contained in this FAB.
    //
    BaseFab<T>& divide (const BaseFab<T>& src,
                        const Box&        subbox,
                        int               srccomp,
                        int               destcomp,
                        int               numcomp=1);
    //
    // destbox region of this FAB is numerator. srcbox regions of
    // src FAB is denominator. srcbox and destbox must be same size.
    //
    BaseFab<T>& divide (const BaseFab<T>& src,
                        const Box&        srcbox,
                        const Box&        destbox,
                        int               srccomp,
                        int               destcomp,
                        int               numcomp=1);
    //
    // Divide wherever "src" is "true" or "non-zero".
    //
    BaseFab<T>& protected_divide (const BaseFab<T>& src);
    //
    // Divide wherever "src" is "true" or "non-zero".
    //
    // This FAB is numerator, src FAB is denominator
    // divide src components (srccomp:srccomp+numcomp-1) into
    // this FABs components (destcomp:destcomp+numcomp-1)
    // where the two FABs intersect.
    //
    BaseFab<T>& protected_divide (const BaseFab<T>& src,
                                  int               srccomp,
                                  int               destcomp,
                                  int               numcomp=1);
    //
    // Divide wherever "src" is "true" or "non-zero".
    //
    // Same as above except division is restricted to
    // intersection of subbox and src FAB.  NOTE: subbox must be
    // contained in this FAB.
    //
    BaseFab<T>& protected_divide (const BaseFab<T>& src,
                                  const Box&        subbox,
                                  int               srccomp,
                                  int               destcomp,
                                  int               numcomp=1);
    //
    // Divide wherever "src" is "true" or "non-zero".
    //
    // destbox region of this FAB is numerator. srcbox regions of
    // src FAB is denominator. srcbox and destbox must be same size.
    //
    BaseFab<T>& protected_divide (const BaseFab<T>& src,
                                  const Box&        srcbox,
                                  const Box&        destbox,
                                  int               srccomp,
                                  int               destcomp,
                                  int               numcomp=1);
    //
    // Linear interpolation / extrapolation.
    // Result is (t2-t)/(t2-t1)*f1 + (t-t1)/(t2-t1)*f2
    // Data is taken from b1 region of f1, b2 region of f2
    // and stored in b region of this FAB.
    // Boxes b, b1 and b2 must be the same size.
    // Data is taken from component comp1 of f1, comp2 of f2,
    // and stored in component comp of this FAB.
    // This FAB is returned as a reference for chaining.
    //
    BaseFab<T>& linInterp (const BaseFab<T>& f1,
                           const Box&        b1,
                           int               comp1,
                           const BaseFab<T>& f2,
                           const Box&        b2,
                           int               comp2,
                           Real              t1,
                           Real              t2,
                           Real              t,
                           const Box&        b,
                           int               comp,
                           int               numcomp = 1);
    //
    // Version of linInterp() in which b, b1, & b2 are the same.
    //
    BaseFab<T>& linInterp (const BaseFab<T>& f1,
                           int               comp1,
                           const BaseFab<T>& f2,
                           int               comp2,
                           Real              t1,
                           Real              t2,
                           Real              t,
                           const Box&        b,
                           int               comp,
                           int               numcomp = 1);
    //
    // Linear combination.  Result is alpha*f1 + beta*f2.
    // Data is taken from b1 region of f1, b2 region of f2
    // and stored in b region of this FAB.
    // Boxes b, b1 and b2 must be the same size.
    // Data is taken from component comp1 of f1, comp2 of f2,
    // and stored in component comp of this FAB.
    // This FAB is returned as a reference for chaining.
    //
    BaseFab<T>& linComb (const BaseFab<T>& f1,
                         const Box&        b1,
                         int               comp1,
                         const BaseFab<T>& f2,
                         const Box&        b2,
                         int               comp2,
                         Real              alpha,
                         Real              beta,
                         const Box&        b,
                         int               comp,
                         int               numcomp = 1);

protected:
    //
    // Allocates memory for the BaseFab<T>.
    //
    void define ();
    //
    // The function called by BaseFab copy operations.
    //
    void performCopy (const BaseFab<T>& src,
                      const Box&        srcbox,
                      int               srccomp,
                      const Box&        destbox,
                      int               destcomp,
                      int               numcomp);
    //
    // This function is called by the BaseFab setVal operations.
    //
    void performSetVal (T          x,
                        const Box& bx,
                        int        nstart,
                        int        numcomp);
protected:

    Box     domain;   // My index space.
    IntVect dlen;     // Length of domain in each direction.
    int     nvar;     // Number components.
    long    numpts;   // Cached number of points in FAB.
    long    truesize; // nvar*numpts that was allocated on heap.
    T*      dptr;     // The data pointer.

private:
    //
    // Disable these.
    //
    BaseFab (const BaseFab&);
    BaseFab& operator= (const BaseFab&);
};

template <class T>
inline
T&
BaseFab<T>::operator() (const IntVect& p,
                        int            n)
{
    BL_ASSERT(n >= 0);
    BL_ASSERT(n < nvar);
    BL_ASSERT(!(dptr == 0));
    BL_ASSERT(domain.contains(p));

    return dptr[domain.index(p)+n*numpts];
}

template <class T>
inline
T&
BaseFab<T>::operator() (const IntVect& p)
{
    BL_ASSERT(!(dptr == 0));
    BL_ASSERT(domain.contains(p));

    return dptr[domain.index(p)];
}

template <class T>
inline
const T&
BaseFab<T>::operator() (const IntVect& p,
                        int            n) const
{
    BL_ASSERT(n >= 0);
    BL_ASSERT(n < nvar);
    BL_ASSERT(!(dptr == 0));
    BL_ASSERT(domain.contains(p));

    return dptr[domain.index(p)+n*numpts];
}

template <class T>
inline
const T&
BaseFab<T>::operator() (const IntVect& p) const
{
    BL_ASSERT(!(dptr == 0));
    BL_ASSERT(domain.contains(p));

    return dptr[domain.index(p)];
}

template <class T>
void
BaseFab<T>::getVal  (T*             data,
                     const IntVect& pos,
                     int            n,
                     int            numcomp) const
{
    const int loc      = domain.index(pos);
    const long size    = domain.numPts();

    BL_ASSERT(!(dptr == 0));
    BL_ASSERT(n >= 0 && n + numcomp <= nvar);

    for (int k = 0; k < numcomp; k++)
        data[k] = dptr[loc+(n+k)*size];
}

template <class T>
void
BaseFab<T>::getVal (T*             data,
                    const IntVect& pos) const
{
    getVal(data,pos,0,nvar);
}

template <class T>
BaseFab<T>&
BaseFab<T>::shift (const IntVect& v)
{
    domain += v;
    return *this;
}

template <class T>
BaseFab<T>&
BaseFab<T>::shift (int idir,
                   int n_cell)
{
    domain.shift(idir,n_cell);
    return *this;
}

template <class T>
BaseFab<T> &
BaseFab<T>::shiftHalf (const IntVect& v)
{
    domain.shiftHalf(v);
    return *this;
}

template <class T>
BaseFab<T> &
BaseFab<T>::shiftHalf (int idir,
                       int n_cell)
{
    domain.shiftHalf(idir,n_cell);
    return *this;
}

template <class T>
void
BaseFab<T>::setVal (T val)
{
    performSetVal(val,box(), 0, nvar);
}

template <class T>
void
BaseFab<T>::setVal (T          x,
                    const Box& bx,
                    int        n)
{
    performSetVal(x,bx,n,1);
}

template <class T>
void
BaseFab<T>::setVal (T   x,
                    int n)
{
    performSetVal(x,domain,n,1);
}

template <class T>
void
BaseFab<T>::setVal (T          x,
                    const Box& b,
                    int        ns,
                    int        num)
{
    performSetVal(x,b,ns,num);
}

template <class T>
BaseFab<T>&
BaseFab<T>::copy (const BaseFab<T>& src,
                  const Box&        srcbox,
                  int               srccomp,
                  const Box&        destbox,
                  int               destcomp,
                  int               numcomp)
{
    BL_ASSERT(destbox.ok());
    BL_ASSERT(srcbox.sameSize(destbox));
    BL_ASSERT(src.box().contains(srcbox));
    BL_ASSERT(domain.contains(destbox));
    BL_ASSERT(srccomp >= 0 && srccomp+numcomp <= src.nComp());
    BL_ASSERT(destcomp >= 0 && destcomp+numcomp <= nvar);
    performCopy(src,srcbox,srccomp,destbox,destcomp,numcomp);
    return *this;
}

template <class T>
BaseFab<T>&
BaseFab<T>::copy (const BaseFab<T>& src)
{
    BL_ASSERT(nvar <= src.nvar);
    BL_ASSERT(domain.sameType(src.domain));
    Box overlap(domain);
    overlap &= src.domain;
    if (overlap.ok())
        performCopy(src,overlap,0,overlap,0,nvar);
    return *this;
}

template <class T>
BaseFab<T>&
BaseFab<T>::copy (const BaseFab<T>& src,
                  const Box&        destbox)
{
    BL_ASSERT(nvar <= src.nvar);
    BL_ASSERT(domain.contains(destbox));
    Box overlap(destbox);
    overlap &= src.domain;
    if (overlap.ok())
        performCopy(src,overlap,0,overlap,0,nvar);
    return *this;
}

template <class T>
BaseFab<T>&
BaseFab<T>::copy (const BaseFab<T>& src,
                  int               srccomp,
                  int               destcomp,
                  int               numcomp)
{
    BL_ASSERT(srccomp >= 0 && srccomp + numcomp <= src.nvar);
    BL_ASSERT(destcomp >= 0 && destcomp + numcomp <= nvar);
    Box overlap(domain);
    overlap &= src.domain;
    if (overlap.ok())
        performCopy(src,overlap,srccomp,overlap,destcomp,numcomp);
    return *this;
}

template <class T>
void
BaseFab<T>::define ()
{
    BL_ASSERT(nvar > 0);
    BL_ASSERT(dptr == 0);
    BL_ASSERT(numpts > 0);
    BL_ASSERT(std::numeric_limits<long>::max()/nvar > numpts);

    truesize = nvar*numpts;
    dptr     = static_cast<T*>(BoxLib::The_Arena()->alloc(truesize*sizeof(T)));
    //
    // Now call T::T() on the raw memory so we have valid Ts.
    //
    T* ptr = dptr;
    //
    // Note this must be long not int for very large (e.g.,1024^3) boxes.
    //
    for (long i = 0; i < truesize; i++, ptr++)
    {
        new (ptr) T;
    }

    long tst = truesize*sizeof(T);
#ifdef _OPENMP
#pragma omp critical(basefab)
#endif
    {
        BoxLib::total_bytes_allocated_in_fabs += tst;
	if(sizeof(T) == sizeof(Real)) {
          BoxLib::total_cells_allocated_in_fabs += numpts;
	}

        if (BoxLib::total_bytes_allocated_in_fabs > BoxLib::total_bytes_allocated_in_fabs_hwm)
        {
            BoxLib::total_bytes_allocated_in_fabs_hwm = BoxLib::total_bytes_allocated_in_fabs;
        }
	if(sizeof(T) == sizeof(Real)) {
        if (BoxLib::total_cells_allocated_in_fabs > BoxLib::total_cells_allocated_in_fabs_hwm)
        {
            BoxLib::total_cells_allocated_in_fabs_hwm = BoxLib::total_cells_allocated_in_fabs;
        }
	}
    }
}

template <class T>
BaseFab<T>::BaseFab ()
    :
    domain(Box()),
    nvar(0),
    numpts(0),
    truesize(0),
    dptr(0)
{}

template <class T>
BaseFab<T>&
BaseFab<T>::operator= (const T& t)
{
    setVal(t);
    return *this;
}

template <class T>
BaseFab<T>::BaseFab (const Box& bx,
                     int        n)
    :
    domain(bx),
    dlen(bx.size()),
    nvar(n),
    numpts(bx.numPts()),
    dptr(0)
{
    define();
}

template <class T>
void
BaseFab<T>::resize (const Box& b,
                    int        n)
{
    nvar   = n;
    domain = b;
    dlen   = b.size();
    numpts = domain.numPts();

    if (dptr == 0)
    {
        define();
    }
    else if (nvar*numpts > truesize)
    {
        clear();

        define();
    }
}

template <class T>
BaseFab<T>::~BaseFab ()
{
    clear();
}

template <class T>
void
BaseFab<T>::swap (BaseFab& fab)
{
    std::swap(domain,fab.domain);
    std::swap(dlen,fab.dlen);
    std::swap(nvar,fab.nvar);
    std::swap(numpts,fab.numpts);
    std::swap(truesize,fab.truesize);
    std::swap(dptr,fab.dptr);
}

template <class T>
void
BaseFab<T>::clear ()
{
    if (dptr)
    {
        //
        // Call T::~T() on the to-be-destroyed memory.
        //
        T* ptr = dptr;

        for (long i = 0; i < truesize; i++, ptr++)
        {
            ptr->~T();
        }
        BoxLib::The_Arena()->free(dptr);

        dptr = 0;

	long tst = truesize*sizeof(T);
#ifdef _OPENMP
#pragma omp atomic
#endif
        BoxLib::total_bytes_allocated_in_fabs -= tst;
	if(nvar > 0) {
	if(sizeof(T) == sizeof(Real)) {
          BoxLib::total_cells_allocated_in_fabs -= truesize / nvar;;
	}
	}
    }
}

//
// performCopy() has been rewritten here so we can insert pragmas which
// will enhance vectorization on the Crays.  The downside is that the
// code is greatly expanded and rather incomprehensible.
//

template <class T>
void
BaseFab<T>::performCopy (const BaseFab<T>& src,
                         const Box&        srcbox,
                         int               srccomp,
                         const Box&        destbox,
                         int               destcomp,
                         int               numcomp)
{
    BL_ASSERT(src.box().contains(srcbox));
    BL_ASSERT(box().contains(destbox));
    BL_ASSERT(destbox.sameSize(srcbox));
    BL_ASSERT(srccomp >= 0 && srccomp+numcomp <= src.nComp());
    BL_ASSERT(destcomp >= 0 && destcomp+numcomp <= nComp());

#if (BL_SPACEDIM == 1)
{                                                                       
    BL_ASSERT((destcomp) >= 0 && (destcomp) + (numcomp) <= nComp());
    BL_ASSERT((srccomp) >= 0 && (srccomp) + (numcomp) <= (src).nComp());
    Box _subbox_ = box(); 
    _subbox_ &= destbox; 
    BL_ASSERT(srcbox.sameSize(_subbox_)); 
    if (_subbox_.ok()) 
    { 
        const int *_th_plo = loVect(); 
        const int *_th_plen = length(); 
        const int *_x_plo = (src).loVect(); 
        const int *_x_plen = (src).length(); 
        const int *_subbox_lo = _subbox_.loVect();
        IntVect _subbox_length = _subbox_.size();
        const int *_subbox_len = _subbox_length.getVect(); 
        const int *_bx_lo = (srcbox).loVect(); 
        T* _th_p = dataPtr(destcomp); 
        const T* _x_p  = (src).dataPtr(srccomp); 
        for (int _n = 0; _n < (numcomp); ++_n)
        { 
            T *_th_pp = _th_p + ((_subbox_lo[0]-_th_plo[0])+_n*_th_plen[0]); 
            const T *_x_pp = _x_p + ((_bx_lo[0]-_x_plo[0])+_n*_x_plen[0]);
            for (int _i = 0; _i < _subbox_len[0]; ++_i, ++_th_pp)
            { 
                int iR = _i + _subbox_lo[0]; iR += 0; 
                int ixR = _i + _bx_lo[0]; ixR += 0; 
                T &thisR = * _th_pp; const T & srcR = _x_pp[_i];
#elif (BL_SPACEDIM == 2)
{                                                                       
    BL_ASSERT((destcomp) >= 0 && (destcomp) + (numcomp) <= nComp()); 
    BL_ASSERT((srccomp) >= 0 && (srccomp) + (numcomp) <= (src).nComp()); 
    Box _subbox_ = box(); 
    _subbox_ &= destbox; 
    BL_ASSERT(srcbox.sameSize(_subbox_)); 
    if (_subbox_.ok())
    { 
        const int *_th_plo = loVect(); 
        const int *_th_plen = length(); 
        const int *_x_plo = (src).loVect(); 
        const int *_x_plen = (src).length(); 
        const int *_subbox_lo = _subbox_.loVect();
        IntVect _subbox_length = _subbox_.size();
        const int *_subbox_len = _subbox_length.getVect(); 
        const int *_bx_lo = (srcbox).loVect(); 
        T* _th_p = dataPtr(destcomp); 
        const T* _x_p  = (src).dataPtr(srccomp); 
        for (int _n = 0; _n < (numcomp); ++_n)
        { 
            for(int _j = 0; _j < _subbox_len[1]; ++_j)
            { 
                const int jR = _j + _subbox_lo[1]; 
                const int jxR = _j + _bx_lo[1]; 
                T *_th_pp = _th_p + ((_subbox_lo[0] - _th_plo[0]) 
                                     + _th_plen[0]*((jR - _th_plo[1]) 
                                                    + _n * _th_plen[1])); 
                const T *_x_pp = _x_p + ((_bx_lo[0] - _x_plo[0]) 
                                         + _x_plen[0]*((jxR - _x_plo[1]) 
                                                       + _n * _x_plen[1])); 
                for (int _i = 0; _i < _subbox_len[0]; ++_i, ++_th_pp)
                {  
                    T &thisR = * _th_pp; const T & srcR = _x_pp[_i]; 
#elif (BL_SPACEDIM == 3)
{ 
    BL_ASSERT((destcomp) >= 0 && (destcomp) + (numcomp) <= nComp()); 
    BL_ASSERT((srccomp) >= 0 && (srccomp) + (numcomp) <= (src).nComp()); 
    Box _subbox_(box()); 
    _subbox_ &= destbox; 
    BL_ASSERT((srcbox).sameSize(_subbox_)); 
    if (_subbox_.ok())
    { 
        const int *_th_plo = loVect(); 
        const int *_th_plen = length(); 
        const int *_x_plo = (src).loVect(); 
        const int *_x_plen = (src).length(); 
        const int *_subbox_lo = _subbox_.loVect();
        IntVect _subbox_length = _subbox_.size();
        const int *_subbox_len = _subbox_length.getVect(); 
        const int *_bx_lo = (srcbox).loVect(); 
        T* _th_p = dataPtr(destcomp); 
        const T* _x_p  = (src).dataPtr(srccomp); 
        for (int _n = 0; _n < (numcomp); ++_n)
        { 
            for (int _k = 0; _k < _subbox_len[2]; ++_k)
            { 
                const int kR = _k + _subbox_lo[2]; 
                const int kxR = _k + _bx_lo[2]; 
                for(int _j = 0; _j < _subbox_len[1]; ++_j)
                { 
                    const int jR = _j + _subbox_lo[1]; 
                    const int jxR = _j + _bx_lo[1]; 
                    T *_th_pp = _th_p + ((_subbox_lo[0] - _th_plo[0]) 
                                         + _th_plen[0]*((jR - _th_plo[1]) 
                                                        + _th_plen[1]*(
                                                            (kR - _th_plo[2]) 
                                                        + _n * _th_plen[2]))); 
                    const T *_x_pp = _x_p + ((_bx_lo[0] - _x_plo[0]) 
                                             + _x_plen[0]*((jxR - _x_plo[1]) 
                                                           + _x_plen[1]*( 
                                                            (kxR - _x_plo[2])
                                                         + _n * _x_plen[2])));
                    for (int _i = 0; _i < _subbox_len[0]; ++_i, ++_th_pp)
                    {
                        T &thisR = * _th_pp; const T & srcR = _x_pp[_i]; 
#endif
    {
        thisR = srcR;
    }
#if (BL_SPACEDIM == 1)
     }}}}
#elif (BL_SPACEDIM == 2)
     }}}}}
#elif (BL_SPACEDIM == 3)
     }}}}}}
#endif
}

template <class T>
void
BaseFab<T>::performSetVal (T          val,
                           const Box& bx,
                           int        ns,
                           int        num)
{
    BL_ASSERT(domain.contains(bx));
    BL_ASSERT(ns >= 0 && ns + num <= nvar);

    if (bx == domain)
    {
        T* data = &dptr[ns*numpts];

        for (long i = 0, N = num*numpts; i < N; i++)
        {
            *data++ = val;
        }
    }
    else
    {
        ForAllThisBNN(T,bx,ns,num)
        {
            thisR = val;
        } EndFor
    }
}

template <class T>
void
BaseFab<T>::copyToMem (const Box& srcbox,
                       int        srccomp,
                       int        numcomp,
                       T*         dst) const
{
    BL_ASSERT(box().contains(srcbox));
    BL_ASSERT(srccomp >= 0 && srccomp+numcomp <= nComp());

    if (srcbox.ok()) 
    { 
        const int* _x_plo         = loVect(); 
        const int* _x_plen        = length(); 
        IntVect    _subbox_length = srcbox.size();
        const int* _subbox_len    = _subbox_length.getVect(); 
        const int* _bx_lo         = (srcbox).loVect(); 
        T*         _th_p          = dst;
        const T*   _x_p           = dataPtr(srccomp); 

#if (BL_SPACEDIM == 1)

        for (int _n = 0; _n < (numcomp); ++_n)
        { 
            const T* _x_pp = _x_p + ((_bx_lo[0]-_x_plo[0])+_n*_x_plen[0]);

            for (int _i = 0; _i < _subbox_len[0]; ++_i)
            { 
                *_th_p++ = *_x_pp++;
            }
        }

#elif (BL_SPACEDIM == 2)

        for (int _n = 0; _n < (numcomp); ++_n)
        { 
            for (int _j = 0; _j < _subbox_len[1]; ++_j)
            { 
                const int jxR   = _j + _bx_lo[1]; 
                const T*  _x_pp = _x_p + ((_bx_lo[0] - _x_plo[0]) 
                                          + _x_plen[0]*((jxR - _x_plo[1]) 
                                                        + _n * _x_plen[1])); 
                for (int _i = 0; _i < _subbox_len[0]; ++_i)
                {  
                    *_th_p++ = *_x_pp++;
                }
            }
        }

#elif (BL_SPACEDIM == 3)

        for (int _n = 0; _n < (numcomp); ++_n)
        { 
            for (int _k = 0; _k < _subbox_len[2]; ++_k)
            { 
                const int kxR = _k + _bx_lo[2];
                for(int _j = 0; _j < _subbox_len[1]; ++_j)
                { 
                    const int jxR   = _j + _bx_lo[1]; 
                    const T*  _x_pp = _x_p + ((_bx_lo[0] - _x_plo[0]) 
                                              + _x_plen[0]*((jxR - _x_plo[1]) 
                                                           + _x_plen[1]*( 
                                                               (kxR - _x_plo[2])
                                                            + _n * _x_plen[2])));
                    for (int _i = 0; _i < _subbox_len[0]; ++_i)
                    {
                        *_th_p++ = *_x_pp++;
                    }
                }
            }
        }
#endif
    }
}

template <class T>
void
BaseFab<T>::copyFromMem (const Box& dstbox,
                         int        dstcomp,
                         int        numcomp,
                         const T*   src)
{
    BL_ASSERT(box().contains(dstbox));
    BL_ASSERT(dstcomp >= 0 && dstcomp+numcomp <= nComp());

    if (dstbox.ok()) 
    { 
        const int* _x_plo         = loVect(); 
        const int* _x_plen        = length(); 
        IntVect    _subbox_length = dstbox.size();
        const int* _subbox_len    = _subbox_length.getVect(); 
        const int* _bx_lo         = (dstbox).loVect(); 
        const T*   _th_p          = src;
        T*         _x_p           = dataPtr(dstcomp); 

#if (BL_SPACEDIM == 1)

        for (int _n = 0; _n < (numcomp); ++_n)
        { 
            T* _x_pp = _x_p + ((_bx_lo[0]-_x_plo[0])+_n*_x_plen[0]);

            for (int _i = 0; _i < _subbox_len[0]; ++_i)
            { 
                *_x_pp++ = *_th_p++;
            }
        }

#elif (BL_SPACEDIM == 2)

        for (int _n = 0; _n < (numcomp); ++_n)
        { 
            for (int _j = 0; _j < _subbox_len[1]; ++_j)
            { 
                const int jxR   = _j + _bx_lo[1]; 
                T*        _x_pp = _x_p + ((_bx_lo[0] - _x_plo[0]) + _x_plen[0]*((jxR - _x_plo[1]) + _n * _x_plen[1])); 
                for (int _i = 0; _i < _subbox_len[0]; ++_i)
                {  
                    *_x_pp++ = *_th_p++;
                }
            }
        }

#elif (BL_SPACEDIM == 3)

        for (int _n = 0; _n < (numcomp); ++_n)
        { 
            for (int _k = 0; _k < _subbox_len[2]; ++_k)
            { 
                const int kxR = _k + _bx_lo[2];
                for(int _j = 0; _j < _subbox_len[1]; ++_j)
                { 
                    const int jxR   = _j + _bx_lo[1]; 
                    T*        _x_pp = _x_p + ((_bx_lo[0] - _x_plo[0]) 
                                              + _x_plen[0]*((jxR - _x_plo[1]) 
                                                            + _x_plen[1]*( (kxR - _x_plo[2]) + _n * _x_plen[2])));
                    for (int _i = 0; _i < _subbox_len[0]; ++_i)
                    {
                        *_x_pp++ = *_th_p++;
                    }
                }
            }
        }
#endif
    }
}

#if !(defined(BL_NO_FORT) || defined(WIN32))
//
// Forward declaration of template specializatons for Real.
// Definitions are found in BaseFab.cpp.
//
template <>
BaseFab<Real>&
BaseFab<Real>::invert (Real       val,
                       const Box& subbox,
                       int        comp,
                       int        numcomp);
template <>
void
BaseFab<Real>::performCopy (const BaseFab<Real>& src,
                            const Box&           srcbox,
                            int                  srccomp,
                            const Box&           destbox,
                            int                  destcomp,
                            int                  numcomp);
template <>
void
BaseFab<Real>::copyToMem (const Box& srcbox,
                          int        srccomp,
                          int        numcomp,
                          Real*      dst) const;
template <>
void
BaseFab<Real>::copyFromMem (const Box&  dstbox,
                            int         dstcomp,
                            int         numcomp,
                            const Real* src);
template <>
void
BaseFab<Real>::performSetVal (Real       val,
                              const Box& bx,
                              int        ns,
                              int        num);
template <>
Real
BaseFab<Real>::norm (const Box& subbox,
                     int        p,
                     int        comp,
                     int        ncomp) const;

template <>
Real
BaseFab<Real>::sum (const Box& subbox,
                    int        comp,
                    int        ncomp) const;
template <>
BaseFab<Real>&
BaseFab<Real>::plus (const BaseFab<Real>& src,
                     const Box&           srcbox,
                     const Box&           destbox,
                     int                  srccomp,
                     int                  destcomp,
                     int                  numcomp);
template <>
BaseFab<Real>&
BaseFab<Real>::mult (const BaseFab<Real>& src,
                     const Box&           srcbox,
                     const Box&           destbox,
                     int                  srccomp,
                     int                  destcomp,
                     int                  numcomp);
template <>
BaseFab<Real>&
BaseFab<Real>::saxpy (Real a, const BaseFab<Real>& x,
                      const Box&        srcbox,
                      const Box&        destbox,
                      int               srccomp,
                      int               destcomp,
                      int               numcomp);

template <>
BaseFab<Real>&
BaseFab<Real>::minus (const BaseFab<Real>& src,
                      const Box&           srcbox,
                      const Box&           destbox,
                      int                  srccomp,
                      int                  destcomp,
                      int                  numcomp);
template <>
BaseFab<Real>&
BaseFab<Real>::divide (const BaseFab<Real>& src,
                       const Box&           srcbox,
                       const Box&           destbox,
                       int                  srccomp,
                       int                  destcomp,
                       int                  numcomp);
template <>
BaseFab<Real>&
BaseFab<Real>::protected_divide (const BaseFab<Real>& src,
                                 const Box&           srcbox,
                                 const Box&           destbox,
                                 int                  srccomp,
                                 int                  destcomp,
                                 int                  numcomp);
#endif

template <class T>
void
BaseFab<T>::setComplement (T          x,
                           const Box& b,
                           int        ns,
                           int        num)
{
    BoxList b_lst = BoxLib::boxDiff(domain,b);
    for (BoxList::iterator bli = b_lst.begin(), End = b_lst.end(); bli != End; ++bli)
        performSetVal(x, *bli, ns, num);
}

template <class T>
void
BaseFab<T>::abs ()
{
    return this->abs(domain,0,nvar);
}

template <class T>
void
BaseFab<T>::abs (int comp,
                 int numcomp)
{
    return this->abs(domain,comp,numcomp);
}

template <class T>
void
BaseFab<T>::abs (const Box& subbox,
                 int        comp,
                 int        numcomp)
{
    ForAllThisBNN(Real,subbox,comp,numcomp)
    {
        thisR = std::abs(thisR);
    } EndFor
}

template <class T>
Real
BaseFab<T>::norm (int p,
                  int comp,
                  int numcomp) const
{
    return norm(domain,p,comp,numcomp);
}

template <class T>
Real
BaseFab<T>::norm (const Box& subbox,
                  int        p,
                  int        comp,
                  int        numcomp) const
{
    BL_ASSERT(comp >= 0 && comp+numcomp <= nComp());
    BL_ASSERT(p >= 0);

    Real  nrm    = 0;
    Real* tmp    = 0;
    int   tmplen = 0;

    if (p == 0)
    {
        ForAllThisCPencil(T,subbox,comp,numcomp)
        {
            const T* row = &thisR;
            if (tmp == 0)
            {
                tmp    = new Real[thisLen];
                tmplen = thisLen;
                for (int i = 0; i < thisLen; i++)
                    tmp[i] = std::abs(row[i]);
            }
            else
            {
                for (int i = 0; i < thisLen; i++) {
		    // MLW: explicit cast to Real for SX6
		    Real rw = std::abs(row[i]);
                    tmp[i] = std::max(tmp[i],rw);
		}
            }
        } EndForPencil
        nrm = tmp[0];
        for (int i = 1; i < tmplen; i++)
            nrm = std::max(nrm, tmp[i]);
    }
    else if (p == 1)
    {
        ForAllThisCPencil(T,subbox,comp,numcomp)
        {
            const T* row = &thisR;
            if (tmp == 0)
            {
                tmp    = new Real[thisLen];
                tmplen = thisLen;
                for (int i = 0; i < thisLen; i++)
                    tmp[i] = std::abs(row[i]);
            }
            else
            {
                for (int i = 0; i < thisLen; i++)
                    tmp[i] += std::abs(row[i]);
            }
        } EndForPencil
        nrm = tmp[0];
        for (int i = 1; i < tmplen; i++)
            nrm += tmp[i];
    }
    else
    {
      BoxLib::Error("BaseFab::norm(): only p == 0 or p == 1 are supported");
    }

    delete [] tmp;

    return nrm;
}

template <class T>
T
BaseFab<T>::min (int comp) const
{
    return this->min(domain,comp);
}

template <class T>
T
BaseFab<T>::min (const Box& subbox,
                 int        comp) const
{
    T *_min_row = 0;
    int _X_len = 0;
    ForAllThisCPencil(T,subbox,comp,1)
    {
        const T* _row = &thisR;
        if (_min_row == 0)
        {
            _min_row = new T[thisLen];
            _X_len = thisLen;
            for (int i = 0; i < thisLen; i++)
                _min_row[i] = _row[i];
        }
        else
        {
            for (int i = 0; i < thisLen; i++)
                _min_row[i] = std::min(_row[i],_min_row[i]);
        }
    } EndForPencil;

    T _min = _min_row[0];
    for (int i = 1; i < _X_len; i++)
        _min = std::min(_min,_min_row[i]);

    delete [] _min_row;

    return _min;
}

template <class T>
T
BaseFab<T>::max (int comp) const
{
    return this->max(domain,comp);
}

template <class T>
T
BaseFab<T>::max (const Box& subbox,
                 int        comp) const
{
    T*  _max_row = 0;
    int _X_len   = 0;
    ForAllThisCPencil(T,subbox,comp,1)
    {
        const T* _row = &thisR;
        if (_max_row == 0)
        {
            _max_row = new T[thisLen];
            _X_len = thisLen;
            for (int i = 0; i < thisLen; i++)
                _max_row[i] = _row[i];
        }
        else
        {
            for (int i = 0; i < thisLen; i++)
                _max_row[i] = std::max(_row[i],_max_row[i]);
        }
    } EndForPencil;

    T _max = _max_row[0];
    for (int i = 1; i < _X_len; i++)
        _max = std::max(_max,_max_row[i]);

    delete [] _max_row;

    return _max;
}

template <class T>
IntVect
BaseFab<T>::minIndex (int comp) const
{
    return this->minIndex(domain,comp);
}

template <class T>
IntVect
BaseFab<T>::minIndex (const Box& subbox,
                      int        comp) const
{
    IntVect _min_loc(subbox.smallEnd());
    T _min_val = (*this).operator()(_min_loc,comp);
    ForAllThisCBNN(T,subbox,comp,1)
    {
        if (thisR < _min_val)
        {
            _min_val = thisR;
            D_EXPR(_min_loc[0] = iR,
                   _min_loc[1] = jR,
                   _min_loc[2] = kR);
        }
    } EndFor;

    return _min_loc;
}

template <class T>
IntVect
BaseFab<T>::maxIndex (int comp) const
{
    return this->maxIndex(domain,comp);
}

template <class T>
IntVect
BaseFab<T>::maxIndex (const Box& subbox,
                      int        comp) const
{
    IntVect _max_loc(subbox.smallEnd());
    T _max_val = (*this).operator()(_max_loc,comp);
    ForAllThisCBNN(T,subbox,comp,1)
    {
        if (thisR > _max_val)
        {
            _max_val = thisR;
            D_EXPR(_max_loc[0] = iR,
                   _max_loc[1] = jR,
                   _max_loc[2] = kR);
        }
    } EndFor;

    return _max_loc;
}

template <class T>
int
BaseFab<T>::maskLT (BaseFab<int>& mask,
                    T             val,
                    int           comp) const
{
    mask.resize(domain,1);
    mask.setVal(0);

    int* mptr = mask.dataPtr();
    int  cnt  = 0;

    ForAllThisCBNN(T,domain,comp,1)
    {
        int ix = D_TERM(_i, +_j*_b_len[0], +_k*_b_len[0]*_b_len[1]);
        if (thisR < val)
        {
            mptr[ix] = 1;
            cnt++;
        }
    } EndFor;

    return cnt;
}

template <class T>
int
BaseFab<T>::maskLE (BaseFab<int>& mask,
                    T             val,
                    int           comp) const
{
    mask.resize(domain,1);
    mask.setVal(0);

    int* mptr = mask.dataPtr();
    int  cnt  = 0;

    ForAllThisCBNN(T,domain,comp,1)
    {
        int ix = D_TERM(_i, +_j*_b_len[0], +_k*_b_len[0]*_b_len[1]);
        if (thisR <= val)
        {
            mptr[ix] = 1;
            cnt++;
        }
    } EndFor;

    return cnt;
}

template <class T>
int
BaseFab<T>::maskEQ (BaseFab<int>& mask,
                    T             val,
                    int           comp) const
{
    mask.resize(domain,1);
    mask.setVal(0);

    int* mptr = mask.dataPtr();
    int  cnt  = 0;

    ForAllThisCBNN(T,domain,comp,1)
    {
        int ix = D_TERM(_i, +_j*_b_len[0], +_k*_b_len[0]*_b_len[1]);
        if (thisR == val)
        {
            mptr[ix] = 1;
            cnt++;
        }
    } EndFor;

    return cnt;
}

template <class T>
int
BaseFab<T>::maskGT (BaseFab<int>& mask,
                    T             val,
                    int           comp) const
{
    mask.resize(domain,1);
    mask.setVal(0);

    int* mptr = mask.dataPtr();
    int  cnt  = 0;

    ForAllThisCBNN(T,domain,comp,1)
    {
        int ix = D_TERM(_i, +_j*_b_len[0], +_k*_b_len[0]*_b_len[1]);
        if (thisR > val)
        {
            mptr[ix] = 1;
            cnt++;
        }
    } EndFor;

    return cnt;
}

template <class T>
int
BaseFab<T>::maskGE(BaseFab<int>& mask,
                   T             val,
                   int           comp) const
{
    mask.resize(domain,1);
    mask.setVal(0);

    int* mptr = mask.dataPtr();
    int  cnt  = 0;

    ForAllThisCBNN(T,domain,comp,1)
    {
        int ix = D_TERM(_i, +_j*_b_len[0], +_k*_b_len[0]*_b_len[1]);
        if (thisR >= val)
        {
            mptr[ix] = 1;
            cnt++;
        }
    } EndFor;

    return cnt;
}

template <class T>
BaseFab<T>&
BaseFab<T>::plus (T r)
{
    return operator+=(r);
}

template <class T>
BaseFab<T>&
BaseFab<T>::plus (const BaseFab<T>& x)
{
    return operator+=(x);
}

template <class T>
BaseFab<T>&
BaseFab<T>::saxpy (T a, const BaseFab<T>& x)
{
    Box ovlp(domain);
    ovlp &= x.domain;
    return ovlp.ok() ? saxpy(a,x,ovlp,ovlp,0,0,nvar) : *this;
}


template <class T>
BaseFab<T>&
BaseFab<T>::saxpy (T a, const BaseFab<T>& x,
                   const Box&        srcbox,
                   const Box&        destbox,
                   int               srccomp,
                   int               destcomp,
                   int               numcomp)
{
    BoxLib::Error("BaseFab<T>::saxpy:: non-Real version not implemented");
    return *this;
}

template <class T>
BaseFab<T>&
BaseFab<T>::operator-= (T r)
{
    return operator+=(-r);
}

template <class T>
BaseFab<T>&
BaseFab<T>::minus (const BaseFab<T>& x)
{
    return operator-=(x);
}

template <class T>
BaseFab<T>&
BaseFab<T>::mult (T r)
{
    return operator*=(r);
}

template <class T>
BaseFab<T>&
BaseFab<T>::mult (const BaseFab<T>& x)
{
    return operator*=(x);
}

template <class T>
BaseFab<T>&
BaseFab<T>::divide (T r)
{
    return operator/=(r);
}

template <class T>
BaseFab<T>&
BaseFab<T>::divide (const BaseFab<T>& x)
{
    return operator/=(x);
}

template <class T>
void
BaseFab<T>::patternFill (int mark)
{
    ForAllThis(T)
    {
        thisR = D_TERM(iR*100, +jR*10, + kR) + 1000*nR + 10000*mark;
    } EndFor
}

template <class T>
void
BaseFab<T>::copyRev (const Box&        destbox,
                     const BaseFab<T>& src,
                     const Box&        srcbox,
                     int               reversal_index,
                     T*                multiplier)
{
    BaseFab<T>& dest = *this;

    ForAllRevXBNYCBNNN(T,dest,destbox,0,src,srcbox,0,nComp(),reversal_index)
    {
        destR = multiplier[_n]*srcR;
    } EndFor
}

template <class T>
T
BaseFab<T>::sum (int comp,
                 int numcomp) const
{
    return this->sum(domain,comp,numcomp);
}

template <class T>
T
BaseFab<T>::sum (const Box& subbox,
                 int        comp,
                 int        numcomp) const
{
    T*  _sum_row = 0;
    int _sum_len = 0;
    ForAllThisCPencil(T,subbox,comp,numcomp)
    {
        const T* _row = &thisR;
        if (_sum_row == 0)
        {
            _sum_row = new T[thisLen];
            _sum_len = thisLen;
            for (int i = 0; i < thisLen; i++)
                _sum_row[i] = _row[i];
        }
        else
        {
            for (int i = 0; i < thisLen; i++)
            {
                _sum_row[i] += _row[i];
            }
        }
    } EndForPencil;

    T _sum = _sum_row[0];
    for (int i = 1; i < _sum_len; i++)
        _sum += _sum_row[i];

    delete [] _sum_row;

    return _sum;
}

template <class T>
BaseFab<T>&
BaseFab<T>::negate ()
{
    return this->negate(domain,0,nvar);
}

template <class T>
BaseFab<T>&
BaseFab<T>::negate (int comp,
                    int numcomp)
{
    return this->negate(domain,comp,numcomp);
}

template <class T>
BaseFab<T>&
BaseFab<T>::negate (const Box& b,
                    int        comp,
                    int        numcomp)
{
    ForAllThisBNN(T,b,comp,numcomp)
    {
        thisR = - thisR;
    } EndFor
    return *this;
}

template <class T>
BaseFab<T>&
BaseFab<T>::invert (T r)
{
    return this->invert(r,domain,0,nvar);
}

template <class T>
BaseFab<T>&
BaseFab<T>::invert (T   r,
                    int comp,
                    int numcomp)
{
    return this->invert(r,domain,comp,numcomp);
}

template <class T>
BaseFab<T>&
BaseFab<T>::invert (T          r,
                    const Box& b,
                    int        comp,
                    int        numcomp)
{
    ForAllThisBNN(T,b,comp,numcomp)
    {
        thisR = r/thisR;
    } EndFor
    return *this;
}

template <class T>
BaseFab<T>&
BaseFab<T>::operator+= (T r)
{
    return this->plus(r,domain,0,nvar);
}

template <class T>
BaseFab<T>&
BaseFab<T>::plus (T   r,
                  int comp,
                  int numcomp)
{
    return this->plus(r,domain,comp,numcomp);
}

template <class T>
BaseFab<T>&
BaseFab<T>::plus (T          r,
                  const Box& b,
                  int        comp,
                  int        numcomp)
{
    ForAllThisBNN(T,b,comp,numcomp)
    {
        thisR += r;
    } EndFor
    return *this;
}

template <class T>
BaseFab<T>&
BaseFab<T>::operator+= (const BaseFab<T>& src)
{
    Box ovlp(domain);
    ovlp &= src.domain;
    return ovlp.ok() ? this->plus(src,ovlp,ovlp,0,0,nvar) : *this;
}

template <class T>
BaseFab<T>&
BaseFab<T>::plus (const BaseFab<T>& src,
                  int               srccomp,
                  int               destcomp,
                  int               numcomp)
{
    Box ovlp(domain);
    ovlp &= src.domain;
    return ovlp.ok() ? this->plus(src,ovlp,ovlp,srccomp,destcomp,numcomp) : *this;
}

template <class T>
BaseFab<T>&
BaseFab<T>::plus (const BaseFab<T>& src,
                  const Box&        subbox,
                  int               srccomp,
                  int               destcomp,
                  int               numcomp)
{
    Box ovlp(domain);
    ovlp &= src.domain;
    ovlp &= subbox;
    return ovlp.ok() ? this->plus(src,ovlp,ovlp,srccomp,destcomp,numcomp) : *this;
}

template <class T>
BaseFab<T>&
BaseFab<T>::plus (const BaseFab<T>& src,
                  const Box&        srcbox,
                  const Box&        destbox,
                  int               srccomp,
                  int               destcomp,
                  int               numcomp)
{
    ForAllThisBNNXCBN(T,destbox,destcomp,numcomp,src,srcbox,srccomp)
    {
        thisR += srcR;
    } EndForTX
    return *this;
}

template <class T>
BaseFab<T>&
BaseFab<T>::operator-= (const BaseFab<T>& src)
{
    Box ovlp(domain);
    ovlp &= src.domain;
    return ovlp.ok() ? this->minus(src,ovlp,ovlp,0,0,nvar) : *this;
}

template <class T>
BaseFab<T>&
BaseFab<T>::minus (const BaseFab<T>& src,
                   int               srccomp,
                   int               destcomp,
                   int               numcomp)
{
    Box ovlp(domain);
    ovlp &= src.domain;
    return ovlp.ok() ? this->minus(src,ovlp,ovlp,srccomp,destcomp,numcomp) : *this;
}

template <class T>
BaseFab<T>&
BaseFab<T>::minus (const BaseFab<T>& src,
                   const Box&        subbox,
                   int               srccomp,
                   int               destcomp,
                   int               numcomp)
{
    Box ovlp(domain);
    ovlp &= src.domain;
    ovlp &= subbox;
    return ovlp.ok() ? this->minus(src,ovlp,ovlp,srccomp,destcomp,numcomp) : *this;
}

template <class T>
BaseFab<T>&
BaseFab<T>::minus (const BaseFab<T>& src,
                   const Box&        srcbox,
                   const Box&        destbox,
                   int               srccomp,
                   int               destcomp,
                   int               numcomp)
{
    ForAllThisBNNXCBN(T,destbox,destcomp,numcomp,src,srcbox,srccomp)
    {
        thisR -= srcR;
    } EndForTX
    return *this;
}

template <class T>
BaseFab<T>&
BaseFab<T>::operator*= (T r)
{
    return this->mult(r,domain,0,nvar);
}

template <class T>
BaseFab<T>&
BaseFab<T>::mult (T   r,
                  int comp,
                  int numcomp)
{
    return this->mult(r,domain,comp,numcomp);
}

template <class T>
BaseFab<T>&
BaseFab<T>::mult (T          r,
                  const Box& b,
                  int        comp,
                  int        numcomp)
{
    ForAllThisBNN(T,b,comp,numcomp)
    {
        thisR *= r;
    } EndFor
    return *this;
}

template <class T>
BaseFab<T>&
BaseFab<T>::operator*= (const BaseFab<T>& src)
{
    Box ovlp(domain);
    ovlp &= src.domain;
    return ovlp.ok() ? this->mult(src,ovlp,ovlp,0,0,nvar) : *this;
}

template <class T>
BaseFab<T>&
BaseFab<T>::mult (const BaseFab<T>& src,
                  int               srccomp,
                  int               destcomp,
                  int               numcomp)
{
    Box ovlp(domain);
    ovlp &= src.domain;
    return ovlp.ok() ? this->mult(src,ovlp,ovlp,srccomp,destcomp,numcomp) : *this;
}

template <class T>
BaseFab<T>&
BaseFab<T>::mult (const BaseFab<T>& src,
                  const Box&        subbox,
                  int               srccomp,
                  int               destcomp,
                  int               numcomp)
{
    Box ovlp(domain);
    ovlp &= src.domain;
    ovlp &= subbox;
    return ovlp.ok() ? this->mult(src,ovlp,ovlp,srccomp,destcomp,numcomp) : *this;
}

template <class T>
BaseFab<T>&
BaseFab<T>::mult (const BaseFab<T>& src,
                  const Box&        srcbox,
                  const Box&        destbox,
                  int               srccomp,
                  int               destcomp,
                  int               numcomp)
{
    ForAllThisBNNXCBN(T,destbox,destcomp,numcomp,src,srcbox,srccomp)
    {
        thisR *= srcR;
    } EndForTX
    return *this;
}

template <class T>
BaseFab<T>&
BaseFab<T>::operator/= (T r)
{
    return this->divide(r,domain,0,nvar);
}

template <class T>
BaseFab<T>&
BaseFab<T>::divide (T   r,
                    int comp,
                    int numcomp)
{
    return this->divide(r,domain,comp,numcomp);
}

template <class T>
BaseFab<T>&
BaseFab<T>::divide (T          r,
                    const Box& b,
                    int        comp,
                    int        numcomp)
{
    ForAllThisBNN(T,b,comp,numcomp)
    {
        thisR /= r;
    } EndFor
    return *this;
}

template <class T>
BaseFab<T>&
BaseFab<T>::operator/= (const BaseFab<T>& src)
{
    Box ovlp(domain);
    ovlp &= src.domain;
    return ovlp.ok() ? this->divide(src,ovlp,ovlp,0,0,nvar) : *this;
}

template <class T>
BaseFab<T>&
BaseFab<T>::divide (const BaseFab<T>& src,
                    int               srccomp,
                    int               destcomp,
                    int               numcomp)
{
    Box ovlp(domain);
    ovlp &= src.domain;
    return ovlp.ok() ? this->divide(src,ovlp,ovlp,srccomp,destcomp,numcomp) : *this;
}

template <class T>
BaseFab<T>&
BaseFab<T>::divide (const BaseFab<T>& src,
                    const Box&        subbox,
                    int               srccomp,
                    int               destcomp,
                    int               numcomp)
{
    Box ovlp(domain);
    ovlp &= src.domain;
    ovlp &= subbox;
    return ovlp.ok() ? this->divide(src,ovlp,ovlp,srccomp,destcomp,numcomp) : *this;
}

template <class T>
BaseFab<T>&
BaseFab<T>::divide (const BaseFab<T>& src,
                    const Box&        srcbox,
                    const Box&        destbox,
                    int               srccomp,
                    int               destcomp,
                    int               numcomp)
{
    ForAllThisBNNXCBN(T,destbox,destcomp,numcomp,src,srcbox,srccomp)
    {
        thisR /= srcR;
    } EndForTX
    return *this;
}

template <class T>
BaseFab<T>&
BaseFab<T>::protected_divide (const BaseFab<T>& src)
{
    Box ovlp(domain);
    ovlp &= src.domain;
    return ovlp.ok() ? this->protected_divide(src,ovlp,ovlp,0,0,nvar) : *this;
}

template <class T>
BaseFab<T>&
BaseFab<T>::protected_divide (const BaseFab<T>& src,
                              int               srccomp,
                              int               destcomp,
                              int               numcomp)
{
    Box ovlp(domain);
    ovlp &= src.domain;
    return ovlp.ok() ? this->protected_divide(src,ovlp,ovlp,srccomp,destcomp,numcomp) : *this;
}

template <class T>
BaseFab<T>&
BaseFab<T>::protected_divide (const BaseFab<T>& src,
                              const Box&        subbox,
                              int               srccomp,
                              int               destcomp,
                              int               numcomp)
{
    Box ovlp(domain);
    ovlp &= src.domain;
    ovlp &= subbox;
    return ovlp.ok() ? this->protected_divide(src,ovlp,ovlp,srccomp,destcomp,numcomp) : *this;
}

template <class T>
BaseFab<T>&
BaseFab<T>::protected_divide (const BaseFab<T>& src,
                              const Box&        srcbox,
                              const Box&        destbox,
                              int               srccomp,
                              int               destcomp,
                              int               numcomp)
{
    ForAllThisBNNXCBN(T,destbox,destcomp,numcomp,src,srcbox,srccomp)
    {
        if (srcR)
            thisR /= srcR;
    } EndForTX
    return *this;
}

//
// Linear Interpolation / Extrapolation
// Result is (t2-t)/(t2-t1)*f1 + (t-t1)/(t2-t1)*f2
// Data is taken from b1 region of f1, b2 region of f2
// and stored in b region of this FAB.
// Boxes b, b1 and b2 must be the same size.
// Data is taken from component comp1 of f1, comp2 of f2,
// and stored in component comp of this FAB.
// This fab is returned as a reference for chaining.
//

template <class T>
BaseFab<T>&
BaseFab<T>::linInterp (const BaseFab<T>& f1,
                       const Box&        b1,
                       int               comp1,
                       const BaseFab<T>& f2,
                       const Box&        b2,
                       int               comp2,
                       Real              t1,
                       Real              t2,
                       Real              t,
                       const Box&        b,
                       int               comp,
                       int               numcomp)
{
    Real alpha = (t2-t)/(t2-t1);
    Real beta = (t-t1)/(t2-t1);
    ForAllThisBNNXCBNYCBN(T,b,comp,numcomp,f1,b1,comp1,f2,b2,comp2)
    {
        thisR = (T) (alpha*Real(f1R) + beta*Real(f2R));
    } EndForTX
    return *this;
}

template <class T>
BaseFab<T>&
BaseFab<T>::linInterp (const BaseFab<T>& f1,
                       int               comp1,
                       const BaseFab<T>& f2,
                       int               comp2,
                       Real              t1,
                       Real              t2,
                       Real              t,
                       const Box&        b,
                       int               comp,
                       int               numcomp)
{
    return linInterp(f1, b, comp1, f2, b, comp2, t1, t2, t, b, comp, numcomp);
}

//
// Linear combination, Result is alpha*f1 + beta*f2
// Data is taken from b1 region of f1, b2 region of f2
// and stored in b region of this FAB.
// Boxes b, b1 and b2 must be the same size.
// Data is taken from component comp1 of f1, comp2 of f2,
// and stored in component comp of this FAB.
// This fab is returned as a reference for chaining.
//

template <class T>
BaseFab<T>&
BaseFab<T>::linComb (const BaseFab<T>&  f1,
                     const Box&         b1,
                     int                comp1,
                     const BaseFab<T>&  f2,
                     const Box&         b2,
                     int                comp2,
                     Real               alpha,
                     Real               beta,
                     const Box&         b,
                     int                comp,
                     int                numcomp)
{
    ForAllThisBNNXCBNYCBN(T,b,comp,numcomp,f1,b1,comp1,f2,b2,comp2)
    {
        thisR = (T) (alpha*Real(f1R) + beta*Real(f2R));
    } EndForTX
    return *this;
}

namespace BoxLib
{
    class BF_init
    {
    public:
        BF_init ();
        ~BF_init ();
    private:
        static int m_cnt;
    };
}

static BoxLib::BF_init file_scope_BF_init_object;

#endif /*BL_BASEFAB_H*/<|MERGE_RESOLUTION|>--- conflicted
+++ resolved
@@ -19,22 +19,10 @@
 
 namespace BoxLib
 {
-<<<<<<< HEAD
-//
-// On 64-bit machines, most Unix systems adopt the LP64 data model, in which long and long long 
-// are 64 bits wide (i.e., [-2e63+1,2e63-1]).  However, Windows adopts the LLP64 data
-// model, in which long is only 32 bits wide (i.e., [-2e31+1,w231-1]).  Furthermore, the C++ 
-// standard only specifies that long must be at least -2,147,483,647 to 2,147,483,647.  So we
-// use long long here.
-//
-    extern long long total_bytes_allocated_in_fabs;     // total bytes at any given time
-    extern long long total_bytes_allocated_in_fabs_hwm; // high-water-mark over a given interval
+    extern long total_bytes_allocated_in_fabs;     // total bytes at any given time
+    extern long total_bytes_allocated_in_fabs_hwm; // high-water-mark over a given interval
     extern long total_cells_allocated_in_fabs;     // total cells at any given time
     extern long total_cells_allocated_in_fabs_hwm; // high-water-mark over a given interval
-=======
-    extern long total_bytes_allocated_in_fabs;     // total bytes at any given time
-    extern long total_bytes_allocated_in_fabs_hwm; // high-water-mark over a given interval
->>>>>>> c83298cc
 }
 
 /*
