
#include <BLassert.H>
#include <BoxArray.H>
#include <ParallelDescriptor.H>
#include <Utility.H>

#ifdef BL_MEM_PROFILING
#include <MemProfiler.H>
<<<<<<< HEAD
bool BoxArrayRef::initialized          = false;
long BoxArrayRef::total_box_bytes      = 0L;
long BoxArrayRef::total_box_bytes_hwm  = 0L;
long BoxArrayRef::total_hash_bytes     = 0L;
long BoxArrayRef::total_hash_bytes_hwm = 0L;
#endif

BoxArray::CBACache BoxArray::m_CoarseBoxArrayCache;

namespace {
    const int bl_ignore_max = 100000;
}

BoxArrayRef::BoxArrayRef () 
{ 
#ifdef BL_MEM_PROFILING
    if (!initialized) Initialize();
    updateMemoryUsage_box(1);
#endif	    
}

BoxArrayRef::BoxArrayRef (size_t size) 
    : m_abox(size) 
{ 
#ifdef BL_MEM_PROFILING
    if (!initialized) Initialize();
    updateMemoryUsage_box(1);
#endif	    
}
 
BoxArrayRef::BoxArrayRef (const BoxList& bl)
{ 
#ifdef BL_MEM_PROFILING
    if (!initialized) Initialize();
#endif
    define(bl); 
}

BoxArrayRef::BoxArrayRef (std::istream& is)
{ 
#ifdef BL_MEM_PROFILING
    if (!initialized) Initialize();
=======
bool BoxArray::Ref::initialized          = false;
int  BoxArray::Ref::numboxarrays         = 0;
int  BoxArray::Ref::numboxarrays_hwm     = 0;
long BoxArray::Ref::total_box_bytes      = 0L;
long BoxArray::Ref::total_box_bytes_hwm  = 0L;
long BoxArray::Ref::total_hash_bytes     = 0L;
long BoxArray::Ref::total_hash_bytes_hwm = 0L;
>>>>>>> dd6181a9
#endif
    define(is); 
}

BoxArrayRef::BoxArrayRef (const BoxArrayRef& rhs) 
    : m_abox(rhs.m_abox) 
{
#ifdef BL_MEM_PROFILING
    updateMemoryUsage_box(1);
#endif	    
}

BoxArrayRef::~BoxArrayRef ()
{
#ifdef BL_MEM_PROFILING
    updateMemoryUsage_box(-1);
    updateMemoryUsage_hash(-1);
#endif	    
}

ptrdiff_t 
BoxArrayRef::getRefID () const
{
    static BoxArrayRef ref0;
    return &(*this) - &(ref0);
}

void
BoxArrayRef::define (std::istream& is)
{
    //
    // TODO -- completely remove the fiction of a hash value.
    //
    BL_ASSERT(m_abox.size() == 0);
    int           maxbox;
    unsigned long hash;
    is.ignore(bl_ignore_max, '(') >> maxbox >> hash;
    resize(maxbox);
    for (Array<Box>::iterator it = m_abox.begin(), End = m_abox.end(); it != End; ++it)
        is >> *it;
    is.ignore(bl_ignore_max, ')');
    if (is.fail())
        BoxLib::Error("BoxArray::define(istream&) failed");
}

void
BoxArrayRef::define (const Box& bx)
{
    BL_ASSERT(m_abox.size() == 0);
#ifdef BL_MEM_PROFILING
    updateMemoryUsage_box(-1);
#endif
    m_abox.push_back(bx);
#ifdef BL_MEM_PROFILING
    updateMemoryUsage_box(1);
#endif
}

void
BoxArrayRef::define (const BoxList& bl)
{
    BL_ASSERT(m_abox.size() == 0);
    const int N = bl.size();
    resize(N);
    int count = 0;
    for (BoxList::const_iterator bli = bl.begin(), End = bl.end(); bli != End; ++bli)
    {
        m_abox.get(count++) = *bli;
    }
}

void 
BoxArrayRef::resize (long n) {
#ifdef BL_MEM_PROFILING
    updateMemoryUsage_box(-1);
    updateMemoryUsage_hash(-1);
#endif
    m_abox.resize(n);
    hash.clear();
#ifdef BL_MEM_PROFILING
    updateMemoryUsage_box(1);
#endif
}

#ifdef BL_MEM_PROFILING
void
BoxArrayRef::updateMemoryUsage_box (int s)
{
    if (m_abox.size() > 1) {
	long b = BoxLib::bytesOf(m_abox);
	if (s > 0) {
	    total_box_bytes += b;
	    total_box_bytes_hwm = std::max(total_box_bytes_hwm, total_box_bytes);
	} else {
	    total_box_bytes -= b;
	}
    }
}

void
BoxArrayRef::updateMemoryUsage_hash (int s)
{
    if (hash.size() > 0) {
	long b = sizeof(hash);
	for (auto&& x: hash) {
	    b += BoxLib::gcc_map_node_extra_bytes
		+ sizeof(IntVect) + BoxLib::bytesOf(x.second);
	}
	if (s > 0) {
	    total_hash_bytes += b;
	    total_hash_bytes_hwm = std::max(total_hash_bytes_hwm, total_hash_bytes);
	} else {
	    total_hash_bytes -= b;
	}
    }
}

void
BoxArrayRef::Initialize ()
{
    if (!initialized) {
	initialized = true;
	MemProfiler::add("BoxArray", [] () -> MemProfiler::MemInfo {
		return {total_box_bytes, total_box_bytes_hwm};
	    });
	MemProfiler::add("BoxArrayHash", [] () -> MemProfiler::MemInfo {
		return {total_hash_bytes, total_hash_bytes_hwm};
	    });
    }
}
#endif


BoxArray::BoxArray ()
    :
    m_typ(IndexType()),
    m_ref(new BoxArrayRef)
{}

BoxArray::BoxArray (const Box& bx)
    :
    m_typ(bx.ixType()),
    m_ref(new BoxArrayRef(1))
{
    m_ref->m_abox[0] = BoxLib::enclosedCells(bx);
}

BoxArray::BoxArray (const BoxList& bl)
    :
    m_typ(bl.ixType()),
    m_ref(new BoxArrayRef(bl))
{
    type_update();
}

BoxArray::BoxArray (size_t n)
    :
    m_typ(IndexType()),
    m_ref(new BoxArrayRef(n))
{}

BoxArray::BoxArray (const Box* bxvec,
                    int        nbox)
    :
    m_typ(bxvec->ixType()),
    m_ref(new BoxArrayRef(nbox))
{
    for (int i = 0; i < nbox; i++)
        m_ref->m_abox[i] = BoxLib::enclosedCells(*bxvec++);
}

//
// The copy constructor.
//
BoxArray::BoxArray (const BoxArray& rhs)
    :
    m_typ(rhs.m_typ),
    m_ref(rhs.m_ref)
{}

BoxArray::~BoxArray (){ }

BoxArray&
BoxArray::operator= (const BoxArray& rhs)
{
    m_typ = rhs.m_typ;
    m_ref = rhs.m_ref;
    return *this;
}

void
BoxArray::define (const Box& bx)
{
    BL_ASSERT(size() == 0);
    clear();
    m_typ = bx.ixType();
    m_ref->define(BoxLib::enclosedCells(bx));
}

void
BoxArray::define (const BoxList& bl)
{
    BL_ASSERT(size() == 0);
    clear();
    m_ref->define(bl);
    type_update();
}

void
BoxArray::clear ()
{
    m_ref = new BoxArrayRef();
}

void
BoxArray::resize (long len)
{
    if (!m_ref.unique())
        uniqify();
    m_ref->resize(len);
}

long
BoxArray::size () const
{
    return m_ref->m_abox.size();
}

long
BoxArray::capacity () const
{
    return m_ref->m_abox.capacity();
}

bool
BoxArray::empty () const
{
    return m_ref->m_abox.empty();
}

long
BoxArray::numPts () const
{
    long result = 0;
    const int N = size();
#ifdef _OPENMP
#pragma omp parallel for reduction(+:result)
#endif
    for (int i = 0; i < N; ++i)
    {
        result += get(i).numPts();
    }
    return result;
}

double
BoxArray::d_numPts () const
{
    double result = 0;
    const int N = size();
#ifdef _OPENMP
#pragma omp parallel for reduction(+:result)
#endif
    for (int i = 0; i < N; ++i)
    {
        result += get(i).d_numPts();
    }
    return result;
}

void
BoxArray::readFrom (std::istream& is)
{
    BL_ASSERT(size() == 0);
    clear();
    m_ref->define(is);
    type_update();
}

std::ostream&
BoxArray::writeOn (std::ostream& os) const
{
    //
    // TODO -- completely remove the fiction of a hash value.
    //
    os << '(' << size() << ' ' << 0 << '\n';

    const int N = size();
    for (int i = 0; i < N; ++i)
        os << get(i) << '\n';

    os << ')';

    if (os.fail())
        BoxLib::Error("BoxArray::writeOn(ostream&) failed");

    return os;
}

bool
BoxArray::operator== (const BoxArray& rhs) const
{
    return m_typ == rhs.m_typ && (m_ref == rhs.m_ref || m_ref->m_abox == rhs.m_ref->m_abox);
}

bool
BoxArray::operator!= (const BoxArray& rhs) const
{
    return !operator==(rhs);
}

bool
BoxArray::CellEqual (const BoxArray& rhs) const
{
    return m_ref == rhs.m_ref || m_ref->m_abox == rhs.m_ref->m_abox;
}

BoxArray&
BoxArray::maxSize (int block_size)
{
    return maxSize(IntVect(D_DECL(block_size,block_size,block_size)));
}

BoxArray&
BoxArray::maxSize (const IntVect& block_size)
{
    BoxList blst(*this);
    blst.maxSize(block_size);
    const int N = blst.size();
    if (size() != N) { // If size doesn't change, do nothing.
	clear();
	m_ref->resize(N);
	BoxList::iterator bli = blst.begin(), End = blst.end();
	for (int i = 0; bli != End; ++bli)
	    set(i++, *bli);
    }
    return *this;
}

BoxArray&
BoxArray::refine (int refinement_ratio)
{
    return refine(IntVect(D_DECL(refinement_ratio,refinement_ratio,refinement_ratio)));
}

BoxArray&
BoxArray::refine (const IntVect& iv)
{
    if (!m_ref.unique())
        uniqify();
    const int N = m_ref->m_abox.size();
#ifdef _OPENMP
#pragma omp parallel for
#endif
    for (int i = 0; i < N; i++)
        m_ref->m_abox[i].refine(iv);
    return *this;
}

BoxArray&
BoxArray::coarsen (int refinement_ratio)
{
    return coarsen(IntVect(D_DECL(refinement_ratio,refinement_ratio,refinement_ratio)));
}

BoxArray&
BoxArray::coarsen (const IntVect& iv)
{
    // This makes sure (*this) is not the only copy
    // so that the cache map won't change until tba is out of scope.
    BoxArray tba = *this;      

    ptrdiff_t key = getRefID();
    CBAMap& cbamap = m_CoarseBoxArrayCache[key];

    CBAMap::iterator it = cbamap.find(iv);
    if (it != cbamap.end()) // found one
    {
	*this = *(it->second);
	convert(tba.ixType());
    }
    else // build a new one
    {
	uniqify();

	const int N = m_ref->m_abox.size();
#ifdef _OPENMP
#pragma omp parallel for
#endif
	for (int i = 0; i < N; i++) {
	    m_ref->m_abox[i].coarsen(iv);
	}

	// insert a copy into cache
	cbamap[iv] = new BoxArray(*this);
    }

    return *this;
}

BoxArray&
BoxArray::growcoarsen (int n, const IntVect& iv)
{
    if (!m_ref.unique())
        uniqify();
    const int N = m_ref->m_abox.size();
#ifdef _OPENMP
#pragma omp parallel for
#endif
    for (int i = 0; i < N; i++)
        m_ref->m_abox[i].grow(n).coarsen(iv);
    return *this;
}

BoxArray&
BoxArray::grow (int n)
{
    if (!m_ref.unique())
        uniqify();
    const int N = m_ref->m_abox.size();
#ifdef _OPENMP
#pragma omp parallel for
#endif
    for (int i = 0; i < N; i++)
        m_ref->m_abox[i].grow(n);
    return *this;
}

BoxArray&
BoxArray::grow (const IntVect& iv)
{
    if (!m_ref.unique())
        uniqify();
    const int N = m_ref->m_abox.size();
#ifdef _OPENMP
#pragma omp parallel for
#endif
    for (int i = 0; i < N; i++)
        m_ref->m_abox[i].grow(iv);
    return *this;
}

BoxArray&
BoxArray::grow (int dir,
                int n_cell)
{
    if (!m_ref.unique())
        uniqify();
    const int N = m_ref->m_abox.size();
#ifdef _OPENMP
#pragma omp parallel for
#endif
    for (int i = 0; i < N; i++)
        m_ref->m_abox[i].grow(dir, n_cell);
    return *this;
}

BoxArray&
BoxArray::surroundingNodes ()
{
    m_typ = IndexType::TheNodeType();
    return *this;
}

BoxArray&
BoxArray::surroundingNodes (int dir)
{
    m_typ.setType(dir, IndexType::NODE);
    return *this;
}

BoxArray&
BoxArray::enclosedCells ()
{
    m_typ = IndexType::TheCellType();
    return *this;
}

BoxArray&
BoxArray::enclosedCells (int dir)
{
    m_typ.setType(dir, IndexType::CELL);
    return *this;
}

BoxArray&
BoxArray::convert (IndexType typ)
{
    m_typ = typ;
    return *this;
}

BoxArray&
BoxArray::convert (Box (*fp)(const Box&))
{
    BL_ASSERT(!(fp == 0));

    if (!m_ref.unique())
        uniqify();
    const int N = size();
    for (int i = 0; i < N; ++i)
	set(i,fp(get(i)));
    return *this;
}

BoxArray&
BoxArray::shift (int dir,
                 int nzones)
{
    if (!m_ref.unique())
        uniqify();
    const int N = m_ref->m_abox.size();
#ifdef _OPENMP
#pragma omp parallel for
#endif
    for (int i = 0; i < N; i++)
        m_ref->m_abox[i].shift(dir, nzones);
    return *this;
}

BoxArray&
BoxArray::shift (const IntVect& iv)
{
    if (!m_ref.unique())
        uniqify();
    const int N = m_ref->m_abox.size();
#ifdef _OPENMP
#pragma omp parallel for
#endif
    for (int i = 0; i < N; i++)
        m_ref->m_abox[i].shift(iv);
    return *this;
}

BoxArray&
BoxArray::shiftHalf (int dir,
                     int num_halfs)
{
    if (!m_ref.unique())
        uniqify();
    const int N = m_ref->m_abox.size();
#ifdef _OPENMP
#pragma omp parallel for
#endif
    for (int i = 0; i < N; i++)
        m_ref->m_abox[i].shiftHalf(dir, num_halfs);
    return *this;
}

BoxArray&
BoxArray::shiftHalf (const IntVect& iv)
{
    if (!m_ref.unique())
        uniqify();
    const int N = m_ref->m_abox.size();
#ifdef _OPENMP
#pragma omp parallel for
#endif
    for (int i = 0; i < N; i++)
        m_ref->m_abox[i].shiftHalf(iv);
    return *this;
}

void
BoxArray::set (int        i,
               const Box& ibox)
{
    if (i == 0) m_typ = ibox.ixType();
    if (!m_ref.unique())
        uniqify();
    m_ref->m_abox.set(i, BoxLib::enclosedCells(ibox));
}

bool
BoxArray::ok () const
{
    bool isok = true;

    if (size() > 0)
    {
        if (size() == 1) isok = get(0).ok();

        for (int i = 1, N = size(); i < N && isok; i++)
        {
	    isok = get(i).ok();
        }
    }

    return isok;
}

bool
BoxArray::isDisjoint () const
{
    BL_ASSERT(m_typ.cellCentered());

    std::vector< std::pair<int,Box> > isects;

    const int N = size();
    for (int i = 0; i < N; ++i)
    {
	intersections(get(i),isects);
        if ( isects.size() > 1 )
            return false;
    }

    return true;
}

BoxList
BoxArray::boxList () const
{
    BoxList newb;
    const int N = size();
    if ( N > 0 ) {
	newb.set(ixType());
	for (int i = 0; i < N; ++i)
	    newb.push_back(get(i));
    }
    return newb;
}

bool
BoxArray::contains (const IntVect& iv) const
{
    if (size() > 0)
    {
	return intersects(Box(iv,iv,ixType()));
    } else {
	return false;
    }
}

bool
BoxArray::contains (const Box& b) const
{
    if (size() > 0)
    {
        BL_ASSERT(m_typ == b.ixType());

        std::vector< std::pair<int,Box> > isects;

        intersections(b,isects);

        if (isects.size() > 0)
        {
            BoxList bl(b.ixType());
            for (int i = 0, N = isects.size(); i < N; i++)
                bl.push_back(isects[i].second);
            BoxList blnew = BoxLib::complementIn(b, bl);
            return blnew.size() == 0;
        }
    }

    return false;
}

bool
BoxArray::contains (const BoxArray& bl) const
{
    if (size() == 0) return false;

    if (!minimalBox().contains(bl.minimalBox())) return false;

    for (int i = 0, N = bl.size(); i < N; ++i)
        if (!contains(bl[i]))
            return false;

    return true;
}

Box
BoxArray::minimalBox () const
{
    Box minbox;
    const int N = size();
    if (N > 0)
    {
        minbox = m_ref->m_abox.get(0);
	for (int i = 1; i < N; ++i)
            minbox.minBox(m_ref->m_abox.get(i));
    }
    minbox.convert(m_typ);
    return minbox;
}

bool
BoxArray::intersects (const Box& b, int ng) const
{
    std::vector< std::pair<int,Box> > isects;

    bool first_only = true;
    intersections(b,isects,first_only,ng);

    return (isects.size() > 0) ;
}

std::vector< std::pair<int,Box> >
BoxArray::intersections (const Box& bx) const
{
    std::vector< std::pair<int,Box> > isects;
    intersections(bx,isects,false,0);
    return isects;
}

std::vector< std::pair<int,Box> >
BoxArray::intersections (const Box& bx, bool first_only) const
{
    std::vector< std::pair<int,Box> > isects;
    intersections(bx,isects,first_only,0);
    return isects;
}

std::vector< std::pair<int,Box> >
BoxArray::intersections (const Box& bx, int ng) const
{
    std::vector< std::pair<int,Box> > isects;
    intersections(bx,isects,false,0);
    return isects;
}

std::vector< std::pair<int,Box> >
BoxArray::intersections (const Box& bx, bool first_only, int ng) const
{
    std::vector< std::pair<int,Box> > isects;
    intersections(bx,isects,first_only,ng);
    return isects;
}

void
BoxArray::intersections (const Box&                         bx,
                         std::vector< std::pair<int,Box> >& isects) const
{
    intersections(bx, isects, false, 0);
}

void
BoxArray::intersections (const Box&                         bx,
                         std::vector< std::pair<int,Box> >& isects,
			 bool                               first_only) const
{
    intersections(bx, isects, first_only, 0);
}

void
BoxArray::intersections (const Box&                         bx,
                         std::vector< std::pair<int,Box> >& isects,
			 int                                ng) const
{
    intersections(bx, isects, false, ng);
}

void
BoxArray::intersections (const Box&                         bx,
                         std::vector< std::pair<int,Box> >& isects,
			 bool                               first_only,
			 int                                ng) const
{
    // called too many times  BL_PROFILE("BoxArray::intersections()");

    BoxArrayRef::HashType& BoxHashMap = getHashMap();

    isects.resize(0);

    if (!BoxHashMap.empty())
    {
        BL_ASSERT(bx.ixType() == m_typ);

        Box           cbx = BoxLib::coarsen(BoxLib::grow(bx,ng), m_ref->crsn);
        const IntVect& sm = BoxLib::max(cbx.smallEnd()-1, m_ref->bbox.smallEnd());
        const IntVect& bg = BoxLib::min(cbx.bigEnd(),     m_ref->bbox.bigEnd());

        cbx = Box(sm,bg);

	BoxArrayRef::HashType::const_iterator TheEnd = BoxHashMap.end();

        for (IntVect iv = cbx.smallEnd(), End = cbx.bigEnd(); iv <= End; cbx.next(iv))
        {
            BoxArrayRef::HashType::const_iterator it = BoxHashMap.find(iv);

            if (it != TheEnd)
            {
                for (std::vector<int>::const_iterator v_it = it->second.begin(), v_end = it->second.end();
                     v_it != v_end;
                     ++v_it)
                {
                    const int  index = *v_it;
                    const Box& isect = bx & BoxLib::grow(get(index),ng);

                    if (isect.ok())
                    {
                        isects.push_back(std::pair<int,Box>(index,isect));
			if (first_only) return;
                    }
                }
            }
        }
    }
}

BoxList
BoxArray::complement (const Box& bx) const
{
    BoxList bl(bx);

    if (!empty()) 
    {
	BoxArrayRef::HashType& BoxHashMap = getHashMap();

	BL_ASSERT(bx.ixType() == m_typ);

	Box           cbx = BoxLib::coarsen(bx, m_ref->crsn);
        const IntVect& sm = BoxLib::max(cbx.smallEnd()-1, m_ref->bbox.smallEnd());
        const IntVect& bg = BoxLib::min(cbx.bigEnd(),     m_ref->bbox.bigEnd());

        cbx = Box(sm,bg);

	BoxArrayRef::HashType::const_iterator TheEnd = BoxHashMap.end();

	for (IntVect iv = cbx.smallEnd(), End = cbx.bigEnd(); 
	     iv <= End && bl.isNotEmpty(); 
	     cbx.next(iv))
        {
            BoxArrayRef::HashType::const_iterator it = BoxHashMap.find(iv);

            if (it != TheEnd)
            {
                for (std::vector<int>::const_iterator v_it = it->second.begin(), v_end = it->second.end(); 
		     v_it != v_end && bl.isNotEmpty(); 
		     ++v_it)
                {
                    const int  index = *v_it;
                    const Box& isect = bx & get(index);

                    if (isect.ok())
                    {
			for (BoxList::iterator bli = bl.begin(); bli != bl.end(); )
			{
			    BoxList diff = BoxLib::boxDiff(*bli, isect);
			    bl.splice_front(diff);
			    bl.remove(bli++);
			}
                    }
                }
            }
        }
    }

    return bl;
}

void
BoxArray::clear_hash_bin () const
{
    if (!m_ref->hash.empty())
    {
#ifdef BL_MEM_PROFILING
	m_ref->updateMemoryUsage_hash(-1);
#endif
        m_ref->hash.clear();
    }
}

//
// Currently this assumes your Boxes are cell-centered.
//
void
BoxArray::removeOverlap ()
{
    BL_ASSERT(m_typ.cellCentered());

    if (!m_ref.unique()) uniqify();

    BoxArrayRef::HashType& BoxHashMap = m_ref->hash;

    BoxList bl;

    const Box EmptyBox;

    std::vector< std::pair<int,Box> > isects;
    //
    // Note that "size()" can increase in this loop!!!
    //
#ifdef BL_MEM_PROFILING
    m_ref->updateMemoryUsage_box(-1);
    m_ref->updateMemoryUsage_hash(-1);
    long total_hash_bytes_save = m_ref->total_hash_bytes;
#endif
    for (int i = 0; i < size(); i++)
    {
        if (m_ref->m_abox[i].ok())
        {
            intersections(m_ref->m_abox[i],isects);

            for (int j = 0, N = isects.size(); j < N; j++)
            {
                if (isects[j].first == i) continue;

                Box& bx = m_ref->m_abox[isects[j].first];

                bl = BoxLib::boxDiff(bx, isects[j].second);

                bx = EmptyBox;

                for (BoxList::const_iterator it = bl.begin(), End = bl.end(); it != End; ++it)
                {
                    m_ref->m_abox.push_back(*it);

                    BoxHashMap[BoxLib::coarsen(it->smallEnd(),m_ref->crsn)].push_back(size()-1);
                }
            }
        }
    }
#ifdef BL_MEM_PROFILING
    m_ref->updateMemoryUsage_box(1);
#endif
    //
    // We now have "holes" in our BoxArray. Make us good.
    //
    bl.clear();

    const Box& bb = m_ref->bbox;

    BoxArrayRef::HashType::const_iterator TheEnd = BoxHashMap.end();

    for (IntVect iv = bb.smallEnd(), End = bb.bigEnd(); iv <= End; bb.next(iv))
    {
        BoxArrayRef::HashType::const_iterator it = BoxHashMap.find(iv);

        if (it != TheEnd)
        {
            for (std::vector<int>::const_iterator v_it = it->second.begin(), v_end = it->second.end();
                 v_it != v_end;
                 ++v_it)
            {
                const int index = *v_it;

                if (m_ref->m_abox[index].ok())
                {
                    bl.push_back(m_ref->m_abox[index]);
                }
            }
        }
    }

    bl.simplify();

    BoxArray nba(bl);

    bl.clear();

    *this = nba;

#ifdef BL_MEM_PROFILING
    m_ref->total_hash_bytes = total_hash_bytes_save;
#endif

    BL_ASSERT(isDisjoint());
}

#ifdef BL_USE_MPI
void
BoxArray::SendBoxArray(const BoxArray &ba, int whichSidecar)
{
    const int MPI_IntraGroup_Broadcast_Rank = ParallelDescriptor::IOProcessor() ? MPI_ROOT : MPI_PROC_NULL;
    Array<int> ba_serial = BoxLib::SerializeBoxArray(ba);
    int ba_serial_size = ba_serial.size();
    ParallelDescriptor::Bcast(&ba_serial_size, 1, MPI_IntraGroup_Broadcast_Rank,
                              ParallelDescriptor::CommunicatorInter(whichSidecar));
    ParallelDescriptor::Bcast(ba_serial.dataPtr(), ba_serial_size, MPI_IntraGroup_Broadcast_Rank,
                              ParallelDescriptor::CommunicatorInter(whichSidecar));
}

void
BoxArray::RecvBoxArray(BoxArray &ba, int whichSidecar)
{
    int ba_serial_size;
    ParallelDescriptor::Bcast(&ba_serial_size, 1, 0,
                              ParallelDescriptor::CommunicatorInter(whichSidecar));
    Array<int> ba_serial(ba_serial_size);
    ParallelDescriptor::Bcast(ba_serial.dataPtr(), ba_serial_size, 0,
                              ParallelDescriptor::CommunicatorInter(whichSidecar));
    ba = BoxLib::UnSerializeBoxArray(ba_serial);
}
#endif

void
BoxArray::type_update ()
{
    if (!empty())
    {
	m_typ = m_ref->m_abox[0].ixType();
	if (! m_typ.cellCentered())
	{
	    for (Array<Box>::iterator it = m_ref->m_abox.begin(), End = m_ref->m_abox.end(); 
		 it != End; ++it)
	    {
		it->enclosedCells();
	    }
	}
    }
}

BoxArrayRef::HashType&
BoxArray::getHashMap () const
{
    BoxArrayRef::HashType& BoxHashMap = m_ref->hash;

#ifdef _OPENMP
    #pragma omp critical(intersections_lock)
#endif
    {
        if (BoxHashMap.empty() && size() > 0)
        {
            //
            // Calculate the bounding box & maximum extent of the boxes.
            //
            Box boundingbox = BoxLib::surroundingNodes(m_ref->m_abox[0]);
	    IntVect maxext = boundingbox.size();

	    const int N = size();

	    for (int i = 1; i < N; ++i)
            {
                const Box& bx = BoxLib::surroundingNodes(m_ref->m_abox[i]);
		boundingbox.minBox(bx);
                maxext = BoxLib::max(maxext, bx.size());
            }

            boundingbox.coarsen(maxext);

            m_ref->crsn = maxext;
            m_ref->bbox = boundingbox;

            for (int i = 0; i < N; i++)
            {
                BoxHashMap[BoxLib::coarsen(m_ref->m_abox[i].smallEnd(),maxext)].push_back(i);
            }
#ifdef BL_MEM_PROFILING
	    m_ref->updateMemoryUsage_hash(1);
#endif
        }
    }

    return BoxHashMap;
}

void
BoxArray::uniqify ()
{
    BL_ASSERT(!m_ref.unique());
    m_ref = new BoxArrayRef(*m_ref);
}

std::ostream&
operator<< (std::ostream&   os,
            const BoxArray& ba)
{
    //
    // TODO -- completely remove the fiction of a hash value.
    //
    os << "(BoxArray maxbox("
       << ba.size()
       << ")\n       m_ref->m_hash_sig("
       << 0
       << ")\n       ";

    for (int i = 0, N = ba.size(); i < N; ++i)
        os << ba[i] << ' ';

    os << ")\n";

    if (os.fail())
        BoxLib::Error("operator<<(ostream& os,const BoxArray&) failed");

    return os;
}

BoxArray
BoxLib::boxComplement (const Box& b1in,
		       const Box& b2)
{
    return BoxArray(BoxLib::boxDiff(b1in, b2));
}

BoxArray
BoxLib::complementIn (const Box&      b,
		      const BoxArray& ba)
{
    return BoxArray(BoxLib::complementIn(b,ba.boxList()));
}

BoxArray
BoxLib::intersect (const BoxArray& ba,
		   const Box&      b,
		   int   ng)
{
    std::vector< std::pair<int,Box> > isects;

    ba.intersections(b,isects,ng);

    BoxArray r(isects.size());

    for (int i = 0, N = isects.size(); i < N; i++)
    {
        r.set(i, isects[i].second);
    }

    return r;
}

BoxArray
BoxLib::intersect (const BoxArray& lhs,
		   const BoxArray& rhs)
{
    if (lhs.size() == 0 || rhs.size() == 0) return BoxArray();
    BoxList bl(lhs[0].ixType());
    for (int i = 0, Nl = lhs.size(); i < Nl; ++i)
    {
        BoxArray ba  = BoxLib::intersect(rhs, lhs[i]);
        BoxList  tmp = ba.boxList();
        bl.catenate(tmp);
    }
    return BoxArray(bl);
}

BoxList
BoxLib::GetBndryCells (const BoxArray& ba,
                       int             ngrow)
{
    BL_ASSERT(ba.ok());
    BL_ASSERT(ba.size() > 0);
    //
    // First get list of all ghost cells.
    //
    const IndexType btype = ba.ixType();

    BoxList bcells = ba.boxList(), gcells(btype);

    bcells.simplify();

    BoxArray tba(bcells);

    bcells.clear();

    for (int i = 0, N = tba.size(); i < N; ++i)
    {
	const Box& bx = tba[i];
        bcells = BoxLib::boxDiff(BoxLib::grow(bx,ngrow),bx);

	gcells.catenate(bcells);
    }
    //
    // Now strip out intersections with original BoxArray.
    //
    std::vector< std::pair<int,Box> > isects;

    for (BoxList::const_iterator it = gcells.begin(), End = gcells.end(); it != End; ++it)
    {
        tba.intersections(*it,isects);

        if (isects.empty())
        {
            bcells.push_back(*it);
        }
        else
        {
            //
            // Collect all the intersection pieces.
            //
            BoxList pieces(btype), leftover(btype);
            for (int i = 0, N = isects.size(); i < N; i++)
                pieces.push_back(isects[i].second);
            leftover = BoxLib::complementIn(*it,pieces);
            bcells.catenate(leftover);
        }
    }

    tba.clear_hash_bin();
    //
    // Now strip out overlaps.
    //
    gcells.clear();

    gcells = BoxLib::removeOverlap(bcells);

    bcells.clear();

    gcells.simplify();

    return gcells;
}


void
BoxLib::readBoxArray (BoxArray&     ba,
                      std::istream& is,
                      bool          bReadSpecial)
{
    if (bReadSpecial == false)
    {
        ba.readFrom(is);
    }
    else
    {
        BL_ASSERT(ba.size() == 0);
        int maxbox;
        unsigned long in_hash; // will be ignored
        is.ignore(bl_ignore_max, '(') >> maxbox >> in_hash;
        ba.resize(maxbox);
        for (int i = 0; i < maxbox; i++)
        {
            Box b;
            is >> b;
            ba.set(i, b);
        }
        is.ignore(bl_ignore_max, ')');

        if (is.fail())
            BoxLib::Error("readBoxArray(BoxArray&,istream&,int) failed");
    }
}

void BoxLib::clearCoarseBoxArrayCache (ptrdiff_t key)
{
<<<<<<< HEAD
    // Note that deleting a BoxArray may trigger a call to this function
    // resulting in modifying the cache map.  Because of the recusion,
    // we want to make sure the cache map is not modified while being modified.
    BoxArray::CBACache::iterator oit = BoxArray::m_CoarseBoxArrayCache.find(key);
    if (oit != BoxArray::m_CoarseBoxArrayCache.end()) {
	std::vector<BoxArray*> tba;
	for (BoxArray::CBAMap::const_iterator iit = oit->second.begin();
	     iit != oit->second.end(); ++iit) 
	{
	    tba.push_back(iit->second);
	}
	BoxArray::m_CoarseBoxArrayCache.erase(oit);
	for (std::vector<BoxArray*>::iterator it = tba.begin();
	     it != tba.end(); ++it) 
	{
	    delete *it;
=======
    if (m_abox.size() > 1) {
	long b = BoxLib::bytesOf(m_abox);
	if (s > 0) {
	    total_box_bytes += b;
	    total_box_bytes_hwm = std::max(total_box_bytes_hwm, total_box_bytes);
	    ++numboxarrays;
	    numboxarrays_hwm = std::max(numboxarrays_hwm, numboxarrays);
	} else {
	    total_box_bytes -= b;
	    --numboxarrays;
>>>>>>> dd6181a9
	}
    }
}


Array<int> BoxLib::SerializeBoxArray(const BoxArray &ba)
{
  int nIntsInBox(3 * BL_SPACEDIM);
  Array<int> retArray(ba.size() * nIntsInBox, -1);
  for(int i(0); i < ba.size(); ++i) {
    Array<int> aiBox(BoxLib::SerializeBox(ba[i]));
    BL_ASSERT(aiBox.size() == nIntsInBox);
    for(int j(0); j < aiBox.size(); ++j) {
      retArray[i * aiBox.size() + j] = aiBox[j];
    }
  }
  return retArray;
}


BoxArray BoxLib::UnSerializeBoxArray(const Array<int> &serarray)
{
<<<<<<< HEAD
  int nIntsInBox(3 * BL_SPACEDIM);
  int nBoxes(serarray.size() / nIntsInBox);
  BoxArray ba(nBoxes);
  for(int i(0); i < nBoxes; ++i) {
    Array<int> aiBox(nIntsInBox);
    for(int j(0); j < nIntsInBox; ++j) {
      aiBox[j] = serarray[i * nIntsInBox + j];
=======
    if (!initialized) {
	initialized = true;
	MemProfiler::add("BoxArray", [] () -> MemProfiler::MemInfo {
		return {total_box_bytes, total_box_bytes_hwm};
	    });
	MemProfiler::add("BoxArrayHash", [] () -> MemProfiler::MemInfo {
		return {total_hash_bytes, total_hash_bytes_hwm};
	    });
	MemProfiler::add("BoxArray Innard", [] () -> MemProfiler::NBuildsInfo {
		return {numboxarrays, numboxarrays_hwm};
	    });
>>>>>>> dd6181a9
    }
    ba.set(i, BoxLib::UnSerializeBox(aiBox));
  }
  return ba;
}
<|MERGE_RESOLUTION|>--- conflicted
+++ resolved
@@ -6,8 +6,9 @@
 
 #ifdef BL_MEM_PROFILING
 #include <MemProfiler.H>
-<<<<<<< HEAD
 bool BoxArrayRef::initialized          = false;
+int  BoxArrayRef::numboxarrays         = 0;
+int  BoxArrayRef::numboxarrays_hwm     = 0;
 long BoxArrayRef::total_box_bytes      = 0L;
 long BoxArrayRef::total_box_bytes_hwm  = 0L;
 long BoxArrayRef::total_hash_bytes     = 0L;
@@ -49,15 +50,6 @@
 { 
 #ifdef BL_MEM_PROFILING
     if (!initialized) Initialize();
-=======
-bool BoxArray::Ref::initialized          = false;
-int  BoxArray::Ref::numboxarrays         = 0;
-int  BoxArray::Ref::numboxarrays_hwm     = 0;
-long BoxArray::Ref::total_box_bytes      = 0L;
-long BoxArray::Ref::total_box_bytes_hwm  = 0L;
-long BoxArray::Ref::total_hash_bytes     = 0L;
-long BoxArray::Ref::total_hash_bytes_hwm = 0L;
->>>>>>> dd6181a9
 #endif
     define(is); 
 }
@@ -151,8 +143,11 @@
 	if (s > 0) {
 	    total_box_bytes += b;
 	    total_box_bytes_hwm = std::max(total_box_bytes_hwm, total_box_bytes);
+	    ++numboxarrays;
+	    numboxarrays_hwm = std::max(numboxarrays_hwm, numboxarrays);
 	} else {
 	    total_box_bytes -= b;
+	    --numboxarrays;
 	}
     }
 }
@@ -185,6 +180,9 @@
 	    });
 	MemProfiler::add("BoxArrayHash", [] () -> MemProfiler::MemInfo {
 		return {total_hash_bytes, total_hash_bytes_hwm};
+	    });
+	MemProfiler::add("BoxArray Innard", [] () -> MemProfiler::NBuildsInfo {
+		return {numboxarrays, numboxarrays_hwm};
 	    });
     }
 }
@@ -1283,7 +1281,6 @@
 
 void BoxLib::clearCoarseBoxArrayCache (ptrdiff_t key)
 {
-<<<<<<< HEAD
     // Note that deleting a BoxArray may trigger a call to this function
     // resulting in modifying the cache map.  Because of the recusion,
     // we want to make sure the cache map is not modified while being modified.
@@ -1300,18 +1297,6 @@
 	     it != tba.end(); ++it) 
 	{
 	    delete *it;
-=======
-    if (m_abox.size() > 1) {
-	long b = BoxLib::bytesOf(m_abox);
-	if (s > 0) {
-	    total_box_bytes += b;
-	    total_box_bytes_hwm = std::max(total_box_bytes_hwm, total_box_bytes);
-	    ++numboxarrays;
-	    numboxarrays_hwm = std::max(numboxarrays_hwm, numboxarrays);
-	} else {
-	    total_box_bytes -= b;
-	    --numboxarrays;
->>>>>>> dd6181a9
 	}
     }
 }
@@ -1334,7 +1319,6 @@
 
 BoxArray BoxLib::UnSerializeBoxArray(const Array<int> &serarray)
 {
-<<<<<<< HEAD
   int nIntsInBox(3 * BL_SPACEDIM);
   int nBoxes(serarray.size() / nIntsInBox);
   BoxArray ba(nBoxes);
@@ -1342,19 +1326,6 @@
     Array<int> aiBox(nIntsInBox);
     for(int j(0); j < nIntsInBox; ++j) {
       aiBox[j] = serarray[i * nIntsInBox + j];
-=======
-    if (!initialized) {
-	initialized = true;
-	MemProfiler::add("BoxArray", [] () -> MemProfiler::MemInfo {
-		return {total_box_bytes, total_box_bytes_hwm};
-	    });
-	MemProfiler::add("BoxArrayHash", [] () -> MemProfiler::MemInfo {
-		return {total_hash_bytes, total_hash_bytes_hwm};
-	    });
-	MemProfiler::add("BoxArray Innard", [] () -> MemProfiler::NBuildsInfo {
-		return {numboxarrays, numboxarrays_hwm};
-	    });
->>>>>>> dd6181a9
     }
     ba.set(i, BoxLib::UnSerializeBox(aiBox));
   }
