#ifndef _GEOMETRY_H_
#define _GEOMETRY_H_

#include <iosfwd>
#include <map>

#ifdef _OPENMP
#include <omp.h>
#endif

#ifdef BL_USE_UPCXX
#include <BLPgas.H>
#endif

#include <CoordSys.H>
#include <MultiFab.H>
#include <ParallelDescriptor.H>
#include <RealBox.H>

//
// Rectangular problem domain geometry.
//
// This class describes problem domain and coordinate system for
// RECTANGULAR problem domains.  Since the problem domain is RECTANGULAR,
// periodicity is meaningful.
//

class Geometry
    :
    public CoordSys
{
public:
    //
    // The default constructor.
    //
    Geometry ();
    //
    // Constructor taking the rectangular domain.
    //
    Geometry (const Box&     dom,
              const RealBox* rb     =  0,
              int            coord  = -1,
              int*           is_per =  0);
    //
    // The copy constructor.
    //
    Geometry (const Geometry& g);
    //
    // The destructor.
    //
    ~Geometry();
    
    static void Finalize ();
    //
    // Read static values from ParmParse database.
    //
    static void Setup (const RealBox* rb = 0, int coord = -1, int* is_per = 0);
    //
    // Set the rectangular domain after using default constructor.
    //
    void define (const Box& dom, const RealBox* rb = 0, int coord = -1, int* is_per = 0);
    //
    // Returns the problem domain.
    //
    static const RealBox& ProbDomain () { return prob_domain; }
    //
    // Sets the problem domain.
    //
    static void ProbDomain (const RealBox& rb) { prob_domain = rb; }
    //
    // Returns the lo end of the problem domain in each dimension.
    //
    static const Real* ProbLo ()  { return prob_domain.lo(); }
    //
    // Returns the hi end of the problem domain in each dimension.
    //
    static const Real* ProbHi () { return prob_domain.hi(); }
    //
    // Returns the lo end of the problem domain in specified direction.
    //
    static Real ProbLo (int dir) { return prob_domain.lo(dir); }
    //
    // Returns the hi end of the problem domain in specified direction.
    //
    static Real ProbHi (int dir) { return prob_domain.hi(dir); }
    //
    // Returns the overall size of the domain by multiplying the ProbLength's together
    //
    static Real ProbSize ()
    {
        return D_TERM(prob_domain.length(0),*prob_domain.length(1),*prob_domain.length(2));
    }
    //
    // Returns length of problem domain in specified dimension.
    //
    static Real ProbLength (int dir) { return prob_domain.length(dir); }
    //
    // Returns our rectangular domain.
    //
    const Box& Domain () const { return domain; }
    //
    // Sets our rectangular domain.
    //
    void Domain (const Box& bx) { domain = bx; }
    //
    // Define a multifab of areas and volumes with given grow factor.
    //
    void GetVolume (MultiFab&       vol,
                    const BoxArray& grds,
                    int             grow) const;

    void GetVolume (FArrayBox&       vol,
                    const BoxArray& grds,
                    int             idx,
                    int             grow) const;
    //
    // Compute d(log(A))/dr at cell centers in given region and
    //           stuff the results into the passed MultiFab.
    //
    void GetDLogA (MultiFab&       dloga,
                   const BoxArray& grds,
                   int             dir,
                   int             grow) const;
    //
    // Compute area of cell faces in given region and stuff
    // stuff the results into the passed MultiFab.
    //
    void GetFaceArea (MultiFab&       area,
                      const BoxArray& grds,
                      int             dir,
                      int             grow) const;

    void GetFaceArea (FArrayBox&      area,
                      const BoxArray& grds,
                      int             idx,
                      int             dir,
                      int             grow) const;
    //
    // Is the domain periodic in the specified direction?
    //
    static bool isPeriodic (int dir) { return is_periodic[dir] != 0; }
    //
    // Is domain periodic in any direction?
    //
    static bool isAnyPeriodic ()
    {
        return D_TERM(isPeriodic(0),||isPeriodic(1),||isPeriodic(2));
    }
    //
    // Is domain periodic in all directions?
    //
    static bool isAllPeriodic ()
    {
        return D_TERM(isPeriodic(0),&&isPeriodic(1),&&isPeriodic(2));
    }
    //
    // What's period in specified direction?
    //
    int period (int dir) const { BL_ASSERT(is_periodic[dir]); return domain.length(dir); }
    //
    // Compute Array of shifts which will translate src so that it will
    // intersect target with non-zero intersection.  the array will be
    // resized internally, so anything previously there will be gone
    // DO NOT return non-periodic shifts, even if the box's do
    // intersect without shifting.  The logic is that you will only do
    // this as a special case if there is some periodicity.
    //
    void periodicShift (const Box&      target,
                        const Box&      src, 
                        Array<IntVect>& out) const;
    //
    // Fill ghost cells of all components with periodic data.
    //
    void FillPeriodicBoundary (MultiFab& mf,
                               bool      do_corners = false,
                               bool      local      = false) const;
    //
    // Fill ghost cells of selected components with periodic data.
    //
    void FillPeriodicBoundary (MultiFab& mf,
                               int       src_comp,
                               int       num_comp,
                               bool      do_corners = false,
                               bool      local      = false) const;

    void FillPeriodicBoundary_local (MultiFab& mf,
				     int       src_comp,
				     int       num_comp,
				     bool      do_corners = false) const;
    void FillPeriodicBoundary_nowait (MultiFab& mf,
				      bool      do_corners = false,
				      bool      local      = false) const;
    void FillPeriodicBoundary_nowait (MultiFab& mf,
				      int       src_comp,
				      int       num_comp,
				      bool      do_corners = false,
				      bool      local      = false) const;
    void FillPeriodicBoundary_finish (MultiFab& mf) const;

    //
    // Sums the values in ghost cells, that can be shifted periodically
    // into valid region, into the corresponding cells in the valid
    // region.  The first routine here does all components while the latter
    // does the specified components.
    //
    void SumPeriodicBoundary (MultiFab& mf) const;

    void SumPeriodicBoundary (MultiFab& mf,
                              int       src_comp,
                              int       num_comp) const;

    void SumPeriodicBoundary (MultiFab&       dstmf,
                              const MultiFab& srcmf) const;

    void SumPeriodicBoundary (MultiFab&       dstmf,
                              const MultiFab& srcmf,
                              int             dcomp,
                              int             scomp,
                              int             ncomp) const;
    //
    // Flush the cache of PIRM information.
    //
    static void FlushPIRMCache ();
    //
    // The size of the PIRM cache.
    //
    static int PIRMCacheSize ();
    //
    // Used by FillPeriodicBoundary().
    //
    struct FPBComTag
    {
        Box sbox;
        Box dbox;
        int srcIndex;
        int dstIndex;
    };
    //
    // Used in caching FillPeriodicBoundary().
    //
    struct FPB
    {
        FPB ();

        FPB (const BoxArray&            ba,
             const DistributionMapping& dm,
             const Box&                 domain,
             int                        ngrow,
             bool                       do_corners);

        ~FPB ();

        bool operator== (const FPB& rhs) const;
        bool operator!= (const FPB& rhs) const { return !operator==(rhs); }

        int bytes () const;

        BoxArray            m_ba;
        DistributionMapping m_dm;
        Box                 m_domain;
        int                 m_ngrow;
        bool                m_do_corners;
        bool                m_reused;
	bool                m_threadsafe_loc;
	bool                m_threadsafe_rcv;
        //
        // Some useful typedefs.
        //
        typedef std::vector<FPBComTag> FPBComTagsContainer;

        typedef std::map<int,FPBComTagsContainer> MapOfFPBComTagContainers;
        //
        // The cache of local and send/recv info per FabArray::copy().
        //
        FPBComTagsContainer*      m_LocTags;
        MapOfFPBComTagContainers* m_SndTags;
        MapOfFPBComTagContainers* m_RcvTags;
        std::map<int,int>*        m_SndVols;
        std::map<int,int>*        m_RcvVols;
    };
    //
    // Some useful typedefs for the FPB cache.
    //
    typedef std::multimap<int,Geometry::FPB> FPBMMap;

    typedef FPBMMap::iterator FPBMMapIter;

    static FPBMMap m_FPBCache;

    static int fpb_cache_max_size;
    //
    // See if we've got an approprite FPB cached.
    //
    static Geometry::FPBMMapIter GetFPB (const Geometry&      geom,
                                         const Geometry::FPB& fpb,
                                         const FabArrayBase&  mf);
    //
    // Send Geometry to sidecar procs.
    //
#ifdef BL_USE_MPI
    static void SendGeometryToSidecars (Geometry *geom);
#endif
private:
    //
    // Helper functions.
    //
    void read_params ();
    //
    // Static data.
    //
    static int     spherical_origin_fix;
    static bool    is_periodic[BL_SPACEDIM]; // 0 means not periodic
    static RealBox prob_domain;
    //
    // Non-static data.
    //
    Box domain;
};
//
// Nice ASCII output.
//
std::ostream& operator<< (std::ostream&, const Geometry&);
//
// Nice ASCII input.
//
std::istream& operator>> (std::istream&, Geometry&);

namespace BoxLib
{
    template <class FAB>
    void
    FillPeriodicBoundary (const Geometry& geom,
                          FabArray<FAB>&  mf,
                          int             scomp,
                          int             ncomp,
                          bool            corners=false)
    {
        if (!geom.isAnyPeriodic() || mf.nGrow() == 0 || mf.size() == 0) return;

#ifndef NDEBUG
        //
        // Don't let folks ask for more grow cells than they have valid region.
        //
        for (int n = 0; n < BL_SPACEDIM; n++)
            if (geom.isPeriodic(n))
                BL_ASSERT(mf.nGrow() <= geom.Domain().length(n));
#endif
        const Geometry::FPB fpb(mf.boxArray(),mf.DistributionMap(),geom.Domain(),mf.nGrow(),corners);

        Geometry::FPBMMapIter cache_it = Geometry::GetFPB(geom,fpb,mf);

        BL_ASSERT(cache_it != Geometry::m_FPBCache.end());

        const Geometry::FPB& TheFPB = cache_it->second;

        if (ParallelDescriptor::NProcs() == 1)
        {
            //
            // There can only be local work to do.
            //
	    int N_loc = (*TheFPB.m_LocTags).size();
#ifdef _OPENMP
#pragma omp parallel for if (TheFPB.m_threadsafe_loc)
#endif
	    for (int i=0; i<N_loc; ++i)
	    {
                const Geometry::FPBComTag& tag = (*TheFPB.m_LocTags)[i];
                mf[tag.dstIndex].copy(mf[tag.srcIndex],tag.sbox,scomp,tag.dbox,scomp,ncomp);
            }

            return;
        }

#ifdef BL_USE_MPI
        //
        // Do this before prematurely exiting if running in parallel.
        // Otherwise sequence numbers will not match across MPI processes.
        //
	Array<int> SeqNum(FabArrayBase::comm_num_pieces);
	for (int i=0; i<SeqNum.size(); ++i) {
	    SeqNum[i] = ParallelDescriptor::SeqNum();
	}

        if (TheFPB.m_LocTags->empty() && TheFPB.m_RcvTags->empty() && TheFPB.m_SndTags->empty())
            //
            // No work to do.
            //
            return;

        typedef typename FAB::value_type value_type;

        Array<MPI_Status>  stats;
        Array<int>         recv_from;
        Array<value_type*> recv_data;
        Array<MPI_Request> recv_reqs;
        //
        // Post rcvs. Allocate one chunk of space to hold'm all.
        //
        value_type* the_recv_data = 0;

        FabArrayBase::PostRcvs(*TheFPB.m_RcvTags,*TheFPB.m_RcvVols,the_recv_data,recv_data,recv_from,recv_reqs,ncomp,SeqNum);

        //
        // Post send's
        //
	const int N_snds = TheFPB.m_SndTags->size();

	Array<value_type*>                     send_data;
	Array<int>                             send_N;
	Array<int>                             send_rank;
	Array<const Geometry::FPB::FPBComTagsContainer*> send_fctc;

	send_data.reserve(N_snds);
	send_N   .reserve(N_snds);
	send_rank.reserve(N_snds);
	send_fctc.reserve(N_snds);

        for (Geometry::FPB::MapOfFPBComTagContainers::const_iterator m_it = TheFPB.m_SndTags->begin(),
                 m_End = TheFPB.m_SndTags->end();
             m_it != m_End;
             ++m_it)
        {
            std::map<int,int>::const_iterator vol_it = TheFPB.m_SndVols->find(m_it->first);

            BL_ASSERT(vol_it != TheFPB.m_SndVols->end());

            const int N = vol_it->second*ncomp;

            BL_ASSERT(N < std::numeric_limits<int>::max());

            value_type* data = static_cast<value_type*>(BoxLib::The_Arena()->alloc(N*sizeof(value_type)));

	    send_data.push_back(data);
	    send_N   .push_back(N);
	    send_rank.push_back(m_it->first);
	    send_fctc.push_back(&(m_it->second));
	}

#ifdef _OPENMP
#pragma omp parallel for
#endif
	for (int i=0; i<N_snds; ++i)
	{
	    value_type* dptr = send_data[i];
	    BL_ASSERT(dptr != 0);

	    const Geometry::FPB::FPBComTagsContainer& fctc = *send_fctc[i];

            for (Geometry::FPB::FPBComTagsContainer::const_iterator it = fctc.begin();
                 it != fctc.end(); ++it)
            {
                const Box& bx = it->sbox;
                mf[it->srcIndex].copyToMem(bx,scomp,ncomp,dptr);
                const int Cnt = bx.numPts()*ncomp;
                dptr += Cnt;
            }
	}

	Array<MPI_Request> send_reqs;

	const int threshold = FabArrayBase::comm_piece_threshold / sizeof(value_type);

	if (FabArrayBase::do_async_sends)
	{
	    send_reqs.reserve(N_snds*FabArrayBase::comm_num_pieces);
	}
	for (int i=0; i<N_snds; ++i) {
	    const int N = send_N[i];
	    int npieces = std::min((N+threshold-1)/threshold, FabArrayBase::comm_num_pieces);
	    int psize = N / npieces;
	    for (int ipiece = 0; ipiece < npieces; ++ipiece) {
		int start = ipiece*psize;
		int nelem  = (ipiece < npieces-1) ? psize : N-start;
		if (FabArrayBase::do_async_sends) {
		    send_reqs.push_back(ParallelDescriptor::Asend
					(send_data[i]+start,
					 nelem,
					 send_rank[i],
					 SeqNum[ipiece]).req());
		} else {
		    ParallelDescriptor::Send(send_data[i]+start,
					     nelem,
					     send_rank[i],
					     SeqNum[ipiece]);
		}
            }
	    if (! FabArrayBase::do_async_sends) {
                BoxLib::The_Arena()->free(send_data[i]);
	    }
        }

        //
        // Do the local work.  Hope for a bit of communication/computation overlap.
        //
	int N_loc = (*TheFPB.m_LocTags).size();
#ifdef _OPENMP
#pragma omp parallel for if (TheFPB.m_threadsafe_loc)
#endif
	for (int i=0; i<N_loc; ++i)
	{
            const Geometry::FPBComTag& tag = (*TheFPB.m_LocTags)[i];

            BL_ASSERT(mf.DistributionMap()[tag.dstIndex] == ParallelDescriptor::MyProc());
            BL_ASSERT(mf.DistributionMap()[tag.srcIndex] == ParallelDescriptor::MyProc());

            mf[tag.dstIndex].copy(mf[tag.srcIndex],tag.sbox,scomp,tag.dbox,scomp,ncomp);
        }

	//
	// wait and unpack

        const int N_rcvs = TheFPB.m_RcvTags->size();

	if (N_rcvs > 0)
	{
	    Array<const Geometry::FPB::FPBComTagsContainer*> recv_fctc;
	    recv_fctc.reserve(N_rcvs);

	    for (int k = 0; k < N_rcvs; k++)
	    {
		Geometry::FPB::MapOfFPBComTagContainers::const_iterator m_it = TheFPB.m_RcvTags->find(recv_from[k]);
                BL_ASSERT(m_it != TheFPB.m_RcvTags->end());
		
		recv_fctc.push_back(&(m_it->second));
	    }

	    const int N_recv_reqs = recv_reqs.size();
	    stats.resize(N_recv_reqs);
	    BL_MPI_REQUIRE( MPI_Waitall(N_recv_reqs, recv_reqs.dataPtr(), stats.dataPtr()) );
	    
#ifdef _OPENMP
#pragma omp parallel for if (TheFPB.m_threadsafe_rcv)
#endif
	    for (int k = 0; k < N_rcvs; k++) 
	    {
		value_type*  dptr = recv_data[k];
		BL_ASSERT(dptr != 0);
		
		const Geometry::FPB::FPBComTagsContainer& fctc = *recv_fctc[k];

                for (Geometry::FPB::FPBComTagsContainer::const_iterator it = fctc.begin();
                     it != fctc.end(); ++it)
                {
                    const Box& bx  = it->dbox;
                    const int  Cnt = bx.numPts()*ncomp;
                    mf[it->dstIndex].copyFromMem(bx,scomp,ncomp,dptr);
                    dptr += Cnt;
                }
            }
        }

        BoxLib::The_Arena()->free(the_recv_data);

        if (FabArrayBase::do_async_sends && !TheFPB.m_SndTags->empty())
            FabArrayBase::GrokAsyncSends(TheFPB.m_SndTags->size(),send_reqs,send_data,stats);

#endif /*BL_USE_MPI*/
    }

    template <class FAB>
    void
    FillPeriodicBoundary_nowait (const Geometry& geom,
				 FabArray<FAB>&  mf,
				 int             scomp,
				 int             ncomp,
				 bool            corners=false)
    {
        if (!geom.isAnyPeriodic() || mf.nGrow() == 0 || mf.size() == 0) return;

<<<<<<< HEAD
=======
	const DistributionMapping& dmap = mf.DistributionMap();

>>>>>>> 1535d1bf
#ifndef NDEBUG
        //
        // Don't let folks ask for more grow cells than they have valid region.
        //
        for (int n = 0; n < BL_SPACEDIM; n++)
            if (geom.isPeriodic(n))
                BL_ASSERT(mf.nGrow() <= geom.Domain().length(n));
#endif
<<<<<<< HEAD
        const Geometry::FPB fpb(mf.boxArray(),mf.DistributionMap(),geom.Domain(),mf.nGrow(),corners);
=======
        const Geometry::FPB fpb(mf.boxArray(),dmap,geom.Domain(),mf.nGrow(),corners);
>>>>>>> 1535d1bf

        Geometry::FPBMMapIter cache_it = Geometry::GetFPB(geom,fpb,mf);

        BL_ASSERT(cache_it != Geometry::m_FPBCache.end());

        const Geometry::FPB& TheFPB = cache_it->second;

        if (ParallelDescriptor::NProcs() == 1)
        {
            //
            // There can only be local work to do.
            //
	    int N_loc = (*TheFPB.m_LocTags).size();
#ifdef _OPENMP
#pragma omp parallel for if (TheFPB.m_threadsafe_loc)
#endif
	    for (int i=0; i<N_loc; ++i)
	    {
                const Geometry::FPBComTag& tag = (*TheFPB.m_LocTags)[i];
                mf[tag.dstIndex].copy(mf[tag.srcIndex],tag.sbox,scomp,tag.dbox,scomp,ncomp);
            }

            return;
        }

	mf.fpb_corners = corners;
	mf.fpb_scomp   = scomp;
	mf.fpb_ncomp   = ncomp;

#ifdef BL_USE_MPI
        //
        // Do this before prematurely exiting if running in parallel.
        // Otherwise sequence numbers will not match across MPI processes.
        //
	Array<int> SeqNum(FabArrayBase::comm_num_pieces);
	for (int i=0; i<SeqNum.size(); ++i) {
	    SeqNum[i] = ParallelDescriptor::SeqNum();
	}

        if (TheFPB.m_LocTags->empty() && TheFPB.m_RcvTags->empty() && TheFPB.m_SndTags->empty())
            //
            // No work to do.
            //
            return;

        typedef typename FAB::value_type value_type;

	//
	// Post rcvs. Allocate one chunk of space to hold'm all.
	//
#ifdef BL_USE_UPCXX
        FabArrayBase::PostRcvs_PGAS(*TheFPB.m_RcvTags,*TheFPB.m_RcvVols,mf.fpb_the_recv_data,
                                    mf.fpb_recv_data,mf.fpb_recv_from,
                                    mf.fpb_ncomp,SeqNum[0],&BLPgas::fpb_recv_event);
#else
        FabArrayBase::PostRcvs     (*TheFPB.m_RcvTags,*TheFPB.m_RcvVols,mf.fpb_the_recv_data,
				    mf.fpb_recv_data,mf.fpb_recv_from,mf.fpb_recv_reqs,
				    mf.fpb_ncomp,SeqNum);
#endif

        //
        // Post send's
        //
	const int N_snds = TheFPB.m_SndTags->size();

	Array<value_type*>&                    send_data = mf.fpb_send_data;
	Array<int>                             send_N;
	Array<int>                             send_rank;
	Array<const Geometry::FPB::FPBComTagsContainer*> send_fctc;

	send_data.reserve(N_snds);
	send_N   .reserve(N_snds);
	send_rank.reserve(N_snds);
	send_fctc.reserve(N_snds);

        for (Geometry::FPB::MapOfFPBComTagContainers::const_iterator m_it = TheFPB.m_SndTags->begin(),
                 m_End = TheFPB.m_SndTags->end();
             m_it != m_End;
             ++m_it)
        {
            std::map<int,int>::const_iterator vol_it = TheFPB.m_SndVols->find(m_it->first);

            BL_ASSERT(vol_it != TheFPB.m_SndVols->end());

            const int N = vol_it->second*ncomp;

            BL_ASSERT(N < std::numeric_limits<int>::max());

#ifdef BL_USE_UPCXX
            value_type* data = static_cast<value_type*>(upcxx::allocate<value_type>(N));
            if (data == NULL) {
              printf("Failed to allocate %zu bytes global address space memory!\n",
                     sizeof(value_type)*N);
              printf("Please try to increase the GASNET_MAX_SEGSIZE environment variable.\n");
              printf("For example, export GASNET_MAX_SEGSIZE=512MB\n");
              BoxLib::Abort("FillPeriodicBoundary_nowait: Failed to allocate in global address space memory");
            }
#else
            value_type* data = static_cast<value_type*>(BoxLib::The_Arena()->alloc(N*sizeof(value_type)));
#endif

	    send_data.push_back(data);
	    send_N   .push_back(N);
	    send_rank.push_back(m_it->first);
	    send_fctc.push_back(&(m_it->second));
	}

#ifdef _OPENMP
#pragma omp parallel for
#endif
	for (int i=0; i<N_snds; ++i)
	{
	    value_type* dptr = send_data[i];
	    BL_ASSERT(dptr != 0);

	    const Geometry::FPB::FPBComTagsContainer& fctc = *send_fctc[i];

            for (Geometry::FPB::FPBComTagsContainer::const_iterator it = fctc.begin();
                 it != fctc.end(); ++it)
            {
                const Box& bx = it->sbox;
                mf[it->srcIndex].copyToMem(bx,scomp,ncomp,dptr);
                const int Cnt = bx.numPts()*ncomp;
                dptr += Cnt;
            }
	}


	const int threshold = FabArrayBase::comm_piece_threshold / sizeof(value_type);

#ifdef BL_USE_UPCXX
	BLPgas::fpb_send_counter = 0;
#else
	Array<MPI_Request>& send_reqs = mf.fpb_send_reqs;
	mf.fpb_send_reqs.reserve(N_snds);
#endif	
	for (int i=0; i<N_snds; ++i) {
#ifdef BL_USE_UPCXX
	    BLPgas::Send(upcxx::global_ptr<void>((void *)send_data[i], upcxx::myrank()),
                         send_rank[i],
                         send_N[i]*sizeof(value_type),
                         SeqNum[0],
                         &BLPgas::fpb_send_event,
                         &BLPgas::fpb_send_counter);
#else
	    const int N = send_N[i];
	    int npieces = std::min((N+threshold-1)/threshold, FabArrayBase::comm_num_pieces);
	    int psize = N / npieces;
	    for (int ipiece = 0; ipiece < npieces; ++ipiece) {
		int start = ipiece*psize;
		int nelem  = (ipiece < npieces-1) ? psize : N-start;
		send_reqs.push_back(ParallelDescriptor::Asend
				    (send_data[i]+start,
				     nelem,
				     send_rank[i],
				     SeqNum[ipiece]).req());
	    }
#endif
	}

#ifdef BL_USE_UPCXX
	while (BLPgas::fpb_send_counter < N_snds)
	    upcxx::advance();
#endif

        //
        // Do the local work.  Hope for a bit of communication/computation overlap.
        //
	int N_loc = (*TheFPB.m_LocTags).size();
<<<<<<< HEAD
#ifdef _OPENMP
#pragma omp parallel for if (TheFPB.m_threadsafe_loc)
#endif
	for (int i=0; i<N_loc; ++i)
	{
            const Geometry::FPBComTag& tag = (*TheFPB.m_LocTags)[i];

            BL_ASSERT(mf.DistributionMap()[tag.dstIndex] == ParallelDescriptor::MyProc());
            BL_ASSERT(mf.DistributionMap()[tag.srcIndex] == ParallelDescriptor::MyProc());

            mf[tag.dstIndex].copy(mf[tag.srcIndex],tag.sbox,scomp,tag.dbox,scomp,ncomp);
        }

=======
	if (ParallelDescriptor::TeamSize() > 1 && TheFPB.m_threadsafe_loc)
	{
#ifdef BL_USE_UPCXX
	    ParallelDescriptor::team_for(0, N_loc, [&] (int i) 
            {
                const auto& tag = (*TheFPB.m_LocTags)[i];

		BL_ASSERT(ParallelDescriptor::sameTeam(dmap[tag.dstIndex]));
		BL_ASSERT(ParallelDescriptor::sameTeam(dmap[tag.srcIndex]));

		mf[tag.dstIndex].copy(mf[tag.srcIndex],tag.sbox,scomp,tag.dbox,scomp,ncomp);
	    });
#else
	    BoxLib::Abort("FillPeriodicBoundary_nowait: Team only works with UPC++");
#endif
	}
	else
	{
#ifdef _OPENMP
#pragma omp parallel for if (TheFPB.m_threadsafe_loc)
#endif
	    for (int i=0; i<N_loc; ++i)
	    {
		const Geometry::FPBComTag& tag = (*TheFPB.m_LocTags)[i];

		BL_ASSERT(ParallelDescriptor::sameTeam(dmap[tag.dstIndex]));
		BL_ASSERT(ParallelDescriptor::sameTeam(dmap[tag.srcIndex]));

		if (dmap[tag.dstIndex] == ParallelDescriptor::MyProc()) {
		    mf[tag.dstIndex].copy(mf[tag.srcIndex],tag.sbox,scomp,tag.dbox,scomp,ncomp);
		}
	    }
	}
>>>>>>> 1535d1bf
#endif /*BL_USE_MPI*/
    }
	
#ifdef BL_USE_MPI
    template <class FAB>
    void
    FillPeriodicBoundary_finish_MPI (const Geometry& geom,
				     FabArray<FAB>& mf)
    {
        if (!geom.isAnyPeriodic() || mf.nGrow() == 0 || mf.size() == 0) return;

	if (ParallelDescriptor::NProcs() == 1) return;

        const Geometry::FPB fpb(mf.boxArray(),mf.DistributionMap(),geom.Domain(),mf.nGrow(),mf.fpb_corners);

        Geometry::FPBMMapIter cache_it = Geometry::GetFPB(geom,fpb,mf);

        BL_ASSERT(cache_it != Geometry::m_FPBCache.end());

        const Geometry::FPB& TheFPB = cache_it->second;

        if (TheFPB.m_RcvTags->empty() && TheFPB.m_SndTags->empty())
            //
            // No work to do.
            //
            return;

        typedef typename FAB::value_type value_type;

	Array<MPI_Status> stats;

	//
	// wait and unpack

        const int N_rcvs = TheFPB.m_RcvTags->size();

	if (N_rcvs > 0)
	{
	    Array<const Geometry::FPB::FPBComTagsContainer*> recv_fctc;
	    recv_fctc.reserve(N_rcvs);

	    for (int k = 0; k < N_rcvs; k++)
	    {
		Geometry::FPB::MapOfFPBComTagContainers::const_iterator m_it 
		    = TheFPB.m_RcvTags->find(mf.fpb_recv_from[k]);
                BL_ASSERT(m_it != TheFPB.m_RcvTags->end());
		recv_fctc.push_back(&(m_it->second));
	    }

	    const int N_recv_reqs = mf.fpb_recv_reqs.size();
	    stats.resize(N_recv_reqs);
	    BL_MPI_REQUIRE( MPI_Waitall(N_recv_reqs, mf.fpb_recv_reqs.dataPtr(), stats.dataPtr()) );
	    
#ifdef _OPENMP
#pragma omp parallel for if (TheFPB.m_threadsafe_rcv)
#endif
	    for (int k = 0; k < N_rcvs; k++) 
	    {
		value_type*  dptr = mf.fpb_recv_data[k];
		BL_ASSERT(dptr != 0);
		
		const Geometry::FPB::FPBComTagsContainer& fctc = *recv_fctc[k];

                for (Geometry::FPB::FPBComTagsContainer::const_iterator it = fctc.begin();
                     it != fctc.end(); ++it)
                {
                    const Box& bx  = it->dbox;
                    const int  Cnt = bx.numPts()*mf.fpb_ncomp;
                    mf[it->dstIndex].copyFromMem(bx,mf.fpb_scomp,mf.fpb_ncomp,dptr);
                    dptr += Cnt;
                }
            }
        }

        BoxLib::The_Arena()->free(mf.fpb_the_recv_data);

	mf.fpb_recv_from.clear();
	mf.fpb_recv_data.clear();
	mf.fpb_recv_reqs.clear();

        if (!TheFPB.m_SndTags->empty()) {
            FabArrayBase::GrokAsyncSends(TheFPB.m_SndTags->size(),mf.fpb_send_reqs,mf.fpb_send_data,stats);
	    mf.fpb_send_data.clear();
	    mf.fpb_send_reqs.clear();
	}

    }
#endif /*BL_USE_MPI*/

#ifdef BL_USE_UPCXX
    template <class FAB>
    void
    FillPeriodicBoundary_finish_UPCXX (const Geometry& geom,
				       FabArray<FAB>& mf)
    {
        if (!geom.isAnyPeriodic() || mf.nGrow() == 0 || mf.size() == 0) return;

	if (ParallelDescriptor::NProcs() == 1) return;

        const Geometry::FPB fpb(mf.boxArray(),mf.DistributionMap(),geom.Domain(),mf.nGrow(),mf.fpb_corners);

<<<<<<< HEAD
        Geometry::FPBMMapIter cache_it = Geometry::GetFPB(geom,fpb,mf);

        BL_ASSERT(cache_it != Geometry::m_FPBCache.end());

        const Geometry::FPB& TheFPB = cache_it->second;

        if (TheFPB.m_RcvTags->empty() && TheFPB.m_SndTags->empty())
            //
            // No work to do.
            //
            return;
=======
        auto cache_it = Geometry::GetFPB(geom,fpb,mf);

        BL_ASSERT(cache_it != Geometry::m_FPBCache.end());

        const auto& TheFPB = cache_it->second;

        if (TheFPB.m_RcvTags->empty() && TheFPB.m_SndTags->empty()) {
	    ParallelDescriptor::TeamBarrier();
            return;
	}
>>>>>>> 1535d1bf

        typedef typename FAB::value_type value_type;

        BLPgas::fpb_recv_event.wait(); // wait for the recvs

	//
	// wait and unpack

        const int N_rcvs = TheFPB.m_RcvTags->size();

	if (N_rcvs > 0)
	{
	    Array<const Geometry::FPB::FPBComTagsContainer*> recv_fctc;
	    recv_fctc.reserve(N_rcvs);

	    for (int k = 0; k < N_rcvs; k++)
	    {
<<<<<<< HEAD
		Geometry::FPB::MapOfFPBComTagContainers::const_iterator m_it 
		    = TheFPB.m_RcvTags->find(mf.fpb_recv_from[k]);
=======
		auto m_it = TheFPB.m_RcvTags->find(mf.fpb_recv_from[k]);
>>>>>>> 1535d1bf
                BL_ASSERT(m_it != TheFPB.m_RcvTags->end());
		recv_fctc.push_back(&(m_it->second));
	    }

#ifdef _OPENMP
#pragma omp parallel for if (TheFPB.m_threadsafe_rcv)
#endif
	    for (int k = 0; k < N_rcvs; k++) 
	    {
		value_type*  dptr = mf.fpb_recv_data[k];
		BL_ASSERT(dptr != 0);
		
<<<<<<< HEAD
		const Geometry::FPB::FPBComTagsContainer& fctc = *recv_fctc[k];

                for (Geometry::FPB::FPBComTagsContainer::const_iterator it = fctc.begin();
                     it != fctc.end(); ++it)
=======
		const auto& fctc = *recv_fctc[k];

                for (auto it = fctc.begin(); it != fctc.end(); ++it)
>>>>>>> 1535d1bf
                {
                    const Box& bx  = it->dbox;
                    const int  Cnt = bx.numPts()*mf.fpb_ncomp;
                    mf[it->dstIndex].copyFromMem(bx,mf.fpb_scomp,mf.fpb_ncomp,dptr);
                    dptr += Cnt;
                }
            }
        }

	upcxx::deallocate(mf.fpb_the_recv_data);

	mf.fpb_recv_from.clear();
	mf.fpb_recv_data.clear();
	mf.fpb_recv_reqs.clear();

        if (!TheFPB.m_SndTags->empty()) {
	    // Don't need to wait in the PGAS version but call GrokAsyncSends_PGAS to free the send buffers
	    FabArrayBase::GrokAsyncSends_PGAS(TheFPB.m_SndTags->size(),mf.fpb_send_data,
					      &BLPgas::fpb_send_event,
					      &BLPgas::fpb_send_counter);
	    mf.fpb_send_data.clear();
	    mf.fpb_send_reqs.clear();
	}

<<<<<<< HEAD
=======
	ParallelDescriptor::TeamBarrier();
>>>>>>> 1535d1bf
    }
#endif /*BL_USE_UPCXX*/

}

#endif /*_GEOMETRY_H_*/<|MERGE_RESOLUTION|>--- conflicted
+++ resolved
@@ -567,11 +567,8 @@
     {
         if (!geom.isAnyPeriodic() || mf.nGrow() == 0 || mf.size() == 0) return;
 
-<<<<<<< HEAD
-=======
 	const DistributionMapping& dmap = mf.DistributionMap();
 
->>>>>>> 1535d1bf
 #ifndef NDEBUG
         //
         // Don't let folks ask for more grow cells than they have valid region.
@@ -580,11 +577,7 @@
             if (geom.isPeriodic(n))
                 BL_ASSERT(mf.nGrow() <= geom.Domain().length(n));
 #endif
-<<<<<<< HEAD
-        const Geometry::FPB fpb(mf.boxArray(),mf.DistributionMap(),geom.Domain(),mf.nGrow(),corners);
-=======
         const Geometry::FPB fpb(mf.boxArray(),dmap,geom.Domain(),mf.nGrow(),corners);
->>>>>>> 1535d1bf
 
         Geometry::FPBMMapIter cache_it = Geometry::GetFPB(geom,fpb,mf);
 
@@ -754,21 +747,6 @@
         // Do the local work.  Hope for a bit of communication/computation overlap.
         //
 	int N_loc = (*TheFPB.m_LocTags).size();
-<<<<<<< HEAD
-#ifdef _OPENMP
-#pragma omp parallel for if (TheFPB.m_threadsafe_loc)
-#endif
-	for (int i=0; i<N_loc; ++i)
-	{
-            const Geometry::FPBComTag& tag = (*TheFPB.m_LocTags)[i];
-
-            BL_ASSERT(mf.DistributionMap()[tag.dstIndex] == ParallelDescriptor::MyProc());
-            BL_ASSERT(mf.DistributionMap()[tag.srcIndex] == ParallelDescriptor::MyProc());
-
-            mf[tag.dstIndex].copy(mf[tag.srcIndex],tag.sbox,scomp,tag.dbox,scomp,ncomp);
-        }
-
-=======
 	if (ParallelDescriptor::TeamSize() > 1 && TheFPB.m_threadsafe_loc)
 	{
 #ifdef BL_USE_UPCXX
@@ -802,7 +780,6 @@
 		}
 	    }
 	}
->>>>>>> 1535d1bf
 #endif /*BL_USE_MPI*/
     }
 	
@@ -904,19 +881,6 @@
 
         const Geometry::FPB fpb(mf.boxArray(),mf.DistributionMap(),geom.Domain(),mf.nGrow(),mf.fpb_corners);
 
-<<<<<<< HEAD
-        Geometry::FPBMMapIter cache_it = Geometry::GetFPB(geom,fpb,mf);
-
-        BL_ASSERT(cache_it != Geometry::m_FPBCache.end());
-
-        const Geometry::FPB& TheFPB = cache_it->second;
-
-        if (TheFPB.m_RcvTags->empty() && TheFPB.m_SndTags->empty())
-            //
-            // No work to do.
-            //
-            return;
-=======
         auto cache_it = Geometry::GetFPB(geom,fpb,mf);
 
         BL_ASSERT(cache_it != Geometry::m_FPBCache.end());
@@ -927,7 +891,6 @@
 	    ParallelDescriptor::TeamBarrier();
             return;
 	}
->>>>>>> 1535d1bf
 
         typedef typename FAB::value_type value_type;
 
@@ -945,12 +908,7 @@
 
 	    for (int k = 0; k < N_rcvs; k++)
 	    {
-<<<<<<< HEAD
-		Geometry::FPB::MapOfFPBComTagContainers::const_iterator m_it 
-		    = TheFPB.m_RcvTags->find(mf.fpb_recv_from[k]);
-=======
 		auto m_it = TheFPB.m_RcvTags->find(mf.fpb_recv_from[k]);
->>>>>>> 1535d1bf
                 BL_ASSERT(m_it != TheFPB.m_RcvTags->end());
 		recv_fctc.push_back(&(m_it->second));
 	    }
@@ -963,16 +921,9 @@
 		value_type*  dptr = mf.fpb_recv_data[k];
 		BL_ASSERT(dptr != 0);
 		
-<<<<<<< HEAD
-		const Geometry::FPB::FPBComTagsContainer& fctc = *recv_fctc[k];
-
-                for (Geometry::FPB::FPBComTagsContainer::const_iterator it = fctc.begin();
-                     it != fctc.end(); ++it)
-=======
 		const auto& fctc = *recv_fctc[k];
 
                 for (auto it = fctc.begin(); it != fctc.end(); ++it)
->>>>>>> 1535d1bf
                 {
                     const Box& bx  = it->dbox;
                     const int  Cnt = bx.numPts()*mf.fpb_ncomp;
@@ -997,10 +948,7 @@
 	    mf.fpb_send_reqs.clear();
 	}
 
-<<<<<<< HEAD
-=======
 	ParallelDescriptor::TeamBarrier();
->>>>>>> 1535d1bf
     }
 #endif /*BL_USE_UPCXX*/
 
