#include <unistd.h>
#include <winstd.H>
#include <cstdio>
#include <cstdlib>
#include <cstring>
#include <iostream>
#include <iomanip>
#include <new>
#include <stack>
#include <limits>

#include <BoxLib.H>
#include <ParallelDescriptor.H>
#include <BLProfiler.H>
#include <Utility.H>

#ifndef BL_AMRPROF
#include <ParmParse.H>
#include <DistributionMapping.H>
#include <FArrayBox.H>
#include <FabArray.H>
#include <MultiFab.H>
#endif

#ifdef BL_LAZY
#include <Lazy.H>
#endif

#ifdef _OPENMP
#include <omp.h>
#endif

#include <BLBackTrace.H>
#include <MemPool.H>

#ifdef BL_USE_FORTRAN_MPI
extern "C" {
    void bl_fortran_mpi_comm_init (int fcomm);
    void bl_fortran_mpi_comm_free ();
    void bl_fortran_sidecar_mpi_comm_free (int fcomm);
}
#endif

#define bl_str(s)  # s
#define bl_xstr(s) bl_str(s)
//
// The definition of our version string.
//    
// Takes the form:  boxlib version 2.0 built Jun 25 1996 at 14:52:36
//
const char * const version =

"boxlib version "
bl_xstr(BL_VERSION_MAJOR)
"."
bl_xstr(BL_VERSION_MINOR)
" built "
__DATE__
" at "
__TIME__;

#undef bl_str
#undef bl_xstr

namespace BoxLib
{
    std::string exename;
    int verbose = 0;
}

//
// This is used by BoxLib::Error(), BoxLib::Abort(), and BoxLib::Assert()
// to ensure that when writing the message to stderr, that no additional
// heap-based memory is allocated.
//

void
BoxLib::write_to_stderr_without_buffering (const char* str)
{
    //
    // Flush all buffers.
    //
    fflush(NULL);

    if (str)
    {
        const char * const end = " !!!\n";
        fwrite(str, strlen(str), 1, stderr);
        fwrite(end, strlen(end), 1, stderr);
    }
}

void
BL_this_is_a_dummy_routine_to_force_version_into_executable ()
{
    BoxLib::write_to_stderr_without_buffering(version);    
}

static
void
write_lib_id(const char* msg)
{
    fflush(0);
    const char* const boxlib = "BoxLib::";
    fwrite(boxlib, strlen(boxlib), 1, stderr);
    if ( msg ) 
    {
	fwrite(msg, strlen(msg), 1, stderr);
	fwrite("::", 2, 1, stderr);
    }
}

void
BoxLib::Error (const char* msg)
{
    write_lib_id("Error");
    write_to_stderr_without_buffering(msg);
    BLBackTrace::handler(SIGABRT);
}

namespace
{
  const int EOS = -1;

  std::string
  Trim (const std::string& str)
  {
    int n;
    for ( n = str.size(); --n >= 0; )
      {
	if ( str[n] != ' ' ) break;
      }
    std::string result;
    for (int i = 0; i <= n; ++i )
      {
	result += str[i];
      }
    return result;
  }

  std::string
  Fint_2_string (const int* iarr, int nlen)
  {
    std::string res;
    for ( int i = 0; i < nlen && *iarr != EOS; ++i )
      {
	res += *iarr++;
      }
    return Trim(res);
  }
}

#include <BLFort.H>

BL_FORT_PROC_DECL(BL_ERROR_CPP,bl_error_cpp)
  (
   const int istr[], const int* NSTR
   )
{
  std::string res = "FORTRAN:";
  res += Fint_2_string(istr, *NSTR);
  BoxLib::Error(res.c_str());
}

BL_FORT_PROC_DECL(BL_WARNING_CPP,bl_warning_cpp)
  (
   const int istr[], const int* NSTR
   )
{
  std::string res = "FORTRAN:";
  res += Fint_2_string(istr, *NSTR);
  BoxLib::Warning(res.c_str());
}

BL_FORT_PROC_DECL(BL_ABORT_CPP,bl_abort_cpp)
  (
   const int istr[], const int* NSTR
   )
{
  std::string res = "FORTRAN:";
  res += Fint_2_string(istr, *NSTR);
  BoxLib::Abort(res.c_str());
}

void
BoxLib::Abort (const char* msg)
{
    write_lib_id("Abort");
    write_to_stderr_without_buffering(msg);
    BLBackTrace::handler(SIGABRT);
}

void
BoxLib::Warning (const char* msg)
{
    if (msg)
    {
        std::cerr << msg << '!' << '\n';
    }
}

void
BoxLib::Assert (const char* EX,
                const char* file,
                int         line)
{
    const int N = 512;

    char buf[N];

    snprintf(buf,
             N,
             "Assertion `%s' failed, file \"%s\", line %d",
             EX,
             file,
             line);

    write_to_stderr_without_buffering(buf);

    BLBackTrace::handler(SIGABRT);
}

namespace
{
    std::stack<BoxLib::PTR_TO_VOID_FUNC> The_Finalize_Function_Stack;
    std::stack<BoxLib::PTR_TO_VOID_FUNC> The_Initialize_Function_Stack;
}

void
BoxLib::ExecOnFinalize (PTR_TO_VOID_FUNC fp)
{
    The_Finalize_Function_Stack.push(fp);
}

void
BoxLib::ExecOnInitialize (PTR_TO_VOID_FUNC fp)
{
    The_Initialize_Function_Stack.push(fp);
}

void
BoxLib::Initialize (int& argc, char**& argv, bool build_parm_parse, MPI_Comm mpi_comm)
{
    ParallelDescriptor::StartParallel(&argc, &argv, mpi_comm);

#ifndef WIN32
    //
    // Make sure to catch new failures.
    //
    std::set_new_handler(BoxLib::OutOfMemory);

    if (argv[0][0] != '/') {
	char temp[1024];
	getcwd(temp,1024);
	exename = temp;
	exename += "/";
    }
    exename += argv[0];
#endif

#ifdef BL_USE_UPCXX
    upcxx::init(&argc, &argv);
    if (upcxx::myrank() != ParallelDescriptor::MyProc())
	BoxLib::Abort("UPC++ rank != MPI rank");
#endif

#ifdef BL_USE_MPI3
    MPI_Win_create_dynamic(MPI_INFO_NULL, MPI_COMM_WORLD, &ParallelDescriptor::cp_win);
    MPI_Win_create_dynamic(MPI_INFO_NULL, MPI_COMM_WORLD, &ParallelDescriptor::fb_win);
    MPI_Win_create_dynamic(MPI_INFO_NULL, MPI_COMM_WORLD, &ParallelDescriptor::fpb_win);
#endif

    while (!The_Initialize_Function_Stack.empty())
    {
        //
        // Call the registered function.
        //
        (*The_Initialize_Function_Stack.top())();
        //
        // And then remove it from the stack.
        //
        The_Initialize_Function_Stack.pop();
    }

    if(ParallelDescriptor::NProcsSidecar() > 0) {
      if(ParallelDescriptor::InSidecarGroup()) {
        if (ParallelDescriptor::IOProcessor())
          std::cout << "===== SIDECARS INITIALIZED =====" << std::endl;
        ParallelDescriptor::SidecarProcess();
        BoxLib::Finalize();
        return;
      }
    }

    BL_PROFILE_INITIALIZE();

    //
    // Initialize random seed after we're running in parallel.
    //
    BoxLib::InitRandom(ParallelDescriptor::MyProc()+1, ParallelDescriptor::NProcs());

#ifdef BL_USE_MPI
    if (ParallelDescriptor::IOProcessor())
    {
        std::cout << "MPI initialized with "
                  << ParallelDescriptor::NProcs()
                  << " MPI processes\n";
    }
#endif

#ifdef _OPENMP
    if (ParallelDescriptor::IOProcessor())
    {
        std::cout << "OMP initialized with "
                  << omp_get_max_threads()
                  << " OMP threads\n";
    }
#endif

    signal(SIGSEGV, BLBackTrace::handler); // catch seg falult
    signal(SIGINT,  BLBackTrace::handler);

#ifndef BL_AMRPROF
    if (build_parm_parse)
    {
        if (argc == 1)
        {
            ParmParse::Initialize(0,0,0);
        }
        else
        {
            if (strchr(argv[1],'='))
            {
                ParmParse::Initialize(argc-1,argv+1,0);
            }
            else
            {
                ParmParse::Initialize(argc-2,argv+2,argv[1]);
            }
        }

	ParmParse pp("boxlib");
	pp.query("v", verbose);
	pp.query("verbose", verbose);
<<<<<<< HEAD
    }
#endif

    ParallelDescriptor::StartTeams();

    signal(SIGSEGV, BLBackTrace::handler); // catch seg falult
    signal(SIGINT,  BLBackTrace::handler);
=======
>>>>>>> cde9f65b

#if defined(DEBUG) || defined(BL_TESTING)
	int invalid = 1, divbyzero=1, overflow=1;
#else
	int invalid = 0, divbyzero=0, overflow=0;
#endif
	pp.query("fpe_trap_invalid", invalid);
	pp.query("fpe_trap_zero", divbyzero);
	pp.query("fpe_trap_overflow", overflow);
	int flags = 0;
	if (invalid)   flags |= FE_INVALID;
	if (divbyzero) flags |= FE_DIVBYZERO;
	if (overflow)  flags |= FE_OVERFLOW;
#if defined(__linux__)
#if !defined(__PGI) || (__PGIC__ >= 16)
	if (flags != 0) {
	    feenableexcept(flags);  // trap floating point exceptions
	    signal(SIGFPE,  BLBackTrace::handler);
	}
#endif
#endif
    }

    mempool_init();
#endif

    std::cout << std::setprecision(10);

    if (double(std::numeric_limits<long>::max()) < 9.e18)
    {
	if (ParallelDescriptor::IOProcessor())
	{
	    std::cout << "!\n! WARNING: Maximum of long int, "
		      << std::numeric_limits<long>::max() 
		      << ", might be too small for big runs.\n!\n";
	}
    }

#ifdef BL_USE_FORTRAN_MPI
    int fcomm = MPI_Comm_c2f(ParallelDescriptor::Communicator());
    bl_fortran_mpi_comm_init (fcomm);
#endif
}

void
BoxLib::Finalize (bool finalize_parallel)
{
    BL_PROFILE_FINALIZE();

#ifdef BL_LAZY
    Lazy::Finalize();
#endif

    while (!The_Finalize_Function_Stack.empty())
    {
        //
        // Call the registered function.
        //
        (*The_Finalize_Function_Stack.top())();
        //
        // And then remove it from the stack.
        //
        The_Finalize_Function_Stack.pop();
    }

    // The MemPool stuff is not using The_Finalize_Function_Stack so that
    // it can be used in Fortran BoxLib.
#ifndef BL_AMRPROF
    if (BoxLib::verbose)
    {
	int mp_min, mp_max, mp_tot;
	mempool_get_stats(mp_min, mp_max, mp_tot);  // in MB
	if (ParallelDescriptor::NProcs() == 1) {
	    if (mp_tot > 0) {
		std::cout << "MemPool: " 
#ifdef _OPENMP
			  << "min used in a thread: " << mp_min << " MB, "
			  << "max used in a thread: " << mp_max << " MB, "
#endif
			  << "tot used: " << mp_tot << " MB." << std::endl;
	    }
	} else {
	    int global_max = mp_tot;
	    int global_min = mp_tot;
	    ParallelDescriptor::ReduceIntMax(global_max);
	    if (global_max > 0) {
		ParallelDescriptor::ReduceIntMin(global_min);
		if (ParallelDescriptor::IOProcessor()) {
		    std::cout << "MemPool: " 
			      << "min used in a rank: " << global_min << " MB, "
			      << "max used in a rank: " << global_max << " MB."
			      << std::endl;
		}
	    }
	}
    }
#endif
    
    ParallelDescriptor::EndTeams();

#ifdef BL_USE_UPCXX
    upcxx::finalize();
#endif

    if (finalize_parallel) {
#ifdef BL_USE_FORTRAN_MPI
#ifdef IN_TRANSIT
    int fcomm = MPI_Comm_c2f(ParallelDescriptor::Communicator());
    bl_fortran_sidecar_mpi_comm_free(fcomm);
#else
    bl_fortran_mpi_comm_free();
#endif
#endif
    /* Don't shut down MPI if GASNet is still using MPI */
#ifndef GASNET_CONDUIT_MPI
        ParallelDescriptor::EndParallel();
#endif
    }
}
<|MERGE_RESOLUTION|>--- conflicted
+++ resolved
@@ -338,20 +338,12 @@
                 ParmParse::Initialize(argc-2,argv+2,argv[1]);
             }
         }
-
+    }
+
+    {
 	ParmParse pp("boxlib");
 	pp.query("v", verbose);
 	pp.query("verbose", verbose);
-<<<<<<< HEAD
-    }
-#endif
-
-    ParallelDescriptor::StartTeams();
-
-    signal(SIGSEGV, BLBackTrace::handler); // catch seg falult
-    signal(SIGINT,  BLBackTrace::handler);
-=======
->>>>>>> cde9f65b
 
 #if defined(DEBUG) || defined(BL_TESTING)
 	int invalid = 1, divbyzero=1, overflow=1;
@@ -375,7 +367,10 @@
 #endif
     }
 
+    ParallelDescriptor::StartTeams();
+
     mempool_init();
+
 #endif
 
     std::cout << std::setprecision(10);
