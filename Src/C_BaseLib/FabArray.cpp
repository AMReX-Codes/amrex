--- conflicted
+++ resolved
@@ -1110,7 +1110,6 @@
     }
 #endif
 
-<<<<<<< HEAD
 #ifdef BL_USE_UPCXX
     if (ParallelDescriptor::TeamSize() > 1) {
 	rit = ParallelDescriptor::MyRankInTeam();
@@ -1123,10 +1122,7 @@
 	nworkers = 1;
     }
 
-    int ntot = ta.indexMap.size();
-=======
     int ntot = pta->indexMap.size();
->>>>>>> b8c7b546
 
     if (nworkers == 1)
     {
