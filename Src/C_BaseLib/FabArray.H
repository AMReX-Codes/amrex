
#ifndef BL_FABARRAY_H
#define BL_FABARRAY_H

#include <iostream>
#include <cstring>
#include <limits>
#include <map>
#include <utility>
#include <vector>
#include <algorithm>
#include <set>

#ifdef _OPENMP
#include <omp.h>
#endif

#ifdef BL_USE_UPCXX
#include <BLPgas.H>
#endif

#include <BLassert.H>
#include <Array.H>

#include <Box.H>
#include <BoxLib.H>
#include <BoxArray.H>
#include <BoxDomain.H> 
#include <FArrayBox.H>
#include <DistributionMapping.H>
#include <ParallelDescriptor.H>
#include <ccse-mpi.H>
#include <BLProfiler.H>

//
// Helper class
//

class FillBoxId
{
  public:

    FillBoxId ()
        :
        m_fillBoxId(-1),
        m_fabIndex(-1)
        {}
    FillBoxId (int newid, const Box& fillbox)
        :
        m_fillBox(fillbox),
        m_fillBoxId(newid),
        m_fabIndex(-1)
        {}

    int Id () const              { return m_fillBoxId;    }
    int FabIndex () const        { return m_fabIndex;     }
    void FabIndex (int fabindex) { m_fabIndex = fabindex; }
    const Box& box () const      { return m_fillBox;      }

private:

    Box m_fillBox;
    int m_fillBoxId;
    int m_fabIndex;
};

//
// This is meant to be a concrete class not a polymorphic one.
//

class FabArrayBase
{
public:

    FabArrayBase ();

    ~FabArrayBase();
    //
    // Returns the grow factor that defines the region of definition.
    //
    int nGrow () const { return n_grow; }
    //
    // Returns number of variables associated with each point (nvar).
    //
    int nComp () const { return n_comp; }
    //
    // Returns a constant reference to the BoxArray that defines the
    // valid region associated with this FabArray.
    //
    const BoxArray& boxArray () const { return boxarray; }
    //
    // Returns a constant reference to the Kth Box in the BoxArray.
    // That is, the valid region of the Kth grid.
    //
    const Box& box (int K) const { return boxarray[K]; }
    //
    // Returns the Kth FABs Box in the FabArray.
    // That is, the region the Kth fab is actually defined on.
    //
    Box fabbox (int K) const;
    //
    // Returns the number of FABs in the FabArray..
    //
    int size () const { return boxarray.size(); }
    //
    // Returns the number of local FABs in the FabArray..
    //
    int local_size () const { return indexMap.size(); }
    //
    // Returns constant reference to associated DistributionMapping.
    //
    const DistributionMapping& DistributionMap () const { return distributionMap; }
    //
    // Returns constant reference to indices in the FabArray that we own.
    //
    const Array<int>& IndexMap () const { return indexMap; }
    //
    // Returns owenership of fabs. The concept of ownership only applies when UPC++
    // team is used. In that case, each fab is shared by team workers, with one
    // taking the ownership.
    //
    const std::vector<bool>& OwnerShip () const { return ownership; }
    //
    // Returns local index in the vector of FABs.
    //
    int localindex (int K) const { 
	std::vector<int>::const_iterator low
	    = std::lower_bound(indexMap.begin(), indexMap.end(), K);
	if (low != indexMap.end() && *low == K) {
	    return low - indexMap.begin();
	}
	else {
	    return -1;
	}
    }
    //
    // Flush the cache of self-intersection info used by FillBoundary.
    //
    static void FlushSICache ();
    //
    // The size of the cache of self-intersection info.
    //
    static int SICacheSize ();
    //
    // Some static member templates used throughout the code.
    //
    template<typename T>
    static void SetRecvTag (std::map< int,std::vector<T> >& m_RcvTags,
                            int                             src_owner,
                            const T&                        tag,
                            std::map<int,int>&              m_RcvVols,
                            const Box&                      bx);

    template<typename T>
    static void SetSendTag (std::map< int,std::vector<T> >& m_SndTags,
                            int                             dst_owner,
                            const T&                        tag,
                            std::map<int,int>&              m_SndVols,
                            const Box&                      bx);

    template<typename T>
    static void GrokAsyncSends (int                 N_snds,
                                Array<MPI_Request>& send_reqs,
                                Array<T*>&          send_data,
                                Array<MPI_Status>&  stats);

#ifdef BL_USE_UPCXX
    template<typename T>
    static void GrokAsyncSends_PGAS (int                 N_snds,
                                     Array<T*>&          send_data,
                                     upcxx::event*       send_event,
                                     volatile int*       send_counter);
#endif

    template<typename T1, typename T2>
    static void PostRcvs (const std::map< int,std::vector<T1> >& m_RcvTags,
                          const std::map<int,int>&               m_RcvVols,
                          T2*&                                   the_recv_data,
                          Array<T2*>&                            recv_data,
                          Array<int>&                            recv_from,
                          Array<MPI_Request>&                    recv_reqs,
                          int                                    ncomp,
                          int                                    SeqNum);

    template<typename T1, typename T2>
    static void PostRcvs (const std::map< int,std::vector<T1> >& m_RcvTags,
                          const std::map<int,int>&               m_RcvVols,
                          T2*&                                   the_recv_data,
                          Array<T2*>&                            recv_data,
                          Array<int>&                            recv_from,
                          Array<MPI_Request>&                    recv_reqs,
                          int                                    ncomp,
                          const Array<int>&                      SeqNum);

#ifdef BL_USE_UPCXX
    template<typename T1, typename T2>
    static void PostRcvs_PGAS (const std::map< int,std::vector<T1> >& m_RcvTags,
                               const std::map<int,int>&               m_RcvVols,
                               T2*&                                   the_recv_data,
                               Array<T2*>&                            recv_data,
                               Array<int>&                            recv_from,
                               int                                    ncomp,
                               int                                    SeqNum,
                               upcxx::event*                          recv_event);
#endif

    //
    // Used by a bunch of routines when communicating via MPI.
    //
    struct CopyComTag
    {
        Box box;
        int fabIndex;
        int srcIndex;
        //
        // Some typedefs & helper functions used throughout the code.
        //
        typedef std::vector<CopyComTag> CopyComTagsContainer;

        typedef std::map<int,CopyComTagsContainer> MapOfCopyComTagContainers;
    };
    //
    // Some useful typedefs.
    //
    typedef CopyComTag::CopyComTagsContainer CopyComTagsContainer;
    typedef CopyComTag::MapOfCopyComTagContainers MapOfCopyComTagContainers;
    //
    // Used in caching self-intersection info for FillBoundary().
    //
    struct SI
    {
        SI ();

        SI (const BoxArray&            ba,
            const DistributionMapping& dm,
            int                        ngrow,
            bool                       cross);

        ~SI ();

        bool operator== (const SI& rhs) const;
        bool operator!= (const SI& rhs) const { return !operator==(rhs); }

        int bytes () const;
        //
        // Basic data.
        //
        BoxArray            m_ba;
        DistributionMapping m_dm;
        int                 m_ngrow;
        bool                m_cross;
        bool                m_reused;
	bool                m_threadsafe_loc;
	bool                m_threadsafe_rcv;
        //
        // The cache of local and send/recv per FillBoundary().
        //
        CopyComTagsContainer*      m_LocTags;
        MapOfCopyComTagContainers* m_SndTags;
        MapOfCopyComTagContainers* m_RcvTags;
        std::map<int,int>*         m_SndVols;
        std::map<int,int>*         m_RcvVols;
    };
    //
    // Some useful typedefs for the FillBoundary() cache.
    //
    typedef std::multimap<int,FabArrayBase::SI> FBCache;

    typedef FBCache::iterator FBCacheIter;

    static FBCache m_TheFBCache;
    //
    // When copy()ing from one FabArray to another we can do a copy or an add.
    //
    enum CpOp { COPY = 0, ADD = 1 };

    struct CPC
    {
        CPC ();

        CPC (const BoxArray&            dstba,
             const BoxArray&            srcba,
             const DistributionMapping& dstdm,
             const DistributionMapping& srcdm);

        ~CPC ();

        bool operator== (const CPC& rhs) const;
        bool operator!= (const CPC& rhs) const { return !operator==(rhs); }

        int bytes () const;

        static void FlushCache ();

        BoxArray            m_dstba;
        BoxArray            m_srcba;
        DistributionMapping m_dstdm;
        DistributionMapping m_srcdm;
        bool                m_reused;
	bool                m_threadsafe_loc;
	bool                m_threadsafe_rcv;
        //
        // The cache of local and send/recv info per FabArray::copy().
        //
        CopyComTagsContainer*      m_LocTags;
        MapOfCopyComTagContainers* m_SndTags;
        MapOfCopyComTagContainers* m_RcvTags;
        std::map<int,int>*         m_SndVols;
        std::map<int,int>*         m_RcvVols;
    };
    //
    // Some useful typedefs for the copy() cache.
    //
    typedef std::multimap<int,FabArrayBase::CPC> CPCCache;

    typedef CPCCache::iterator CPCCacheIter;

    static CPCCache m_TheCopyCache;

    static CPCCacheIter TheCPC (const CPC&          cpc,
                                const FabArrayBase& dst,
                                const FabArrayBase& src);

    static void EraseFromTheCPC (CPCCacheIter& cache_it);
    //
    // Used for collecting information used in communicating FABs.
    //
    struct FabComTag
    {
        int fromProc;
        int toProc;
        int fabIndex;
        int fineIndex;
        int srcComp;
        int destComp;
        int nComp;
        int face;
        int fabArrayId;
        int fillBoxId;
        int procThatNeedsData;
        int procThatHasData;
        Box box;

        FabComTag ()
            :
            fromProc(0),
            toProc(0),
            fabIndex(0),
            fineIndex(0),
            srcComp(0),
            destComp(0),
            nComp(0),
            face(0),
            fabArrayId(0),
            fillBoxId(0),
            procThatNeedsData(0),
            procThatHasData(0) {}
    };
    //
    // Returns cached self-intersection records or builds them.
    //
    static FBCacheIter TheFB (bool cross, const FabArrayBase& mf);
    //
    // Default tilesize in MFIter
    //
    static IntVect mfiter_tile_size;
    //
<<<<<<< HEAD
    // Default tilesize in MFGhostIter
    //
    static IntVect mfghostiter_tile_size;
=======
    // Huge box size, larger than any boxes we use
    //
    static IntVect mfiter_huge_box_size;
>>>>>>> d82e900c
    //
    // The maximum number of components to copy() at a time.
    //
    static int MaxComp;
    //
    // Use MPI_Asend() instead of MPI_Send() in CollectData() and copy().
    //
    // Turn on via ParmParse using "fabarray.do_async_sends=1" in inputs file.
    //
    // Default is false.
    //
    static bool do_async_sends;
    //
    // Print out some stuff; default is false.
    //
    static bool Verbose;
    //
    // Initialize from ParmParse with "fabarray" prefix.
    //
    static void Initialize ();
    static void Finalize ();
    //
    // To maximize thread efficiency we now can decompose things like
    // intersections among boxes into smaller tiles. This sets
    // their maximum size.
    //
    static IntVect comm_tile_size;  // communication tile size

    //
    // Break message into smaller pieces
    //
    static int comm_num_pieces;
    static int comm_piece_threshold;
    //
    // The number of FabArrays defined
    //
    static int nFabArrays;
    static int NFabArrays() { return nFabArrays; }
    int FabArrayID() const  { return faID; }

    // DO NOT CALL THESE IF YOU DO NOT KNOW WHAT YOU ARE DOING!!!
    //
    // Given a normal FabArray (i.e., with non-overlapping boxarray),
    // this sets n_grow and turns it into a special FabArray with overlapping boxarray.
    // This is useful for parallel copy, which only copies form valid to valid regions.
    void SetNGrow (int n_grow_new) const;
    // This reset it back to normal.  These two should always appear in pair.
    void ResetNGrow () const;

    struct TileArray
    {
	Array<int> indexMap;	
	Array<int> localIndexMap;
	Array<Box> tileArray;
    };

    const TileArray& getTileArray (const IntVect& tilesize) const;

protected:

    DistributionMapping& ModifyDistributionMap () { return distributionMap; }

    //
    // The data ...
    //
    mutable BoxArray    boxarray;
    DistributionMapping distributionMap;
    Array<int>          indexMap;
    std::vector<bool>   ownership;
    mutable int         n_grow;
    int                 n_comp;
    int                 faID;

    mutable BoxArray    boxarray_orig;
    mutable int         n_grow_orig;

    // Key for unique combination of BoxArray and DistributionMapping
    // Note both BoxArray and DistributionMapping are reference counted.
    // Objects with the same references have the same key.
    typedef std::pair<ptrdiff_t,ptrdiff_t> BDKey;

    mutable BDKey m_bdkey;
    mutable BDKey m_bdkey_orig;

    BDKey getBDKey () const {
	return std::make_pair(boxarray.getRefID(), distributionMap.getRefID());
    }

    // No operator< for std::pair before C++14
    class CompareBDKey
    {
    public:
	bool operator () (const BDKey& lhs,
			  const BDKey& rhs) const
	    {
		return (lhs.first < rhs.first)
		    || ((lhs.first == rhs.first) && (lhs.second < rhs.second));
	    }
    };

    // We use tile size as the key for the inner map.
    typedef std::map<IntVect, TileArray   , IntVect::Compare> TA_inner_map;
    typedef std::map<BDKey  , TA_inner_map, CompareBDKey>     TA_outer_map;
    //
    static TA_outer_map m_TheTileArrayCache;
    //
    void buildTileArray (const IntVect& tilesize, TileArray& ta) const;
    //
    void flushTileArray (const IntVect& tilesize = IntVect::TheZeroVector()) const;

    //
    // Keep track of how many FabArrays are built with the same BDKey.
    //
    static std::map<BDKey, int> BD_count;

private:
    static bool LocThreadSafety(const CopyComTagsContainer* LocTags);
    static bool RcvThreadSafety(const MapOfCopyComTagContainers* RcvTags);
};

class MFIter
{
public:
    enum Flags {
<<<<<<< HEAD
	Tiling           = 0x01, 
	OMPNoSharing     = 0x02, // For OMP only. If on, all threads loops over all grids.
	UPCOwnerOnly     = 0x04, // For UPC++ only. If on, only loops over fabs owned.
	UPCNoTeamBarrier = 0x08, // For UPC++ only. If on, there is no barrier in MFIter dtor.
	SkipInit         = 0x10  // MGGhostIter can skip Initialize().
=======
        Tiling        = 0x01,
        NoSharing     = 0x02, // For OMP only. If on, all threads loops over all grids.
        NoTeamBarrier = 0x04  // For Team only. If on, there is no barrier in MFIter dtor.
>>>>>>> d82e900c
    };  // All these flags are off by default.
    //
    // Construct a MFIter.
    //
    // The default is no tiling
    explicit MFIter (const FabArrayBase& fabarray,
		     unsigned char       flags_=0);
    // tiling w/ default size, IntVect FabArrayBase::mfiter_tile_size
    explicit MFIter (const FabArrayBase& fabarray, 
		     bool                do_tiling); 
    // tiling with explicit size and flags
    explicit MFIter (const FabArrayBase& fabarray, 
		     const IntVect&      tilesize,
<<<<<<< HEAD
		     unsigned char       flags=0,
		     int                 chunksize=0);
    // dtor
    ~MFIter ();
=======
		     unsigned char       flags_=0);
>>>>>>> d82e900c
    //
    // Returns the tile Box at the current index.
    //
    const Box& tilebox () const { return ta.tileArray[currentIndex]; }
    //
    // Returns the dir-nodal (or all nodal if dir<0) Box at the current index.
    //
    Box nodaltilebox (int dir=-1) const;
    //
    // Returns the tile box at the current index grown to include ghost cells.
    //
    Box growntilebox (int ng=-1) const;
    //
    //  Returns the dir-nodal (or all nodal if dir<0) box grown to include ghost cells.
    //
    Box grownnodaltilebox (int dir=-1, int ng=-1) const;
    //
    // Nodalize a tile box
    //
    void nodalize (Box& bx, int dir) const;
    //
    // Returns the valid Box that current tile resides.
    //
    const Box& validbox () const { return fabArray.box(ta.indexMap[currentIndex]); }
    //
    // Returns the Box of the FAB at which we currently point.
    //
    Box fabbox () const { return fabArray.fabbox(ta.indexMap[currentIndex]); }
    //
    // Increments iterator to the next tile we own.
    //
    void operator++ () { ++currentIndex;}
    //
    // Is the iterator valid i.e. is it associated with a FAB?
    //
    bool isValid () { return currentIndex < endIndex; }
    //
    // The index into the underlying BoxArray of the current FAB.
    //
    int index () const { return ta.indexMap[currentIndex]; }
    //
    // local index into the vector of fab pointers, m_fabs_v
    //
    int LocalIndex () const { return ta.localIndexMap[currentIndex]; }
    //
    // Constant reference to FabArray over which we're iterating.
    //
    const FabArrayBase& theFabArrayBase () const { return fabArray; }

protected:

    const FabArrayBase& fabArray;
<<<<<<< HEAD
    int                 currentIndex;
    IntVect             tileSize;
    Array<int>          indexMap;
    Array<int>          localIndexMap;
    Array<Box>          tileArray;
    unsigned char       flags;

    void Initialize (int chunksize=0);
=======
    const FabArrayBase::TileArray& ta;

    unsigned char flags;
    int           currentIndex;
    int           beginIndex;
    int           endIndex;

    void Initialize ();
>>>>>>> d82e900c
};

/*
 * Iterate over ghost cells
 */
class MFGhostIter
    :
    public MFIter
{
public:

    explicit MFGhostIter (const FabArrayBase& fabarray, 
			  const IntVect&      tilesize=FabArrayBase::mfghostiter_tile_size,
			  unsigned char       flags = 0);

private:

    void Initialize ();

    // disabled
    Box nodaltilebox (int dir) const;
    Box growntilebox (int ng=-1) const;
};


//
// A forward declaration.
//
template <class FAB> class FabArray;
template <class FAB> class FabArrayCopyDescriptor;

/*
  A Collection of Fortran Array-like Objects


  The FabArray<FAB> class implements a collection (stored as an array) of
  Fortran array-like objects.  The parameterized type FAB is intended to be
  any class derived from BaseFab<T>.  For example, FAB may be a BaseFab of
  integers, so we could write:

    FabArray<BaseFab<int> > int_fabs;

  Then int_fabs is a FabArray that can hold a collection of BaseFab<int>
  objects.

  FabArray is not just a general container class for Fortran arrays.  It is
  intended to hold "grid" data for use in finite difference calculations in
  which the data is defined on a union of (usually disjoint) rectangular
  regions embedded in a uniform index space.  This region, called the valid
  region, is represented by a BoxArray.  For the purposes of this discussion,
  the Kth Box in the BoxArray represents the interior region of the Kth grid.

  Since the intent is to be used with finite difference calculations a
  FabArray also includes the notion of a boundary region for each grid.  The
  boundary region is specified by the ngrow parameter which tells the FabArray
  to allocate each FAB to be ngrow cells larger in all directions than the
  underlying Box.  The larger region covered by the union of all the FABs is
  called the region of definition.  The underlying notion is that the valid
  region contains the grid interior data and the region of definition includes
  the interior region plus the boundary areas.

  Operations are available to copy data from the valid regions into these
  boundary areas where the two overlap.  The number of components, that is,
  the number of values that can be stored in each cell of a FAB, is either
  given as an argument to the constructor or is inherent in the definition of
  the underlying FAB.  Each FAB in the FabArray will have the same number of
  components.

  In summary, a FabArray is an array of FABs.  The Kth element contains a FAB
  that holds the data for the Kth grid, a Box that defines the valid region
  of the Kth grid.

  A typical use for a FabArray would be to hold the solution vector or
  right-hand-side when solving a linear system of equations on a union of
  rectangular grids.  The copy operations would be used to copy data from the
  valid regions of neighboring grids into the boundary regions after each
  relaxation step of the iterative method.  If a multigrid method is used, a
  FabArray could be used to hold the data at each level in the multigrid
  hierarchy.

  This class is a concrete class not a polymorphic one.

  This class does NOT provide a copy constructor or assignment operator.
*/

//
// An enumumeration that controls whether or not the memory for a FAB
// will actually be allocated on construction of a FabArray.
// Possible values are: Fab_noallocate and Fab_allocate.
//

enum FabAlloc { Fab_noallocate = 0, Fab_allocate };

template <class FAB>
class FabArray
    :
    public FabArrayBase
{
public:

    typedef typename FAB::value_type value_type;
    //
    // Constructs an empty FabArray<FAB>.
    //
    FabArray ();
    //
    // Construct a FabArray<FAB> with a valid region defined by bxs
    // and a region of definition defined by the grow factor ngrow
    // and the number of components nvar.
    // If mem_mode is defined to be Fab_allocate then FABs are
    // allocated for each Box in the BoxArray.  The size of the Kth
    // FAB is given by bxs[K] grown by ngrow.  If mem_mode is defined
    // to be Fab_noallocate, then no FABs are allocated at this time,
    // but can be defined later.  The number of components in each
    // FAB is not specified and is expected to be implicit in the
    // definition of the FAB class.  That is, the FAB constructor will
    // take only a Box argument.  Call this constructor number two.
    //
    FabArray (const BoxArray& bxs,
              int             nvar,
              int             ngrow,
              FabAlloc        mem_mode = Fab_allocate,
	      const IntVect&  nodal = IntVect::TheZeroVector());

    FabArray (const BoxArray&            bxs,
              int                        nvar,
              int                        ngrow,
              const DistributionMapping& dm,
              FabAlloc                   mem_mode = Fab_allocate,
	      const IntVect&             nodal = IntVect::TheZeroVector());
    //
    // The destructor -- deletes all FABs in the array.
    //
    ~FabArray ();
    //
    // Define this FabArray identically to that performed by
    // the constructor having an analogous function signature.
    // This is only valid if this FabArray was defined using
    // the default constructor.
    //
    void define (const BoxArray& bxs,
                 int             nvar,
                 int             ngrow,
                 FabAlloc        mem_mode,
		 const IntVect&  nodal = IntVect::TheZeroVector());

    void define (const BoxArray&            bxs,
                 int                        nvar,
                 int                        ngrow,
		 const DistributionMapping& dm,
                 FabAlloc                   mem_mode,
		 const IntVect&             nodal = IntVect::TheZeroVector());
    //
    // Returns true if the FabArray is well-defined.  That is,
    // if FABs are allocated for each Box in the BoxArray and the
    // sizes of the FABs and the number of components are consistent
    // with the definition of the FabArray.
    //
    bool ok () const;
    //
    // Returns a constant reference to the FAB associated with the Kth element.
    //
    const FAB& operator[] (const MFIter& mfi) const;

    const FAB& get (const MFIter& mfi) const { return this->operator[](mfi); }
    //
    // Returns a reference to the FAB associated mfi.
    //
    FAB& operator[] (const MFIter& mfi);

    FAB& get (const MFIter& mfi) { return this->operator[](mfi); }
    //
    // Returns a constant reference to the FAB associated with the Kth element.
    //
    const FAB& operator[] (int K) const;

    const FAB& get (int K) const { return this->operator[](K); }
    //
    // Returns a reference to the FAB associated with the Kth element.
    //
    FAB& operator[] (int K);

    FAB& get (int K)  { return this->operator[](K); }
    //
    // Explicitly set the Kth FAB in the FabArray to point to elem.
    //
    void setFab (int K, FAB* elem);

    void setFab (const MFIter&mfi, FAB* elem);
    //
    // Releases FAB memory in the FabArray.
    //
    void clear ();
    //
    // Set all components in the entire region of each FAB to val.
    //
    void setVal (value_type val);
    void operator= (const value_type& val);
    //
    // Set the value of num_comp components in the valid region of
    // each FAB in the FabArray, starting at component comp to val.
    // Also set the value of nghost boundary cells.
    //
    void setVal (value_type val,
                 int        comp,
                 int        num_comp,
                 int        nghost = 0);
    //
    // Set the value of num_comp components in the valid region of
    // each FAB in the FabArray, starting at component comp, as well
    // as nghost boundary cells, to val, provided they also intersect
    // with the Box region.
    //
    void setVal (value_type val,
                 const Box& region,
                 int        comp,
                 int        num_comp,
                 int        nghost = 0);
    //
    // Set all components in the valid region of each FAB in the
    // FabArray to val, including nghost boundary cells.
    //
    void setVal (value_type val,
                 int        nghost);
    //
    // Set all components in the valid region of each FAB in the
    // FabArray to val, including nghost boundary cells, that also
    // intersect the Box region.
    //
    void setVal (value_type val,
                 const Box& region,
                 int        nghost);
    //
    // Set all values in the boundary region to val.
    //
    void setBndry (value_type val);
    //
    // Set ncomp values in the boundary region, starting at start_comp to val.
    //
    void setBndry (value_type val,
                   int        strt_comp,
                   int        ncomp);
    //
    // This function copies data from fa to this FabArray.  Each FAB
    // in fa is intersected with all FABs in this FabArray and a copy
    // is performed on the region of intersection.  The intersection
    // is restricted to the valid region of destination and the 
    // valid+src_nghost region of source.
    //
    void copy (const FabArray<FAB>& fa,
               CpOp                 op = FabArrayBase::COPY);
    //
    // This function copies data from src to this FabArray.  Each FAB
    // in src is intersected with all FABs in this FabArray and a copy
    // is performed on the region of intersection.  The intersection
    // is restricted to the num_comp components starting at src_comp
    // in the FabArray src, with the destination components in this
    // FabArray starting at dest_comp.
    //
    void copy (const FabArray<FAB>& src,
               int                  src_comp,
               int                  dest_comp,
               int                  num_comp,
               CpOp                 op = FabArrayBase::COPY);
    void copy (const FabArray<FAB>& src,
               int                  src_comp,
               int                  dest_comp,
               int                  num_comp,
	       int                  src_nghost,
	       int                  dst_nghost,
               CpOp                 op = FabArrayBase::COPY);
    //
    // Copies the values contained in the intersection of the
    // valid region of this FabArray with the FAB dest into dest.
    //
    void copy (FAB& dest) const;
    //
    // Copies the values contained in the intersection of the
    // valid region of this FabArray with the FAB dest and the Box
    // subbox into that subregion of dest.
    //
    void copy (FAB&       dest,
               const Box& subbox) const;
    //
    // Copies the values contained in the intersection of the
    // num_comp component valid region of this FabArray, starting at
    // component src_comp, with the FAB dest into dest, starting at
    // component dest_comp in dest.
    //
    void copy (FAB& dest,
               int  src_comp,
               int  dest_comp,
               int  num_comp) const;
    //
    // Copies the values contained in the intersection of the
    // num_comp component valid region of this FabArray, starting at
    // component src_comp, with the FAB dest and the Box subbox, into
    // dest, starting at component dest_comp in dest.
    //
    void copy (FAB&       dest,
               const Box& subbox,
               int        src_comp,
               int        dest_comp,
               int        num_comp) const;

    void shift (const IntVect& v);

    bool defined (int i) const;
    bool defined (const MFIter& mfi) const;

    //
    // Copy on intersection within a FabArray.  Data is copied from
    // valid regions to intersecting regions of definition.  The
    // purpose is to fill in the boundary regions of each FAB in
    // the FabArray.
    //
    void FillBoundary (bool cross = false);
    //
    // Same as FillBoundary(), but only copies ncomp components starting at scomp.
    //
    void FillBoundary (int scomp, int ncomp, bool cross = false);

    // MPI version
    void FillBoundary_MPI (int scomp, int ncomp, bool cross);

    void FillBoundary_nowait (bool cross = false);
    void FillBoundary_nowait (int scomp, int ncomp, bool cross = false);
    void FillBoundary_finish ();
#ifdef BL_USE_UPCXX
    void FillBoundary_finish_UPCXX ();
#endif
#ifdef BL_USE_MPI
    void FillBoundary_finish_MPI ();
#endif

    //
    // Move FABs in this FabArray to different MPI ranks.
    //

    struct FABMoves {
      int distMapIndex, fromRank, toRank, seqNum;
    };

    int MoveFabs (const Array<int> &newDistMapArray);
    static void MoveAllFabs (const Array<int> &newDistMapArray);

protected:
    //
    // Helper function for define().
    //
    void defineDoit (const BoxArray&            bxs,
                     int                        nvar,
                     int                        ngrow,
                     FabAlloc                   mem_mode,
                     const DistributionMapping* dm,
		     const IntVect&             nodal);
    //
    // The data.
    //
    std::vector<FAB*> m_fabs_v;

    static std::map<int, std::map<int, FabArray<FAB> *> > allocatedFAPointers;
           // <ngrids to find distmap, <FabArrayID, FabArray *> >

private:
    typedef typename std::vector<FAB*>::iterator    Iterator;
    //
    // These are disallowed.
    //
    FabArray (const FabArray<FAB>&);
    FabArray<FAB>& operator= (const FabArray<FAB>&);
    //
    // This is used locally in all define functions.
    //
    void AllocFabs ();

public:
    // Data used in non-blocking FillBoundary
    bool fb_cross;
    int fb_scomp, fb_ncomp;
    //
    value_type*        fb_the_recv_data;
    Array<int>         fb_recv_from;
    Array<value_type*> fb_recv_data;
    Array<MPI_Request> fb_recv_reqs;
    //
    Array<value_type*> fb_send_data;
    Array<MPI_Request> fb_send_reqs;

    // Data used in non-blocking FillPeriodicBoundary
    bool fpb_corners;
    int fpb_scomp, fpb_ncomp;
    //
    value_type*        fpb_the_recv_data;
    Array<int>         fpb_recv_from;
    Array<value_type*> fpb_recv_data;
    Array<MPI_Request> fpb_recv_reqs;
    //
    Array<value_type*> fpb_send_data;
    Array<MPI_Request> fpb_send_reqs;
};

class FabArrayId
{
public:

    explicit FabArrayId (int newid = -1)
        :
        fabArrayId(newid) {}

    int Id () const { return fabArrayId; }

    bool operator== (const FabArrayId& rhs) const
    {
        return fabArrayId == rhs.fabArrayId;
    }

private:

    int fabArrayId;
};

//
// This enum and the FabCopyDescriptor class should really be nested
// in FabArrayCopyDescriptor (not done for portability reasons).
//

enum FillType { FillLocally, FillRemotely, Unfillable };

template <class FAB>
struct FabCopyDescriptor
{
    FabCopyDescriptor ();

    ~FabCopyDescriptor ();

    FAB*     localFabSource;
    Box      subBox;
    int      myProc;
    int      copyFromProc;
    int      copyFromIndex;
    int      fillBoxId;
    int      srcComp;
    int      destComp;
    int      nComp;
    FillType fillType;
    bool     cacheDataAllocated;

private:
    //
    // Disallowed.
    //
    FabCopyDescriptor (const FabCopyDescriptor&);
    FabCopyDescriptor& operator= (const FabCopyDescriptor&);
};

template <class FAB>
FabCopyDescriptor<FAB>::FabCopyDescriptor ()
    :
    localFabSource(0),
    myProc(-1),
    copyFromProc(-1),
    copyFromIndex(-1),
    fillBoxId(-1),
    srcComp(-1),
    destComp(-1),
    nComp(-1),
    fillType(Unfillable),
    cacheDataAllocated(false)
{}

template <class FAB>
FabCopyDescriptor<FAB>::~FabCopyDescriptor ()
{
    if (cacheDataAllocated)
        delete localFabSource;
}

//
// This class orchestrates filling a destination fab of size destFabBox
// from fabarray on the local processor (myProc).
//

template <class FAB>
class FabArrayCopyDescriptor
{
  typedef std::multimap<int,FabCopyDescriptor<FAB>*> FCDMap;

  typedef typename FCDMap::value_type     FCDMapValueType;
  typedef typename FCDMap::iterator       FCDMapIter;
  typedef typename FCDMap::const_iterator FCDMapConstIter;

  public:

    FabArrayCopyDescriptor ();

    ~FabArrayCopyDescriptor ();

    FabArrayId RegisterFabArray(FabArray<FAB> *fabarray);

    FillBoxId AddBox (FabArrayId fabarrayid,
                      const Box& destFabBox,
                      BoxList*   unfilledBoxes);

    FillBoxId AddBox (FabArrayId fabarrayid,
                      const Box& destFabBox,
                      BoxList*   unfilledBoxes,
                      int        srccomp,
                      int        destcomp,
                      int        numcomp);
    //
    // Add a box but only from FabArray[fabarrayindex].
    //
    FillBoxId AddBox (FabArrayId fabarrayid,
                      const Box& destFabBox,
                      BoxList*   unfilledBoxes,
                      int        fabarrayindex,
                      int        srccomp,
                      int        destcomp,
                      int        numcomp,
                      bool       bUseValidBox = true);

    void CollectData ();

    void FillFab (FabArrayId       fabarrayid,
                  const FillBoxId& fillboxid,
                  FAB&             destFab);

    void FillFab (FabArrayId       fabarrayid,
                  const FillBoxId& fillboxid,
                  FAB&             destFab,
                  const Box&       destBox);

    void PrintStats () const;

    bool DataAvailable () const { return dataAvailable; }

    void clear ();

    int nFabArrays () const { return fabArrays.size(); }

    int nFabComTags () const { return fabComTagList.size(); }

    int nFabCopyDescs () const { return fabCopyDescList.size(); }

private:
    //
    // These are disallowed.
    //
    FabArrayCopyDescriptor (const FabArrayCopyDescriptor<FAB>&);

    FabArrayCopyDescriptor<FAB>& operator= (const FabArrayCopyDescriptor<FAB> &);
    //
    // Helper function for AddBox() routines.
    //
    void AddBoxDoIt (FabArrayId fabarrayid,
                     const Box& destFabBox,
                     BoxList*   returnedUnfilledBoxes,
                     int        faindex,
                     int        srccomp,
                     int        destcomp,
                     int        numcomp,
                     bool       bUseValidBox,
                     BoxDomain& unfilledBoxDomain);
    //
    // Some useful typedefs.
    //
    typedef std::map<int,int> IntIntMap;

    typedef std::vector<FabArrayBase::FabComTag> FabComTagContainer;

    typedef std::vector<FabComTagContainer::const_iterator> FabComTagIterContainer;
    //
    // The data.
    //
    std::vector<FabArray<FAB>*> fabArrays;
    std::vector<FCDMap>         fabCopyDescList;
    FabComTagContainer          fabComTagList;
    int                         nextFillBoxId;
    bool                        dataAvailable;
};

template<typename T>
void
FabArrayBase::SetRecvTag (std::map< int,std::vector<T> >& m_RcvTags,
                          int                             src_owner,
                          const T&                        tag,
                          std::map<int,int>&              m_RcvVols,
                          const Box&                      bx)
{
    m_RcvTags[src_owner].push_back(tag);

    std::map<int,int>::iterator vol_it = m_RcvVols.find(src_owner);

    const int vol = bx.numPts();

    if (vol_it != m_RcvVols.end())
    {
        vol_it->second += vol;
    }
    else
    {
        m_RcvVols[src_owner] = vol;
    }
}

template<typename T>
void
FabArrayBase::SetSendTag (std::map< int,std::vector<T> >& m_SndTags,
                          int                             dst_owner,
                          const T&                        tag,
                          std::map<int,int>&              m_SndVols,
                          const Box&                      bx)
{
    m_SndTags[dst_owner].push_back(tag);

    std::map<int,int>::iterator vol_it = m_SndVols.find(dst_owner);

    const int vol = bx.numPts();

    if (vol_it != m_SndVols.end())
    {
        vol_it->second += vol;
    }
    else
    {
        m_SndVols[dst_owner] = vol;
    }
}

template<typename T1, typename T2>
void
FabArrayBase::PostRcvs (const std::map< int,std::vector<T1> >& m_RcvTags,
                        const std::map<int,int>&               m_RcvVols,
                        T2*&                                   the_recv_data,
                        Array<T2*>&                            recv_data,
                        Array<int>&                            recv_from,
                        Array<MPI_Request>&                    recv_reqs,
                        int                                    ncomp,
                        int                                    SeqNum)
{
    int TotalRcvsVolume = 0;

    for (std::map<int,int>::const_iterator it = m_RcvVols.begin(),
             End = m_RcvVols.end();
         it != End;
         ++it)
    {
        TotalRcvsVolume += it->second;
    }

    TotalRcvsVolume *= ncomp;

    BL_ASSERT((TotalRcvsVolume*sizeof(T2)) < std::numeric_limits<int>::max());

    the_recv_data = static_cast<T2*>(BoxLib::The_Arena()->alloc(TotalRcvsVolume*sizeof(T2)));

    int Offset = 0;

    for (typename std::map< int,std::vector<T1> >::const_iterator m_it = m_RcvTags.begin(),
             m_End = m_RcvTags.end();
         m_it != m_End;
         ++m_it)
    {
        std::map<int,int>::const_iterator vol_it = m_RcvVols.find(m_it->first);

        BL_ASSERT(vol_it != m_RcvVols.end());

        const int N = vol_it->second*ncomp;

        BL_ASSERT(N < std::numeric_limits<int>::max());

        recv_data.push_back(&the_recv_data[Offset]);
        recv_from.push_back(m_it->first);
        recv_reqs.push_back(ParallelDescriptor::Arecv(recv_data.back(),N,m_it->first,SeqNum).req());

        Offset += N;
    }
}

template<typename T1, typename T2>
void
FabArrayBase::PostRcvs (const std::map< int,std::vector<T1> >& m_RcvTags,
                        const std::map<int,int>&               m_RcvVols,
                        T2*&                                   the_recv_data,
                        Array<T2*>&                            recv_data,
                        Array<int>&                            recv_from,
                        Array<MPI_Request>&                    recv_reqs,
                        int                                    ncomp,
                        const Array<int>&                      SeqNum)
{
    int TotalRcvsVolume = 0;

    for (std::map<int,int>::const_iterator it = m_RcvVols.begin(),
             End = m_RcvVols.end();
         it != End;
         ++it)
    {
        TotalRcvsVolume += it->second;
    }

    TotalRcvsVolume *= ncomp;

    BL_ASSERT((TotalRcvsVolume*sizeof(T2)) < std::numeric_limits<int>::max());

    the_recv_data = static_cast<T2*>(BoxLib::The_Arena()->alloc(TotalRcvsVolume*sizeof(T2)));

    const int threshold = comm_piece_threshold / sizeof(T2);

    int Offset = 0;

    for (typename std::map< int,std::vector<T1> >::const_iterator m_it = m_RcvTags.begin(),
             m_End = m_RcvTags.end();
         m_it != m_End;
         ++m_it)
    {
        std::map<int,int>::const_iterator vol_it = m_RcvVols.find(m_it->first);

        BL_ASSERT(vol_it != m_RcvVols.end());

        const int N = vol_it->second*ncomp;

        BL_ASSERT(N < std::numeric_limits<int>::max());

	recv_data.push_back(&the_recv_data[Offset]);
	recv_from.push_back(m_it->first);

	int npieces = std::min((N+threshold-1)/threshold, comm_num_pieces);
	int psize = N / npieces;
	for (int ipiece = 0; ipiece < npieces; ++ipiece) {
	    int start = ipiece*psize;
	    int nelem  = (ipiece < npieces-1) ? psize : N-start;
	    recv_reqs.push_back(ParallelDescriptor::Arecv(&the_recv_data[Offset+start],
							  nelem,m_it->first,
							  SeqNum[ipiece]).req());
	}

        Offset += N;
    }
}

template<typename T>
void
FabArrayBase::GrokAsyncSends (int                 N_snds,
                              Array<MPI_Request>& send_reqs,
                              Array<T*>&          send_data,
                              Array<MPI_Status>&  stats)
{
#ifdef BL_USE_MPI
    BL_ASSERT(FabArrayBase::do_async_sends && N_snds > 0);

    int N_send_reqs = send_reqs.size();
    stats.resize(N_send_reqs);

    BL_ASSERT(send_reqs.size() >= N_snds);
    BL_ASSERT(send_data.size() == N_snds);

    Array<int> indx;
    BL_COMM_PROFILE_WAITSOME(BLProfiler::Waitall, send_reqs, N_send_reqs, indx, stats, false);

    BL_MPI_REQUIRE( MPI_Waitall(N_send_reqs, send_reqs.dataPtr(), stats.dataPtr()) );

    BL_COMM_PROFILE_WAITSOME(BLProfiler::Waitall, send_reqs, N_send_reqs, indx, stats, false);

    for (int i = 0; i < N_snds; i++)
        BoxLib::The_Arena()->free(send_data[i]);
#endif /*BL_USE_MPI*/
}

template <class FAB>
bool
FabArray<FAB>::defined (int K) const
{
    int li = localindex(K);
    if (li >= 0 && li < m_fabs_v.size() && m_fabs_v[li] != 0) {
	return true;
    }
    else {
	return false;
    }
}

template <class FAB>
bool
FabArray<FAB>::defined (const MFIter& mfi) const
{
    int li = mfi.LocalIndex();
    if (li < m_fabs_v.size() && m_fabs_v[li] != 0) {
	return true;
    }
    else {
	return false;
    }
}

template <class FAB>
const FAB&
FabArray<FAB>::operator[] (const MFIter& mfi) const
{
    BL_ASSERT(mfi.LocalIndex() < indexMap.size());
    return *m_fabs_v[mfi.LocalIndex()];
}

template <class FAB>
FAB&
FabArray<FAB>::operator[] (const MFIter& mfi)
{
    BL_ASSERT(mfi.LocalIndex() < indexMap.size());
    return *m_fabs_v[mfi.LocalIndex()];
}

template <class FAB>
const FAB&
FabArray<FAB>::operator[] (int K) const
{
    int li = localindex(K);
    BL_ASSERT(li >=0 && li < indexMap.size());
    return *m_fabs_v[li];
}

template <class FAB>
FAB&
FabArray<FAB>::operator[] (int K)
{
    int li = localindex(K);
    BL_ASSERT(li >=0 && li < indexMap.size());
    return *m_fabs_v[li];
}

template <class FAB>
void
FabArray<FAB>::clear ()
{
    BL_ASSERT(getBDKey() == m_bdkey);

    std::map<BDKey, int>::iterator cnt_it = BD_count.find(m_bdkey);
    if (cnt_it != BD_count.end()) 
    {
	--(cnt_it->second);
	if (cnt_it->second == 0) 
	{
	    BD_count.erase(cnt_it);

            // Since this is the last one built with these BoxArray 
            // and DistributionMapping, erase it from the TileArray cache.
	    TA_outer_map& tao = m_TheTileArrayCache;
	    TA_outer_map::iterator tao_it = tao.find(m_bdkey);
	    if(tao_it != tao.end()) {
		tao.erase(tao_it);
	    }
	}
    }

    typename std::map<int, std::map<int, FabArray<FAB> *> >::iterator afapIter = 
                 FabArray<FAB>::allocatedFAPointers.find(distributionMap.size());
    if(afapIter == FabArray<FAB>::allocatedFAPointers.end()) {
#ifdef DEBUG_AFAP
      if(ParallelDescriptor::IOProcessor() && distributionMap.size() > 0) {
        std::cout << "**** In FabArray::clear():: map not found:  size = "
                  << distributionMap.size() << std::endl;
      }
#endif
    } else {
      std::map<int, FabArray<FAB> *> &faPtrCachedMap = afapIter->second;
      faPtrCachedMap.erase(faID);
    }

    for(Iterator it = m_fabs_v.begin(); it != m_fabs_v.end(); ++it) {
	delete *it;
    }
    
    m_fabs_v.clear();
    boxarray.clear();
}

template <class FAB>
void
FabArray<FAB>::setVal (value_type val,
                       int        nghost)
{
    setVal(val,0,n_comp,nghost);
}

template <class FAB>
void
FabArray<FAB>::setVal (value_type   val,
                         const Box& region,
                         int        nghost)
{
    setVal(val,region,0,n_comp,nghost);
}

template <class FAB>
FabArray<FAB>::FabArray ()
{}

template <class FAB>
FabArray<FAB>::FabArray (const BoxArray& bxs,
                         int             nvar,
                         int             ngrow,
                         FabAlloc        alloc,
			 const IntVect&  nodal)
{
    define(bxs,nvar,ngrow,alloc,nodal);
}

template <class FAB>
FabArray<FAB>::FabArray (const BoxArray&            bxs,
                         int                        nvar,
                         int                        ngrow,
                         const DistributionMapping& dm,
                         FabAlloc                   alloc,
			 const IntVect&             nodal)
{
    define(bxs,nvar,ngrow,dm,alloc,nodal);
}

template <class FAB>
FabArray<FAB>::~FabArray ()
{
    clear();
}

template <class FAB>
bool
FabArray<FAB>::ok () const
{
    long isok = true;

    for (MFIter fai(*this); fai.isValid() && isok; ++fai)
    {
        if (defined(fai))
        {
            if (get(fai).box() != BoxLib::grow(box(fai.index()),n_grow))
            {
                isok = false;
            }
        }
        else
        {
            isok = false;
        }
    }

    ParallelDescriptor::ReduceLongAnd(isok);

    return isok != 0;
}

template <class FAB>
void
FabArray<FAB>::defineDoit (const BoxArray&            bxs,
                           int                        nvar,
                           int                        ngrow,
                           FabAlloc                   alloc,
                           const DistributionMapping* dm,
			   const IntVect&             nodal)
{
    BL_ASSERT(ngrow >= 0);
    BL_ASSERT(boxarray.size() == 0);

    n_grow = ngrow;
    n_comp = nvar;

    boxarray.define(bxs);

    if (nodal != IntVect::TheZeroVector()) {
	if (nodal == IntVect::TheUnitVector()) {
	    boxarray.surroundingNodes();
	} else {
	    for (int i=0; i<BL_SPACEDIM; ++i) {
		if (nodal[i]) {
		    boxarray.surroundingNodes(i);
		} 
	    }
	}
    }

    if (dm == 0)
    {
        distributionMap.define(boxarray,ParallelDescriptor::NProcs());
    }
    else
    {
        BL_ASSERT(dm->ProcessorMap().size() == bxs.size()+1);

        distributionMap = *dm;
    }

    const int MyProc = ParallelDescriptor::MyProc();

    for(int i = 0, N = boxarray.size(); i < N; ++i) {
#ifdef BL_USE_UPCXX
	if(ParallelDescriptor::sameTeam(distributionMap[i])) {
#else
	if(distributionMap[i] == MyProc) {
#endif
	    indexMap.push_back(i);
	}
    }
    
    m_bdkey = getBDKey();
    std::map<BDKey, int>::iterator it = BD_count.find(m_bdkey);
    if (it == BD_count.end()) {
	BD_count[m_bdkey] = 1;
    } else {
	++(it->second);
    }

    if(alloc == Fab_allocate) {
      AllocFabs();

      typename std::map<int, std::map<int, FabArray<FAB> *> >::iterator afapIter = 
                   FabArray<FAB>::allocatedFAPointers.find(distributionMap.size());
      if(afapIter == FabArray<FAB>::allocatedFAPointers.end()) {
	int dmapSize(distributionMap.size());
	std::map<int, FabArray<FAB> *> tempMap;
	tempMap.insert(std::make_pair(faID, this));
        FabArray<FAB>::allocatedFAPointers.insert(std::make_pair(dmapSize, tempMap));

      } else {
        std::map<int, FabArray<FAB> *> &faPtrCachedMap = afapIter->second;
        faPtrCachedMap.insert(std::make_pair(faID, this));
      }
    }
}

template <class FAB>
void
FabArray<FAB>::define (const BoxArray& bxs,
                       int             nvar,
                       int             ngrow,
                       FabAlloc        alloc,
		       const IntVect&  nodal)
{
    defineDoit(bxs,nvar,ngrow,alloc,0,nodal);
}

template <class FAB>
void
FabArray<FAB>::define (const BoxArray&            bxs,
                       int                        nvar,
                       int                        ngrow,
                       const DistributionMapping& dm,
                       FabAlloc                   alloc,
		       const IntVect&             nodal)
{
    defineDoit(bxs,nvar,ngrow,alloc,&dm,nodal);
}

template <class FAB>
void
FabArray<FAB>::AllocFabs ()
{
    int n = indexMap.size();

    bool alloc = true;

    m_fabs_v.reserve(n);
    ownership.reserve(n);

#ifdef BL_USE_UPCXX
    int myproc = ParallelDescriptor::MyProc();
    int nworkers = ParallelDescriptor::TeamSize();
    int teamlead = ParallelDescriptor::MyTeamLead();
    std::vector<int> dmworker(n);
#endif

    for (int i = 0; i < n; ++i)
    {
	int K = indexMap[i];
        const Box& tmp = BoxLib::grow(box(K), n_grow);
#ifdef BL_USE_UPCXX
	alloc = (distributionMap[K] == myproc);
	dmworker[i] = distributionMap[K] - teamlead;
#endif
	m_fabs_v.push_back(new FAB(tmp, n_comp, alloc));
	ownership.push_back(alloc);
    }

#ifdef BL_USE_UPCXX
    if (ParallelDescriptor::TeamSize() > 1) 
    {
	const auto& team = ParallelDescriptor::MyTeam();
	
	int np = (n + nworkers-1) / nworkers;
	
	std::vector<upcxx::global_ptr<void> > psrc(np);
	std::vector<upcxx::global_ptr<void> > pdst(np*nworkers);
	
	int j = 0;
	for (int i = 0; i < n; ++i) {
	    if (ownership[i]) {
	        void* p = (void*) m_fabs_v[i]->dataPtr();
	        psrc[j++] = upcxx::global_ptr<void>(p);
            }
        }
	
	team.allgather(&psrc[0], &pdst[0], sizeof(upcxx::global_ptr<void>)*np);

	std::vector<int> offset(nworkers,0);
	for (int i = 0; i < n; ++i) {
	    if (!ownership[i]) {
		int w = dmworker[i]; // Box i is owned by worker w.
		int j = w*np + (offset[w]++);
		void* p = (void*) pdst[j];
		m_fabs_v[i]->setPtr((value_type *) p);		
	    }
        }
    }
#endif
}

template <class FAB>
void
FabArray<FAB>::setFab (int  boxno,
                       FAB* elem)
{
    //
    // Must check it is of the proper size.
    //
    if (n_comp == 0)
        n_comp = elem->nComp();

    BL_ASSERT(n_comp == elem->nComp());
    BL_ASSERT(boxarray.size() > 0);
    BL_ASSERT(elem->box() == BoxLib::grow(boxarray[boxno],n_grow));
    BL_ASSERT(!this->defined(boxno));
    BL_ASSERT(distributionMap[boxno] == ParallelDescriptor::MyProc());

    if (m_fabs_v.size() == 0) {
	m_fabs_v.resize(indexMap.size());
    }

    m_fabs_v[localindex(boxno)] = elem;
}

template <class FAB>
void
FabArray<FAB>::setFab (const MFIter& mfi,
                       FAB* elem)
{
    //
    // Must check it is of the proper size.
    //
    if (n_comp == 0)
        n_comp = elem->nComp();

    BL_ASSERT(n_comp == elem->nComp());
    BL_ASSERT(boxarray.size() > 0);
    BL_ASSERT(elem->box() == BoxLib::grow(boxarray[mfi.index()],n_grow));
    BL_ASSERT(!this->defined(mfi));
    BL_ASSERT(distributionMap[mfi.index()] == ParallelDescriptor::MyProc());

    if (m_fabs_v.size() == 0) {
	m_fabs_v.resize(indexMap.size());
    }

    m_fabs_v[mfi.LocalIndex()] = elem;
}

template <class FAB>
void
FabArray<FAB>::setBndry (value_type val)
{
    setBndry(val, 0, n_comp);
}

template <class FAB>
void
FabArray<FAB>::setBndry (value_type val,
                         int        strt_comp,
                         int        ncomp)
{
    if (n_grow > 0)
    {
#ifdef _OPENMP
#pragma omp parallel
#endif
        for (MFIter fai(*this); fai.isValid(); ++fai)
        {
            get(fai).setComplement(val, fai.validbox(), strt_comp, ncomp);
        }
    }
}

template <class FAB>
void
FabArray<FAB>::copy (const FabArray<FAB>& src,
                     int                  scomp,
                     int                  dcomp,
                     int                  ncomp,
		     int                  snghost,
		     int                  dnghost,
                     CpOp                 op)
{
    BL_PROFILE("FabArray::copy()");

    if (size() == 0 || src.size() == 0) return;

    BL_ASSERT(op == FabArrayBase::COPY || op == FabArrayBase::ADD);
    BL_ASSERT(boxArray()[0].ixType() == src.boxArray()[0].ixType());

    BL_ASSERT(src.nGrow() >= snghost);
    BL_ASSERT(    nGrow() >= dnghost);

    if (snghost > 0) src.SetNGrow(src.nGrow()-snghost);
    if (dnghost > 0)     SetNGrow(    nGrow()-dnghost);

    if ((src.boxArray()[0].cellCentered() || op == FabArrayBase::COPY) &&
        (boxarray == src.boxarray && distributionMap == src.distributionMap))
    {
        //
        // Short-circuit full intersection code if we're doing copy()s or if
        // we're doing plus()s on cell-centered data.  Don't do plus()s on
        // non-cell-centered data this simplistic way.
        //
#ifdef _OPENMP
#pragma omp parallel
#endif
        for (MFIter fai(*this,true); fai.isValid(); ++fai)
        {
            const Box& bx = fai.tilebox();

            if (op == FabArrayBase::COPY)
            {
                get(fai).copy(src[fai],bx,scomp,bx,dcomp,ncomp);
            }
            else
            {
                get(fai).plus(src[fai],bx,bx,scomp,dcomp,ncomp);
            }
        }

	if (snghost > 0) src.ResetNGrow();
	if (dnghost > 0)     ResetNGrow();
        return;
    }

    const CPC cpc(boxarray, src.boxarray, distributionMap, src.distributionMap);

    FabArrayBase::CPCCacheIter cache_it = FabArrayBase::TheCPC(cpc, *this, src);

    BL_ASSERT(cache_it != FabArrayBase::m_TheCopyCache.end());

    const CPC& thecpc = cache_it->second;

    if (ParallelDescriptor::NProcs() == 1)
    {
        //
        // There can only be local work to do.
        //
	int N_loc = (*thecpc.m_LocTags).size();
#ifdef _OPENMP
#pragma omp parallel for if (thecpc.m_threadsafe_loc)
#endif
	for (int i=0; i<N_loc; ++i)
        {
            const CopyComTag& tag = (*thecpc.m_LocTags)[i];

            if (op == FabArrayBase::COPY)
            {
                get(tag.fabIndex).copy(src[tag.srcIndex],tag.box,scomp,tag.box,dcomp,ncomp);
            }
            else
            {
                get(tag.fabIndex).plus(src[tag.srcIndex],tag.box,tag.box,scomp,dcomp,ncomp);
            }
        }

	if (snghost > 0) src.ResetNGrow();
	if (dnghost > 0)     ResetNGrow();
        return;
    }

#ifdef BL_USE_MPI
    //
    // Do this before prematurely exiting if running in parallel.
    // Otherwise sequence numbers will not match across MPI processes.
    //
    const int SeqNum = ParallelDescriptor::SeqNum();

    if (thecpc.m_LocTags->empty() && thecpc.m_RcvTags->empty() && thecpc.m_SndTags->empty()) {
        //
        // No work to do.
        //
	if (snghost > 0) src.ResetNGrow();
	if (dnghost > 0)     ResetNGrow();
        return;
    }
    //
    // Send/Recv at most MaxComp components at a time to cut down memory usage.
    //
    int NCompLeft = ncomp;

    for (int ipass = 0, SC = scomp, DC = dcomp; ipass < ncomp; )
    {
        const int NC = std::min(NCompLeft,FabArrayBase::MaxComp);

        Array<MPI_Status>  stats;
        Array<int>         recv_from;
        Array<value_type*> recv_data;
        Array<MPI_Request> recv_reqs;
        //
        // Post rcvs. Allocate one chunk of space to hold'm all.
        //
        value_type* the_recv_data = 0;

        FabArrayBase::PostRcvs(*thecpc.m_RcvTags,*thecpc.m_RcvVols,the_recv_data,recv_data,recv_from,recv_reqs,NC,SeqNum);

	//
	// Post send's
	// 
	const int N_snds = thecpc.m_SndTags->size();

	Array<value_type*>                 send_data;
	Array<int>                         send_N;
	Array<int>                         send_rank;
	Array<const CopyComTagsContainer*> send_cctc;

	send_data.reserve(N_snds);
	send_N   .reserve(N_snds);
	send_rank.reserve(N_snds);
	send_cctc.reserve(N_snds);

        for (MapOfCopyComTagContainers::const_iterator m_it = thecpc.m_SndTags->begin(),
                 m_End = thecpc.m_SndTags->end();
             m_it != m_End;
             ++m_it)
        {
            std::map<int,int>::const_iterator vol_it = thecpc.m_SndVols->find(m_it->first);

            BL_ASSERT(vol_it != thecpc.m_SndVols->end());

            const int N = vol_it->second*NC;

            BL_ASSERT(N < std::numeric_limits<int>::max());

            value_type* data = static_cast<value_type*>(BoxLib::The_Arena()->alloc(N*sizeof(value_type)));
 
	    send_data.push_back(data);
	    send_N   .push_back(N);
	    send_rank.push_back(m_it->first);
	    send_cctc.push_back(&(m_it->second));
	}

#ifdef _OPENMP
#pragma omp parallel for
#endif
	for (int j=0; j<N_snds; ++j)
	{
	    value_type* dptr = send_data[j];
	    BL_ASSERT(dptr != 0);

	    const CopyComTagsContainer& cctc = *send_cctc[j];

            for (CopyComTagsContainer::const_iterator it = cctc.begin();
                 it != cctc.end(); ++it)
            {
                const Box& bx = it->box;
                src[it->srcIndex].copyToMem(bx,SC,NC,dptr);
                const int Cnt = bx.numPts()*NC;
                dptr += Cnt;
            }
	}

	Array<MPI_Request> send_reqs;

	if (FabArrayBase::do_async_sends)
	{
	    send_reqs.reserve(N_snds);
	    for (int j=0; j<N_snds; ++j)
	    {
                send_reqs.push_back(ParallelDescriptor::Asend
				    (send_data[j],send_N[j],send_rank[j],SeqNum).req());
            }
	} else {
	    for (int j=0; j<N_snds; ++j)
	    {
                ParallelDescriptor::Send(send_data[j],send_N[j],send_rank[j],SeqNum);
                BoxLib::The_Arena()->free(send_data[j]);
            }
        }

        //
        // Do the local work.  Hope for a bit of communication/computation overlap.
        //
	int N_loc = (*thecpc.m_LocTags).size();
#ifdef _OPENMP
#pragma omp parallel for if (thecpc.m_threadsafe_loc)
#endif
	for (int j=0; j<N_loc; ++j)
        {
            const CopyComTag& tag = (*thecpc.m_LocTags)[j];

            if (op == FabArrayBase::COPY)
            {
                get(tag.fabIndex).copy(src[tag.srcIndex],tag.box,SC,tag.box,DC,NC);
            }
            else
            {
                get(tag.fabIndex).plus(src[tag.srcIndex],tag.box,tag.box,SC,DC,NC);
            }
        }

	//
	//  wait and unpack
	//

        const int N_rcvs = thecpc.m_RcvTags->size();

	if (N_rcvs > 0)
	{
	    Array<const CopyComTagsContainer*> recv_cctc;
	    recv_cctc.reserve(N_rcvs);

	    for (int k = 0; k < N_rcvs; k++)
	    {
		MapOfCopyComTagContainers::const_iterator m_it = thecpc.m_RcvTags->find(recv_from[k]);
		BL_ASSERT(m_it != thecpc.m_RcvTags->end());
	    
		recv_cctc.push_back(&(m_it->second));
	    }

	    stats.resize(N_rcvs);
	    BL_MPI_REQUIRE( MPI_Waitall(N_rcvs, recv_reqs.dataPtr(), stats.dataPtr()) );
	    
#ifdef _OPENMP
#pragma omp parallel if (thecpc.m_threadsafe_rcv)
#endif
        {
	    FAB fab;

#ifdef _OPENMP
#pragma omp for
#endif
	    for (int k = 0; k < N_rcvs; k++)
	    {
		const value_type* dptr = recv_data[k];
		BL_ASSERT(dptr != 0);
		
		const CopyComTagsContainer& cctc = *recv_cctc[k];
		
		for (CopyComTagsContainer::const_iterator it = cctc.begin();
		     it != cctc.end(); ++it)
		{
		    const Box& bx  = it->box;
		    const int  Cnt = bx.numPts()*NC;
		    
		    if (op == FabArrayBase::COPY)
		    {
			get(it->fabIndex).copyFromMem(bx,DC,NC,dptr);
		    }
		    else
		    {
			fab.resize(bx,NC);
			memcpy(fab.dataPtr(), dptr, Cnt*sizeof(value_type));
			
			get(it->fabIndex).plus(fab,bx,bx,0,DC,NC);
		    }
		    
		    dptr += Cnt;
		}
	    }
	}
	}
	
        BoxLib::The_Arena()->free(the_recv_data);
	
        if (FabArrayBase::do_async_sends && !thecpc.m_SndTags->empty())
            FabArrayBase::GrokAsyncSends(thecpc.m_SndTags->size(),send_reqs,send_data,stats);

        ipass     += NC;
        SC        += NC;
        DC        += NC;
        NCompLeft -= NC;
    }

    if (snghost > 0) src.ResetNGrow();
    if (dnghost > 0)     ResetNGrow();
    return;

#endif /*BL_USE_MPI*/
}

template <class FAB>
void
FabArray<FAB>::copy (const FabArray<FAB>& src,
                     int                  scomp,
                     int                  dcomp,
                     int                  ncomp,
                     CpOp                 op)
{
    copy(src,scomp,dcomp,ncomp,0,0,op);
}

template <class FAB>
void
FabArray<FAB>::copy (const FabArray<FAB>& src, CpOp op)
{
    copy(src,0,0,nComp(),0,0,op);
}

//
// Copies to FABs, note that destination is first arg.
//

template <class FAB>
void
FabArray<FAB>::copy (FAB& dest) const
{
    copy(dest, dest.box(), 0, 0, dest.nComp());
}

template <class FAB>
void
FabArray<FAB>::copy (FAB&       dest,
                     const Box& subbox) const
{
    copy(dest, subbox, 0, 0, dest.nComp());
}

template <class FAB>
void
FabArray<FAB>::copy (FAB& dest,
                     int  scomp,
                     int  dcomp,
                     int  ncomp) const
{
    copy(dest, dest.box(), scomp, dcomp, ncomp);
}

template <class FAB>
void
FabArray<FAB>::copy (FAB&       dest,
                     const Box& subbox,
                     int        scomp,
                     int        dcomp,
                     int        ncomp) const
{
    BL_PROFILE("FabArray::copy(fab)");

    BL_ASSERT(dcomp + ncomp <= dest.nComp());

    if (ParallelDescriptor::NProcs() == 1)
    {
        for (int j = 0, N = size(); j < N; ++j)
        {
            if (boxarray[j].intersects(subbox))
            {
                Box destbox = boxarray[j] & subbox;

                dest.copy(get(j),destbox,scomp,destbox,dcomp,ncomp);
            }
        }

        return;
    }

    FAB ovlp;

    for (int i = 0, N = size(); i < N; i++)
    {
        if (subbox.intersects(boxarray[i]))
        {
            Box bx = subbox & boxarray[i];

            ovlp.resize(bx,ncomp);

            if (ParallelDescriptor::MyProc() == distributionMap[i])
            {
                ovlp.copy(get(i),bx,scomp,bx,0,ncomp);
            }

            const int N = bx.numPts()*ncomp;

            ParallelDescriptor::Bcast(ovlp.dataPtr(),N,distributionMap[i]);

            dest.copy(ovlp,bx,0,bx,dcomp,ncomp);
        }
    }
}

template <class FAB>
void
FabArray<FAB>::setVal (value_type val)
{
#ifdef _OPENMP
#pragma omp parallel
#endif
    for (MFIter fai(*this,true); fai.isValid(); ++fai)
    {
	Box bx = fai.growntilebox();
        get(fai).setVal(val, bx, 0, n_comp);
    }
}

template <class FAB>
void
FabArray<FAB>::operator= (const value_type& val)
{
    setVal(val);
}

template <class FAB>
void
FabArray<FAB>::setVal (value_type val,
                       int        comp,
                       int        ncomp,
                       int        nghost)
{
    BL_ASSERT(nghost >= 0 && nghost <= n_grow);
    BL_ASSERT(comp+ncomp <= n_comp);

#ifdef _OPENMP
#pragma omp parallel
#endif
    for (MFIter fai(*this,true); fai.isValid(); ++fai)
    {
	Box bx = fai.growntilebox(nghost);
        get(fai).setVal(val, bx, comp, ncomp);
    }
}

template <class FAB>
void
FabArray<FAB>::setVal (value_type val,
                       const Box& region,
                       int        comp,
                       int        ncomp,
                       int        nghost)
{
    BL_ASSERT(nghost >= 0 && nghost <= n_grow);
    BL_ASSERT(comp+ncomp <= n_comp);

#ifdef _OPENMP
#pragma omp parallel
#endif
    for (MFIter fai(*this,true); fai.isValid(); ++fai)
    {
        Box b = fai.growntilebox(nghost) & region;

        if (b.ok())
            get(fai).setVal(val, b, comp, ncomp);
    }
}

template <class FAB>
void
FabArray<FAB>::shift (const IntVect& v)
{
    for(int id(0); id < BL_SPACEDIM; ++id)
    {
      boxarray.shift(id, v[id]);
    }
#ifdef _OPENMP
#pragma omp parallel
#endif
    for (MFIter fai(*this); fai.isValid(); ++fai)
    {
        get(fai).shift(v);
    }
}


template <class FAB>
void
FabArray<FAB>::MoveAllFabs (const Array<int> &newDistMapArray)
{
  if(ParallelDescriptor::IOProcessor()) {
    std::cout << "FabArray<FAB>::MoveAllFabs:  " << allocatedFAPointers.size()
              << " cached DistributionMap(s)." << std::endl;
  }
  FabArray<FAB> *lastFAPtr = 0;

  typename std::map<int, std::map<int, FabArray<FAB> *> >::iterator afapIter = 
               FabArray<FAB>::allocatedFAPointers.find(newDistMapArray.size());
  if(afapIter == FabArray<FAB>::allocatedFAPointers.end()) {
    if(ParallelDescriptor::IOProcessor()) {
      std::cout << "FabArray<FAB>::MoveAllFabs:  no allocated pointers for new "
                << "distribution map array." << std::endl;
    }
  } else {
    int nFabsMoved(0);
    std::map<int, FabArray<FAB> *> &faPtrCachedMap = afapIter->second;
    if(ParallelDescriptor::IOProcessor()) {
      std::cout << "FabArray<FAB>::MoveAllFabs:  moving FABs for "
                << faPtrCachedMap.size() << " FabArray(s)." << std::endl;
    }

    for(typename std::map<int, FabArray<FAB> *>::iterator it = faPtrCachedMap.begin();
        it != faPtrCachedMap.end(); ++it)
    {
      if(it->second->ok() == false) {
        BoxLib::Abort("it not ok");
      }
      nFabsMoved = it->second->MoveFabs(newDistMapArray);  // just keep the last one
      if( ! it->second->ok()) {
        BoxLib::Abort("_here 00:  it not ok");
      }
      lastFAPtr = it->second;
    }
    if(ParallelDescriptor::IOProcessor()) {
      std::cout << "FabArray<FAB>::MoveAllFabs:  moved " << nFabsMoved
	        << " FAB(s) for each FabArray." << std::endl;
    }

    // ---- flush caches
    DistributionMapping::FlushCache();
    FabArrayBase::FlushSICache();
    FabArrayBase::CPC::FlushCache();
    //Geometry::FlushPIRMCache();  // ---- needs to be done externally

    if(lastFAPtr != 0) {
      lastFAPtr->ModifyDistributionMap().ReplaceCachedProcessorMap(newDistMapArray);
    }
  }
}


template <class FAB>
int
FabArray<FAB>::MoveFabs (const Array<int> &newDistMapArray)
{
#if BL_USE_MPI
  BL_PROFILE("FabArray<FAB>::MoveFabs()");

  int myProc(ParallelDescriptor::MyProc());

  // ---- check validity of newDistMapArray
  if(newDistMapArray.size() != distributionMap.size()) {
    std::cout << "ndma.size  dm.size = " << newDistMapArray.size() << "  "
              << distributionMap.size() << std::endl;
    BoxLib::Abort("**** Error:  bad newDistMap:0");
  }
  if(newDistMapArray[newDistMapArray.size() - 1] != myProc) {
    BoxLib::Abort("**** Error:  bad newDistMap:1");
  }
  for(int idm(0); idm < newDistMapArray.size(); ++idm) {
    if(newDistMapArray[idm] < 0 ||
       newDistMapArray[idm] > ParallelDescriptor::NProcs() - 1)
    {
      BoxLib::Abort("**** Error:  bad newDistMap:2");
    }
  }
  if(newDistMapArray == distributionMap.ProcessorMap()) {
    return 0;
  }

  // ---- determine which fabs to move
  std::vector<FABMoves> fabMoves;
  for(int iM(0); iM < distributionMap.size() - 1; ++iM) {  // ---- -1 skips the sentinel
    if(newDistMapArray[iM] != distributionMap[iM]) {
      FABMoves moveThisFab;
      moveThisFab.distMapIndex = iM;
      moveThisFab.fromRank     = distributionMap[iM];
      moveThisFab.toRank       = newDistMapArray[iM];
      moveThisFab.seqNum       = ParallelDescriptor::SeqNum();
      fabMoves.push_back(moveThisFab);
    }
  }

  // -- save the original index values to preserve order
  std::map<int, FAB *> tempIndexFABs;
  typename std::map<int, FAB *>::iterator tIFiter;
  if(fabMoves.size() > 0) {  // ---- there are fabs on this proc to send || recv | both
    if(indexMap.size() != m_fabs_v.size()) {
      BoxLib::Abort("**** Error:  indexMap size != m_fabs_v.size()");
    }
    for(int iim(0); iim < indexMap.size(); ++iim) {
      tIFiter = tempIndexFABs.find(indexMap[iim]);
      if(tIFiter == tempIndexFABs.end()) {
	tempIndexFABs.insert(std::pair<int, FAB *>(indexMap[iim], m_fabs_v[iim]));
      } else {
        BoxLib::Abort("**** Error:  index not in indexMap.");
      }
    }
  }

  // ---- move the fabs
  Array<MPI_Request> recvReqs, sendReqs;
  int nFabsSent(0);

  for(int imoves(0); imoves < fabMoves.size(); ++imoves) {
    FABMoves &moveThisFab = fabMoves[imoves];
    int dmi(moveThisFab.distMapIndex);

    if(myProc == moveThisFab.toRank) {   // ---- receive fab(s)
      const Box &tmpbox = BoxLib::grow(boxarray[dmi], n_grow);
      FAB *fabPtr = new FAB(tmpbox, n_comp);
      tempIndexFABs[dmi] = fabPtr;  // ---- add to map

      recvReqs.push_back(ParallelDescriptor::Arecv(fabPtr->dataPtr(),
                                                   tmpbox.numPts() * n_comp,
                                                   moveThisFab.fromRank,
						   moveThisFab.seqNum).req());
    }

    if(myProc == moveThisFab.fromRank) {    // ---- send fab(s)
      ++nFabsSent;
      FAB *fabPtr;
      tIFiter = tempIndexFABs.find(dmi);
      if(tIFiter == tempIndexFABs.end()) {
        BoxLib::Abort("**** Error:  index not in tempIndexFABs.");
      } else {
        fabPtr = tIFiter->second;
      }
      BL_ASSERT(fabPtr->nComp() == n_comp);

      if(FabArrayBase::do_async_sends) {
        sendReqs.push_back(ParallelDescriptor::Asend(fabPtr->dataPtr(),
                                                     fabPtr->box().numPts() * n_comp,
		                                     moveThisFab.toRank,
		                                     moveThisFab.seqNum).req());
      } else {
        ParallelDescriptor::Send(fabPtr->dataPtr(),
                                 fabPtr->box().numPts() * n_comp,
		                 moveThisFab.toRank,
		                 moveThisFab.seqNum);
      }
    }
  }

  // ---- we could defer this, not do it, or just do it the first time through
  ParallelDescriptor::ReduceIntSum(nFabsSent);


  // ---- wait for all the data to move
  // ---- we could defer Waitall for multiple calls to MoveFabs with a multi-step process
  Array<MPI_Status>  recvStats(recvReqs.size()), sendStats(sendReqs.size());

  if(recvReqs.size() > 0) {
    BL_MPI_REQUIRE( MPI_Waitall(recvReqs.size(), recvReqs.dataPtr(), recvStats.dataPtr()) );
  }

  if(FabArrayBase::do_async_sends) {
    if(sendReqs.size() > 0) {
      BL_MPI_REQUIRE( MPI_Waitall(sendReqs.size(), sendReqs.dataPtr(), sendStats.dataPtr()) );
    }
  }

  // ---- delete moved fabs and data from the temporary map
  for(int imoves(0); imoves < fabMoves.size(); ++imoves) {
    FABMoves &moveThisFab = fabMoves[imoves];
    if(myProc == moveThisFab.fromRank) {  // ---- delete sent fab
      tIFiter = tempIndexFABs.find(moveThisFab.distMapIndex);
      if(tIFiter == tempIndexFABs.end()) {
        BoxLib::Abort("**** Error:  index not in tempIndexFABs when deleting.");
      } else {
	delete tIFiter->second;
	tempIndexFABs.erase(tIFiter);
      }
    }
  }

  // ---- reconstruct the index and fab vectors
  indexMap.clear();
  m_fabs_v.clear();
  for(tIFiter = tempIndexFABs.begin(); tIFiter != tempIndexFABs.end(); ++ tIFiter) {
    indexMap.push_back(tIFiter->first);
    m_fabs_v.push_back(tIFiter->second);
  }

  return nFabsSent;
#else
  return 0;
#endif
}


template <class FAB>
FabArrayCopyDescriptor<FAB>::FabArrayCopyDescriptor ()
    :
    nextFillBoxId(0),
    dataAvailable(false)
{}

template <class FAB>
FabArrayId
FabArrayCopyDescriptor<FAB>::RegisterFabArray(FabArray<FAB>* fabarray)
{
    BL_ASSERT(fabArrays.size() == fabCopyDescList.size());

    FabArrayId result(fabArrays.size());

    fabArrays.push_back(fabarray);  /* Bump size() by one */

    fabCopyDescList.push_back(FCDMap());

    return result;
}

template <class FAB>
void
FabArrayCopyDescriptor<FAB>::AddBoxDoIt (FabArrayId fabarrayid,
                                         const Box& destFabBox,
                                         BoxList*   returnedUnfilledBoxes,
                                         int        faindex,
                                         int        srccomp,
                                         int        destcomp,
                                         int        numcomp,
                                         bool       bUseValidBox,
                                         BoxDomain& unfilledBoxDomain)
{
    const int MyProc = ParallelDescriptor::MyProc();

    FabArray<FAB>* fabArray = fabArrays[fabarrayid.Id()];

    BL_ASSERT(faindex >= 0 && faindex < fabArray->size());

    Box intersect = destFabBox;

    if (bUseValidBox)
    {
        intersect &= fabArray->box(faindex);
    }
    else
    {
        intersect &= fabArray->fabbox(faindex);
    }

    if (intersect.ok())
    {
        FabCopyDescriptor<FAB>* fcd = new FabCopyDescriptor<FAB>;

        int remoteProc     = fabArray->DistributionMap()[faindex];
        fcd->fillBoxId     = nextFillBoxId;
        fcd->subBox        = intersect;
        fcd->myProc        = MyProc;
        fcd->copyFromProc  = remoteProc;
        fcd->copyFromIndex = faindex;
        fcd->srcComp       = srccomp;
        fcd->destComp      = destcomp;
        fcd->nComp         = numcomp;

        if (MyProc == remoteProc)
        {
            //
            // Data is local.
            //
            fcd->fillType       = FillLocally;
            fcd->localFabSource = &(*fabArray)[faindex];
        }
        else
        {
            //
            // Data is remote.
            //
            FabArrayBase::FabComTag fabComTag;

            dataAvailable               = false;
            fcd->fillType               = FillRemotely;
            fcd->localFabSource         = new FAB(intersect, numcomp);
            fcd->cacheDataAllocated     = true;
            fabComTag.fabArrayId        = fabarrayid.Id();
            fabComTag.fillBoxId         = nextFillBoxId;
            fabComTag.fabIndex          = faindex;
            fabComTag.procThatNeedsData = MyProc;
            fabComTag.procThatHasData   = remoteProc;
            fabComTag.box               = intersect;
            fabComTag.srcComp           = srccomp;
            fabComTag.destComp          = destcomp;
            fabComTag.nComp             = numcomp;
            //
            // Do not send the data yet.
            //
            fabComTagList.push_back(fabComTag);
        }

        fabCopyDescList[fabarrayid.Id()].insert(FCDMapValueType(fcd->fillBoxId,fcd));

        if (returnedUnfilledBoxes != 0)
        {
            unfilledBoxDomain.rmBox(intersect);
        }
    }
}

template <class FAB>
FillBoxId
FabArrayCopyDescriptor<FAB>::AddBox (FabArrayId fabarrayid,
                                     const Box& destFabBox,
                                     BoxList*   returnedUnfilledBoxes,
                                     int        srccomp,
                                     int        destcomp,
                                     int        numcomp)
{
    BoxDomain unfilledBoxDomain(destFabBox.ixType());

    if (returnedUnfilledBoxes != 0)
    {
        unfilledBoxDomain.add(destFabBox);
    }

    std::vector< std::pair<int,Box> > isects;

    fabArrays[fabarrayid.Id()]->boxArray().intersections(destFabBox,isects);

    for (int j = 0, N = isects.size(); j < N; j++)
    {
        AddBoxDoIt(fabarrayid,
                   destFabBox,
                   returnedUnfilledBoxes,
                   isects[j].first,
                   srccomp,
                   destcomp,
                   numcomp,
                   true,
                   unfilledBoxDomain);
    }

    if (returnedUnfilledBoxes != 0)
    {
        returnedUnfilledBoxes->clear();
        (*returnedUnfilledBoxes) = unfilledBoxDomain.boxList();
    }

    return FillBoxId(nextFillBoxId++, destFabBox);
}

template <class FAB>
FillBoxId
FabArrayCopyDescriptor<FAB>::AddBox (FabArrayId fabarrayid,
                                     const Box& destFabBox,
                                     BoxList*   returnedUnfilledBoxes,
                                     int        fabarrayindex,
                                     int        srccomp,
                                     int        destcomp,
                                     int        numcomp,
                                     bool       bUseValidBox)
{
    BoxDomain unfilledBoxDomain(destFabBox.ixType());

    if (returnedUnfilledBoxes != 0)
    {
        unfilledBoxDomain.add(destFabBox);
    }

    AddBoxDoIt(fabarrayid,
               destFabBox,
               returnedUnfilledBoxes,
               fabarrayindex,
               srccomp,
               destcomp,
               numcomp,
               bUseValidBox,
               unfilledBoxDomain);

    if (returnedUnfilledBoxes != 0)
    {
        returnedUnfilledBoxes->clear();
        (*returnedUnfilledBoxes) = unfilledBoxDomain.boxList();
    }

    return FillBoxId(nextFillBoxId++, destFabBox);
}

template <class FAB>
FillBoxId
FabArrayCopyDescriptor<FAB>::AddBox (FabArrayId fabarrayid,
                                     const Box& destFabBox,
                                     BoxList*   returnedUnfilledBoxes)
{
    return AddBox(fabarrayid,
                  destFabBox,
                  returnedUnfilledBoxes,
                  0,
                  0,
                  fabArrays[fabarrayid.Id()]->nComp(),
                  true);
}

template <class FAB>
FabArrayCopyDescriptor<FAB>::~FabArrayCopyDescriptor()
{
   clear();
}

template <class FAB>
void
FabArrayCopyDescriptor<FAB>::clear ()
{
    for (unsigned int i = 0, N = fabCopyDescList.size(); i < N; ++i)
    {
        for (FCDMapIter fmi = fabCopyDescList[i].begin(), End = fabCopyDescList[i].end();
             fmi != End;
             ++fmi)
        {
            delete (*fmi).second;
        }
    }

    fabArrays.clear();
    fabCopyDescList.clear();
    fabComTagList.clear();

    nextFillBoxId = 0;
    dataAvailable = false;
}

template <class FAB>
void
FabArrayCopyDescriptor<FAB>::CollectData ()
{
    dataAvailable = true;

    if (ParallelDescriptor::NProcs() == 1) return;

#if BL_USE_MPI
    typedef typename FAB::value_type value_type;
    //
    // Make sure we can treat CommData as a stream of integers.
    //
    BL_ASSERT(sizeof(ParallelDescriptor::CommData) == ParallelDescriptor::CommData::DIM*sizeof(int));

    BL_PROFILE("FabArrayCopyDescriptor::CollectData()");

    const int MyProc = ParallelDescriptor::MyProc();

    int Total_Rcvs_Size = 0;
    //
    // We use this to make finding matching FabComTags more efficient.
    //
    std::map< int,FabComTagIterContainer > RcvTags;

    IntIntMap Snds, Rcvs, Npts;
    //
    // Set Rcvs[i] to # of blocks needed from CPU i
    //
    for (FabComTagContainer::const_iterator it = fabComTagList.begin(),
             End = fabComTagList.end();
         it != End;
         ++it)
    {
        BL_ASSERT(it->box.ok());
        BL_ASSERT(it->procThatNeedsData == MyProc);
        BL_ASSERT(it->procThatHasData   != MyProc);

        const int Who = it->procThatHasData;
        const int Cnt = (it->box.numPts())*(it->nComp);

        RcvTags[Who].push_back(it);

        Total_Rcvs_Size += Cnt;

        if (Rcvs.count(Who) > 0)
        {
            Rcvs[Who] += 1;
        }
        else
        {
            Rcvs[Who] = 1;
        }

        if (Npts.count(Who) > 0)
        {
            Npts[Who] += Cnt;
        }
        else
        {
            Npts[Who] = Cnt;
        }
    }
    BL_ASSERT(Rcvs.count(MyProc) == 0);

    BL_ASSERT((Total_Rcvs_Size*sizeof(value_type)) < std::numeric_limits<int>::max());

    const int NProcs = ParallelDescriptor::NProcs();

    {
        Array<int> SndsArray(NProcs,0), RcvsArray(NProcs,0);

        for (IntIntMap::const_iterator it = Rcvs.begin(), End = Rcvs.end(); it != End; ++it)
            RcvsArray[it->first] = it->second;

        {
            BL_PROFILE("CollectData_Alltoall()");
	    BL_COMM_PROFILE(BLProfiler::Alltoall, sizeof(int), ParallelDescriptor::MyProc(),
	                    BLProfiler::BeforeCall());

            BL_MPI_REQUIRE( MPI_Alltoall(RcvsArray.dataPtr(),
                                         1,
                                         ParallelDescriptor::Mpi_typemap<int>::type(),
                                         SndsArray.dataPtr(),
                                         1,
                                         ParallelDescriptor::Mpi_typemap<int>::type(),
                                         ParallelDescriptor::Communicator()) );

	    BL_COMM_PROFILE(BLProfiler::Alltoall, sizeof(int), ParallelDescriptor::MyProc(),
	                    BLProfiler::AfterCall());

        }
        BL_ASSERT(SndsArray[MyProc] == 0);

        for (int i = 0; i < NProcs; i++)
            if (SndsArray[i] > 0)
                Snds[i] = SndsArray[i];
    }

    Array<ParallelDescriptor::CommData> cd_others_need, cd_that_i_need;

    {
        Array<int> sdispls(NProcs,0), rdispls(NProcs,0), scnts(NProcs,0), rcnts(NProcs,0);

        int nrcvs = 0;
        for (IntIntMap::const_iterator it = Snds.begin(), End = Snds.end(); it != End; ++it)
        {
            nrcvs           += it->second;
            rcnts[it->first] = it->second;
        }
        for (int i = 1; i < NProcs; i++)
            rdispls[i] = rdispls[i-1] + rcnts[i-1];

        int nsnds = 0;
        for (IntIntMap::const_iterator it = Rcvs.begin(), End = Rcvs.end(); it != End; ++it)
        {
            nsnds           += it->second;
            scnts[it->first] = it->second;
        }
        for (int i = 1; i < NProcs; i++)
            sdispls[i] = sdispls[i-1] + scnts[i-1];

        Array<int> index(sdispls);

        cd_others_need.resize(nrcvs+1); // +1 so there's always at least one element.
        cd_that_i_need.resize(nsnds+1); // +1 so there's always at least one element.

        for (FabComTagContainer::const_iterator it = fabComTagList.begin(),
                 End = fabComTagList.end();
             it != End;
             ++it)
        {
            ParallelDescriptor::CommData data(0,
                                              it->fabIndex,
                                              MyProc,
                                              0,
                                              it->nComp,
                                              it->srcComp,
                                              it->fabArrayId,
                                              it->box);

            cd_that_i_need[index[it->procThatHasData]++] = data;
        }
        //
        // Increment displacements to indicate integers not CommData.
        //
        for (int i = 0; i < NProcs; i++)   scnts[i] *= ParallelDescriptor::CommData::DIM;
        for (int i = 0; i < NProcs; i++)   rcnts[i] *= ParallelDescriptor::CommData::DIM;
        for (int i = 1; i < NProcs; i++) sdispls[i] *= ParallelDescriptor::CommData::DIM;
        for (int i = 1; i < NProcs; i++) rdispls[i] *= ParallelDescriptor::CommData::DIM;

        {
            BL_PROFILE("CollectData_Alltoallv()");
	    BL_COMM_PROFILE(BLProfiler::Alltoallv, nrcvs * sizeof(int), ParallelDescriptor::MyProc(),
	                    BLProfiler::BeforeCall());

            BL_MPI_REQUIRE( MPI_Alltoallv(cd_that_i_need.dataPtr(),
                                          scnts.dataPtr(),
                                          sdispls.dataPtr(),
                                          ParallelDescriptor::Mpi_typemap<int>::type(),
                                          cd_others_need.dataPtr(),
                                          rcnts.dataPtr(),
                                          rdispls.dataPtr(),
                                          ParallelDescriptor::Mpi_typemap<int>::type(),
                                          ParallelDescriptor::Communicator()) );

	    BL_COMM_PROFILE(BLProfiler::Alltoallv, nrcvs * sizeof(int), ParallelDescriptor::MyProc(),
	                    BLProfiler::AfterCall());
        }
        cd_that_i_need.clear();
    }

    Array<int>         roffset, who_R;
    Array<MPI_Status>  stats;
    Array<MPI_Request> recv_reqs, send_reqs;
    Array<value_type*> send_data;
    //
    // Post receives.  Allocate data for rcvs as one big chunk.
    //
    const int   SeqNum    = ParallelDescriptor::SeqNum();
    value_type* recv_data = static_cast<value_type*>(BoxLib::The_Arena()->alloc(Total_Rcvs_Size*sizeof(value_type)));

    int Idx = 0;
    for (IntIntMap::const_iterator it = Rcvs.begin(), End = Rcvs.end(); it != End; ++it)
    {
        const int Who = it->first;
        const int Cnt = Npts[Who];
        BL_ASSERT(Cnt > 0);
        BL_ASSERT(Cnt < std::numeric_limits<int>::max());
        who_R.push_back(Who);
        recv_reqs.push_back(ParallelDescriptor::Arecv(&recv_data[Idx],Cnt,Who,SeqNum).req());
        roffset.push_back(Idx);
        Idx += Cnt;
    }
    //
    // Send the FAB data.
    //
    FAB fab;

    Idx = 0;
    for (IntIntMap::const_iterator it = Snds.begin(), End = Snds.end(); it != End; ++it)
    {
        const int Who   = it->first;
        const int NSnds = it->second;

        int N = 0;
        const ParallelDescriptor::CommData* cd = &cd_others_need[Idx];
        for (int k = 0; k < NSnds; k++, cd++)
            N += cd->box().numPts()*cd->nComp();

        BL_ASSERT(N < std::numeric_limits<int>::max());

        value_type* data = static_cast<value_type*>(BoxLib::The_Arena()->alloc(N*sizeof(value_type)));
        value_type* dptr = data;

        cd = &cd_others_need[Idx];

        for (int k = 0; k < NSnds; k++, cd++)
        {
            BL_ASSERT(cd->id() == 0);
            BL_ASSERT(cd->fromproc() == Who);
            const int Cnt = cd->box().numPts()*cd->nComp();
            (*fabArrays[cd->fabarrayid()])[cd->fabindex()].copyToMem(cd->box(),cd->srcComp(),cd->nComp(),dptr);
            dptr += Cnt;
        }

        BL_ASSERT(data+N == dptr);

        if (FabArrayBase::do_async_sends)
        {
            send_data.push_back(data);
            send_reqs.push_back(ParallelDescriptor::Asend(data,N,Who,SeqNum).req());
        }
        else
        {
            ParallelDescriptor::Send(data,N,Who,SeqNum);
            BoxLib::The_Arena()->free(data);
        }

        Idx += NSnds;
    }

    cd_others_need.clear();

    //
    //  wait and unpack
    //

    int N_rcvs = recv_reqs.size();

    if (N_rcvs > 0) 
    {
	stats.resize(N_rcvs);
	
	std::pair<FCDMapIter,FCDMapIter> match;
	std::map< int,FabComTagIterContainer >::const_iterator found;
	
	BL_MPI_REQUIRE( MPI_Waitall(N_rcvs, recv_reqs.dataPtr(), stats.dataPtr()) );
	
	for (int k = 0; k < N_rcvs; k++)
	{
	    const int         Who     = who_R[k];
	    const value_type* dptr    = &recv_data[roffset[k]];
	    
	    BL_ASSERT(dptr != 0);
	    
	    found = RcvTags.find(Who);
	    
	    BL_ASSERT(found != RcvTags.end());
	    
	    const FabComTagIterContainer& tags = found->second;
	    
	    for (FabComTagIterContainer::const_iterator it = tags.begin(), End = tags.end();
		 it != End;
		 ++it)
	    {
		const FabArrayBase::FabComTag& tag = **it;                  
		
		BL_ASSERT(tag.procThatHasData == Who);
		
		match = fabCopyDescList[tag.fabArrayId].equal_range(tag.fillBoxId);
		
		for (FCDMapIter fmi = match.first; fmi != match.second; ++fmi)
		{
		    FabCopyDescriptor<FAB>* fcdp = (*fmi).second;
		    
		    BL_ASSERT(fcdp->fillBoxId == tag.fillBoxId);
		    
		    if (fcdp->subBox == tag.box)
		    {
			BL_ASSERT(fcdp->localFabSource->dataPtr() != 0);
			BL_ASSERT(fcdp->localFabSource->box() == tag.box);
			const int Cnt = tag.box.numPts()*tag.nComp;
			fcdp->localFabSource->copyFromMem(tag.box,0,tag.nComp,dptr);
			dptr += Cnt;
			break;
		    }
		}
	    }
	}
    }

    BoxLib::The_Arena()->free(recv_data);

    if (FabArrayBase::do_async_sends && !send_reqs.empty())
    {
        //
        // Now grok the asynchronous send buffers & free up send buffer space.
        //
        const int N_snds = send_reqs.size();

        stats.resize(N_snds);

        BL_COMM_PROFILE(BLProfiler::Waitall, sizeof(value_type), BLProfiler::BeforeCall(), N_snds);
        BL_MPI_REQUIRE( MPI_Waitall(N_snds, send_reqs.dataPtr(), stats.dataPtr()) );
        BL_COMM_PROFILE(BLProfiler::Waitall, sizeof(value_type), BLProfiler::AfterCall(), N_snds);

        for (int i = 0; i < N_snds; i++)
            BoxLib::The_Arena()->free(send_data[i]);
    }

#endif /*BL_USE_MPI*/
}

template <class FAB>
void
FabArrayCopyDescriptor<FAB>::FillFab (FabArrayId       faid,
                                      const FillBoxId& fillboxid,
                                      FAB&             destFab)
{
    BL_ASSERT(dataAvailable);

    std::pair<FCDMapIter,FCDMapIter> match = fabCopyDescList[faid.Id()].equal_range(fillboxid.Id());

    for (FCDMapIter fmi = match.first; fmi != match.second; ++fmi)
    {
        FabCopyDescriptor<FAB>* fcdp = (*fmi).second;

        BL_ASSERT(fcdp->fillBoxId == fillboxid.Id());

        destFab.copy(*fcdp->localFabSource,
                     fcdp->subBox,
                     fcdp->fillType == FillLocally ? fcdp->srcComp : 0,
                     fcdp->subBox,
                     fcdp->destComp,
                     fcdp->nComp);
    }
}

template <class FAB>
void
FabArrayCopyDescriptor<FAB>::FillFab (FabArrayId       faid,
                                        const FillBoxId& fillboxid,
                                        FAB&             destFab,
                                        const Box&       destBox)
{
    BL_ASSERT(dataAvailable);

    FCDMapIter fmi = fabCopyDescList[faid.Id()].lower_bound(fillboxid.Id());

    BL_ASSERT(fmi != fabCopyDescList[faid.Id()].end());

    FabCopyDescriptor<FAB>* fcdp = (*fmi).second;

    BL_ASSERT(fcdp->fillBoxId == fillboxid.Id());

    BL_ASSERT(fcdp->subBox.sameSize(destBox));

    destFab.copy(*fcdp->localFabSource,
                 fcdp->subBox,
                 fcdp->fillType == FillLocally ? fcdp->srcComp : 0,
                 destBox,
                 fcdp->destComp,
                 fcdp->nComp);

    BL_ASSERT(++fmi == fabCopyDescList[faid.Id()].upper_bound(fillboxid.Id()));
}

template <class FAB>
void
FabArrayCopyDescriptor<FAB>::PrintStats () const
{
    const int MyProc = ParallelDescriptor::MyProc();

    std::cout << "----- "
         << MyProc
         << ":  Parallel stats for FabArrayCopyDescriptor:" << '\n';

    for (int fa = 0; fa < fabArrays.size(); ++fa)
    {
      std::cout << "fabArrays["
             << fa
             << "]->boxArray() = "
             << fabArrays[fa]->boxArray()
             << '\n';
    }
}

template <class FAB>
void
FabArray<FAB>::FillBoundary (bool cross)
{
#ifdef BL_USE_UPCXX
    FillBoundary_nowait(0, nComp(), cross);
    FillBoundary_finish();
#else
    FillBoundary_MPI(0, nComp(), cross);
#endif
}

template <class FAB>
void
FabArray<FAB>::FillBoundary (int  scomp,
                             int  ncomp,
                             bool cross)
{
#ifdef BL_USE_UPCXX
    FillBoundary_nowait(scomp, ncomp, cross);
    FillBoundary_finish();
#else
    FillBoundary_MPI(scomp, ncomp, cross);
#endif
}

template <class FAB>
void
FabArray<FAB>::FillBoundary_MPI (int  scomp,
			         int  ncomp,
	                         bool cross)
{
    BL_PROFILE("FabArray::FillBoundary()");

    if ( n_grow <= 0 ) return;

    FabArrayBase::FBCacheIter cache_it = FabArrayBase::TheFB(cross,*this);

    BL_ASSERT(cache_it != FabArrayBase::m_TheFBCache.end());

    const FabArrayBase::SI& TheSI = cache_it->second;

    if (ParallelDescriptor::NProcs() == 1)
    {
        //
        // There can only be local work to do.
        //
	int N_loc = (*TheSI.m_LocTags).size();
#ifdef _OPENMP
#pragma omp parallel for if (TheSI.m_threadsafe_loc)
#endif
	for (int i=0; i<N_loc; ++i)
        {
            const CopyComTag& tag = (*TheSI.m_LocTags)[i];

            BL_ASSERT(distributionMap[tag.fabIndex] == ParallelDescriptor::MyProc());
            BL_ASSERT(distributionMap[tag.srcIndex] == ParallelDescriptor::MyProc());

            get(tag.fabIndex).copy(get(tag.srcIndex),tag.box,scomp,tag.box,scomp,ncomp);
        }

        return;
    }

#ifdef BL_USE_MPI
    //
    // Do this before prematurely exiting if running in parallel.
    // Otherwise sequence numbers will not match across MPI processes.
    //
    Array<int> SeqNum(comm_num_pieces);
    for (int i=0; i<SeqNum.size(); ++i) {
	SeqNum[i] = ParallelDescriptor::SeqNum();
    }

    if (TheSI.m_LocTags->empty() && TheSI.m_RcvTags->empty() && TheSI.m_SndTags->empty())
        //
        // No work to do.
        //
        return;

    Array<MPI_Status>  stats;
    Array<int>         recv_from;
    Array<value_type*> recv_data;
    Array<MPI_Request> recv_reqs;
    //
    // Post rcvs. Allocate one chunk of space to hold'm all.
    //
    value_type* the_recv_data = 0;

    FabArrayBase::PostRcvs(*TheSI.m_RcvTags,*TheSI.m_RcvVols,the_recv_data,recv_data,recv_from,recv_reqs,ncomp,SeqNum);

    //
    // Post send's
    //
    const int N_snds = TheSI.m_SndTags->size();

    Array<value_type*>                 send_data;
    Array<int>                         send_N;
    Array<int>                         send_rank;
    Array<const CopyComTagsContainer*> send_cctc;
    
    send_data.reserve(N_snds);
    send_N   .reserve(N_snds);
    send_rank.reserve(N_snds);
    send_cctc.reserve(N_snds);

    for (MapOfCopyComTagContainers::const_iterator m_it = TheSI.m_SndTags->begin(),
             m_End = TheSI.m_SndTags->end();
         m_it != m_End;
         ++m_it)
    {
	std::map<int,int>::const_iterator vol_it = TheSI.m_SndVols->find(m_it->first);

        BL_ASSERT(vol_it != TheSI.m_SndVols->end());

        const int N = vol_it->second*ncomp;

        BL_ASSERT(N < std::numeric_limits<int>::max());

        value_type* data = static_cast<value_type*>(BoxLib::The_Arena()->alloc(N*sizeof(value_type)));

	send_data.push_back(data);
	send_N   .push_back(N);
	send_rank.push_back(m_it->first);
	send_cctc.push_back(&(m_it->second));
    }

#ifdef _OPENMP
#pragma omp parallel for
#endif
    for (int i=0; i<N_snds; ++i)
    {
	value_type* dptr = send_data[i];
	BL_ASSERT(dptr != 0);

	const CopyComTagsContainer& cctc = *send_cctc[i];

	for (CopyComTagsContainer::const_iterator it = cctc.begin();
		 it != cctc.end(); ++it)
        {
            BL_ASSERT(distributionMap[it->srcIndex] == ParallelDescriptor::MyProc());
            const Box& bx = it->box;
            get(it->srcIndex).copyToMem(bx,scomp,ncomp,dptr);
            const int Cnt = bx.numPts()*ncomp;
            dptr += Cnt;
        }
    }

    Array<MPI_Request> send_reqs;

    const int threshold = comm_piece_threshold / sizeof(value_type);

    if (FabArrayBase::do_async_sends) {
	send_reqs.reserve(N_snds*comm_num_pieces);
    }
    for (int i=0; i<N_snds; ++i) {
	const int N = send_N[i];
	int npieces = std::min((N+threshold-1)/threshold, comm_num_pieces);
	int psize = N / npieces;
	for (int ipiece = 0; ipiece < npieces; ++ipiece) {
	    int start = ipiece*psize;
	    int nelem  = (ipiece < npieces-1) ? psize : N-start;
	    if (FabArrayBase::do_async_sends) {
		send_reqs.push_back(ParallelDescriptor::Asend
				    (send_data[i]+start,
				     nelem,
				     send_rank[i],
				     SeqNum[ipiece]).req());
	    } else {
		ParallelDescriptor::Send(send_data[i]+start,
					 nelem,
					 send_rank[i],
					 SeqNum[ipiece]);		
	    }
	}
	if (! FabArrayBase::do_async_sends) {
	    BoxLib::The_Arena()->free(send_data[i]);
	}
    }

    //
    // Do the local work.  Hope for a bit of communication/computation overlap.
    //
    int N_loc = (*TheSI.m_LocTags).size();
#ifdef _OPENMP
#pragma omp parallel for if (TheSI.m_threadsafe_loc)
#endif
    for (int i=0; i<N_loc; ++i)
    {
        const CopyComTag& tag = (*TheSI.m_LocTags)[i];

        BL_ASSERT(distributionMap[tag.fabIndex] == ParallelDescriptor::MyProc());
        BL_ASSERT(distributionMap[tag.srcIndex] == ParallelDescriptor::MyProc());

        get(tag.fabIndex).copy(get(tag.srcIndex),tag.box,scomp,tag.box,scomp,ncomp);
    }

    //
    //  wait and unpack
    //

    const int N_rcvs = TheSI.m_RcvTags->size();

    if (N_rcvs > 0)
    {
	Array<const CopyComTagsContainer*> recv_cctc;
	recv_cctc.reserve(N_rcvs);

	for (int k = 0; k < N_rcvs; k++) 
	{
	    MapOfCopyComTagContainers::const_iterator m_it = TheSI.m_RcvTags->find(recv_from[k]);
	    BL_ASSERT(m_it != TheSI.m_RcvTags->end());
	    
	    recv_cctc.push_back(&(m_it->second));
	}	

	const int N_recv_reqs = recv_reqs.size();
	stats.resize(N_recv_reqs);
	BL_MPI_REQUIRE( MPI_Waitall(N_recv_reqs, recv_reqs.dataPtr(), stats.dataPtr()) );

#ifdef _OPENMP
#pragma omp parallel for if (TheSI.m_threadsafe_rcv)
#endif
	for (int k = 0; k < N_rcvs; k++) 
	{
	    value_type*  dptr = recv_data[k];
	    BL_ASSERT(dptr != 0);

	    const CopyComTagsContainer& cctc = *recv_cctc[k];

	    for (CopyComTagsContainer::const_iterator it = cctc.begin();
		 it != cctc.end(); ++it)
	    {
		const Box& bx  = it->box;
		const int  Cnt = bx.numPts()*ncomp;
		get(it->fabIndex).copyFromMem(bx,scomp,ncomp,dptr);
		dptr += Cnt;
	    }	    
	}
    }

    BoxLib::The_Arena()->free(the_recv_data);

    if (FabArrayBase::do_async_sends && !TheSI.m_SndTags->empty())
        FabArrayBase::GrokAsyncSends(TheSI.m_SndTags->size(),send_reqs,send_data,stats);

#endif /*BL_USE_MPI*/
}

template <class FAB>
void
FabArray<FAB>::FillBoundary_nowait (bool cross)
{
    FillBoundary_nowait(0, nComp(), cross);
}

template <class FAB>
void
FabArray<FAB>::FillBoundary_nowait (int scomp, int ncomp, bool cross)
{
    if ( n_grow <= 0 ) return;

    FabArrayBase::FBCacheIter cache_it = FabArrayBase::TheFB(cross,*this);

    BL_ASSERT(cache_it != FabArrayBase::m_TheFBCache.end());

    const FabArrayBase::SI& TheSI = cache_it->second;

    if (ParallelDescriptor::NProcs() == 1)
    {
        //
        // There can only be local work to do.
        //
	int N_loc = (*TheSI.m_LocTags).size();
#ifdef _OPENMP
#pragma omp parallel for if (TheSI.m_threadsafe_loc)
#endif
	for (int i=0; i<N_loc; ++i)
        {
            const CopyComTag& tag = (*TheSI.m_LocTags)[i];

            BL_ASSERT(distributionMap[tag.fabIndex] == ParallelDescriptor::MyProc());
            BL_ASSERT(distributionMap[tag.srcIndex] == ParallelDescriptor::MyProc());

            get(tag.fabIndex).copy(get(tag.srcIndex),tag.box,scomp,tag.box,scomp,ncomp);
        }

        return;
    }

    fb_cross = cross;
    fb_scomp = scomp;
    fb_ncomp = ncomp;

#ifdef BL_USE_MPI
    //
    // Do this before prematurely exiting if running in parallel.
    // Otherwise sequence numbers will not match across MPI processes.
    //
    Array<int> SeqNum(comm_num_pieces);
    for (int i=0; i<SeqNum.size(); ++i) {
	SeqNum[i] = ParallelDescriptor::SeqNum();
    }

    const int N_locs = TheSI.m_LocTags->size();
    const int N_rcvs = TheSI.m_RcvTags->size();
    const int N_snds = TheSI.m_SndTags->size();

    if (N_locs == 0 && N_rcvs == 0 && N_snds == 0)
        // No work to do.
        return;

    //
    // Post rcvs. Allocate one chunk of space to hold'm all.
    //
    if (ParallelDescriptor::isTeamReceiver() && N_rcvs > 0) {
#ifdef BL_USE_UPCXX
	FabArrayBase::PostRcvs_PGAS(*TheSI.m_RcvTags,*TheSI.m_RcvVols,fb_the_recv_data,
				    fb_recv_data,fb_recv_from,ncomp,SeqNum[0],&BLPgas::fb_recv_event);
#else
	FabArrayBase::PostRcvs     (*TheSI.m_RcvTags,*TheSI.m_RcvVols,fb_the_recv_data,
				    fb_recv_data,fb_recv_from,fb_recv_reqs,ncomp,SeqNum);
#endif
    }

    //
    // Post send's
    //
    if (ParallelDescriptor::isTeamSender() && N_snds > 0)
    {
        Array<value_type*> &               send_data = fb_send_data;
	Array<int>                         send_N;
	Array<int>                         send_rank;
	Array<const CopyComTagsContainer*> send_cctc;

	send_data.reserve(N_snds);
	send_N   .reserve(N_snds);
	send_rank.reserve(N_snds);
	send_cctc.reserve(N_snds);
	
	for (MapOfCopyComTagContainers::const_iterator m_it = TheSI.m_SndTags->begin(),
		 m_End = TheSI.m_SndTags->end();
	     m_it != m_End;
	     ++m_it)
	{
	    std::map<int,int>::const_iterator vol_it = TheSI.m_SndVols->find(m_it->first);

	    BL_ASSERT(vol_it != TheSI.m_SndVols->end());
	    
	    const int N = vol_it->second*ncomp;
	    
	    BL_ASSERT(N < std::numeric_limits<int>::max());
	    
#ifdef BL_USE_UPCXX
	    value_type* data = static_cast<value_type*>(upcxx::allocate<value_type>(N));
	    if (data == nullptr) {
		printf("Failed to allocate %zu bytes global address space memory!\n",
		       sizeof(value_type)*N);
		printf("Please try to increase the GASNET_MAX_SEGSIZE environment variable.\n");
		printf("For example, export GASNET_MAX_SEGSIZE=512MB\n");
		BoxLib::Abort("FillBoundary_nowait: Failed to allocate in global address space memory");
	    }
#else
	    value_type* data = static_cast<value_type*>(BoxLib::The_Arena()->alloc(N*sizeof(value_type)));
#endif

	    send_data.push_back(data);
	    send_N   .push_back(N);
	    send_rank.push_back(m_it->first);
	    send_cctc.push_back(&(m_it->second));
	}

#ifdef _OPENMP
#pragma omp parallel for
#endif
	for (int i=0; i<N_snds; ++i)
	{
	    value_type* dptr = send_data[i];
	    BL_ASSERT(dptr != 0);
	    
	    const CopyComTagsContainer& cctc = *send_cctc[i];
	    
	    for (CopyComTagsContainer::const_iterator it = cctc.begin();
		 it != cctc.end(); ++it)
	    {
		BL_ASSERT(distributionMap[it->srcIndex] == ParallelDescriptor::MyProc());
		const Box& bx = it->box;
		get(it->srcIndex).copyToMem(bx,scomp,ncomp,dptr);
		const int Cnt = bx.numPts()*ncomp;
		dptr += Cnt;
	    }
	}

	const int threshold = comm_piece_threshold / sizeof(value_type);

#ifdef BL_USE_UPCXX
	BLPgas::fb_send_counter = 0;
#else
	Array<MPI_Request>& send_reqs = fb_send_reqs;
	send_reqs.reserve(N_snds*comm_num_pieces);
#endif
	for (int i=0; i<N_snds; ++i) {
#ifdef BL_USE_UPCXX
	    BLPgas::Send(upcxx::global_ptr<void>((void *)send_data[i], upcxx::myrank()),
			 send_rank[i],
			 send_N[i]*sizeof(value_type),
			 SeqNum[0],
			 &BLPgas::fb_send_event,
			 &BLPgas::fb_send_counter);
#else
	    const int N = send_N[i];
	    int npieces = std::min((N+threshold-1)/threshold, comm_num_pieces);
	    int psize = N / npieces;
	    for (int ipiece = 0; ipiece < npieces; ++ipiece) {
		int start = ipiece*psize;
		int nelem  = (ipiece < npieces-1) ? psize : N-start;
		send_reqs.push_back(ParallelDescriptor::Asend
				    (send_data[i]+start,
				     nelem,
				     send_rank[i],
				     SeqNum[ipiece]).req());
	    }
#endif
	}

#ifdef BL_USE_UPCXX
	// Need to make sure at least half of the sends have been started
	while (BLPgas::fb_send_counter < N_snds)
	    upcxx::advance();
#endif
    }

    //
    // Do the local work.  Hope for a bit of communication/computation overlap.
    //
    if (ParallelDescriptor::TeamSize() > 1 && TheSI.m_threadsafe_loc)
    {
#ifdef BL_USE_UPCXX
	// Only free processes will do the local copy.
	// If none is free, all will have to do it.
	int nworkers = ParallelDescriptor::TeamFreeSize();
	int wid = ParallelDescriptor::MyRankInTeamFree();
	ParallelDescriptor::team_for(0, N_locs, wid, nworkers, [&] (int i) 
        {
	    const auto& tag = (*TheSI.m_LocTags)[i];

	    BL_ASSERT(ParallelDescriptor::sameTeam(distributionMap[tag.fabIndex]));
	    BL_ASSERT(ParallelDescriptor::sameTeam(distributionMap[tag.srcIndex]));

	    get(tag.fabIndex).copy(get(tag.srcIndex),tag.box,scomp,tag.box,scomp,ncomp);
	});
#else
	BoxLib::Abort("FillBoundary_nowait: Team only works with UPC++");
#endif
    }
    else
    {
#ifdef _OPENMP
#pragma omp parallel for if (TheSI.m_threadsafe_loc)
#endif
	for (int i=0; i<N_locs; ++i)
	{
	    const CopyComTag& tag = (*TheSI.m_LocTags)[i];

	    BL_ASSERT(ParallelDescriptor::sameTeam(distributionMap[tag.fabIndex]));
	    BL_ASSERT(ParallelDescriptor::sameTeam(distributionMap[tag.srcIndex]));
	    
	    if (distributionMap[tag.fabIndex] == ParallelDescriptor::MyProc()) {
		get(tag.fabIndex).copy(get(tag.srcIndex),tag.box,scomp,tag.box,scomp,ncomp);
	    }
	}
    }
#endif /*BL_USE_MPI*/
}

template <class FAB>
void
FabArray<FAB>::FillBoundary_finish ()
{
    if ( n_grow <= 0 ) return;

    if (ParallelDescriptor::NProcs() == 1) return;

#ifdef BL_USE_UPCXX

    FillBoundary_finish_UPCXX();

#elif defined BL_USE_MPI

    FillBoundary_finish_MPI();

#endif
}


#ifdef BL_USE_MPI
template <class FAB>
void
FabArray<FAB>::FillBoundary_finish_MPI ()
{
    FabArrayBase::FBCacheIter cache_it = FabArrayBase::TheFB(fb_cross,*this);

    BL_ASSERT(cache_it != FabArrayBase::m_TheFBCache.end());

    const FabArrayBase::SI& TheSI = cache_it->second;

    Array<MPI_Status> stats;

    const int N_rcvs = TheSI.m_RcvTags->size();

    if (ParallelDescriptor::isTeamReceiver() && N_rcvs > 0)
    {
        //
        //  wait and unpack
        //

	Array<const CopyComTagsContainer*> recv_cctc;
	recv_cctc.reserve(N_rcvs);

	for (int k = 0; k < N_rcvs; k++) 
	{
	    MapOfCopyComTagContainers::const_iterator m_it 
		= TheSI.m_RcvTags->find(fb_recv_from[k]);
	    BL_ASSERT(m_it != TheSI.m_RcvTags->end());
	    recv_cctc.push_back(&(m_it->second));
	}	

	const int N_recv_reqs = fb_recv_reqs.size();
	stats.resize(N_recv_reqs);
	BL_MPI_REQUIRE( MPI_Waitall(N_recv_reqs, fb_recv_reqs.dataPtr(), stats.dataPtr()) );

#ifdef _OPENMP
#pragma omp parallel for if (TheSI.m_threadsafe_rcv)
#endif
	for (int k = 0; k < N_rcvs; k++) 
	{
	    value_type* dptr = fb_recv_data[k];
	    BL_ASSERT(dptr != 0);

	    const CopyComTagsContainer& cctc = *recv_cctc[k];

	    for (CopyComTagsContainer::const_iterator it = cctc.begin();
		 it != cctc.end(); ++it)
	    {
		const Box& bx  = it->box;
		const int  Cnt = bx.numPts()*fb_ncomp;
		get(it->fabIndex).copyFromMem(bx,fb_scomp,fb_ncomp,dptr);
		dptr += Cnt;
	    }	    
	}

	BoxLib::The_Arena()->free(fb_the_recv_data);

	fb_recv_from.clear();
	fb_recv_data.clear();
	fb_recv_reqs.clear();
    }

    const int N_snds = TheSI.m_SndTags->size();

    if (ParallelDescriptor::isTeamSender() && N_snds > 0) {
      FabArrayBase::GrokAsyncSends(N_snds,fb_send_reqs,fb_send_data,stats);
      fb_send_data.clear();
      fb_send_reqs.clear();
    }
}
#endif /*BL_USE_MPI*/


#ifdef BL_USE_UPCXX
template <class FAB>
void
FabArray<FAB>::FillBoundary_finish_UPCXX ()
{
    auto cache_it = FabArrayBase::TheFB(fb_cross,*this);

    BL_ASSERT(cache_it != FabArrayBase::m_TheFBCache.end());

    const auto& TheSI = cache_it->second;

    const int N_rcvs = TheSI.m_RcvTags->size();

    if (ParallelDescriptor::isTeamReceiver() && N_rcvs > 0)
    {
	//
	//  wait and unpack
	//
	
	BLPgas::fb_recv_event.wait(); // wait for the recvs

	Array<const CopyComTagsContainer*> recv_cctc;
	recv_cctc.reserve(N_rcvs);

	for (int k = 0; k < N_rcvs; k++) 
	{
	    auto m_it = TheSI.m_RcvTags->find(fb_recv_from[k]);
	    BL_ASSERT(m_it != TheSI.m_RcvTags->end());
	    recv_cctc.push_back(&(m_it->second));
	}	

#ifdef _OPENMP
#pragma omp parallel for if (TheSI.m_threadsafe_rcv)
#endif
	for (int k = 0; k < N_rcvs; k++) 
	{
	    value_type* dptr = fb_recv_data[k];
	    BL_ASSERT(dptr != 0);
		
	    const auto& cctc = *recv_cctc[k];
	    
	    for (auto it = cctc.begin(); it != cctc.end(); ++it)
	    {
	        const Box& bx  = it->box;
		const int  Cnt = bx.numPts()*fb_ncomp;
		get(it->fabIndex).copyFromMem(bx,fb_scomp,fb_ncomp,dptr);
		dptr += Cnt;
	    }	    
	}

	upcxx::deallocate(fb_the_recv_data);

	fb_recv_from.clear();
	fb_recv_data.clear();
	fb_recv_reqs.clear();
    }

    const int N_snds = TheSI.m_SndTags->size();

    if (ParallelDescriptor::isTeamSender() && N_snds > 0)
    {
        // Don't need to wait in the PGAS version but call GrokAsyncSends_PGAS to free the send buffers
        FabArrayBase::GrokAsyncSends_PGAS(N_snds,fb_send_data,
					  &BLPgas::fb_send_event,
					  &BLPgas::fb_send_counter);
	
	fb_send_data.clear();
	fb_send_reqs.clear();
    }

    ParallelDescriptor::TeamBarrier();
}

template<typename T1, typename T2>
void
FabArrayBase::PostRcvs_PGAS (const std::map< int,std::vector<T1> >& m_RcvTags,
                             const std::map<int,int>&               m_RcvVols,
                             T2*&                                   the_recv_data,
                             Array<T2*>&                            recv_data,
                             Array<int>&                            recv_from,
                             int                                    ncomp,
                             int                                    SeqNum,
                             upcxx::event*                          recv_event)
{
  int TotalRcvsVolume = 0;

  for (auto it = m_RcvVols.begin(); it != m_RcvVols.end(); ++it)
  {
      TotalRcvsVolume += it->second;
  }

  TotalRcvsVolume *= ncomp;

  BL_ASSERT((TotalRcvsVolume*sizeof(T2)) < std::numeric_limits<int>::max());

  /// the_recv_data = static_cast<T2*>(BoxLib::The_Arena()->alloc(TotalRcvsVolume*sizeof(T2)));
  the_recv_data = (T2*)upcxx::allocate<T2>(TotalRcvsVolume);
  if (the_recv_data == NULL) {
    printf("Failed to allocate %d bytes global address space memory!\n",
           TotalRcvsVolume);
    printf("Please try to increase the GASNET_MAX_SEGSIZE environment variable.\n");
    printf("For example, export GASNET_MAX_SEGSIZE=512MB\n");
    BoxLib::Abort("PostRcvs_PGAS: Failed to allocate in global address space memory");
  }

  int Offset = 0;

  for (auto m_it = m_RcvTags.begin(); m_it != m_RcvTags.end(); ++m_it)
  {
      auto vol_it = m_RcvVols.find(m_it->first);

      BL_ASSERT(vol_it != m_RcvVols.end());

      const int N = vol_it->second*ncomp;

      BL_ASSERT(N < std::numeric_limits<int>::max());

      recv_data.push_back(&the_recv_data[Offset]);
      recv_from.push_back(m_it->first);
      /// recv_reqs.push_back(ParallelDescriptor::Arecv(recv_data.back(),N,m_it->first,SeqNum).req());
      /// Send an AM to the sender m_it->first with the recv pointer being &the_recv_data[Offset]
      upcxx::global_ptr<void> dst_ptr =
        upcxx::global_ptr<void>(&the_recv_data[Offset], upcxx::myrank());
      // Increment the event reference before launching the remote task
      recv_event->incref();
      // Launch a remote task on the sender to send me data
      BLPgas::Request(m_it->first,
                      dst_ptr,
                      N*sizeof(T2),
                      SeqNum,
                      recv_event);
      upcxx::advance(); // poll the UPC++ progress engine and the network
      Offset += N;
    }
}

template<typename T>
void
FabArrayBase::GrokAsyncSends_PGAS (int                 N_snds,
                                   Array<T*>&          send_data,
                                   upcxx::event*       send_event,
                                   volatile int*       send_counter)
{
  BL_ASSERT(N_snds > 0);
  BL_ASSERT(send_data.size() == N_snds);
  // Need to make sure all sends have been started
  while ((*send_counter) < N_snds)
    upcxx::advance();
  send_event->wait(); // wait for the sends
  for (int i = 0; i < N_snds; i++)
    upcxx::deallocate(send_data[i]);
}
#endif /* BL_USE_UPCXX */

template <typename FAB> std::map<int, std::map<int, FabArray<FAB> *> > FabArray<FAB>::allocatedFAPointers;

#endif /*BL_FABARRAY_H*/<|MERGE_RESOLUTION|>--- conflicted
+++ resolved
@@ -120,6 +120,7 @@
     // taking the ownership.
     //
     const std::vector<bool>& OwnerShip () const { return ownership; }
+    bool isOwner (int li) const { return ownership[li]; }
     //
     // Returns local index in the vector of FABs.
     //
@@ -365,15 +366,12 @@
     //
     static IntVect mfiter_tile_size;
     //
-<<<<<<< HEAD
     // Default tilesize in MFGhostIter
     //
     static IntVect mfghostiter_tile_size;
-=======
     // Huge box size, larger than any boxes we use
     //
     static IntVect mfiter_huge_box_size;
->>>>>>> d82e900c
     //
     // The maximum number of components to copy() at a time.
     //
@@ -498,17 +496,10 @@
 {
 public:
     enum Flags {
-<<<<<<< HEAD
-	Tiling           = 0x01, 
-	OMPNoSharing     = 0x02, // For OMP only. If on, all threads loops over all grids.
-	UPCOwnerOnly     = 0x04, // For UPC++ only. If on, only loops over fabs owned.
-	UPCNoTeamBarrier = 0x08, // For UPC++ only. If on, there is no barrier in MFIter dtor.
-	SkipInit         = 0x10  // MGGhostIter can skip Initialize().
-=======
         Tiling        = 0x01,
         NoSharing     = 0x02, // For OMP only. If on, all threads loops over all grids.
-        NoTeamBarrier = 0x04  // For Team only. If on, there is no barrier in MFIter dtor.
->>>>>>> d82e900c
+        NoTeamBarrier = 0x04, // For Team only. If on, there is no barrier in MFIter dtor.
+	OwnerOnly     = 0x08  // For Team only. If on, workers only work on fabs they own.
     };  // All these flags are off by default.
     //
     // Construct a MFIter.
@@ -522,14 +513,12 @@
     // tiling with explicit size and flags
     explicit MFIter (const FabArrayBase& fabarray, 
 		     const IntVect&      tilesize,
-<<<<<<< HEAD
-		     unsigned char       flags=0,
-		     int                 chunksize=0);
+		     unsigned char       flags_=0);
+    explicit MFIter (bool,
+		     const FabArrayBase& fabarray, 
+		     const IntVect&      tilesize);
     // dtor
     ~MFIter ();
-=======
-		     unsigned char       flags_=0);
->>>>>>> d82e900c
     //
     // Returns the tile Box at the current index.
     //
@@ -565,7 +554,10 @@
     //
     // Is the iterator valid i.e. is it associated with a FAB?
     //
-    bool isValid () { return currentIndex < endIndex; }
+    bool isValid () {
+	return (currentIndex < endIndex) &&
+	    ( fabArray.isOwner(ta.localIndexMap[currentIndex]) || !(flags & OwnerOnly) ); 
+    }
     //
     // The index into the underlying BoxArray of the current FAB.
     //
@@ -582,47 +574,37 @@
 protected:
 
     const FabArrayBase& fabArray;
-<<<<<<< HEAD
+    const FabArrayBase::TileArray& ta;
+
+    unsigned char flags;
+    int           currentIndex;
+    int           beginIndex;
+    int           endIndex;
+
+    void Initialize ();
+};
+
+/*
+ * Iterate over ghost cells
+ */
+class MFGhostIter
+    :
+    private MFIter
+{
+public:
+
+    explicit MFGhostIter (const FabArrayBase& fabarray, 
+			  const IntVect&      tilesize=FabArrayBase::mfghostiter_tile_size);
+
+private:
+
     int                 currentIndex;
     IntVect             tileSize;
     Array<int>          indexMap;
     Array<int>          localIndexMap;
     Array<Box>          tileArray;
-    unsigned char       flags;
-
-    void Initialize (int chunksize=0);
-=======
-    const FabArrayBase::TileArray& ta;
-
-    unsigned char flags;
-    int           currentIndex;
-    int           beginIndex;
-    int           endIndex;
 
     void Initialize ();
->>>>>>> d82e900c
-};
-
-/*
- * Iterate over ghost cells
- */
-class MFGhostIter
-    :
-    public MFIter
-{
-public:
-
-    explicit MFGhostIter (const FabArrayBase& fabarray, 
-			  const IntVect&      tilesize=FabArrayBase::mfghostiter_tile_size,
-			  unsigned char       flags = 0);
-
-private:
-
-    void Initialize ();
-
-    // disabled
-    Box nodaltilebox (int dir) const;
-    Box growntilebox (int ng=-1) const;
 };
 
 
