--- conflicted
+++ resolved
@@ -623,19 +623,11 @@
     //
     // Returns the valid Box that current tile resides.
     //
-<<<<<<< HEAD
-    Box validbox () const { return fabArray.box((*index_map)[currentIndex]); }
+    Box validbox () const;
     //
     // Returns the Box of the FAB at which we currently point.
     //
-    Box fabbox () const { return fabArray.fabbox((*index_map)[currentIndex]); }
-=======
-    Box validbox () const;
-    //
-    // Returns the Box of the FAB at which we currently point.
-    //
     Box fabbox () const;
->>>>>>> 592f571d
     //
     // Increments iterator to the next tile we own.
     //
