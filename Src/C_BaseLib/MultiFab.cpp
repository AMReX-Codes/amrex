
#include <winstd.H>
#include <algorithm>
#include <cfloat>
#include <iostream>
#include <iomanip>
#include <map>
#include <limits>

#include <BLassert.H>
#include <MultiFab.H>
#include <ParallelDescriptor.H>
#include <BLProfiler.H>
#include <ParmParse.H>
#include <PArray.H>

//
// Set default values in Initialize()!!!
//
bool MultiFab::check_for_nan;
bool MultiFab::check_for_inf;

namespace
{
    bool initialized = false;
}

MultiFabCopyDescriptor::MultiFabCopyDescriptor ()
    :
    FabArrayCopyDescriptor<FArrayBox>() {}

MultiFabCopyDescriptor::~MultiFabCopyDescriptor () {}

void
MultiFab::Add (MultiFab&       dst,
	       const MultiFab& src,
	       int             srccomp,
	       int             dstcomp,
	       int             numcomp,
	       int             nghost)
{
    BL_ASSERT(dst.boxArray() == src.boxArray());
    BL_ASSERT(dst.distributionMap == src.distributionMap);
    BL_ASSERT(dst.nGrow() >= nghost && src.nGrow() >= nghost);

#ifdef _OPENMP
#pragma omp parallel
#endif
    for (MFIter mfi(dst,true); mfi.isValid(); ++mfi)
    {
        const Box& bx = mfi.growntilebox(nghost);

        if (bx.ok())
            dst[mfi].plus(src[mfi], bx, bx, srccomp, dstcomp, numcomp);
    }
}

void
MultiFab::Copy (MultiFab&       dst,
                const MultiFab& src,
                int             srccomp,
                int             dstcomp,
                int             numcomp,
                int             nghost)
{
// don't have to    BL_ASSERT(dst.boxArray() == src.boxArray());
    BL_ASSERT(dst.distributionMap == src.distributionMap);
    BL_ASSERT(dst.nGrow() >= nghost); // && src.nGrow() >= nghost);

#ifdef _OPENMP
#pragma omp parallel
#endif
    for (MFIter mfi(dst,true); mfi.isValid(); ++mfi)
    {
        const Box& bx = mfi.growntilebox(nghost);

        if (bx.ok())
            dst[mfi].copy(src[mfi], bx, srccomp, bx, dstcomp, numcomp);
    }
}

void
MultiFab::Subtract (MultiFab&       dst,
		    const MultiFab& src,
		    int             srccomp,
		    int             dstcomp,
		    int             numcomp,
		    int             nghost)
{
    BL_ASSERT(dst.boxArray() == src.boxArray());
    BL_ASSERT(dst.distributionMap == src.distributionMap);
    BL_ASSERT(dst.nGrow() >= nghost && src.nGrow() >= nghost);

#ifdef _OPENMP
#pragma omp parallel
#endif
    for (MFIter mfi(dst,true); mfi.isValid(); ++mfi)
    {
        const Box& bx = mfi.growntilebox(nghost);

        if (bx.ok())
            dst[mfi].minus(src[mfi], bx, bx, srccomp, dstcomp, numcomp);
    }
}

void
MultiFab::Multiply (MultiFab&       dst,
		    const MultiFab& src,
		    int             srccomp,
		    int             dstcomp,
		    int             numcomp,
		    int             nghost)
{
    BL_ASSERT(dst.boxArray() == src.boxArray());
    BL_ASSERT(dst.distributionMap == src.distributionMap);
    BL_ASSERT(dst.nGrow() >= nghost && src.nGrow() >= nghost);

#ifdef _OPENMP
#pragma omp parallel
#endif
    for (MFIter mfi(dst,true); mfi.isValid(); ++mfi)
    {
        const Box& bx = mfi.growntilebox(nghost);

        if (bx.ok())
            dst[mfi].mult(src[mfi], bx, bx, srccomp, dstcomp, numcomp);
    }
}

void
MultiFab::Divide (MultiFab&       dst,
		  const MultiFab& src,
		  int             srccomp,
		  int             dstcomp,
		  int             numcomp,
		  int             nghost)
{
    BL_ASSERT(dst.boxArray() == src.boxArray());
    BL_ASSERT(dst.distributionMap == src.distributionMap);
    BL_ASSERT(dst.nGrow() >= nghost && src.nGrow() >= nghost);

#ifdef _OPENMP
#pragma omp parallel
#endif
    for (MFIter mfi(dst,true); mfi.isValid(); ++mfi)
    {
        const Box& bx = mfi.growntilebox(nghost);

        if (bx.ok())
            dst[mfi].divide(src[mfi], bx, bx, srccomp, dstcomp, numcomp);
    }
}

void
MultiFab::plus (Real val,
                int  nghost)
{
    plus(val,0,n_comp,nghost);
}

void
MultiFab::plus (Real       val,
                const Box& region,
                int        nghost)
{
    plus(val,region,0,n_comp,nghost);
}

void
MultiFab::mult (Real val,
                int  nghost)
{
    mult(val,0,n_comp,nghost);
}

void
MultiFab::mult (Real       val,
                const Box& region,
                int        nghost)
{
    mult(val,region,0,n_comp,nghost);
}

void
MultiFab::invert (Real numerator,
                  int  nghost)
{
    invert(numerator,0,n_comp,nghost);
}

void
MultiFab::invert (Real       numerator,
                  const Box& region,
                  int        nghost)
{
    invert(numerator,region,0,n_comp,nghost);
}

void
MultiFab::negate (int nghost)
{
    negate(0,n_comp,nghost);
}

void
MultiFab::negate (const Box& region,
                  int        nghost)
{
    negate(region,0,n_comp,nghost);
}

void
MultiFab::Initialize ()
{
    if (initialized) return;
    //
    // Set initial values!!!
    //
    MultiFab::check_for_nan = false;
    MultiFab::check_for_inf = false;

    ParmParse pp("multifab");

    pp.query("check_for_nan", check_for_nan);
    pp.query("check_for_inf", check_for_inf);

    BoxLib::ExecOnFinalize(MultiFab::Finalize);

    initialized = true;
}

void
MultiFab::Finalize ()
{
    initialized = false;
}

MultiFab::MultiFab ()
{
    Initialize();
}

MultiFab::MultiFab (const BoxArray& bxs,
                    int             ncomp,
                    int             ngrow,
                    FabAlloc        alloc,
                    const IntVect&  nodal)
    :
    FabArray<FArrayBox>(bxs,ncomp,ngrow,alloc,nodal)
{
    Initialize();

    if ((check_for_nan || check_for_inf) && alloc == Fab_allocate) setVal(0);
}

MultiFab::MultiFab (const BoxArray&            bxs,
                    int                        ncomp,
                    int                        ngrow,
                    const DistributionMapping& dm,
                    FabAlloc                   alloc,
                    const IntVect&             nodal)
    :
    FabArray<FArrayBox>(bxs,ncomp,ngrow,dm,alloc,nodal)
{
    Initialize();

    if ((check_for_nan || check_for_inf) && alloc == Fab_allocate) setVal(0);
}

void
MultiFab::operator= (const Real& r)
{
    setVal(r);
}

void
MultiFab::define (const BoxArray& bxs,
                  int             nvar,
                  int             ngrow,
                  FabAlloc        alloc,
		  const IntVect&  nodal)
{
    this->FabArray<FArrayBox>::define(bxs,nvar,ngrow,alloc,nodal);

    if ((check_for_nan || check_for_inf) && alloc == Fab_allocate) setVal(0);
}

void
MultiFab::define (const BoxArray&            bxs,
                  int                        nvar,
                  int                        ngrow,
                  const DistributionMapping& dm,
                  FabAlloc                   alloc,
		  const IntVect&             nodal)
{
    this->FabArray<FArrayBox>::define(bxs,nvar,ngrow,dm,alloc,nodal);

    if ((check_for_nan || check_for_inf) && alloc == Fab_allocate) setVal(0);
}

bool 
MultiFab::contains_nan (int scomp,
                        int ncomp,
                        int ngrow,
			bool local) const
{
    BL_ASSERT(scomp >= 0);
    BL_ASSERT(scomp + ncomp <= nComp());
    BL_ASSERT(ncomp >  0 && ncomp <= nComp());
    BL_ASSERT(ngrow >= 0 && ngrow <= nGrow());

    bool r = false;

#ifdef _OPENMP
#pragma omp parallel reduction(|:r)
#endif
    for (MFIter mfi(*this,true); mfi.isValid(); ++mfi)
    {
	const Box& bx = mfi.growntilebox(ngrow);
	
	if (this->FabArray<FArrayBox>::get(mfi).contains_nan(bx,scomp,ncomp))
	    r = true;
    }

    if (!local)
	ParallelDescriptor::ReduceBoolOr(r);

    return r;
}

bool 
MultiFab::contains_nan (bool local) const
{
    return contains_nan(0,nComp(),nGrow(),local);
}

bool 
MultiFab::contains_inf (int scomp,
                        int ncomp,
                        int ngrow,
			bool local) const
{
    BL_ASSERT(scomp >= 0);
    BL_ASSERT(scomp + ncomp <= nComp());
    BL_ASSERT(ncomp >  0 && ncomp <= nComp());
    BL_ASSERT(ngrow >= 0 && ngrow <= nGrow());

    bool r = false;

#ifdef _OPENMP
#pragma omp parallel reduction(|:r)
#endif
    for (MFIter mfi(*this,true); mfi.isValid(); ++mfi)
    {
	const Box& bx = mfi.growntilebox(ngrow);
	
	if (this->FabArray<FArrayBox>::get(mfi).contains_inf(bx,scomp,ncomp))
	    r = true;
    }

    if (!local)
	ParallelDescriptor::ReduceBoolOr(r);

    return r;
}

bool 
MultiFab::contains_inf (bool local) const
{
    return contains_inf(0,nComp(),nGrow(),local);
}

static
void
AbortOnNaN (const FArrayBox& fab)
{
    std::cout << fab << std::endl;
    BoxLib::Abort("FArrayBox contains a NaN");
}

static
void
AbortOnInf (const FArrayBox& fab)
{
    std::cout << fab << std::endl;
    BoxLib::Abort("FArrayBox contains a Inf");
}

bool 
MultiFab::is_nodal () const
{
    return boxArray().ixType().nodeCentered();
}


const FArrayBox&
MultiFab::operator[] (int K) const
{
    BL_ASSERT(defined(K));

    const FArrayBox& fab = this->FabArray<FArrayBox>::get(K);

    if (check_for_nan && fab.contains_nan())
        AbortOnNaN(fab);

    if (check_for_inf && fab.contains_inf())
        AbortOnInf(fab);

    return fab;
}

FArrayBox&
MultiFab::operator[] (int K)
{
    BL_ASSERT(defined(K));

    FArrayBox& fab = this->FabArray<FArrayBox>::get(K);

    if (check_for_nan && fab.contains_nan())
        AbortOnNaN(fab);

    if (check_for_inf && fab.contains_inf())
        AbortOnInf(fab);

    return fab;
}

Real
MultiFab::min (int comp,
               int nghost,
	       bool local) const
{
    BL_ASSERT(nghost >= 0 && nghost <= n_grow);

    Real mn = std::numeric_limits<Real>::max();

#ifdef _OPENMP
#pragma omp parallel reduction(min:mn)
#endif
    for (MFIter mfi(*this,true); mfi.isValid(); ++mfi)
    {
	const Box& bx = mfi.growntilebox(nghost);
	mn = std::min(mn, get(mfi).min(bx,comp));
    }

    if (!local)
	ParallelDescriptor::ReduceRealMin(mn);

    return mn;
}

Real
MultiFab::min (const Box& region,
               int        comp,
               int        nghost,
	       bool       local) const
{
    BL_ASSERT(nghost >= 0 && nghost <= n_grow);

    Real mn = std::numeric_limits<Real>::max();

#ifdef _OPENMP
#pragma omp parallel reduction(min:mn)
#endif
    for ( MFIter mfi(*this,true); mfi.isValid(); ++mfi)
    {
	const Box& b = mfi.growntilebox(nghost) & region;
	
	if (b.ok())
	    mn = std::min(mn, get(mfi).min(b,comp));
    }

    if (!local)
	ParallelDescriptor::ReduceRealMin(mn);

    return mn;
}

Real
MultiFab::max (int comp,
               int nghost,
	       bool local) const
{
    BL_ASSERT(nghost >= 0 && nghost <= n_grow);

    Real mx = -std::numeric_limits<Real>::max();

#ifdef _OPENMP
#pragma omp parallel reduction(max:mx)
#endif
    for ( MFIter mfi(*this,true); mfi.isValid(); ++mfi)
    {
	const Box& bx = mfi.growntilebox(nghost);
	mx = std::max(mx, get(mfi).max(bx,comp));
    }

    if (!local)
	ParallelDescriptor::ReduceRealMax(mx);

    return mx;
}

Real
MultiFab::max (const Box& region,
               int        comp,
               int        nghost,
	       bool       local) const
{
    BL_ASSERT(nghost >= 0 && nghost <= n_grow);

    Real mx = -std::numeric_limits<Real>::max();

#ifdef _OPENMP
#pragma omp parallel reduction(max:mx)
#endif
    for (MFIter mfi(*this,true); mfi.isValid(); ++mfi)
    {
	const Box& b = mfi.growntilebox(nghost) & region;

	if (b.ok())
	    mx = std::max(mx, get(mfi).max(b,comp));
    }
	
    if (!local)
	ParallelDescriptor::ReduceRealMax(mx);

    return mx;
}

IntVect
MultiFab::minIndex (int comp,
                    int nghost) const
{
    BL_ASSERT(nghost >= 0 && nghost <= n_grow);

    IntVect loc;

    Real mn = std::numeric_limits<Real>::max();

#ifdef _OPENMP
#pragma omp parallel
#endif
    {
	Real priv_mn = std::numeric_limits<Real>::max();
	IntVect priv_loc;

	for (MFIter mfi(*this); mfi.isValid(); ++mfi)
	{
	    const Box& box = BoxLib::grow(mfi.validbox(),nghost);
	    const Real lmn = get(mfi).min(box,comp);

	    if (lmn < priv_mn)
	    {
		priv_mn  = lmn;
		priv_loc = get(mfi).minIndex(box,comp);
	    }
	}
#ifdef _OPENMP
#pragma omp critical (multifab_minindex)
#endif
	{
	    if (priv_mn < mn) {
		mn = priv_mn;
		loc = priv_loc;
	    }
	}
    }

    const int NProcs = ParallelDescriptor::NProcs();

    if (NProcs > 1)
    {
        Array<Real> mns(1);
        Array<int>  locs(1);

        if (ParallelDescriptor::IOProcessor())
        {
            mns.resize(NProcs);
            locs.resize(NProcs*BL_SPACEDIM);
        }

        const int IOProc = ParallelDescriptor::IOProcessorNumber();

        ParallelDescriptor::Gather(&mn, 1, mns.dataPtr(), 1, IOProc);

        BL_ASSERT(sizeof(IntVect) == sizeof(int)*BL_SPACEDIM);

        ParallelDescriptor::Gather(loc.getVect(), BL_SPACEDIM, locs.dataPtr(), BL_SPACEDIM, IOProc);

        if (ParallelDescriptor::IOProcessor())
        {
            mn  = mns[0];
            loc = IntVect(D_DECL(locs[0],locs[1],locs[2]));

            for (int i = 1; i < NProcs; i++)
            {
                if (mns[i] < mn)
                {
                    mn = mns[i];

                    const int j = BL_SPACEDIM * i;

                    loc = IntVect(D_DECL(locs[j+0],locs[j+1],locs[j+2]));
                }
            }
        }

        ParallelDescriptor::Bcast(const_cast<int*>(loc.getVect()), BL_SPACEDIM, IOProc);
    }

    return loc;
}

IntVect
MultiFab::maxIndex (int comp,
                    int nghost) const
{
    BL_ASSERT(nghost >= 0 && nghost <= n_grow);

    IntVect loc;

    Real mx = -std::numeric_limits<Real>::max();

#ifdef _OPENMP
#pragma omp parallel
#endif
    {
	Real priv_mx = -std::numeric_limits<Real>::max();
	IntVect priv_loc;
	
	for (MFIter mfi(*this); mfi.isValid(); ++mfi)
	{
	    const Box& box = BoxLib::grow(mfi.validbox(),nghost);
	    const Real lmx = get(mfi).max(box,comp);

	    if (lmx > priv_mx)
	    {
		priv_mx  = lmx;
		priv_loc = get(mfi).maxIndex(box,comp);
	    }
	}
#ifdef _OPENMP
#pragma omp critical (multifab_maxindex)
#endif
	{
	    if (priv_mx > mx) {
		mx = priv_mx;
		loc = priv_loc;
	    }
	}
    }

    const int NProcs = ParallelDescriptor::NProcs();

    if (NProcs > 1)
    {
        Array<Real> mxs(1);
        Array<int>  locs(1);

        if (ParallelDescriptor::IOProcessor())
        {
            mxs.resize(NProcs);
            locs.resize(NProcs*BL_SPACEDIM);
        }

        const int IOProc = ParallelDescriptor::IOProcessorNumber();

        ParallelDescriptor::Gather(&mx, 1, mxs.dataPtr(), 1, IOProc);

        BL_ASSERT(sizeof(IntVect) == sizeof(int)*BL_SPACEDIM);

        ParallelDescriptor::Gather(loc.getVect(), BL_SPACEDIM, locs.dataPtr(), BL_SPACEDIM, IOProc);

        if (ParallelDescriptor::IOProcessor())
        {
            mx  = mxs[0];
            loc = IntVect(D_DECL(locs[0],locs[1],locs[2]));

            for (int i = 1; i < NProcs; i++)
            {
                if (mxs[i] > mx)
                {
                    mx = mxs[i];

                    const int j = BL_SPACEDIM * i;

                    loc = IntVect(D_DECL(locs[j+0],locs[j+1],locs[j+2]));
                }
            }
        }

        ParallelDescriptor::Bcast(const_cast<int*>(loc.getVect()), BL_SPACEDIM, IOProc);
    }

    return loc;
}

Real
MultiFab::norm0 (int comp, const BoxArray& ba, bool local) const
{
    Real nm0 = -std::numeric_limits<Real>::max();

#ifdef _OPENMP
#pragma omp parallel reduction(max:nm0)
#endif
    {
	std::vector< std::pair<int,Box> > isects;

	for (MFIter mfi(*this); mfi.isValid(); ++mfi)
	{
	    ba.intersections(mfi.validbox(),isects);

	    for (int i = 0, N = isects.size(); i < N; i++)
	    {
		nm0 = std::max(nm0, get(mfi).norm(isects[i].second, 0, comp, 1));
	    }
	}
    }
 
    if (!local)
	ParallelDescriptor::ReduceRealMax(nm0);
 
    return nm0;
}

Real
MultiFab::norm0 (int comp, bool local) const
{
    Real nm0 = -std::numeric_limits<Real>::max();

#ifdef _OPENMP
#pragma omp parallel reduction(max:nm0)
#endif
    for (MFIter mfi(*this,true); mfi.isValid(); ++mfi)
    {
	nm0 = std::max(nm0, get(mfi).norm(mfi.tilebox(), 0, comp, 1));
    }

    if (!local)
	ParallelDescriptor::ReduceRealMax(nm0);

    return nm0;
}

Array<Real>
MultiFab::norm0 (const Array<int>& comps, bool local) const
{
    int n = comps.size();
    const Real rmax = std::numeric_limits<Real>::max();
    Array<Real> nm0(n, -rmax);

#ifdef _OPENMP
    int nthreads = omp_get_max_threads();
#else
    int nthreads = 1;
#endif
    PArray< Array<Real> > priv_nm0(nthreads, PArrayManage);
    for (int i=0; i<nthreads; i++) {
	priv_nm0.set(i, new Array<Real>(n, -rmax));
    }

#ifdef _OPENMP
#pragma omp parallel
#endif
    {
#ifdef _OPENMP
	int tid = omp_get_thread_num();
#else
	int tid = 0;
#endif
	for (MFIter mfi(*this,true); mfi.isValid(); ++mfi)
	{
            for (int i=0; i<n; i++) {
	        priv_nm0[tid][i] = std::max(priv_nm0[tid][i], get(mfi).norm(mfi.tilebox(), 0, comps[i], 1));
            }
        }
#ifdef _OPENMP
#pragma omp barrier
#pragma omp for
#endif
	for (int i=0; i<n; i++) {
            for (int it=0; it<nthreads; it++) {
	        nm0[i] = std::max(priv_nm0[it][i], nm0[i]);
            }	    
	}
    }

    if (!local)
	ParallelDescriptor::ReduceRealMax(nm0.dataPtr(), n);

    return nm0;
}

Real
MultiFab::norm2 (int comp) const
{
    Real nm2 = 0.e0;

#ifdef _OPENMP
#pragma omp parallel reduction(+:nm2)
#endif
    for (MFIter mfi(*this,true); mfi.isValid(); ++mfi)
    {
        const Real nm_grid = get(mfi).norm(mfi.tilebox(), 2, comp, 1);

        nm2 += nm_grid*nm_grid;
    }

    ParallelDescriptor::ReduceRealSum(nm2);

    nm2 = std::sqrt(nm2);

    return nm2;
}

Array<Real>
MultiFab::norm2 (const Array<int>& comps) const
{
    int n = comps.size();
    Array<Real> nm2(n, 0.e0);

#ifdef _OPENMP
    int nthreads = omp_get_max_threads();
#else
    int nthreads = 1;
#endif
    PArray< Array<Real> > priv_nm2(nthreads, PArrayManage);
    for (int i=0; i<nthreads; i++) {
	priv_nm2.set(i, new Array<Real>(n, 0.0));
    }

#ifdef _OPENMP
#pragma omp parallel
#endif
    {
#ifdef _OPENMP
	int tid = omp_get_thread_num();
#else
	int tid = 0;
#endif
	for (MFIter mfi(*this,true); mfi.isValid(); ++mfi)
	{
            for (int i=0; i<n; i++) {
	        const Real nm_grid = get(mfi).norm(mfi.tilebox(), 2, comps[i], 1);
		priv_nm2[tid][i] += nm_grid*nm_grid;
            }
        }
#ifdef _OPENMP
#pragma omp barrier
#pragma omp for
#endif
	for (int i=0; i<n; i++) {
	    for (int it=0; it<nthreads; it++) {
		nm2[i] += priv_nm2[it][i];
	    }
	}
    }

    ParallelDescriptor::ReduceRealSum(nm2.dataPtr(), n);

    for (int i=0; i<n; i++) {
	nm2[i] = std::sqrt(nm2[i]);
    }

    return nm2;
}
 
Real
MultiFab::norm1 (int comp, int ngrow, bool local) const
{
    Real nm1 = 0.e0;

#ifdef _OPENMP
#pragma omp parallel reduction(+:nm1)
#endif
    for (MFIter mfi(*this,true); mfi.isValid(); ++mfi)
    {
        nm1 += get(mfi).norm(mfi.growntilebox(ngrow), 1, comp, 1);
    }

    if (!local)
	ParallelDescriptor::ReduceRealSum(nm1);

    return nm1;
}

Array<Real>
MultiFab::norm1 (const Array<int>& comps, int ngrow, bool local) const
{
    int n = comps.size();
    Array<Real> nm1(n, 0.e0);

#ifdef _OPENMP
    int nthreads = omp_get_max_threads();
#else
    int nthreads = 1;
#endif
    PArray< Array<Real> > priv_nm1(nthreads, PArrayManage);
    for (int i=0; i<nthreads; i++) {
	priv_nm1.set(i, new Array<Real>(n, 0.0));
    }

#ifdef _OPENMP
#pragma omp parallel
#endif
    {
#ifdef _OPENMP
	int tid = omp_get_thread_num();
#else
	int tid = 0;
#endif
	for (MFIter mfi(*this,true); mfi.isValid(); ++mfi)
	{
            const Box& b = mfi.growntilebox(ngrow);
            for (int i=0; i<n; i++) {
                priv_nm1[tid][i] += get(mfi).norm(b, 1, comps[i], 1);
	    }
        }
#ifdef _OPENMP
#pragma omp barrier
#pragma omp for
#endif
	for (int i=0; i<n; i++) {
	    for (int it=0; it<nthreads; it++) {
		nm1[i] += priv_nm1[it][i];
	    }
	}
    }

    if (!local)
	ParallelDescriptor::ReduceRealSum(nm1.dataPtr(), n);

    return nm1;
}

Real
MultiFab::sum (int comp, bool local) const
{
    Real sm = 0.e0;

#ifdef _OPENMP
#pragma omp parallel reduction(+:sm)
#endif
    for (MFIter mfi(*this,true); mfi.isValid(); ++mfi)
    {
        sm += get(mfi).sum(mfi.tilebox(), comp, 1);
    }

    if (!local)
        ParallelDescriptor::ReduceRealSum(sm);

    return sm;
}

void
MultiFab::minus (const MultiFab& mf,
                 int             strt_comp,
                 int             num_comp,
                 int             nghost)
{
    BL_ASSERT(boxarray == mf.boxarray);
    BL_ASSERT(strt_comp >= 0);
    BL_ASSERT(num_comp > 0);
    BL_ASSERT(strt_comp + num_comp - 1 < n_comp && strt_comp + num_comp - 1 < mf.n_comp);
    BL_ASSERT(nghost <= n_grow && nghost <= mf.n_grow);

#ifdef _OPENMP
#pragma omp parallel
#endif
    for (MFIter mfi(*this,true); mfi.isValid(); ++mfi)
    {
        const Box& bx = mfi.growntilebox(nghost);

        get(mfi).minus(mf[mfi], bx, strt_comp, strt_comp, num_comp);
    }
}

void
MultiFab::divide (const MultiFab& mf,
		  int             strt_comp,
		  int             num_comp,
		  int             nghost)
{
    BL_ASSERT(boxarray == mf.boxarray);
    BL_ASSERT(strt_comp >= 0);
    BL_ASSERT(num_comp > 0);
    BL_ASSERT(strt_comp + num_comp - 1 < n_comp && strt_comp + num_comp - 1 < mf.n_comp);
    BL_ASSERT(nghost <= n_grow && nghost <= mf.n_grow);

#ifdef _OPENMP
#pragma omp parallel
#endif
    for (MFIter mfi(*this,true); mfi.isValid(); ++mfi)
    {
        const Box& bx = mfi.growntilebox(nghost);

        get(mfi).divide(mf[mfi], bx, strt_comp, strt_comp, num_comp);
    }
}

void
MultiFab::plus (Real val,
                int  comp,
                int  num_comp,
                int  nghost)
{
    BL_ASSERT(nghost >= 0 && nghost <= n_grow);
    BL_ASSERT(comp+num_comp <= n_comp);
    BL_ASSERT(num_comp > 0);

#ifdef _OPENMP
#pragma omp parallel
#endif
    for (MFIter mfi(*this,true); mfi.isValid(); ++mfi)
    {
        get(mfi).plus(val,mfi.growntilebox(nghost),comp,num_comp);
    }
}

void
MultiFab::plus (Real       val,
                const Box& region,
                int        comp,
                int        num_comp,
                int        nghost)
{
    BL_ASSERT(nghost >= 0 && nghost <= n_grow);
    BL_ASSERT(comp+num_comp <= n_comp);
    BL_ASSERT(num_comp > 0);

#ifdef _OPENMP
#pragma omp parallel
#endif
    for (MFIter mfi(*this,true); mfi.isValid(); ++mfi)
    {
        const Box& b = mfi.growntilebox(nghost) & region;

        if (b.ok())
            get(mfi).plus(val,b,comp,num_comp);
    }
}

void
MultiFab::plus (const MultiFab& mf,
                int             strt_comp,
                int             num_comp,
                int             nghost)
{
    BL_ASSERT(boxarray == mf.boxarray);
    BL_ASSERT(strt_comp >= 0);
    BL_ASSERT(num_comp > 0);
    BL_ASSERT(strt_comp + num_comp - 1 < n_comp && strt_comp + num_comp - 1 < mf.n_comp);
    BL_ASSERT(nghost <= n_grow && nghost <= mf.n_grow);

#ifdef _OPENMP
#pragma omp parallel
#endif
    for (MFIter mfi(*this,true); mfi.isValid(); ++mfi)
    {
        const Box& bx = mfi.growntilebox(nghost);

        get(mfi).plus(mf[mfi], bx, strt_comp, strt_comp, num_comp);
    }
}

void
MultiFab::mult (Real val,
                int  comp,
                int  num_comp,
                int  nghost)
{
    BL_ASSERT(nghost >= 0 && nghost <= n_grow);
    BL_ASSERT(comp+num_comp <= n_comp);
    BL_ASSERT(num_comp > 0);

#ifdef _OPENMP
#pragma omp parallel
#endif
    for (MFIter mfi(*this,true); mfi.isValid(); ++mfi)
    {
        get(mfi).mult(val, mfi.growntilebox(nghost), comp, num_comp);
    }
}

void
MultiFab::mult (Real       val,
                const Box& region,
                int        comp,
                int        num_comp,
                int        nghost)
{
    BL_ASSERT(nghost >= 0 && nghost <= n_grow);
    BL_ASSERT(comp+num_comp <= n_comp);
    BL_ASSERT(num_comp > 0);

#ifdef _OPENMP
#pragma omp parallel
#endif
    for (MFIter mfi(*this,true); mfi.isValid(); ++mfi)
    {
        const Box& b = mfi.growntilebox(nghost) & region;

        if (b.ok())
            get(mfi).mult(val, b, comp, num_comp);
    }
}

void
MultiFab::invert (Real numerator,
                  int  comp,
                  int  num_comp,
                  int  nghost)
{
    BL_ASSERT(nghost >= 0 && nghost <= n_grow);
    BL_ASSERT(comp+num_comp <= n_comp);
    BL_ASSERT(num_comp > 0);

#ifdef _OPENMP
#pragma omp parallel
#endif
    for (MFIter mfi(*this,true); mfi.isValid(); ++mfi)
    {
        get(mfi).invert(numerator, mfi.growntilebox(nghost), comp, num_comp);
    }
}

void
MultiFab::invert (Real       numerator,
                  const Box& region,
                  int        comp,
                  int        num_comp,
                  int        nghost)
{
    BL_ASSERT(nghost >= 0 && nghost <= n_grow);
    BL_ASSERT(comp+num_comp <= n_comp);
    BL_ASSERT(num_comp > 0);

#ifdef _OPENMP
#pragma omp parallel
#endif
    for (MFIter mfi(*this,true); mfi.isValid(); ++mfi)
    {
        const Box& b = mfi.growntilebox(nghost) & region;

        if (b.ok())
            get(mfi).invert(numerator,b,comp,num_comp);
    }
}

void
MultiFab::negate (int comp,
                  int num_comp,
                  int nghost)
{
    BL_ASSERT(nghost >= 0 && nghost <= n_grow);
    BL_ASSERT(comp+num_comp <= n_comp);

#ifdef _OPENMP
#pragma omp parallel
#endif
    for (MFIter mfi(*this,true); mfi.isValid(); ++mfi)
    {
        get(mfi).negate(mfi.growntilebox(nghost), comp, num_comp);
    }
}

void
MultiFab::negate (const Box& region,
                  int        comp,
                  int        num_comp,
                  int        nghost)
{
    BL_ASSERT(nghost >= 0 && nghost <= n_grow);
    BL_ASSERT(comp+num_comp <= n_comp);

#ifdef _OPENMP
#pragma omp parallel
#endif
    for (MFIter mfi(*this,true); mfi.isValid(); ++mfi)
    {
        const Box& b = mfi.growntilebox(nghost) & region;

        if (b.ok())
            get(mfi).negate(b,comp,num_comp);
    }
}

void
BoxLib::InterpAddBox (MultiFabCopyDescriptor& fabCopyDesc,
		      BoxList*                returnUnfilledBoxes,
		      Array<FillBoxId>&       returnedFillBoxIds,
		      const Box&              subbox,
		      MultiFabId              faid1,
		      MultiFabId              faid2,
		      Real                    t1,
		      Real                    t2,
		      Real                    t,
		      int                     src_comp,
		      int                     dest_comp,
		      int                     num_comp,
		      bool                    extrap)
{
    const Real teps = (t2-t1)/1000.0;

    BL_ASSERT(extrap || ( (t>=t1-teps) && (t <= t2+teps) ) );

    if (t >= t1-teps && t <= t1+teps)
    {
        returnedFillBoxIds.resize(1);
        returnedFillBoxIds[0] = fabCopyDesc.AddBox(faid1,
                                                   subbox,
                                                   returnUnfilledBoxes,
                                                   src_comp,
                                                   dest_comp,
                                                   num_comp);
    }
    else if (t > t2-teps && t < t2+teps)
    {
        returnedFillBoxIds.resize(1);
        returnedFillBoxIds[0] = fabCopyDesc.AddBox(faid2,
                                                   subbox,
                                                   returnUnfilledBoxes,
                                                   src_comp,
                                                   dest_comp,
                                                   num_comp);
    }
    else
    {
        returnedFillBoxIds.resize(2);
        BoxList tempUnfilledBoxes(subbox.ixType());
        returnedFillBoxIds[0] = fabCopyDesc.AddBox(faid1,
                                                   subbox,
                                                   returnUnfilledBoxes,
                                                   src_comp,
                                                   dest_comp,
                                                   num_comp);
        returnedFillBoxIds[1] = fabCopyDesc.AddBox(faid2,
                                                   subbox,
                                                   &tempUnfilledBoxes,
                                                   src_comp,
                                                   dest_comp,
                                                   num_comp);
        //
        // The boxarrays for faid1 and faid2 should be the
        // same so only use returnUnfilledBoxes from one AddBox here.
        //
    }
}

void
BoxLib::InterpFillFab (MultiFabCopyDescriptor& fabCopyDesc,
		       const Array<FillBoxId>& fillBoxIds,
		       MultiFabId              faid1,
		       MultiFabId              faid2,
		       FArrayBox&              dest,
		       Real                    t1,
		       Real                    t2,
		       Real                    t,
		       int                     src_comp,   // these comps need to be removed
		       int                     dest_comp,  // from this routine
		       int                     num_comp,
		       bool                    extrap)
{
    const Real teps = (t2-t1)/1000.0;

    BL_ASSERT(extrap || ( (t>=t1-teps) && (t <= t2+teps) ) );

    if (t >= t1-teps && t <= t1+teps)
    {
        fabCopyDesc.FillFab(faid1, fillBoxIds[0], dest);
    }
    else if (t > t2-teps && t < t2+teps)
    {
        fabCopyDesc.FillFab(faid2, fillBoxIds[0], dest);
    }
    else
    {
        BL_ASSERT(dest_comp + num_comp <= dest.nComp());

        FArrayBox dest1(dest.box(), dest.nComp());
	dest1.setVal(std::numeric_limits<Real>::quiet_NaN());
        FArrayBox dest2(dest.box(), dest.nComp());
	dest2.setVal(std::numeric_limits<Real>::quiet_NaN());
        fabCopyDesc.FillFab(faid1, fillBoxIds[0], dest1);
        fabCopyDesc.FillFab(faid2, fillBoxIds[1], dest2);
        dest.linInterp(dest1,
                       src_comp,
                       dest2,
                       src_comp,
                       t1,
                       t2,
                       t,
                       dest.box(),
                       dest_comp,
                       num_comp);
    }
}

void
MultiFab::FillBoundary (int  scomp,
                        int  ncomp,
                        bool local,
                        bool cross)
{
    if ( n_grow <= 0 ) return;

    if ( local )
    {
        //
        // Do what you can with the FABs you own.  No parallelism allowed.
        //
        const BoxArray&            ba     = boxArray();
        const DistributionMapping& DMap   = DistributionMap();
        const int                  MyProc = ParallelDescriptor::MyProc();

#ifdef _OPENMP
#pragma omp parallel
#endif
	{
	    std::vector< std::pair<int,Box> > isects;

	    for (MFIter mfi(*this); mfi.isValid(); ++mfi)
	    {
		const int i = mfi.index();
		
		ba.intersections((*this)[mfi].box(),isects);
		
		for (int ii = 0, N = isects.size(); ii < N; ii++)
		{
		    const Box& bx  = isects[ii].second;
		    const int  iii = isects[ii].first;
		    
		    if (i != iii && DMap[iii] == MyProc)
		    {
			(*this)[mfi].copy((*this)[iii], bx, scomp, bx, scomp, ncomp);
		    }
		}
            }
        }
    }
    else
    {
        FabArray<FArrayBox>::FillBoundary(scomp,ncomp,cross);
    }
}

void
MultiFab::FillBoundary (bool local, bool cross)
{
    FillBoundary(0, n_comp, local, cross);
}

//
// Some useful typedefs.
//
typedef FabArrayBase::CopyComTag::CopyComTagsContainer CopyComTagsContainer;

typedef FabArrayBase::CopyComTag::MapOfCopyComTagContainers MapOfCopyComTagContainers;

void
MultiFab::SumBoundary (int scomp,
                       int ncomp)
{
    if ( n_grow <= 0 ) return;

    BL_PROFILE("MultiFab::SumBoundary()");
    //
    // We're going to attempt to reuse the information in the FillBoundary
    // cache.  The intersection info should be that same.  It's what we do
    // with it that's different.  Basically we have to send the m_RcvTags and
    // receive the m_SndTags, and invert the sense of fabIndex and srcIndex
    // in the CopyComTags.
    //
    MultiFab&                 mf       = *this;
    FabArrayBase::FBCacheIter cache_it = FabArrayBase::TheFB(false,mf);

    BL_ASSERT(cache_it != FabArrayBase::m_TheFBCache.end());

    const FabArrayBase::SI& TheSI_ = cache_it->second;

    const CopyComTagsContainer&      LocTags = *(TheSI_.m_LocTags);
    const MapOfCopyComTagContainers& SndTags = *(TheSI_.m_RcvTags);
    const MapOfCopyComTagContainers& RcvTags = *(TheSI_.m_SndTags);
    const std::map<int,int>&         SndVols = *(TheSI_.m_RcvVols);
    const std::map<int,int>&         RcvVols = *(TheSI_.m_SndVols);

    if (ParallelDescriptor::NProcs() == 1)
    {
        //
        // There can only be local work to do.
        //
	int N_loc = LocTags.size();
	// undafe to do OMP
	for (int i=0; i<N_loc; ++i)
        {
            const CopyComTag& tag = LocTags[i];
            mf[tag.srcIndex].plus(mf[tag.fabIndex],tag.box,tag.box,scomp,scomp,ncomp);
        }

        return;
    }

#ifdef BL_USE_MPI
    //
    // Do this before prematurely exiting if running in parallel.
    // Otherwise sequence numbers will not match across MPI processes.
    //
    const int SeqNum = ParallelDescriptor::SeqNum();

    if (LocTags.empty() && RcvTags.empty() && SndTags.empty())
        //
        // No work to do.
        //
        return;

    Array<MPI_Status>  stats;
    Array<int>         recv_from;
    Array<Real*>       recv_data;
    Array<MPI_Request> recv_reqs;
    //
    // Post rcvs. Allocate one chunk of space to hold'm all.
    //
    Real* the_recv_data = 0;

    FabArrayBase::PostRcvs(RcvVols,the_recv_data,recv_data,recv_from,recv_reqs,ncomp,SeqNum);

    //
    // Post send's
    //
    const int N_snds = SndTags.size();

    Array<Real*>                       send_data;
    Array<int>                         send_N;
    Array<int>                         send_rank;
    Array<const CopyComTagsContainer*> send_cctc;

    send_data.reserve(N_snds);
    send_N   .reserve(N_snds);
    send_rank.reserve(N_snds);
    send_cctc.reserve(N_snds);

    for (MapOfCopyComTagContainers::const_iterator m_it = SndTags.begin(),
             m_End = SndTags.end();
         m_it != m_End;
         ++m_it)
    {
        std::map<int,int>::const_iterator vol_it = SndVols.find(m_it->first);

        BL_ASSERT(vol_it != SndVols.end());

        const int N = vol_it->second*ncomp;

        BL_ASSERT(N < std::numeric_limits<int>::max());

        Real* data = static_cast<Real*>(BoxLib::The_Arena()->alloc(N*sizeof(Real)));

	send_data.push_back(data);
	send_N   .push_back(N);
	send_rank.push_back(m_it->first);
	send_cctc.push_back(&(m_it->second));
    }

#ifdef _OPENMP
#pragma omp parallel for
#endif
    for (int i=0; i<N_snds; ++i)
    {
	Real*dptr = send_data[i];
	BL_ASSERT(dptr != 0);

	const CopyComTagsContainer& cctc = *send_cctc[i];

        for (CopyComTagsContainer::const_iterator it = cctc.begin();
             it != cctc.end(); ++it)
        {
            BL_ASSERT(distributionMap[it->fabIndex] == ParallelDescriptor::MyProc());
            const Box& bx = it->box;
            mf[it->fabIndex].copyToMem(bx,scomp,ncomp,dptr);
            const int Cnt = bx.numPts()*ncomp;
            dptr += Cnt;
        }
    }

    Array<MPI_Request> send_reqs;

    if (FabArrayBase::do_async_sends)
    {
	send_reqs.reserve(N_snds);
	for (int i=0; i<N_snds; ++i) {
            send_reqs.push_back(ParallelDescriptor::Asend
				(send_data[i],send_N[i],send_rank[i],SeqNum).req());
        }
    } else {
	for (int i=0; i<N_snds; ++i) {
            ParallelDescriptor::Send(send_data[i],send_N[i],send_rank[i],SeqNum);
            BoxLib::The_Arena()->free(send_data[i]);
        }
    }

    //
    // Do the local work.  Hope for a bit of communication/computation overlap.
    //
    int N_loc = LocTags.size();
    // undafe to do OMP
    for (int i=0; i<N_loc; ++i)
    {
        const CopyComTag& tag = LocTags[i];

        BL_ASSERT(distributionMap[tag.fabIndex] == ParallelDescriptor::MyProc());
        BL_ASSERT(distributionMap[tag.srcIndex] == ParallelDescriptor::MyProc());

        mf[tag.srcIndex].plus(mf[tag.fabIndex],tag.box,tag.box,scomp,scomp,ncomp);
    }

    //
    //  wait and unpack
    //
    const int N_rcvs = RcvTags.size();

    if (N_rcvs > 0)
    {
	Array<const CopyComTagsContainer*> recv_cctc;
	recv_cctc.reserve(N_rcvs);

        for (int k = 0; k < N_rcvs; k++)
        {
            MapOfCopyComTagContainers::const_iterator m_it = RcvTags.find(recv_from[k]);
            BL_ASSERT(m_it != RcvTags.end());

	    recv_cctc.push_back(&(m_it->second));
	}

	stats.resize(N_rcvs);
	BL_MPI_REQUIRE( MPI_Waitall(N_rcvs, recv_reqs.dataPtr(), stats.dataPtr()) );

	// unsafe to do OMP
	{
	    FArrayBox fab;

	    for (int k = 0; k < N_rcvs; k++) 
	    {
		const Real* dptr = recv_data[k];
		BL_ASSERT(dptr != 0);
		
		const CopyComTagsContainer& cctc = *recv_cctc[k];
		
		for (CopyComTagsContainer::const_iterator it = cctc.begin();
		     it != cctc.end(); ++it)
		{
		    BL_ASSERT(distributionMap[it->srcIndex] == ParallelDescriptor::MyProc());
		    const Box& bx = it->box;
		    fab.resize(bx,ncomp);
		    const int Cnt = bx.numPts()*ncomp;
		    memcpy(fab.dataPtr(), dptr, Cnt*sizeof(Real));
		    mf[it->srcIndex].plus(fab,bx,bx,0,scomp,ncomp);
		    dptr += Cnt;
		}
	    }
        }
    }

    BoxLib::The_Arena()->free(the_recv_data);

    if (FabArrayBase::do_async_sends && !SndTags.empty())
        FabArrayBase::GrokAsyncSends(N_snds,send_reqs,send_data,stats);

#endif /*BL_USE_MPI*/
}

void
MultiFab::SumBoundary ()
{
    SumBoundary(0, n_comp);
}


// Given a MultiFab in the compute MPI group, clone its data onto a MultiFab in
// the sidecar group.
//
// Usage: on compute group, supply a reference to a regular MultiFab. On
// sidecar group, supply a reference to an "empty" MultiFab, e.g.,
//
// MultiFab mf;
// MultiFab::SendMultiFabToSidecars(&mf);
//
// This function will do all of the allocation on the sidecars for you.

#ifdef BL_USE_MPI
void
MultiFab::SendMultiFabToSidecars (MultiFab *mf)
{
    // Broadcasts to intercommunicators have weird syntax. See below.
    // Whichever proc is actually broadcasting the data uses MPI_ROOT; all
    // other procs in that same communicator use MPI_PROC_NULL. On the
    // receiving end, the source rank is the rank of the broadcasting process
    // within its local communicator, *not* its rank in MPI_COMM_WORLD.
    // (Usually broadcasts will come from IOProcessor(), which is typically
    // rank 0.)
    const int MPI_IntraGroup_Broadcast_Rank = ParallelDescriptor::IOProcessor() ? MPI_ROOT : MPI_PROC_NULL;

    if (ParallelDescriptor::Communicator() == ParallelDescriptor::CommunicatorComp())
    {
      // The in-transit procs also need the distribution map of the compute
      // group so they know who to MPI_Recv() from.
      Array<int> comp_procmap = mf->DistributionMap().ProcessorMap();
      int procmap_size = comp_procmap.size();
      ParallelDescriptor::Bcast(&procmap_size, 1, MPI_IntraGroup_Broadcast_Rank, ParallelDescriptor::CommunicatorInter());
      ParallelDescriptor::Bcast(comp_procmap.dataPtr(), procmap_size, MPI_IntraGroup_Broadcast_Rank, ParallelDescriptor::CommunicatorInter());

      // Even though a MultiFab is a distributed object, the layout of the
      // Boxes themselves is stored on every process, so broadcast them to
      // everyone on the in-transit side.
      const BoxArray& boxArray = mf->boxArray();
      for (int i = 0; i < boxArray.size(); ++i) {
        const Box& box = boxArray[i];
	// have to make a temporary IntVect, box.type().getVect() can fail (ptr to temp from type)
	IntVect ivType(box.type());
	const int *box_index_type = ivType.getVect();
        const int *smallEnd = box.smallEnd().getVect();
        const int *bigEnd = box.bigEnd().getVect();

        // getVect() returns a const pointer, but MPI buffers require
        // non-constant pointers. So we have to copy the data to these
        // temporary arrays and use those as the buffers for MPI.
        int box_index_type_MPI_buff[BL_SPACEDIM];
        int smallEnd_MPI_buff[BL_SPACEDIM];
        int bigEnd_MPI_buff[BL_SPACEDIM];
        for (unsigned int i = 0; i < BL_SPACEDIM; ++i) {
            box_index_type_MPI_buff[i] = box_index_type[i];
            smallEnd_MPI_buff[i] = smallEnd[i];
            bigEnd_MPI_buff[i] = bigEnd[i];
        }
        ParallelDescriptor::Bcast(&box_index_type_MPI_buff[0], BL_SPACEDIM, MPI_IntraGroup_Broadcast_Rank, ParallelDescriptor::CommunicatorInter());
        ParallelDescriptor::Bcast(&smallEnd_MPI_buff[0]      , BL_SPACEDIM, MPI_IntraGroup_Broadcast_Rank, ParallelDescriptor::CommunicatorInter());
        ParallelDescriptor::Bcast(&bigEnd_MPI_buff[0]        , BL_SPACEDIM, MPI_IntraGroup_Broadcast_Rank, ParallelDescriptor::CommunicatorInter());
      }

      int nComp = mf->nComp();
      ParallelDescriptor::Bcast(&nComp, 1, MPI_IntraGroup_Broadcast_Rank, ParallelDescriptor::CommunicatorInter());

      int nGhost = mf->nGrow();
      ParallelDescriptor::Bcast(&nGhost, 1, MPI_IntraGroup_Broadcast_Rank, ParallelDescriptor::CommunicatorInter());

      // Now that the sidecars have all the Box data, they will build the DM
      // and send it back to the compute processes, The compute DM has the same
      // size since they contain the same number of boxes.
      Array<int> intransit_procmap(mf->DistributionMap().ProcessorMap().size()+1);
      ParallelDescriptor::Bcast(&intransit_procmap[0], intransit_procmap.size(), 0, ParallelDescriptor::CommunicatorInter());

      // Both the compute and sidecar procs now have both DMs, so now we can
      // send the FAB data.
      for (MFIter mfi(*mf); mfi.isValid(); ++mfi)
      {
          const int index = mfi.index();
          const Box& box = (*mf)[mfi].box();
          const long numPts = box.numPts();
          ParallelDescriptor::Send(&numPts, 1, intransit_procmap[index], 0, ParallelDescriptor::CommunicatorInter());
          const Real *dataPtr = (*mf)[mfi].dataPtr();
          ParallelDescriptor::Send(dataPtr, numPts*nComp, intransit_procmap[index], 1, ParallelDescriptor::CommunicatorInter());
      }
    }
    else
    {
      // The sidecars also need the compute proc's DM.
      int procmap_size;
      ParallelDescriptor::Bcast(&procmap_size, 1, 0, ParallelDescriptor::CommunicatorInter());
      Array<int> comp_procmap(procmap_size);
      ParallelDescriptor::Bcast(comp_procmap.dataPtr(), procmap_size, 0, ParallelDescriptor::CommunicatorInter());
      DistributionMapping CompDM(comp_procmap);

      // Now build the list of Boxes.
      BoxList bl;

      for (unsigned int i = 0; i < procmap_size-1; ++i) {
        int box_index_type[BL_SPACEDIM];
        int smallEnd[BL_SPACEDIM];
        int bigEnd[BL_SPACEDIM];
        ParallelDescriptor::Bcast(box_index_type, BL_SPACEDIM, 0, ParallelDescriptor::CommunicatorInter());
        ParallelDescriptor::Bcast(smallEnd      , BL_SPACEDIM, 0, ParallelDescriptor::CommunicatorInter());
        ParallelDescriptor::Bcast(bigEnd        , BL_SPACEDIM, 0, ParallelDescriptor::CommunicatorInter());

        IntVect smallEnd_IV(smallEnd);
        IntVect bigEnd_IV(bigEnd);
        IntVect box_index_type_IV(box_index_type);
        Box box(smallEnd_IV, bigEnd_IV, box_index_type_IV);
        bl.push_back(box);
      }

      BoxArray ba(bl);

      // Get number of components in the FabArray.
      int nComp;
      ParallelDescriptor::Bcast(&nComp, 1, 0, ParallelDescriptor::CommunicatorInter());

      // Get number of ghost cells.
      int nGhost;
      ParallelDescriptor::Bcast(&nGhost, 1, 0, ParallelDescriptor::CommunicatorInter());

      // Now that the sidecars have all the Boxes, they can build their DM.
      DistributionMapping sidecar_DM;
      sidecar_DM.define(ba, ParallelDescriptor::NProcsSidecar());

      // The compute procs need the sidecars' DM so that we can match Send()s
      // and Recv()s for the FAB data.
      Array<int> intransit_procmap = sidecar_DM.ProcessorMap();
      ParallelDescriptor::Bcast(intransit_procmap.dataPtr(), procmap_size, MPI_IntraGroup_Broadcast_Rank, ParallelDescriptor::CommunicatorInter());

      // Now build the sidecar MultiFab with the new DM.
      mf->define(ba, nComp, nGhost, sidecar_DM, Fab_allocate);

      // Now we populate the MultiFab with data.
      for (MFIter mfi(*mf); mfi.isValid(); ++mfi)
      {
        const int index = mfi.index();
        long numPts;
        ParallelDescriptor::Recv(&numPts, 1, comp_procmap[index], 0, ParallelDescriptor::CommunicatorInter());
        Real FAB_data[numPts*nComp];
        Real *data_ptr = (*mf)[mfi].dataPtr();
        ParallelDescriptor::Recv(FAB_data, numPts*nComp, comp_procmap[index], 1, ParallelDescriptor::CommunicatorInter());
        std::memcpy(data_ptr, FAB_data, numPts*nComp*sizeof(Real));
      }
    }
}
<<<<<<< HEAD
#endif /* USEHPGMG */

void
MultiFab::AddProcsToComp (int ioProcNumSCS, int ioProcNumAll,
                          int scsMyId, MPI_Comm scsComm)
{
  // ---- bools
  int cFN(check_for_nan), cFI(check_for_inf), bInit(initialized);
  ParallelDescriptor::Bcast(&cFN, 1, ioProcNumSCS, scsComm);
  ParallelDescriptor::Bcast(&cFI, 1, ioProcNumSCS, scsComm);
  if(scsMyId != ioProcNumSCS) {
    check_for_nan = cFN;
    check_for_inf = cFI;
    initialized   = bInit;
  }
  FabArray::AddProcsToComp(ioProcNumSCS, ioProcNumAll, scsMyId, scsComm);
}
=======
#endif
>>>>>>> 53007142
<|MERGE_RESOLUTION|>--- conflicted
+++ resolved
@@ -1721,8 +1721,8 @@
       }
     }
 }
-<<<<<<< HEAD
-#endif /* USEHPGMG */
+#endif
+
 
 void
 MultiFab::AddProcsToComp (int ioProcNumSCS, int ioProcNumAll,
@@ -1739,6 +1739,3 @@
   }
   FabArray::AddProcsToComp(ioProcNumSCS, ioProcNumAll, scsMyId, scsComm);
 }
-=======
-#endif
->>>>>>> 53007142
