--- conflicted
+++ resolved
@@ -407,12 +407,8 @@
     else if (abs(time-told_c) .le. teps) then
        c_mf = mfold_c%p
     else
-<<<<<<< HEAD
        c_mf = mfnew_c%p
        !call amrex_abort("amrex_fillcoarsepatch: how did this happen?")
-=======
-       call amrex_abort("amrex_fillcoarsepatch_default: how did this happen?")
->>>>>>> b2052f2d
     end if
 
     do i = 1, scomp-1
