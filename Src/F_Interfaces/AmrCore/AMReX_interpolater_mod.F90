
module amrex_interpolater_module
  implicit none
  ! THIS MUST BE CONSISTENT WITH amrex_fi_fillpatch_two in AMReX_fillpatch_fi.cpp!!!
  integer, parameter :: amrex_interp_pc            = 0
  integer, parameter :: amrex_interp_node_bilinear = 1
  integer, parameter :: amrex_interp_cell_bilinear = 2
  integer, parameter :: amrex_interp_quadratic     = 3
  integer, parameter :: amrex_interp_lincc         = 4
  integer, parameter :: amrex_interp_cell_cons     = 5
  integer, parameter :: amrex_interp_protected     = 6
  integer, parameter :: amrex_interp_quartic       = 7
  integer, parameter :: amrex_interp_face_divfree  = 8
<<<<<<< HEAD
  integer, parameter :: amrex_interp_dg            = 10
=======
  integer, parameter :: amrex_interp_face_linear   = 9
>>>>>>> a30e8eb1
end module amrex_interpolater_module<|MERGE_RESOLUTION|>--- conflicted
+++ resolved
@@ -11,9 +11,6 @@
   integer, parameter :: amrex_interp_protected     = 6
   integer, parameter :: amrex_interp_quartic       = 7
   integer, parameter :: amrex_interp_face_divfree  = 8
-<<<<<<< HEAD
+  integer, parameter :: amrex_interp_face_linear   = 9
   integer, parameter :: amrex_interp_dg            = 10
-=======
-  integer, parameter :: amrex_interp_face_linear   = 9
->>>>>>> a30e8eb1
 end module amrex_interpolater_module