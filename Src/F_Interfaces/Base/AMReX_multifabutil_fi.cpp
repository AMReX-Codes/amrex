#include <AMReX_MultiFabUtil.H>

using namespace amrex;

extern "C"
{
    void amrex_fi_average_down (const MultiFab* S_fine, MultiFab* S_crse,
                                const Geometry* fgeom, const Geometry* cgeom,
                                int scomp, int ncomp, int rr)
    {
        amrex::average_down(*S_fine, *S_crse, *fgeom, *cgeom, scomp, ncomp, rr);
    }

<<<<<<< HEAD
    void amrex_fi_average_down_dg_conservative
           ( const MultiFab * FineMF  ,       MultiFab * CrseMF,
             const MultiFab * FineMF_G, const MultiFab * CrseMF_G,
             int nComp, int RefRatio, int nDOFX, int nFine,
             void * vpFineToCoarseProjectionMatrix )
    {
        auto * pFineToCoarseProjectionMatrix
               = reinterpret_cast<Real*>(vpFineToCoarseProjectionMatrix);
        Array4<Real const> FineToCoarseProjectionMatrix
                             ( pFineToCoarseProjectionMatrix,
                               {0,0,0}, {1,nFine,nDOFX}, nDOFX );

        amrex::average_down_dg_conservative
          ( *FineMF, *CrseMF, *FineMF_G, *CrseMF_G,
            nComp, RefRatio, nDOFX, FineToCoarseProjectionMatrix );
    }
    void amrex_fi_average_down_dg_pointwise
           ( const MultiFab * FineMF, MultiFab * CrseMF,
             int nComp, int RefRatio, int nDOFX, int nFine,
             void * vpFineToCoarseProjectionMatrix )
    {
        auto * pFineToCoarseProjectionMatrix
               = reinterpret_cast<Real*>(vpFineToCoarseProjectionMatrix);
        Array4<Real const> FineToCoarseProjectionMatrix
                             ( pFineToCoarseProjectionMatrix,
                               {0,0,0}, {1,nFine,nDOFX}, nDOFX );

        amrex::average_down_dg_pointwise
          ( *FineMF, *CrseMF, nComp, RefRatio, nDOFX,
            FineToCoarseProjectionMatrix );
    }
    void amrex_fi_average_down_cg
           ( const MultiFab * FineMF, MultiFab * CrseMF,
             int nComp, int RefRatio, int nDOFX, int nFine,
             void * vpG2L, void * vpL2G, void * vpF2C )
    {
        auto * pG2L
               = reinterpret_cast<Real*>(vpG2L);
        Array4<Real> G2L
                       ( pG2L, {0,0,0}, {1,1,nDOFX}, nDOFX );

        auto * pL2G
               = reinterpret_cast<Real*>(vpL2G);
        Array4<Real> L2G
                       ( pL2G, {0,0,0}, {1,1,nDOFX}, nDOFX );

        auto * pF2C
               = reinterpret_cast<Real*>(vpF2C);
        Array4<Real> F2C
                       ( pF2C, {0,0,0}, {1,nDOFX,nFine}, nDOFX );

        amrex::average_down_cg
          ( *FineMF, *CrseMF, nComp, RefRatio, nDOFX,
            nFine, G2L, L2G, F2C );
    }
=======
    void amrex_fi_average_down_cell_node (const MultiFab* S_fine, MultiFab* S_crse,
                                          int scomp, int ncomp, int rr)
    {
        amrex::average_down(*S_fine, *S_crse, scomp, ncomp, rr);
    }

>>>>>>> 103d0e9f
    void amrex_fi_average_down_faces (MultiFab const* fmf[], MultiFab* cmf[],
                                      Geometry const* cgeom, int scomp, int ncomp,
                                      int rr)
    {
        Array<MultiFab,AMREX_SPACEDIM> fine
            {AMREX_D_DECL(MultiFab(*fmf[0], amrex::make_alias, scomp, ncomp),
                          MultiFab(*fmf[1], amrex::make_alias, scomp, ncomp),
                          MultiFab(*fmf[2], amrex::make_alias, scomp, ncomp))};
        Array<MultiFab,AMREX_SPACEDIM> crse
            {AMREX_D_DECL(MultiFab(*cmf[0], amrex::make_alias, scomp, ncomp),
                          MultiFab(*cmf[1], amrex::make_alias, scomp, ncomp),
                          MultiFab(*cmf[2], amrex::make_alias, scomp, ncomp))};
        amrex::average_down_faces(GetArrOfConstPtrs(fine), GetArrOfPtrs(crse),
                                  IntVect(rr), *cgeom);
    }

    void amrex_fi_average_cellcenter_to_face (MultiFab* fc[], const MultiFab* cc, const Geometry* geom)
    {
        Vector<MultiFab*> fcv {AMREX_D_DECL(fc[0], fc[1], fc[2])};
        amrex::average_cellcenter_to_face(fcv, *cc, *geom);
    }
}<|MERGE_RESOLUTION|>--- conflicted
+++ resolved
@@ -11,7 +11,6 @@
         amrex::average_down(*S_fine, *S_crse, *fgeom, *cgeom, scomp, ncomp, rr);
     }
 
-<<<<<<< HEAD
     void amrex_fi_average_down_dg_conservative
            ( const MultiFab * FineMF  ,       MultiFab * CrseMF,
              const MultiFab * FineMF_G, const MultiFab * CrseMF_G,
@@ -67,14 +66,13 @@
           ( *FineMF, *CrseMF, nComp, RefRatio, nDOFX,
             nFine, G2L, L2G, F2C );
     }
-=======
+
     void amrex_fi_average_down_cell_node (const MultiFab* S_fine, MultiFab* S_crse,
                                           int scomp, int ncomp, int rr)
     {
         amrex::average_down(*S_fine, *S_crse, scomp, ncomp, rr);
     }
 
->>>>>>> 103d0e9f
     void amrex_fi_average_down_faces (MultiFab const* fmf[], MultiFab* cmf[],
                                       Geometry const* cgeom, int scomp, int ncomp,
                                       int rr)
