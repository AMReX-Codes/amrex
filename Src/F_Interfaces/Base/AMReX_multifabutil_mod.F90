module amrex_multifabutil_module

  use iso_c_binding
  use amrex_fort_module
  use amrex_multifab_module
  use amrex_geometry_module

  implicit none
  private

  public :: amrex_average_down, amrex_average_down_faces, amrex_average_cellcenter_to_face

  public :: amrex_average_down_dg

  interface
     subroutine amrex_fi_average_down (fmf, cmf, fgeom, cgeom, scomp, ncomp, rr) bind(c)
       import
       implicit none
       type(c_ptr), value :: fmf, cmf, fgeom, cgeom
       integer(c_int), value :: scomp, ncomp, rr
     end subroutine amrex_fi_average_down

<<<<<<< HEAD
     subroutine amrex_fi_average_down_dg &
       ( fmf, cmf, fgeom, cgeom, scomp, ncomp, rr, nDOFX, nFine, VolumeRatio, &
         ProjectionMatrix_T, WeightsX_q ) bind(c)
       import
       implicit none
       type(c_ptr)     , value :: &
         fmf, cmf, fgeom, cgeom, ProjectionMatrix_T, WeightsX_q
       integer(c_int)  , value :: scomp, ncomp, rr, nDOFX, nFine
       real(amrex_real), value :: VolumeRatio
     end subroutine amrex_fi_average_down_dg
=======
     subroutine amrex_fi_average_down_faces (fmf, cmf, cgeom, scomp, ncomp, rr) bind(c)
       import
       implicit none
       type(c_ptr), intent(in) :: fmf(*), cmf(*)
       type(c_ptr), value :: cgeom
       integer(c_int), value :: scomp, ncomp, rr
     end subroutine amrex_fi_average_down_faces
>>>>>>> 9e35dc19

     subroutine amrex_fi_average_cellcenter_to_face (facemf, ccmf, geom) bind(c)
       import
       implicit none
       type(c_ptr), intent(in) :: facemf(*)
       type(c_ptr), value :: ccmf, geom
     end subroutine amrex_fi_average_cellcenter_to_face

  end interface

contains

  subroutine amrex_average_down (fmf, cmf, fgeom, cgeom, scomp, ncomp, rr)
    type(amrex_multifab), intent(in   ) :: fmf
    type(amrex_multifab), intent(inout) :: cmf
    type(amrex_geometry), intent(in) :: fgeom, cgeom
    integer, intent(in) :: scomp, ncomp, rr
    call amrex_fi_average_down(fmf%p, cmf%p, fgeom%p, cgeom%p, scomp-1, ncomp, rr)
  end subroutine amrex_average_down


<<<<<<< HEAD
  subroutine amrex_average_down_dg &
    ( fmf, cmf, fgeom, cgeom, scomp, ncomp, rr, nDOFX, nFine, VolumeRatio, &
      ProjectionMatrix_T, WeightsX_q)
    type(amrex_multifab), intent(in   ) :: fmf
    type(amrex_multifab), intent(inout) :: cmf
    type(amrex_geometry), intent(in) :: fgeom, cgeom
    integer             , intent(in) :: scomp, ncomp, rr, nDOFX, nFine
    real(amrex_real)    , intent(in) :: VolumeRatio
    type(c_ptr)         , intent(in) :: ProjectionMatrix_T, WeightsX_q
    call amrex_fi_average_down_dg &
           ( fmf%p, cmf%p, fgeom%p, cgeom%p, scomp-1, ncomp, rr, &
             nDOFX, nFine, VolumeRatio, ProjectionMatrix_T, WeightsX_q )
  end subroutine amrex_average_down_dg
=======
  subroutine amrex_average_down_faces (fmf, cmf, cgeom, scomp, ncomp, rr)
    type(amrex_multifab), intent(in   ) :: fmf(amrex_spacedim)
    type(amrex_multifab), intent(inout) :: cmf(amrex_spacedim)
    type(amrex_geometry), intent(in) :: cgeom ! coarse level geometry
    integer, intent(in) :: scomp, ncomp, rr
    type(c_ptr) :: cp(amrex_spacedim), fp(amrex_spacedim)
    integer :: idim
    do idim = 1, amrex_spacedim
       fp(idim) = fmf(idim)%p
       cp(idim) = cmf(idim)%p
    end do
    call amrex_fi_average_down_faces(fp, cp, cgeom%p, scomp-1, ncomp, rr)
  end subroutine amrex_average_down_faces
>>>>>>> 9e35dc19


  subroutine amrex_average_cellcenter_to_face (facemf, ccmf, geom)
    type(amrex_multifab), intent(inout) :: facemf(amrex_spacedim)
    type(amrex_multifab), intent(in) :: ccmf
    type(amrex_geometry), intent(in) :: geom
    type(c_ptr) :: cp(amrex_spacedim)
    integer :: idim
    do idim = 1, amrex_spacedim
       cp(idim) = facemf(idim)%p
    end do
    call amrex_fi_average_cellcenter_to_face(cp, ccmf%p, geom%p)
  end subroutine amrex_average_cellcenter_to_face

end module amrex_multifabutil_module<|MERGE_RESOLUTION|>--- conflicted
+++ resolved
@@ -20,7 +20,6 @@
        integer(c_int), value :: scomp, ncomp, rr
      end subroutine amrex_fi_average_down
 
-<<<<<<< HEAD
      subroutine amrex_fi_average_down_dg &
        ( fmf, cmf, fgeom, cgeom, scomp, ncomp, rr, nDOFX, nFine, VolumeRatio, &
          ProjectionMatrix_T, WeightsX_q ) bind(c)
@@ -31,7 +30,7 @@
        integer(c_int)  , value :: scomp, ncomp, rr, nDOFX, nFine
        real(amrex_real), value :: VolumeRatio
      end subroutine amrex_fi_average_down_dg
-=======
+
      subroutine amrex_fi_average_down_faces (fmf, cmf, cgeom, scomp, ncomp, rr) bind(c)
        import
        implicit none
@@ -39,7 +38,6 @@
        type(c_ptr), value :: cgeom
        integer(c_int), value :: scomp, ncomp, rr
      end subroutine amrex_fi_average_down_faces
->>>>>>> 9e35dc19
 
      subroutine amrex_fi_average_cellcenter_to_face (facemf, ccmf, geom) bind(c)
        import
@@ -60,8 +58,6 @@
     call amrex_fi_average_down(fmf%p, cmf%p, fgeom%p, cgeom%p, scomp-1, ncomp, rr)
   end subroutine amrex_average_down
 
-
-<<<<<<< HEAD
   subroutine amrex_average_down_dg &
     ( fmf, cmf, fgeom, cgeom, scomp, ncomp, rr, nDOFX, nFine, VolumeRatio, &
       ProjectionMatrix_T, WeightsX_q)
@@ -75,7 +71,7 @@
            ( fmf%p, cmf%p, fgeom%p, cgeom%p, scomp-1, ncomp, rr, &
              nDOFX, nFine, VolumeRatio, ProjectionMatrix_T, WeightsX_q )
   end subroutine amrex_average_down_dg
-=======
+
   subroutine amrex_average_down_faces (fmf, cmf, cgeom, scomp, ncomp, rr)
     type(amrex_multifab), intent(in   ) :: fmf(amrex_spacedim)
     type(amrex_multifab), intent(inout) :: cmf(amrex_spacedim)
@@ -89,8 +85,6 @@
     end do
     call amrex_fi_average_down_faces(fp, cp, cgeom%p, scomp-1, ncomp, rr)
   end subroutine amrex_average_down_faces
->>>>>>> 9e35dc19
-
 
   subroutine amrex_average_cellcenter_to_face (facemf, ccmf, geom)
     type(amrex_multifab), intent(inout) :: facemf(amrex_spacedim)
