--- conflicted
+++ resolved
@@ -773,78 +773,6 @@
        << '\n';
 }
 
-<<<<<<< HEAD
-
-void StateData::AddProcsToComp(const StateDescriptor &sdPtr,
-                               int ioProcNumSCS, int ioProcNumAll,
-                               int scsMyId, MPI_Comm scsComm)
-{
-#if BL_USE_MPI
-      // ---- StateDescriptor
-      desc = &sdPtr;
-
-      // ---- TimeIntervals
-      ParallelDescriptor::Bcast(&new_time.start, 1, ioProcNumSCS, scsComm);
-      ParallelDescriptor::Bcast(&new_time.stop,  1, ioProcNumSCS, scsComm);
-      ParallelDescriptor::Bcast(&old_time.start, 1, ioProcNumSCS, scsComm);
-      ParallelDescriptor::Bcast(&old_time.stop,  1, ioProcNumSCS, scsComm);
-
-      // ---- Boxes
-      BoxLib::BroadcastBox(domain, scsMyId, ioProcNumSCS, scsComm);
-
-      // ---- BoxArrays
-      BoxLib::BroadcastBoxArray(grids, scsMyId, ioProcNumSCS, scsComm);
-
-      // ---- MultiFabs
-      int makeNewDataId(-7), makeOldDataId(-7);
-      if(new_data != 0) {
-	makeNewDataId = new_data->AllocatedFAPtrID();
-      }
-      ParallelDescriptor::Bcast(&makeNewDataId, 1, ioProcNumSCS, scsComm);
-      if(scsMyId != ioProcNumSCS) {
-        if(makeNewDataId >= 0) {
-          new_data = new MultiFab;
-        } else {
-          new_data = 0;
-	}
-      }
-      if(new_data != 0) {
-        new_data->AddProcsToComp(ioProcNumSCS, ioProcNumAll, scsMyId, scsComm);
-      }
-
-      if(old_data != 0) {
-	makeOldDataId = old_data->AllocatedFAPtrID();
-      }
-      ParallelDescriptor::Bcast(&makeOldDataId, 1, ioProcNumSCS, scsComm);
-      if(scsMyId != ioProcNumSCS) {
-        if(makeOldDataId >= 0) {
-          old_data = new MultiFab;
-        } else {
-          old_data = 0;
-	}
-      }
-      if(old_data != 0) {
-        old_data->AddProcsToComp(ioProcNumSCS, ioProcNumAll, scsMyId, scsComm);
-      }
-
-      ParallelDescriptor::Barrier(scsComm);
-#endif
-}
-
-
-void StateData::Check() const
-{
-      if(new_data != 0) {
-        new_data->DistributionMap().Check();
-      }
-      if(old_data != 0) {
-        old_data->DistributionMap().Check();
-      }
-}
-
-
-
-=======
 StateDataPhysBCFunct::StateDataPhysBCFunct (StateData&sd, int sc, const Geometry& geom_)
     : statedata(&sd),
       src_comp(sc),
@@ -949,4 +877,72 @@
 	}
     }
 }
->>>>>>> 37e95a29
+
+
+void StateData::AddProcsToComp(const StateDescriptor &sdPtr,
+                               int ioProcNumSCS, int ioProcNumAll,
+                               int scsMyId, MPI_Comm scsComm)
+{
+#if BL_USE_MPI
+      // ---- StateDescriptor
+      desc = &sdPtr;
+
+      // ---- TimeIntervals
+      ParallelDescriptor::Bcast(&new_time.start, 1, ioProcNumSCS, scsComm);
+      ParallelDescriptor::Bcast(&new_time.stop,  1, ioProcNumSCS, scsComm);
+      ParallelDescriptor::Bcast(&old_time.start, 1, ioProcNumSCS, scsComm);
+      ParallelDescriptor::Bcast(&old_time.stop,  1, ioProcNumSCS, scsComm);
+
+      // ---- Boxes
+      BoxLib::BroadcastBox(domain, scsMyId, ioProcNumSCS, scsComm);
+
+      // ---- BoxArrays
+      BoxLib::BroadcastBoxArray(grids, scsMyId, ioProcNumSCS, scsComm);
+
+      // ---- MultiFabs
+      int makeNewDataId(-7), makeOldDataId(-7);
+      if(new_data != 0) {
+	makeNewDataId = new_data->AllocatedFAPtrID();
+      }
+      ParallelDescriptor::Bcast(&makeNewDataId, 1, ioProcNumSCS, scsComm);
+      if(scsMyId != ioProcNumSCS) {
+        if(makeNewDataId >= 0) {
+          new_data = new MultiFab;
+        } else {
+          new_data = 0;
+	}
+      }
+      if(new_data != 0) {
+        new_data->AddProcsToComp(ioProcNumSCS, ioProcNumAll, scsMyId, scsComm);
+      }
+
+      if(old_data != 0) {
+	makeOldDataId = old_data->AllocatedFAPtrID();
+      }
+      ParallelDescriptor::Bcast(&makeOldDataId, 1, ioProcNumSCS, scsComm);
+      if(scsMyId != ioProcNumSCS) {
+        if(makeOldDataId >= 0) {
+          old_data = new MultiFab;
+        } else {
+          old_data = 0;
+	}
+      }
+      if(old_data != 0) {
+        old_data->AddProcsToComp(ioProcNumSCS, ioProcNumAll, scsMyId, scsComm);
+      }
+
+      ParallelDescriptor::Barrier(scsComm);
+#endif
+}
+
+
+void StateData::Check() const
+{
+      if(new_data != 0) {
+        new_data->DistributionMap().Check();
+      }
+      if(old_data != 0) {
+        old_data->DistributionMap().Check();
+      }
+}
+
