--- conflicted
+++ resolved
@@ -2060,14 +2060,11 @@
                    const BoxArray*   lev0_grids,
                    const Array<int>* pmap)
 {
-<<<<<<< HEAD
 if(ParallelDescriptor::IOProcessor()) {
   std::cout << "Amr::defBaseLevel ---->>>>" << std::endl;
 }
-=======
     // Just initialize this here for the heck of it
     which_level_being_advanced = -1;
->>>>>>> 842af460
 
     //
     // Check that base domain has even number of zones in all directions.
