#include <AMReX_Geometry.H>
#include <AMReX_TagBox.H>
#include <AMReX_Array.H>
#include <AMReX_Vector.H>
#include <AMReX_CoordSys.H>
#include <AMReX_ParmParse.H>
#include <AMReX_Cluster.H>
#include <AMReX_LevelBld.H>
#include <AMReX_AmrLevel.H>
#include <AMReX_PROB_AMR_F.H>
#include <AMReX_Amr.H>
#include <AMReX_ParallelDescriptor.H>
#include <AMReX_Utility.H>
#include <AMReX_DistributionMapping.H>
#include <AMReX_FabSet.H>
#include <AMReX_StateData.H>
#include <AMReX_PlotFileUtil.H>
#include <AMReX_Print.H>

#ifdef BL_LAZY
#include <AMReX_Lazy.H>
#endif

#ifdef AMREX_MEM_PROFILING
#include <AMReX_MemProfiler.H>
#endif

#ifdef BL_USE_ARRAYVIEW
#include <DatasetClient.H>
#endif

#if defined(AMREX_USE_SENSEI_INSITU) && !defined(AMREX_NO_SENSEI_AMR_INST)
#include <AMReX_AmrInSituBridge.H>
#endif

#ifdef AMREX_USE_OMP
#include <omp.h>
#endif

#include <algorithm>
#include <cmath>
#include <cstdio>
#include <iostream>
#include <iomanip>
#include <limits>
#include <list>
#include <sstream>

namespace amrex {

//
// Static class members.  Set defaults in Initialize()!!!
//
std::list<std::string> Amr::state_plot_vars;
std::list<std::string> Amr::state_small_plot_vars;
std::list<std::string> Amr::derive_plot_vars;
std::list<std::string> Amr::derive_small_plot_vars;
bool                   Amr::first_plotfile;
bool                   Amr::first_smallplotfile;
Vector<BoxArray>       Amr::initial_ba;
Vector<BoxArray>       Amr::regrid_ba;
int                    Amr::compute_new_dt_on_regrid;
#if defined(AMREX_USE_SENSEI_INSITU) && !defined(AMREX_NO_SENSEI_AMR_INST)
AmrInSituBridge*       Amr::insitu_bridge;
#endif

namespace
{
    const std::string CheckPointVersion("CheckPointVersion_1.0");

    bool initialized = false;

    //
    // These are all ParmParse'd in.  Set defaults in Initialize()!!!
    //
    int  plot_nfiles;
    int  mffile_nstreams;
#ifndef AMREX_NO_PROBINIT
    int  probinit_natonce;
#endif
    bool plot_files_output;
    int  checkpoint_nfiles;
    int  regrid_on_restart;
    int  force_regrid_level_zero;
    int  use_efficient_regrid;
    int  plotfile_on_restart;
    int  insitu_on_restart;
    int  checkpoint_on_restart;
    bool checkpoint_files_output;
    bool precreateDirectories;
    bool prereadFAHeaders;
    VisMF::Header::Version plot_headerversion(VisMF::Header::Version_v1);
    VisMF::Header::Version checkpoint_headerversion(VisMF::Header::Version_v1);
}



bool
Amr::UsingPrecreateDirectories () noexcept
{
    return precreateDirectories;
}

void
Amr::Initialize ()
{
    if (initialized) { return; }
    //
    // Set all defaults here!!!
    //
    Amr::first_plotfile      = true;
    Amr::first_smallplotfile = true;
    plot_nfiles              = 64;
    mffile_nstreams          = 1;
#ifndef AMREX_NO_PROBINIT
    probinit_natonce         = 512;
#endif
    plot_files_output        = true;
    checkpoint_nfiles        = 64;
    regrid_on_restart        = 0;
    force_regrid_level_zero  = 0;
    use_efficient_regrid     = 0;
    plotfile_on_restart      = 0;
    insitu_on_restart        = 0;
    checkpoint_on_restart    = 0;
    checkpoint_files_output  = true;
    compute_new_dt_on_regrid = 0;
    precreateDirectories     = true;
    prereadFAHeaders         = true;
    plot_headerversion       = VisMF::Header::Version_v1;
    checkpoint_headerversion = VisMF::Header::Version_v1;
#if defined(AMREX_USE_SENSEI_INSITU) && !defined(AMREX_NO_SENSEI_AMR_INST)
    insitu_bridge            = nullptr;
#endif
    amrex::ExecOnFinalize(Amr::Finalize);

    initialized = true;
}

void
Amr::Finalize ()
{
    Amr::state_plot_vars.clear();
    Amr::derive_plot_vars.clear();
    Amr::derive_small_plot_vars.clear();
    Amr::regrid_ba.clear();
    Amr::initial_ba.clear();
    Amr::finalizeInSitu();

    initialized = false;
}

bool Amr::Plot_Files_Output () { return plot_files_output; }

std::ostream&
Amr::DataLog (int i)
{
    return *datalog[i];
}

int
Amr::NumDataLogs () noexcept
{
    return static_cast<int>(datalog.size());
}

bool
Amr::RegridOnRestart () noexcept
{
    return regrid_on_restart;
}

void
Amr::setDtMin (const Vector<Real>& dt_min_in) noexcept
{
    for (int i = 0; i <= finest_level; i++) {
        dt_min[i] = dt_min_in[i];
    }
}

Vector<std::unique_ptr<AmrLevel> >&
Amr::getAmrLevels () noexcept
{
    return amr_level;
}

Long
Amr::cellCount (int lev) noexcept
{
    return amr_level[lev]->countCells();
}

int
Amr::numGrids (int lev) noexcept
{
    return amr_level[lev]->numGrids();
}

std::unique_ptr<MultiFab>
Amr::derive (const std::string& name,
             Real               time,
             int                lev,
             int                ngrow)
{
    return amr_level[lev]->derive(name,time,ngrow);
}

Amr::Amr (LevelBld* a_levelbld)
    :
    levelbld(a_levelbld)
{
    Initialize();
    InitAmr();
}

Amr::Amr (const RealBox* rb, int max_level_in, const Vector<int>& n_cell_in, int coord,
          LevelBld* a_levelbld)
    :
    AmrCore(rb,max_level_in,n_cell_in,coord),
    levelbld(a_levelbld)
{
    Initialize();
    InitAmr();
}

void
Amr::InitAmr ()
{
    BL_PROFILE("Amr::InitAmr()");

    AMREX_ALWAYS_ASSERT_WITH_MESSAGE(levelbld != nullptr, "ERROR: levelbld is nullptr");
    //
    // Global function that define state variables.
    //
    levelbld->variableSetUp();
    //
    // Set default values.
    //
    plot_int               = -1;
    small_plot_int         = -1;
    last_plotfile          = 0;
    last_smallplotfile     = -1;
    last_checkpoint        = 0;
    record_run_info        = false;
    record_grid_info       = false;
    file_name_digits       = 5;
    record_run_info_terse  = false;
    bUserStopRequest       = false;
    message_int            = 10;
#if defined(AMREX_USE_SENSEI_INSITU) && !defined(AMREX_NO_SENSEI_AMR_INST)
    insitu_bridge          = nullptr;
#endif

    ParmParse pp("amr");
    //
    // Check for command line flags.
    //
    pp.queryAdd("regrid_on_restart",regrid_on_restart);
    pp.queryAdd("force_regrid_level_zero",force_regrid_level_zero);
    pp.queryAdd("use_efficient_regrid",use_efficient_regrid);
    pp.queryAdd("plotfile_on_restart",plotfile_on_restart);
    pp.queryAdd("insitu_on_restart",insitu_on_restart);
    pp.queryAdd("checkpoint_on_restart",checkpoint_on_restart);

    pp.queryAdd("compute_new_dt_on_regrid",compute_new_dt_on_regrid);

    pp.queryAdd("mffile_nstreams", mffile_nstreams);

#ifndef AMREX_NO_PROBINIT
    pp.queryAdd("probinit_natonce", probinit_natonce);
    probinit_natonce = std::max(1, std::min(ParallelDescriptor::NProcs(), probinit_natonce));
#endif

    pp.queryAdd("file_name_digits", file_name_digits);

    pp.queryAdd("initial_grid_file",initial_grids_file);
    pp.queryAdd("regrid_file"      , regrid_grids_file);

    pp.queryAdd("message_int", message_int);

    if (pp.contains("run_log"))
    {
        std::string log_file_name;
        pp.get("run_log",log_file_name);
        setRecordRunInfo(log_file_name);
    }
    if (pp.contains("run_log_terse"))
    {
        std::string log_file_name;
        pp.get("run_log_terse",log_file_name);
        setRecordRunInfoTerse(log_file_name);
    }
    if (pp.contains("grid_log"))
    {
        std::string grid_file_name;
        pp.get("grid_log",grid_file_name);
        setRecordGridInfo(grid_file_name);
    }

    if (pp.contains("data_log"))
    {
        int num_datalogs = pp.countval("data_log");
        datalog.resize(num_datalogs);
        datalogname.resize(num_datalogs);
        pp.queryarr("data_log",datalogname,0,num_datalogs);
        for (int i = 0; i < num_datalogs; i++) {
            setRecordDataInfo(i,datalogname[i]);
        }
    }

#ifndef AMREX_NO_PROBINIT
    probin_file = "probin";  // Make "probin" the default

    if (pp.contains("probin_file"))
    {
        pp.get("probin_file",probin_file);
    }
#endif
    //
    // If set, then restart from checkpoint file.
    //
    pp.queryAdd("restart", restart_chkfile);
    //
    // If set, then restart from plotfile.
    //
    pp.queryAdd("restart_from_plotfile", restart_pltfile);

    int nlev     = max_level+1;
    dt_level.resize(nlev);
    level_steps.resize(nlev);
    level_count.resize(nlev);
    n_cycle.resize(nlev);
    dt_min.resize(nlev);
    amr_level.resize(nlev);
    //
    // Set bogus values.
    //
    for (int i = 0; i < nlev; i++)
    {

        // Something nonzero so old & new will differ
#ifdef AMREX_USE_FLOAT
        dt_level[i]    = 1.e30F;
#else
        dt_level[i]    = 1.e200;
#endif
        level_steps[i] = 0;
        level_count[i] = 0;
        n_cycle[i]     = 0;
        dt_min[i]      = 0.0;
    }

    // Make the default regrid_int = 1 for all levels.
    if (max_level > 0)
    {
       regrid_int.resize(max_level);
       for (int i = 0; i < max_level; i++) {
           regrid_int[i]  = 1;
       }
    }

    //
    // Setup plot and checkpoint controls.
    //
    initPltAndChk();

    //
    // Setup insitu controls
    //
    initInSitu();

    //
    // Setup subcycling controls.
    //
    initSubcycle();

    //
    // Read in the regrid interval if max_level > 0.
    //
    if (max_level > 0)
    {
       int numvals = pp.countval("regrid_int");
       if (numvals == 1)
       {
           //
           // Set all values to the single available value.
           //
           int the_regrid_int = 0;
           pp.query("regrid_int",the_regrid_int);
           for (int i = 0; i < max_level; i++)
           {
               regrid_int[i] = the_regrid_int;
           }
       }
       else if (numvals == 0)
       {
           if (verbose) {
               amrex::Print(amrex::ErrorStream()) << "Using default regrid_int = 1 at all levels!\n";
           }
       }
       else if (numvals < max_level)
       {
           amrex::Error("You did not specify enough values of regrid_int");
       }
       else
       {
           //
           // Otherwise we expect a vector of max_level values
           //
           auto status = pp.queryarr("regrid_int",regrid_int,0,max_level);
           amrex::ignore_unused(status);
       }
    }

    if (max_level > 0 && !initial_grids_file.empty())
    {
#define STRIP while( is.get() != '\n' ) {}
        std::ifstream is(initial_grids_file.c_str(),std::ios::in);

        if (!is.good()) {
            amrex::FileOpenFailed(initial_grids_file);
        }

        int in_finest,ngrid;

        is >> in_finest;
        AMREX_ASSERT(in_finest >= 0 && in_finest < std::numeric_limits<int>::max());
        STRIP;
        initial_ba.resize(in_finest);

        use_fixed_upto_level = in_finest;
        if (in_finest > max_level) {
           amrex::Error("You have fewer levels in your inputs file then in your grids file!");
        }

        for (int lev = 1; lev <= in_finest; lev++)
        {
            BoxList bl;
            is >> ngrid;
            STRIP;
            AMREX_ASSERT(ngrid >= 0 && ngrid < std::numeric_limits<int>::max());
            for (int i = 0; i < ngrid; i++)
            {
                Box bx;
                is >> bx;
                STRIP;
                bx.refine(ref_ratio[lev-1]);
                bl.push_back(bx);
            }
            initial_ba[lev-1].define(bl);
        }
        is.close();
        if (verbose > 0) {
            amrex::Print() << "Read initial_ba. Size is " << initial_ba.size() << "\n";
        }

#undef STRIP
    }

    if (max_level > 0 && !regrid_grids_file.empty())
    {
#define STRIP while( is.get() != '\n' ) {}
        std::ifstream is(regrid_grids_file.c_str(),std::ios::in);

        if (!is.good()) {
            amrex::FileOpenFailed(regrid_grids_file);
        }

        int in_finest,ngrid;

        is >> in_finest;
        STRIP;
        AMREX_ASSERT(in_finest >= 0  && in_finest < std::numeric_limits<int>::max());
        regrid_ba.resize(in_finest);
        for (int lev = 1; lev <= in_finest; lev++)
        {
            BoxList bl;
            is >> ngrid;
            AMREX_ASSERT(ngrid >= 0 && ngrid < std::numeric_limits<int>::max());
            STRIP;
            for (int i = 0; i < ngrid; i++)
            {
                Box bx;
                is >> bx;
                STRIP;
                 bx.refine(ref_ratio[lev-1]);
                 for (int idim = 0 ; idim < AMREX_SPACEDIM; ++idim)
                 {
                     if (bx.length(idim) > max_grid_size[lev][idim])
                     {
                         std::ostringstream ss;
                         ss << "Grid " << bx << " too large" << '\n';
                         amrex::Error(ss.str());
                     }
                 }
                 bl.push_back(bx);
            }
            regrid_ba[lev-1].define(bl);
        }
        is.close();
#undef STRIP
    }

    loadbalance_with_workestimates = 0;
    pp.queryAdd("loadbalance_with_workestimates", loadbalance_with_workestimates);

    loadbalance_level0_int = 2;
    pp.queryAdd("loadbalance_level0_int", loadbalance_level0_int);

    loadbalance_max_fac = 1.5;
    pp.queryAdd("loadbalance_max_fac", loadbalance_max_fac);
}

int
Amr::initInSitu()
{
#if defined(AMREX_USE_SENSEI_INSITU) && !defined(AMREX_NO_SENSEI_AMR_INST)
    insitu_bridge = new AmrInSituBridge;
    if (insitu_bridge->initialize())
    {
        amrex::ErrorStream() << "Amr::initInSitu : Failed to initialize." << std::endl;
        amrex::Abort();
    }
#endif
    return 0;
}

int
Amr::updateInSitu() // NOLINT(readability-convert-member-functions-to-static)
{
#if defined(AMREX_USE_SENSEI_INSITU) && !defined(AMREX_NO_SENSEI_AMR_INST)
    if (insitu_bridge && insitu_bridge->update(this))
    {
        amrex::ErrorStream() << "Amr::updateInSitu : Failed to update." << std::endl;
        amrex::Abort();
    }
#endif
    return 0;
}

int
Amr::finalizeInSitu()
{
#if defined(AMREX_USE_SENSEI_INSITU) && !defined(AMREX_NO_SENSEI_AMR_INST)
    if (insitu_bridge)
    {
        if (insitu_bridge->finalize())
            amrex::ErrorStream() << "Amr::finalizeInSitu : Failed to finalize." << std::endl;

        delete insitu_bridge;
        insitu_bridge = nullptr;
    }
#endif
    return 0;
}

bool
Amr::isStatePlotVar (const std::string& name)
{
    auto it = std::find(state_plot_vars.begin(), state_plot_vars.end(), name);
    return (it != state_plot_vars.end());
}

bool
Amr::isStateSmallPlotVar (const std::string& name)
{
    auto it = std::find(state_small_plot_vars.begin(), state_small_plot_vars.end(), name);
    return (it != state_small_plot_vars.end());
}

void
Amr::fillStatePlotVarList ()
{
    state_plot_vars.clear();
    const DescriptorList &desc_lst = AmrLevel::get_desc_lst();
    for (int typ(0); typ < desc_lst.size(); ++typ) {
        for (int comp(0); comp < desc_lst[typ].nComp(); ++comp) {
            if (desc_lst[typ].getType() == IndexType::TheCellType()) {
                state_plot_vars.push_back(desc_lst[typ].name(comp));
            }
        }
    }
}

void
Amr::clearStatePlotVarList ()
{
    state_plot_vars.clear();
}

void
Amr::fillStateSmallPlotVarList ()
{
    state_small_plot_vars.clear();
    const DescriptorList &desc_lst = AmrLevel::get_desc_lst();
    for (int typ(0); typ < desc_lst.size(); ++typ) {
        for (int comp(0); comp < desc_lst[typ].nComp(); ++comp) {
            if (desc_lst[typ].getType() == IndexType::TheCellType()) {
                state_small_plot_vars.push_back(desc_lst[typ].name(comp));
            }
        }
    }
}

void
Amr::clearStateSmallPlotVarList ()
{
    state_small_plot_vars.clear();
}

void
Amr::addStatePlotVar (const std::string& name)
{
    if ( ! isStatePlotVar(name)) {
        state_plot_vars.push_back(name);
    }
}

void
Amr::addStateSmallPlotVar (const std::string& name)
{
    if (!isStateSmallPlotVar(name)) {
        state_small_plot_vars.push_back(name);
    }
}

void
Amr::deleteStatePlotVar (const std::string& name)
{
    if (isStatePlotVar(name)) {
        state_plot_vars.remove(name);
    }
}

bool
Amr::isDerivePlotVar (const std::string& name) noexcept
{
    auto it = std::find(derive_plot_vars.begin(), derive_plot_vars.end(), name);
    return (it != derive_plot_vars.end());
}

bool
Amr::isDeriveSmallPlotVar (const std::string& name) noexcept
{
    auto it = std::find(derive_small_plot_vars.begin(), derive_small_plot_vars.end(), name);
    return (it != derive_small_plot_vars.end());
}

void
Amr::fillDerivePlotVarList ()
{
    derive_plot_vars.clear();
    DeriveList& derive_lst = AmrLevel::get_derive_lst();
    std::list<DeriveRec>& dlist = derive_lst.dlist();
    for (auto const& it : dlist)
    {
        if (it.deriveType() == IndexType::TheCellType())
        {
            derive_plot_vars.push_back(it.name());
        }
    }
}

void
Amr::fillDeriveSmallPlotVarList ()
{
    derive_small_plot_vars.clear();
    DeriveList& derive_lst = AmrLevel::get_derive_lst();
    std::list<DeriveRec>& dlist = derive_lst.dlist();
    for (auto const& it : dlist)
    {
        if (it.deriveType() == IndexType::TheCellType())
        {
            derive_small_plot_vars.push_back(it.name());
        }
    }
}

void
Amr::clearDerivePlotVarList ()
{
    derive_plot_vars.clear();
}

void
Amr::clearDeriveSmallPlotVarList ()
{
    derive_small_plot_vars.clear();
}

void
Amr::addDerivePlotVar (const std::string& name)
{
    if (!isDerivePlotVar(name)) {
        derive_plot_vars.push_back(name);
    }
}

void
Amr::addDeriveSmallPlotVar (const std::string& name)
{
    if (!isDeriveSmallPlotVar(name)) {
        derive_small_plot_vars.push_back(name);
    }
}

void
Amr::deleteDerivePlotVar (const std::string& name)
{
    if (isDerivePlotVar(name)) {
        derive_plot_vars.remove(name);
    }
}

void
Amr::deleteDeriveSmallPlotVar (const std::string& name)
{
    if (isDeriveSmallPlotVar(name)) {
        derive_small_plot_vars.remove(name);
    }
}

Amr::~Amr ()
{
    levelbld->variableCleanUp();

    Amr::Finalize();
}

void
Amr::setRecordGridInfo (const std::string& filename)
{
    record_grid_info = true;
    if (ParallelDescriptor::IOProcessor())
    {
        gridlog.open(filename.c_str(),std::ios::out|std::ios::app);
        if (!gridlog.good()) {
            amrex::FileOpenFailed(filename);
        }
    }
    ParallelDescriptor::Barrier("Amr::setRecordGridInfo");
}

void
Amr::setRecordRunInfo (const std::string& filename)
{
    record_run_info = true;
    if (ParallelDescriptor::IOProcessor())
    {
        runlog.open(filename.c_str(),std::ios::out|std::ios::app);
        if (!runlog.good()) {
            amrex::FileOpenFailed(filename);
        }
    }
    ParallelDescriptor::Barrier("Amr::setRecordRunInfo");
}

void
Amr::setRecordRunInfoTerse (const std::string& filename)
{
    record_run_info_terse = true;
    if (ParallelDescriptor::IOProcessor())
    {
        runlog_terse.open(filename.c_str(),std::ios::out|std::ios::app);
        if (!runlog_terse.good()) {
            amrex::FileOpenFailed(filename);
        }
    }
    ParallelDescriptor::Barrier("Amr::setRecordRunInfoTerse");
}

void
Amr::setRecordDataInfo (int i, const std::string& filename)
{
    if (ParallelDescriptor::IOProcessor())
    {
        datalog[i] = std::make_unique<std::fstream>();
        datalog[i]->open(filename.c_str(),std::ios::out|std::ios::app);
        if (!datalog[i]->good()) {
            amrex::FileOpenFailed(filename);
        }
    }
    ParallelDescriptor::Barrier("Amr::setRecordDataInfo");
}

void
Amr::setDtLevel (const Vector<Real>& dt_lev) noexcept
{
    for (int i = 0; i <= finest_level; i++) {
        dt_level[i] = dt_lev[i];
    }
}

void
Amr::setDtLevel (Real dt, int lev) noexcept
{
    dt_level[lev] = dt;
}

void
Amr::setNCycle (const Vector<int>& ns) noexcept
{
    for (int i = 0; i <= finest_level; i++) {
        n_cycle[i] = ns[i];
    }
}

Long
Amr::cellCount () noexcept
{
    Long cnt = 0;
    for (int i = 0; i <= finest_level; i++) {
        cnt += amr_level[i]->countCells();
    }
    return cnt;
}

int
Amr::numGrids () noexcept
{
    int cnt = 0;
    for (int i = 0; i <= finest_level; i++) {
        cnt += amr_level[i]->numGrids();
    }
    return cnt;
}

int
Amr::okToContinue () noexcept
{
    int ok = true;
    for (int i = 0; ok && (i <= finest_level); i++) {
        ok = ok && amr_level[i]->okToContinue();
    }
    if(bUserStopRequest) {
        ok = false;
    }
    return ok;
}

void
Amr::writePlotFile ()
{
    if ( ! Plot_Files_Output()) {
        return;
    }

    BL_PROFILE_REGION_START("Amr::writePlotFile()");
    BL_PROFILE("Amr::writePlotFile()");

    if (first_plotfile) {
        first_plotfile = false;
        amr_level[0]->setPlotVariables();
    }

    // Don't continue if we have no variables to plot.

    if (statePlotVars().empty()) {
        return;
    }

    const std::string& pltfile = amrex::Concatenate(plot_file_root,
                                                    level_steps[0],
                                                    file_name_digits);

    if (verbose > 0) {
        amrex::Print() << "PLOTFILE: file = " << pltfile << '\n';
    }

    if (record_run_info && ParallelDescriptor::IOProcessor()) {
        runlog << "PLOTFILE: file = " << pltfile << '\n';
    }

    writePlotFileDoit(pltfile, true);

    BL_PROFILE_REGION_STOP("Amr::writePlotFile()");
}

void
Amr::writeSmallPlotFile ()
{
    if ( ! Plot_Files_Output()) {
        return;
    }

    BL_PROFILE_REGION_START("Amr::writeSmallPlotFile()");
    BL_PROFILE("Amr::writeSmallPlotFile()");


    if (first_smallplotfile) {
        first_smallplotfile = false;
        amr_level[0]->setSmallPlotVariables();
    }

    // Don't continue if we have no variables to plot.

<<<<<<< HEAD
    if (stateSmallPlotVars().size() == 0 && deriveSmallPlotVars().size() == 0) {
=======
    if (stateSmallPlotVars().empty() && deriveSmallPlotVars().empty()) {
>>>>>>> de7c6189
        return;
    }

    const std::string& pltfile = amrex::Concatenate(small_plot_file_root,
                                                    level_steps[0],
                                                    file_name_digits);

    if (verbose > 0) {
        amrex::Print() << "SMALL PLOTFILE: file = " << pltfile << '\n';
    }

    if (record_run_info && ParallelDescriptor::IOProcessor()) {
        runlog << "SMALL PLOTFILE: file = " << pltfile << '\n';
    }

    writePlotFileDoit(pltfile, false);

    BL_PROFILE_REGION_STOP("Amr::writeSmallPlotFile()");
}

void
Amr::writePlotFileDoit (std::string const& pltfile, bool regular)
{
    auto dPlotFileTime0 = amrex::second();

    VisMF::SetNOutFiles(plot_nfiles);
    VisMF::Header::Version currentVersion(VisMF::GetHeaderVersion());
    VisMF::SetHeaderVersion(plot_headerversion);

    amrex::StreamRetry sretry(pltfile, abort_on_stream_retry_failure,
                              stream_max_tries);

    const std::string pltfileTemp = (AsyncOut::UseAsyncOut()) ? pltfile : (pltfile + ".temp");

    while(sretry.TryFileOutput()) {
        //
        //  if either the pltfile or pltfileTemp exists, rename them
        //  to move them out of the way.  then create pltfile
        //  with the temporary name, then rename it back when
        //  it is finished writing.  then stream retry can rename
        //  it to a bad suffix if there were stream errors.
        //

        if (precreateDirectories) {    // ---- make all directories at once
            amrex::UtilRenameDirectoryToOld(pltfile, false);      // dont call barrier
            amrex::UtilCreateCleanDirectory(pltfileTemp, false);  // dont call barrier
            for(int i(0); i <= finest_level; ++i) {
                amr_level[i]->CreateLevelDirectory(pltfileTemp);
            }
            ParallelDescriptor::Barrier("Amr::writePlotFile:PCD");
        } else {
            amrex::UtilRenameDirectoryToOld(pltfile, false);     // dont call barrier
            amrex::UtilCreateCleanDirectory(pltfileTemp, true);  // call barrier
        }

        std::string HeaderFileName(pltfileTemp + "/Header");

        VisMF::IO_Buffer io_buffer(VisMF::GetIOBufferSize());

        std::ofstream HeaderFile;

        HeaderFile.rdbuf()->pubsetbuf(io_buffer.dataPtr(), io_buffer.size());

        int old_prec(0);

        if (ParallelDescriptor::IOProcessor()) {
            //
            // Only the IOProcessor() writes to the header file.
            //
            HeaderFile.open(HeaderFileName.c_str(), std::ios::out | std::ios::trunc |
                            std::ios::binary);
            if ( ! HeaderFile.good()) {
                amrex::FileOpenFailed(HeaderFileName);
            }
            old_prec = static_cast<int>(HeaderFile.precision(15));
        }

        if (regular) {
            for (int k(0); k <= finest_level; ++k) {
                amr_level[k]->writePlotFilePre(pltfileTemp, HeaderFile);
            }
            for (int k(0); k <= finest_level; ++k) {
                amr_level[k]->writePlotFile(pltfileTemp, HeaderFile);
            }
            for (int k(0); k <= finest_level; ++k) {
                amr_level[k]->writePlotFilePost(pltfileTemp, HeaderFile);
            }
        } else {
            for (int k(0); k <= finest_level; ++k) {
                amr_level[k]->writeSmallPlotFile(pltfileTemp, HeaderFile);
            }
        }

        if (ParallelDescriptor::IOProcessor()) {
            HeaderFile.precision(old_prec);
            if ( ! HeaderFile.good()) {
                if (regular) {
                    amrex::Error("Amr::writePlotFile() failed");
                } else {
                    amrex::Error("Amr::writeSmallPlotFile() failed");
                }
            }
        }

        if (regular) {
            last_plotfile = level_steps[0];
        } else {
            last_smallplotfile = level_steps[0];
        }

        if (verbose > 0) {
            const int IOProc        = ParallelDescriptor::IOProcessorNumber();
            auto      dPlotFileTime = amrex::second() - dPlotFileTime0;
            ParallelDescriptor::ReduceRealMax(dPlotFileTime,IOProc);
            if (regular) {
                amrex::Print() << "Write plotfile time = " << dPlotFileTime << "  seconds" << "\n\n";
            } else {
                amrex::Print() << "Write small plotfile time = " << dPlotFileTime << "  seconds" << "\n\n";
            }
        }

        if (AsyncOut::UseAsyncOut()) {
            break;
        } else {
            ParallelDescriptor::Barrier("Amr::writePlotFile::end");
            if(ParallelDescriptor::IOProcessor()) {
                HeaderFile.close();
                if (std::rename(pltfileTemp.c_str(), pltfile.c_str())) {
                    amrex::Abort("Amr::writePlotFileDoit: std::rename failed");
                }
            }
            ParallelDescriptor::Barrier("Renaming temporary plotfile.");
            //
            // the plotfile file now has the regular name
            //
        }
    }  // end while

    VisMF::SetHeaderVersion(currentVersion);
}

void
Amr::checkInput ()
{
    if (max_level < 0) {
        amrex::Error("checkInput: max_level not set");
    }
    //
    // Check that blocking_factor is a power of 2.
    //
    for (int i = 0; i <= max_level; i++)
    {
        for (int idim = 0; idim < AMREX_SPACEDIM; ++idim)
        {
            int k = blocking_factor[i][idim];
            while ( k > 0 && (k%2 == 0) ) {
                k /= 2;
            }
            if (k != 1) {
                amrex::Error("Amr::checkInput: blocking_factor not power of 2");
            }
        }
    }
    //
    // Check level dependent values.
    //
    for (int i = 0; i < max_level; i++)
    {
        if (MaxRefRatio(i) < 2) {
            amrex::Error("Amr::checkInput: bad ref_ratios");
        }
    }
    const Box& domain = Geom(0).Domain();
    if (!domain.ok()) {
        amrex::Error("level 0 domain bad or not set");
    }
    //
    // Check that domain size is a multiple of blocking_factor[0].
    //
    for (int i = 0; i < AMREX_SPACEDIM; i++)
    {
        int len = domain.length(i);
        if (len%blocking_factor[0][i] != 0) {
            amrex::Error("domain size not divisible by blocking_factor");
        }
    }
    //
    // Check that max_grid_size is even.
    //
    for (int i = 0; i <= max_level; i++)
    {
        for (int idim = 0; idim < AMREX_SPACEDIM; ++idim) {
            if (max_grid_size[i][idim]%2 != 0) {
                amrex::Error("max_grid_size is not even");
            }
        }
    }

    //
    // Check that max_grid_size is a multiple of blocking_factor at every level.
    //
    for (int i = 0; i <= max_level; i++)
    {
        for (int idim = 0; idim < AMREX_SPACEDIM; ++idim) {
            if (max_grid_size[i][idim]%blocking_factor[i][idim] != 0) {
                amrex::Error("max_grid_size not divisible by blocking_factor");
            }
        }
    }

    if( ! Geom(0).ProbDomain().ok()) {
        amrex::Error("Amr::checkInput: bad physical problem size");
    }

    if(verbose > 0) {
        amrex::Print() << "Successfully read inputs file ... " << '\n';
    }
}

void
Amr::init (Real strt_time,
           Real stop_time)
{
    BL_PROFILE_REGION_START("Amr::init()");
    BL_PROFILE("Amr::init()");
    if( ! restart_chkfile.empty() && restart_chkfile != "init")
    {
        restart(restart_chkfile);
    }
    else
    {
        initialInit(strt_time,stop_time);
        if (check_int > 0 || check_per > 0) {
            checkPoint();
        }

        if(plot_int > 0 || plot_per > 0 || plot_log_per > 0) {
            writePlotFile();
        }

        if (small_plot_int > 0 || small_plot_per > 0 || small_plot_log_per > 0) {
            writeSmallPlotFile();
        }

        updateInSitu();
    }

#ifdef BL_COMM_PROFILING
    Vector<Box> probDomain(maxLevel()+1);
    for(int i(0); i < probDomain.size(); ++i) {
        probDomain[i] = Geom(i).Domain();
    }
    BL_COMM_PROFILE_INITAMR(finest_level, max_level, ref_ratio, probDomain);
#endif
    BL_PROFILE_REGION_STOP("Amr::init()");
}

#ifndef AMREX_NO_PROBINIT
void
Amr::readProbinFile (int& a_init)
{
    BL_PROFILE("Amr::readProbinFile()");
    //
    // Populate integer array with name of probin file.
    //
    int probin_file_length = static_cast<int>(probin_file.length());

    Vector<int> probin_file_name(probin_file_length);

    for (int i = 0; i < probin_file_length; i++) {
        probin_file_name[i] = probin_file[i]; // NOLINT
    }

    if (verbose > 0) {
        amrex::Print() << "Starting to call amrex_probinit ... \n";
    }

    const int nAtOnce = probinit_natonce;
    const int MyProc  = ParallelDescriptor::MyProc();
    const int NProcs  = ParallelDescriptor::NProcs();
    const int NSets   = (NProcs + (nAtOnce - 1)) / nAtOnce;
    const int MySet   = MyProc/nAtOnce;

    double piStart = 0, piEnd = 0, piStartAll = amrex::second();

    for (int iSet = 0; iSet < NSets; ++iSet)
    {
        if (MySet == iSet)
        {
            //
            // Call the pesky probin reader.
            //
            piStart = amrex::second();

#ifdef AMREX_DIMENSION_AGNOSTIC

            amrex_probinit(&a_init,
                           probin_file_name.dataPtr(),
                           &probin_file_length,
                           AMREX_ZFILL(Geom(0).ProbLo()),
                           AMREX_ZFILL(Geom(0).ProbHi()));

#else

            amrex_probinit(&a_init,
                           probin_file_name.dataPtr(),
                           &probin_file_length,
                           Geom(0).ProbLo(),
                           Geom(0).ProbHi());
#endif

            piEnd = amrex::second();
            const int iBuff     = 0;
            const int wakeUpPID = (MyProc + nAtOnce);
            const int tag       = (MyProc % nAtOnce);
            if (wakeUpPID < NProcs) {
                ParallelDescriptor::Send(&iBuff, 1, wakeUpPID, tag);
            }
        }
        if (MySet == (iSet + 1))
        {
            //
            // Next set waits.
            //
            int iBuff;
            int waitForPID = (MyProc - nAtOnce);
            int tag        = (MyProc % nAtOnce);
            ParallelDescriptor::Recv(&iBuff, 1, waitForPID, tag);
        }
    }

    if (verbose > 1)
    {
        const int IOProc     = ParallelDescriptor::IOProcessorNumber();
        auto      piTotal    = piEnd - piStart;
        auto      piTotalAll = amrex::second() - piStartAll;

        ParallelDescriptor::ReduceRealMax(piTotal,    IOProc);
        ParallelDescriptor::ReduceRealMax(piTotalAll, IOProc);

        amrex::Print() << "amrex_probinit max time   = " << piTotal    << '\n'
                       << "amrex_probinit total time = " << piTotalAll << '\n';
    }

    if (verbose > 0) {
        amrex::Print() << "Successfully run amrex_probinit\n";
    }
}
#endif

void
Amr::initialInit (Real              strt_time,
                  Real              stop_time,
                  const BoxArray*   lev0_grids,
                  const Vector<int>* pmap)
{
    BL_PROFILE("Amr::initialInit()");
    InitializeInit(strt_time, stop_time, lev0_grids, pmap);

    // This is a subtlety, but in the case where we are initializing the data
    //   from a plotfile, we want to use the time read in from the plotfile as
    //   the start time instead of using "strt_time".
    // The Amr data "cumtime" has been set in InitializeInit; if we are restarting
    //   from a plotfile, then cumtime must be re-defined in that initialization routine.
    //   Thus here we pass "cumtime" rather than "strt_time" to FinalizeInit.
    FinalizeInit  (cumtime, stop_time);
}

void
Amr::InitializeInit(Real              strt_time,
                    Real              /*stop_time*/,
                    const BoxArray*   lev0_grids,
                    const Vector<int>* pmap)
{
    BL_PROFILE("Amr::InitializeInit()");
    BL_COMM_PROFILE_NAMETAG("Amr::InitializeInit TOP");
    if (check_input) { checkInput(); }
    //
    // Generate internal values from user-supplied values.
    //
    finest_level = 0;
    //
    // Init problem dependent data.
    //

#ifndef AMREX_NO_PROBINIT
    if (!probin_file.empty()) {
        int linit = true;
        readProbinFile(linit);
    }
#endif

    cumtime = strt_time;
    //
    // Define base level grids.  Note that if we are restarting from a plotfile, this
    //    routine will call the level 0 AmrLevel initialization which will overwrite cumtime.
    //
    defBaseLevel(strt_time, lev0_grids, pmap);
}

void
Amr::FinalizeInit (Real              strt_time,
                   Real              stop_time)
{
    BL_PROFILE("Amr::FinalizeInit()");
    //
    // Compute dt and set time levels of all grid data.
    //
    amr_level[0]->computeInitialDt(finest_level,
                                   sub_cycle,
                                   n_cycle,
                                   ref_ratio,
                                   dt_level,
                                   stop_time);
    //
    // The following was added for multifluid.
    //
    Real dt0   = dt_level[0];
    dt_min[0]  = dt_level[0];
    n_cycle[0] = 1;

    if (max_level > 0) {
        bldFineLevels(strt_time);
    }

    for (int lev = 1; lev <= finest_level; lev++)
    {
        dt0           /= static_cast<Real>(n_cycle[lev]);
        dt_level[lev]  = dt0;
        dt_min[lev]    = dt_level[lev];
    }

    for (int lev = 0; lev <= finest_level; lev++) {
        amr_level[lev]->setTimeLevel(strt_time,dt_level[lev],dt_level[lev]);
    }

    for (int lev = 0; lev <= finest_level; lev++) {
        amr_level[lev]->post_regrid(0,finest_level);
    }

    for (int lev = 0; lev <= finest_level; lev++)
    {
        level_steps[lev] = 0;
        level_count[lev] = 0;
    }

    //
    // Perform any special post_initialization operations.
    //
    for(int lev(0); lev <= finest_level; ++lev) {
        amr_level[lev]->post_init(stop_time);
    }

    if (ParallelDescriptor::IOProcessor())
    {
        if (verbose > 1)
        {
            amrex::Print() << "INITIAL GRIDS \n";
            printGridInfo(amrex::OutStream(),0,finest_level);
        }
        else if (verbose > 0)
        {
            amrex::Print() << "INITIAL GRIDS \n";
            printGridSummary(amrex::OutStream(),0,finest_level);
        }
    }

    if (record_grid_info && ParallelDescriptor::IOProcessor())
    {
        gridlog << "INITIAL GRIDS \n";
        printGridInfo(gridlog,0,finest_level);
    }

    BL_COMM_PROFILE_NAMETAG("Amr::initialInit BOTTOM");
}

void
Amr::restart (const std::string& filename)
{
    BL_PROFILE_REGION_START("Amr::restart()");
    BL_PROFILE("Amr::restart()");

    which_level_being_advanced = -1;

    auto dRestartTime0 = amrex::second();

    VisMF::SetMFFileInStreams(mffile_nstreams);

    if (verbose > 0) {
        amrex::Print() << "restarting calculation from file: " << filename << "\n";
    }

    if (record_run_info && ParallelDescriptor::IOProcessor()) {
        runlog << "RESTART from file = " << filename << '\n';
    }
    //
    // Init problem dependent data.
    //

#ifndef AMREX_NO_PROBINIT
    if (!probin_file.empty()) {
        int linit = false;
        readProbinFile(linit);
    }
#endif

    //
    // Start calculation from given restart file.
    //
    if (record_run_info && ParallelDescriptor::IOProcessor()) {
        runlog << "RESTART from file = " << filename << '\n';
    }

    // ---- preread and broadcast all FabArray headers if this file exists
    std::map<std::string, Vector<char> > faHeaderMap;
    if(prereadFAHeaders) {
      // ---- broadcast the file with the names of the fabarray headers
      std::string faHeaderFilesName(filename + "/FabArrayHeaders.txt");
      Vector<char> faHeaderFileChars;
      bool bExitOnError(false);  // ---- dont exit if this file does not exist
      ParallelDescriptor::ReadAndBcastFile(faHeaderFilesName, faHeaderFileChars,
                                           bExitOnError);
      if(!faHeaderFileChars.empty()) {  // ---- headers were read
        std::string faFileCharPtrString(faHeaderFileChars.dataPtr());
        std::istringstream fais(faFileCharPtrString, std::istringstream::in);
        while ( ! fais.eof()) {  // ---- read and broadcast each header
          std::string faHeaderName;
          fais >> faHeaderName;
          if( ! fais.eof()) {
              std::string faHeaderFullName(filename);
              faHeaderFullName.append("/").append(faHeaderName).append("_H");
              Vector<char> &tempCharArray = faHeaderMap[faHeaderFullName];
              ParallelDescriptor::ReadAndBcastFile(faHeaderFullName, tempCharArray);
              if(verbose > 2) {
                  amrex::Print()
                      << ":::: faHeaderName faHeaderFullName tempCharArray.size() = " << faHeaderName
                      << "  " << faHeaderFullName << "  " << tempCharArray.size() << "\n";
              }
          }
        }
        StateData::SetFAHeaderMapPtr(&faHeaderMap);
      }
    }

    //
    // Open the checkpoint header file for reading.
    //
    std::string File(filename + "/Header");

    VisMF::IO_Buffer io_buffer(VisMF::GetIOBufferSize());

    Vector<char> fileCharPtr;
    ParallelDescriptor::ReadAndBcastFile(File, fileCharPtr);
    std::string fileCharPtrString(fileCharPtr.dataPtr());
    std::istringstream is(fileCharPtrString, std::istringstream::in);
    //
    // Read global data.
    //
    // Attempt to differentiate between old and new CheckPointFiles.
    //
    int         spdim;
    bool        new_checkpoint_format = false;
    std::string first_line;

    std::getline(is,first_line);

    if (first_line == CheckPointVersion)
    {
        new_checkpoint_format = true;
        is >> spdim;
    }
    else
    {
        spdim = atoi(first_line.c_str());
    }

    if (spdim != AMREX_SPACEDIM)
    {
        amrex::ErrorStream() << "Amr::restart(): bad spacedim = " << spdim << '\n';
        amrex::Abort();
    }

    is >> cumtime;
    int mx_lev;
    is >> mx_lev;
    is >> finest_level;

    AMREX_ASSERT(mx_lev >= 0 && mx_lev < 1000 &&
                 finest_level >= 0 && finest_level < 1000);

    Vector<Box> inputs_domain(max_level+1);
    for (int lev = 0; lev <= max_level; ++lev)
    {
        Box bx(Geom(lev).Domain().smallEnd(),Geom(lev).Domain().bigEnd());
        inputs_domain[lev] = bx;
    }

    if (max_level >= mx_lev) {

       for (int i(0); i <= mx_lev; ++i) { is >> Geom(i);      }
       for (int i(0); i <  mx_lev; ++i) { is >> ref_ratio[i]; }
       for (int i(0); i <= mx_lev; ++i) { is >> dt_level[i];  }

       if (new_checkpoint_format)
       {
           for (int i(0); i <= mx_lev; ++i) { is >> dt_min[i]; }
       }
       else
       {
           for (int i(0); i <= mx_lev; ++i) { dt_min[i] = dt_level[i]; }
       }

       Vector<int>  n_cycle_in;
       n_cycle_in.resize(mx_lev+1);
       for (int i(0); i <= mx_lev; ++i) { is >> n_cycle_in[i]; }
       bool any_changed = false;

       for (int i(0); i <= mx_lev; ++i) {
           if (n_cycle[i] != n_cycle_in[i]) {
               any_changed = true;
               if (verbose > 0) {
                   amrex::Print() << "Warning: n_cycle has changed at level " << i <<
                       " from " << n_cycle_in[i] << " to " << n_cycle[i] << "\n";
               }
           }
       }

       // If we change n_cycle then force a full regrid from level 0 up
       if (max_level > 0 && any_changed)
       {
           level_count[0] = regrid_int[0];
           if (verbose > 0) {
               amrex::Print() << "Warning: This forces a full regrid \n";
           }
       }


       for (int i(0); i <= mx_lev; ++i) { is >> level_steps[i]; }
       for (int i(0); i <= mx_lev; ++i) { is >> level_count[i]; }

       //
       // Set bndry conditions.
       //
       if (max_level > mx_lev)
       {
           for (int i(mx_lev + 1); i <= max_level; ++i)
           {
               dt_level[i]    = dt_level[i-1]/static_cast<Real>(n_cycle[i]);
               level_steps[i] = n_cycle[i]*level_steps[i-1];
               level_count[i] = 0;
           }

           // This is just an error check
           if ( ! sub_cycle)
           {
               for (int i(1); i <= finest_level; ++i)
               {
                   if (dt_level[i] != dt_level[i-1]) {
                       amrex::Error("restart: must have same dt at all levels if not subcycling");
                   }
               }
           }
       }

       if (regrid_on_restart && max_level > 0)
       {
           if (regrid_int[0] > 0) {
               level_count[0] = regrid_int[0];
           } else {
               amrex::Error("restart: can't have regrid_on_restart and regrid_int <= 0");
           }
       }

       checkInput();
       //
       // Read levels.
       //
       for (int lev(0); lev <= finest_level; ++lev)
       {
           amr_level[lev].reset((*levelbld)());
           amr_level[lev]->restart(*this, is);
           this->SetBoxArray(lev, amr_level[lev]->boxArray());
           this->SetDistributionMap(lev, amr_level[lev]->DistributionMap());
       }
       //
       // Build any additional data structures.
       //
       for (int lev = 0; lev <= finest_level; lev++) {
           amr_level[lev]->post_restart();
       }

    } else {

       if (ParallelDescriptor::IOProcessor()) {
          amrex::Warning("Amr::restart(): max_level is lower than before");
       }

       int new_finest_level = std::min(max_level,finest_level);

       finest_level = new_finest_level;

       // These are just used to hold the extra stuff we have to read in.
       Geometry   geom_dummy;
       Real       real_dummy;
       int         int_dummy;
       IntVect intvect_dummy;

       for (int i(0)            ; i <= max_level; ++i) { is >> Geom(i); }
       for (int i(max_level + 1); i <= mx_lev   ; ++i) { is >> geom_dummy; }

       for (int i(0)        ; i <  max_level; ++i) { is >> ref_ratio[i]; }
       for (int i(max_level); i <  mx_lev   ; ++i) { is >> intvect_dummy; }

       for (int i(0)            ; i <= max_level; ++i) { is >> dt_level[i]; }
       for (int i(max_level + 1); i <= mx_lev   ; ++i) { is >> real_dummy; }

       if (new_checkpoint_format) {
           for (int i(0)            ; i <= max_level; ++i) { is >> dt_min[i]; }
           for (int i(max_level + 1); i <= mx_lev   ; ++i) { is >> real_dummy; }
       } else {
           for (int i(0); i <= max_level; ++i) { dt_min[i] = dt_level[i]; }
       }

       for (int i(0)            ; i <= max_level; ++i) { is >> n_cycle[i]; }
       for (int i(max_level + 1); i <= mx_lev   ; ++i) { is >> int_dummy; }

       for (int i(0)            ; i <= max_level; ++i) { is >> level_steps[i]; }
       for (int i(max_level + 1); i <= mx_lev   ; ++i) { is >> int_dummy; }

       for (int i(0)            ; i <= max_level; ++i) { is >> level_count[i]; }
       for (int i(max_level + 1); i <= mx_lev   ; ++i) { is >> int_dummy; }

       if (regrid_on_restart && max_level > 0) {
           if (regrid_int[0] > 0)  {
               level_count[0] = regrid_int[0];
           } else {
               amrex::Error("restart: can't have regrid_on_restart and regrid_int <= 0");
           }
       }

       checkInput();

       //
       // Read levels.
       //
       for (int lev = 0; lev <= new_finest_level; lev++)
       {
           amr_level[lev].reset((*levelbld)());
           amr_level[lev]->restart(*this, is);
           this->SetBoxArray(lev, amr_level[lev]->boxArray());
           this->SetDistributionMap(lev, amr_level[lev]->DistributionMap());
       }
       //
       // Build any additional data structures.
       //
       for (int lev = 0; lev <= new_finest_level; lev++) {
           amr_level[lev]->post_restart();
       }
    }

    // Old checkpoints do not store isPeriodic.
    // So we have to set it after restart.
    for (int lev = 0; lev <= finest_level; ++lev)
    {
        amr_level[lev]->geom.setPeriodicity(Geom(lev).isPeriodic());
    }

    // Save the number of steps taken so far. This mainly
    // helps in the edge case where we end up not taking
    // any timesteps before the run terminates, so that
    // we know not to unnecessarily overwrite the old file.
    last_checkpoint = level_steps[0];
    last_plotfile = level_steps[0];

    for (int lev = 0; lev <= finest_level; ++lev)
    {
        Box restart_domain(Geom(lev).Domain());
        if ( ! (inputs_domain[lev] == restart_domain) )
        {
            std::ostringstream ss;
            ss  << "Problem at level " << lev << '\n'
                << "Domain according to     inputs file is " <<  inputs_domain[lev] << '\n'
                << "Domain according to checkpoint file is " << restart_domain      << '\n'
                << "Amr::restart() failed -- box from inputs file does not "
                << "equal box from restart file. \n";
            amrex::Abort(ss.str());
        }
    }

    if (verbose > 0)
    {
        auto dRestartTime = amrex::second() - dRestartTime0;

        ParallelDescriptor::ReduceRealMax(dRestartTime,ParallelDescriptor::IOProcessorNumber());

        amrex::Print() << "Restart time = " << dRestartTime << " seconds." << '\n';
    }
    BL_PROFILE_REGION_STOP("Amr::restart()");
}

void
Amr::checkPoint ()
{
    if( ! checkpoint_files_output) {
      return;
    }

    BL_PROFILE_REGION_START("Amr::checkPoint()");
    BL_PROFILE("Amr::checkPoint()");

    VisMF::SetNOutFiles(checkpoint_nfiles);
    //
    // In checkpoint files always write out FABs in NATIVE format.
    //
    FABio::Format thePrevFormat = FArrayBox::getFormat();

    FArrayBox::setFormat(FABio::FAB_NATIVE);

    VisMF::Header::Version currentVersion(VisMF::GetHeaderVersion());
    VisMF::SetHeaderVersion(checkpoint_headerversion);

    auto dCheckPointTime0 = amrex::second();

    const std::string& ckfile = amrex::Concatenate(check_file_root,level_steps[0],file_name_digits);

    if(verbose > 0) {
        amrex::Print() << "CHECKPOINT: file = " << ckfile << "\n";
    }

    if(record_run_info && ParallelDescriptor::IOProcessor()) {
        runlog << "CHECKPOINT: file = " << ckfile << '\n';
    }

  amrex::StreamRetry sretry(ckfile, abort_on_stream_retry_failure,
                             stream_max_tries);

  // For AsyncOut, we need to turn off stream retry and write to ckfile directly.
  const std::string ckfileTemp = (AsyncOut::UseAsyncOut()) ? ckfile : (ckfile + ".temp");

  while(sretry.TryFileOutput()) {

    StateData::ClearFabArrayHeaderNames();

    //
    //  if either the ckfile or ckfileTemp exists, rename them
    //  to move them out of the way.  then create ckfile
    //  with the temporary name, then rename it back when
    //  it is finished writing.  then stream retry can rename
    //  it to a bad suffix if there were stream errors.
    //

    if (precreateDirectories) {    // ---- make all directories at once
      amrex::UtilRenameDirectoryToOld(ckfile, false);      // dont call barrier
      amrex::UtilCreateCleanDirectory(ckfileTemp, false);  // dont call barrier
      for (int i(0); i <= finest_level; ++i)
      {
        amr_level[i]->CreateLevelDirectory(ckfileTemp);
      }
      ParallelDescriptor::Barrier("Amr::precreateDirectories");
    } else {
      amrex::UtilRenameDirectoryToOld(ckfile, false);     // dont call barrier
      amrex::UtilCreateCleanDirectory(ckfileTemp, true);  // call barrier
    }

    std::string HeaderFileName = ckfileTemp + "/Header";

    VisMF::IO_Buffer io_buffer(VisMF::GetIOBufferSize());

    std::ofstream HeaderFile;

    HeaderFile.rdbuf()->pubsetbuf(io_buffer.dataPtr(), io_buffer.size());

    int old_prec = 0;

    if (ParallelDescriptor::IOProcessor())
    {
        //
        // Only the IOProcessor() writes to the header file.
        //
        HeaderFile.open(HeaderFileName.c_str(), std::ios::out | std::ios::trunc |
                                                std::ios::binary);

        if ( ! HeaderFile.good()) {
            amrex::FileOpenFailed(HeaderFileName);
        }

        old_prec = static_cast<int>(HeaderFile.precision(17));

        HeaderFile << CheckPointVersion << '\n'
                   << AMREX_SPACEDIM       << '\n'
                   << cumtime           << '\n'
                   << max_level         << '\n'
                   << finest_level      << '\n';
        //
        // Write out problem domain.
        //
        for (int i(0); i <= max_level; ++i) { HeaderFile << Geom(i)        << ' '; }
        HeaderFile << '\n';
        for (int i(0); i < max_level; ++i)  { HeaderFile << ref_ratio[i]   << ' '; }
        HeaderFile << '\n';
        for (int i(0); i <= max_level; ++i) { HeaderFile << dt_level[i]    << ' '; }
        HeaderFile << '\n';
        for (int i(0); i <= max_level; ++i) { HeaderFile << dt_min[i]      << ' '; }
        HeaderFile << '\n';
        for (int i(0); i <= max_level; ++i) { HeaderFile << n_cycle[i]     << ' '; }
        HeaderFile << '\n';
        for (int i(0); i <= max_level; ++i) { HeaderFile << level_steps[i] << ' '; }
        HeaderFile << '\n';
        for (int i(0); i <= max_level; ++i) { HeaderFile << level_count[i] << ' '; }
        HeaderFile << '\n';
    }

    for (int i = 0; i <= finest_level; ++i) {
        amr_level[i]->checkPointPre(ckfileTemp, HeaderFile);
    }

    for (int i = 0; i <= finest_level; ++i) {
        amr_level[i]->checkPoint(ckfileTemp, HeaderFile);
    }

    for (int i = 0; i <= finest_level; ++i) {
        amr_level[i]->checkPointPost(ckfileTemp, HeaderFile);
    }

    if (ParallelDescriptor::IOProcessor()) {
        const Vector<std::string> &FAHeaderNames = StateData::FabArrayHeaderNames();
        if(!FAHeaderNames.empty()) {
            std::string FAHeaderFilesName = ckfileTemp + "/FabArrayHeaders.txt";
            std::ofstream FAHeaderFile(FAHeaderFilesName.c_str(),
                                       std::ios::out | std::ios::trunc |
                                       std::ios::binary);
            if ( ! FAHeaderFile.good()) {
                amrex::FileOpenFailed(FAHeaderFilesName);
            }

            for(int i(0); i < FAHeaderNames.size(); ++i) {
                FAHeaderFile << FAHeaderNames[i] << '\n';
            }
        }
    }

    if(ParallelDescriptor::IOProcessor()) {
        HeaderFile.precision(old_prec);

        if( ! HeaderFile.good()) {
            amrex::Error("Amr::checkpoint() failed");
        }
    }

    last_checkpoint = level_steps[0];

    if (verbose > 0)
    {
        auto dCheckPointTime = amrex::second() - dCheckPointTime0;

        ParallelDescriptor::ReduceRealMax(dCheckPointTime,
                                          ParallelDescriptor::IOProcessorNumber());

        amrex::Print() << "checkPoint() time = " << dCheckPointTime << " secs." << '\n';
    }

    if (AsyncOut::UseAsyncOut()) {
        break;
    } else {
        ParallelDescriptor::Barrier("Amr::checkPoint::end");
        if(ParallelDescriptor::IOProcessor()) {
            HeaderFile.close();
            if (std::rename(ckfileTemp.c_str(), ckfile.c_str())) {
                amrex::Abort("Amr::checkPoint: std::rename failed");
            }
        }
        ParallelDescriptor::Barrier("Renaming temporary checkPoint file.");
    }
  }  // end while

  //
  // Restore the previous FAB format.
  //
  FArrayBox::setFormat(thePrevFormat);

  VisMF::SetHeaderVersion(currentVersion);

  BL_PROFILE_REGION_STOP("Amr::checkPoint()");
}

void
Amr::RegridOnly (Real time, bool do_io)
{
    BL_ASSERT(regrid_on_restart == 1);

    if (max_level == 0)
    {
        regrid_level_0_on_restart();
    }
    else
    {
        int lev_top = std::min(finest_level, max_level-1);
        for (int i = 0; i <= lev_top; i++)
        {
           regrid(i,time);
        }
    }

    if (do_io) {

        if (plotfile_on_restart) {
            writePlotFile();
        }

        if (checkpoint_on_restart) {
            checkPoint();
        }

        if (insitu_on_restart) {
            updateInSitu();
        }

    }
}

void
Amr::timeStep (int  level,
               Real time,
               int  iteration,
               int  niter,
               Real stop_time)
{
    BL_PROFILE("Amr::timeStep()");
    BL_COMM_PROFILE_NAMETAG("Amr::timeStep TOP");

    // This is used so that the AmrLevel functions can know which level is being advanced
    //      when regridding is called with possible lbase > level.
    which_level_being_advanced = level;


    // Update so that by default, we don't force a post-step regrid.
    amr_level[level]->setPostStepRegrid(0);

    if(max_level==0 && force_regrid_level_zero){
        regrid_level_0_on_restart();
    }

    //
    // Allow regridding of level 0 calculation on restart.
    //
    if (max_level == 0 && regrid_on_restart)
    {
        regrid_level_0_on_restart();
    }
    else
    {
        int lev_top = std::min(finest_level, max_level-1);
        for (int i(level); i <= lev_top; ++i)
        {
            const int old_finest = finest_level;

            if (okToRegrid(i))
            {
                regrid(i,time);

                //
                // Compute new dt after regrid if at level 0 and compute_new_dt_on_regrid.
                //
                if ( compute_new_dt_on_regrid && (i == 0) )
                {
                    int post_regrid_flag = 1;
                    amr_level[0]->computeNewDt(finest_level,
                                               sub_cycle,
                                               n_cycle,
                                               ref_ratio,
                                               dt_min,
                                               dt_level,
                                               stop_time,
                                               post_regrid_flag);
                }

                for (int k(i); k <= finest_level; ++k) {
                    level_count[k] = 0;
                }

                if (old_finest < finest_level)
                {
                    //
                    // The new levels will not have valid time steps
                    // and iteration counts.
                    //
                    for (int k(old_finest + 1); k <= finest_level; ++k)
                    {
                        dt_level[k] = dt_level[k-1]/static_cast<Real>(n_cycle[k]);
                    }
                }
            }
            if (old_finest > finest_level) {
                lev_top = std::min(finest_level, max_level - 1);
            }
        }

        if (max_level == 0 && loadbalance_level0_int > 0 && loadbalance_with_workestimates)
        {
            if (level_steps[0] == 1 || level_count[0] >= loadbalance_level0_int) {
                LoadBalanceLevel0(time);
                level_count[0] = 0;
            }
        }
    }
    //
    // Check to see if should write plotfile.
    // This routine is here so it is done after the restart regrid.
    //
    if (plotfile_on_restart && ! (restart_chkfile.empty()) )
    {
        plotfile_on_restart = 0;
        writePlotFile();
    }
    //
    // Advance grids at this level.
    //
    if (verbose > 0)
    {
        amrex::Print() << "[Level " << level << " step " << level_steps[level]+1 << "] "
                       << "ADVANCE at time " << time
                       << " with dt = " << dt_level[level] << "\n";
    }

    Real dt_new = amr_level[level]->advance(time,dt_level[level],iteration,niter);
    BL_PROFILE_REGION_STOP("amr_level.advance");

    dt_min[level] = iteration == 1 ? dt_new : std::min(dt_min[level],dt_new);

    level_steps[level]++;
    level_count[level]++;

    if (verbose > 0)
    {
        amrex::Print() << "[Level " << level << " step " << level_steps[level] << "] "
                       << "Advanced " << amr_level[level]->countCells() << " cells\n";
    }

    // If the level signified that it wants a regrid after the advance has
    // occurred, do that now.
    if (amr_level[level]->postStepRegrid()) {

        int old_finest = finest_level;

        regrid(level, time);

        if (old_finest < finest_level)
        {
            //
            // The new levels will not have valid time steps.
            //
            for (int k = old_finest + 1; k <= finest_level; ++k)
            {
                dt_level[k] = dt_level[k-1] / static_cast<Real>(n_cycle[k]);
            }
        }
    }

    //
    // Advance grids at higher level.
    //
    if (level < finest_level)
    {
        const int lev_fine = level+1;

        if (sub_cycle)
        {
            const int ncycle = n_cycle[lev_fine];

            BL_COMM_PROFILE_NAMETAG("Amr::timeStep timeStep subcycle");
            for (int i = 1; i <= ncycle; i++) {
                timeStep(lev_fine,time+static_cast<Real>(i-1)*dt_level[lev_fine],i,ncycle,stop_time);
            }
        }
        else
        {
            BL_COMM_PROFILE_NAMETAG("Amr::timeStep timeStep nosubcycle");
            timeStep(lev_fine,time,1,1,stop_time);
        }
    }

    amr_level[level]->post_timestep(iteration);

    // Set this back to negative so we know whether we are in fact in this routine
    which_level_being_advanced = -1;
}

Real
Amr::coarseTimeStepDt (Real stop_time)
{
    coarseTimeStep(stop_time);
    return dt_level[0];
}

void
Amr::coarseTimeStep (Real stop_time)
{
    double run_stop;
    double run_strt;
    BL_PROFILE_REGION_START("Amr::coarseTimeStep()");
    BL_PROFILE("Amr::coarseTimeStep()");
    std::stringstream stepName;
    stepName << "timeStep STEP " << level_steps[0];

    run_strt = amrex::second() ;

    //
    // Compute new dt.
    //
    if (levelSteps(0) > 0)
    {
        int post_regrid_flag = 0;
        amr_level[0]->computeNewDt(finest_level,
                                   sub_cycle,
                                   n_cycle,
                                   ref_ratio,
                                   dt_min,
                                   dt_level,
                                   stop_time,
                                   post_regrid_flag);
    }
    else
    {
        amr_level[0]->computeInitialDt(finest_level,
                                       sub_cycle,
                                       n_cycle,
                                       ref_ratio,
                                       dt_level,
                                       stop_time);
    }

    BL_PROFILE_REGION_START(stepName.str());
    timeStep(0,cumtime,1,1,stop_time);
    BL_PROFILE_REGION_STOP(stepName.str());

    cumtime += dt_level[0];

    // sync up statedata time
    for (int lev = 0; lev <= finestLevel(); ++lev) {
        AmrLevel& amrlevel = getLevel(lev);
        for (auto& statedata : amrlevel.state) {
            statedata.syncNewTimeLevel(cumtime);
        }
    }

    amr_level[0]->postCoarseTimeStep(cumtime);

    if (verbose > 0)
    {
        const int IOProc   = ParallelDescriptor::IOProcessorNumber();
        run_stop = amrex::second() - run_strt;
        const int istep    = level_steps[0];

#ifdef BL_LAZY
        Lazy::QueueReduction( [=] () mutable {
#endif
            ParallelDescriptor::ReduceRealMax(run_stop,IOProc);
            amrex::Print() << "\n[STEP " << istep << "] Coarse TimeStep time: " << run_stop << '\n';
#ifdef BL_LAZY
        });
#endif

#ifndef AMREX_MEM_PROFILING
        Long min_fab_kilobytes  = amrex::TotalBytesAllocatedInFabsHWM()/1024;
        Long max_fab_kilobytes  = min_fab_kilobytes;

#ifdef BL_LAZY
        Lazy::QueueReduction( [=] () mutable {
#endif
            ParallelDescriptor::ReduceLongMin(min_fab_kilobytes, IOProc);
            ParallelDescriptor::ReduceLongMax(max_fab_kilobytes, IOProc);

            amrex::Print() << "[STEP " << istep << "] FAB kilobyte spread across MPI nodes: ["
                           << min_fab_kilobytes << " ... " << max_fab_kilobytes << "]\n";
#ifdef BL_LAZY
            amrex::Print() << "\n";
            });
#endif
#endif
    }

#ifdef AMREX_MEM_PROFILING
    {
        std::ostringstream ss;
        ss << "[STEP " << level_steps[0] << "]";
        MemProfiler::report(ss.str());
    }
#endif

    BL_PROFILE_ADD_STEP(level_steps[0]);
    BL_PROFILE_REGION_STOP("Amr::coarseTimeStep()");
    BL_COMM_PROFILE_NAMETAG(stepName.str());
    //BL_PROFILE_FLUSH();
    BL_TRACE_PROFILE_FLUSH();
    BL_COMM_PROFILE_FLUSH();

    if (verbose > 0)
    {
        amrex::Print()
            << "\nSTEP = " << level_steps[0]
            << " TIME = "  << cumtime
            << " DT = "    << dt_level[0] << "\n\n";
    }
    if (record_run_info && ParallelDescriptor::IOProcessor())
    {
        runlog << "STEP = "  << level_steps[0]
               << " TIME = " << cumtime
               << " DT = "   << dt_level[0] << '\n';
    }
    if (record_run_info_terse && ParallelDescriptor::IOProcessor()) {
        runlog_terse << level_steps[0] << " " << cumtime << " " << dt_level[0] << '\n';
    }

    int check_test = 0;

    if (check_per > 0.0)
    {

        // Check to see if we've crossed a check_per interval by comparing
        // the number of intervals that have elapsed for both the current
        // time and the time at the beginning of this timestep.

        int num_per_old = static_cast<int>((cumtime-dt_level[0]) / check_per);
        int num_per_new = static_cast<int>((cumtime            ) / check_per);

        // Before using these, however, we must test for the case where we're
        // within machine epsilon of the next interval. In that case, increment
        // the counter, because we have indeed reached the next check_per interval
        // at this point.

        const Real eps = std::numeric_limits<Real>::epsilon() * 10.0_rt * std::abs(cumtime);
        const Real next_chk_time = static_cast<Real>(num_per_old + 1) * check_per;

        if ((num_per_new == num_per_old) && std::abs(cumtime - next_chk_time) <= eps)
        {
            num_per_new += 1;
        }

        // Similarly, we have to account for the case where the old time is within
        // machine epsilon of the beginning of this interval, so that we don't double
        // count that time threshold -- we already plotted at that time on the last timestep.

        if ((num_per_new != num_per_old) && std::abs((cumtime - dt_level[0]) - next_chk_time) <= eps)
        {
            num_per_old += 1;
        }

        if (num_per_old != num_per_new)
        {
            check_test = 1;
        }

    }

    int to_stop       = 0;
    int to_checkpoint = 0;
    int to_plot       = 0;
    int to_small_plot = 0;
    if (message_int > 0 && level_steps[0] % message_int == 0) {
        if (ParallelDescriptor::IOProcessor())
        {
            FILE *fp;
            if ((fp=fopen("dump_and_continue","r")) != nullptr) // NOLINT(bugprone-assignment-in-if-condition)
            {
                auto status = remove("dump_and_continue");
                amrex::ignore_unused(status);
                to_checkpoint = 1;
                fclose(fp);
            }
            else if ((fp=fopen("stop_run","r")) != nullptr) // NOLINT(bugprone-assignment-in-if-condition)
            {
                auto status = remove("stop_run");
                amrex::ignore_unused(status);
                to_stop = 1;
                fclose(fp);
            }
            else if ((fp=fopen("dump_and_stop","r")) != nullptr) // NOLINT(bugprone-assignment-in-if-condition)
            {
                auto status = remove("dump_and_stop");
                amrex::ignore_unused(status);
                to_checkpoint = 1;
                to_stop = 1;
                fclose(fp);
            }

            if ((fp=fopen("plot_and_continue","r")) != nullptr) // NOLINT(bugprone-assignment-in-if-condition)
            {
                auto status = remove("plot_and_continue");
                amrex::ignore_unused(status);
                to_plot = 1;
                fclose(fp);
            }

            if ((fp=fopen("small_plot_and_continue","r")) != nullptr) // NOLINT(bugprone-assignment-in-if-condition)
            {
                auto status = remove("small_plot_and_continue");
                amrex::ignore_unused(status);
                to_small_plot = 1;
                fclose(fp);
            }
        }
        int packed_data[4];
        packed_data[0] = to_stop;
        packed_data[1] = to_checkpoint;
        packed_data[2] = to_plot;
        packed_data[3] = to_small_plot;
        ParallelDescriptor::Bcast(packed_data, 4, ParallelDescriptor::IOProcessorNumber());
        to_stop = packed_data[0];
        to_checkpoint = packed_data[1];
        to_plot = packed_data[2];
        to_small_plot = packed_data[3];

    }

    if(to_stop == 1 && to_checkpoint == 0) {  // prevent main from writing files
        last_checkpoint = level_steps[0];
        last_plotfile   = level_steps[0];
    }

    if (to_checkpoint && write_plotfile_with_checkpoint) {
        to_plot = 1;
        to_small_plot = 1;
    }

    if ((check_int > 0 && level_steps[0] % check_int == 0) || check_test == 1
        || to_checkpoint)
    {
        checkPoint();
    }


    if (writePlotNow() || to_plot)
    {
        writePlotFile();
    }

    if (writeSmallPlotNow() || to_small_plot)
    {
        writeSmallPlotFile();
    }

    updateInSitu();

    bUserStopRequest = to_stop;
    if (to_stop)
    {
        ParallelDescriptor::Barrier("Amr::coarseTimeStep::to_stop");
        if(ParallelDescriptor::IOProcessor()) {
            if (to_checkpoint)
            {
                amrex::ErrorStream() << "Stopped by user w/ checkpoint" << std::endl;
            }
            else
            {
                amrex::ErrorStream() << "Stopped by user w/o checkpoint" << std::endl;
            }
        }
    }
}

bool
Amr::writePlotNow() noexcept
{
    int plot_test = 0;
    if (plot_per > 0.0)
    {

        // Check to see if we've crossed a plot_per interval by comparing
        // the number of intervals that have elapsed for both the current
        // time and the time at the beginning of this timestep.

        int num_per_old = static_cast<int>((cumtime-dt_level[0]) / plot_per);
        int num_per_new = static_cast<int>((cumtime            ) / plot_per);

        // Before using these, however, we must test for the case where we're
        // within machine epsilon of the next interval. In that case, increment
        // the counter, because we have indeed reached the next plot_per interval
        // at this point.

        const Real eps = std::numeric_limits<Real>::epsilon() * 10.0_rt * std::abs(cumtime);
        const Real next_plot_time = static_cast<Real>(num_per_old + 1) * plot_per;

        if ((num_per_new == num_per_old) && std::abs(cumtime - next_plot_time) <= eps)
        {
            num_per_new += 1;
        }

        // Similarly, we have to account for the case where the old time is within
        // machine epsilon of the beginning of this interval, so that we don't double
        // count that time threshold -- we already plotted at that time on the last timestep.

        if ((num_per_new != num_per_old) && std::abs((cumtime - dt_level[0]) - next_plot_time) <= eps)
        {
            num_per_old += 1;
        }

        if (num_per_old != num_per_new)
        {
            plot_test = 1;
        }

    }

    if (plot_log_per > 0.0)
    {

        // Check to see if we've crossed a plot_log_per interval by comparing
        // the number of intervals that have elapsed for both the current
        // time and the time at the beginning of this timestep.
        // This only works when cumtime > 0.

        int num_per_old = 0;
        int num_per_new = 0;

        if (cumtime-dt_level[0] > 0.) {
            num_per_old = static_cast<int>(std::log10(cumtime-dt_level[0]) / plot_log_per);
        }
        if (cumtime > 0.) {
            num_per_new = static_cast<int>(std::log10(cumtime) / plot_log_per);
        }

        if (num_per_old != num_per_new)
        {
            plot_test = 1;
        }

    }

    return ( (plot_int > 0 && level_steps[0] % plot_int == 0) ||
              plot_test == 1 ||
              amr_level[0]->writePlotNow());
}

bool
Amr::writeSmallPlotNow() noexcept
{
    int plot_test = 0;
    if (small_plot_per > 0.0)
    {

        // Check to see if we've crossed a small_plot_per interval by comparing
        // the number of intervals that have elapsed for both the current
        // time and the time at the beginning of this timestep.

        int num_per_old = static_cast<int>((cumtime-dt_level[0]) / small_plot_per);
        int num_per_new = static_cast<int>((cumtime            ) / small_plot_per);

        // Before using these, however, we must test for the case where we're
        // within machine epsilon of the next interval. In that case, increment
        // the counter, because we have indeed reached the next small_plot_per interval
        // at this point.

        const Real eps = std::numeric_limits<Real>::epsilon() * 10.0_rt * std::abs(cumtime);
        const Real next_plot_time = static_cast<Real>(num_per_old + 1) * small_plot_per;

        if ((num_per_new == num_per_old) && std::abs(cumtime - next_plot_time) <= eps)
        {
            num_per_new += 1;
        }

        // Similarly, we have to account for the case where the old time is within
        // machine epsilon of the beginning of this interval, so that we don't double
        // count that time threshold -- we already plotted at that time on the last timestep.

        if ((num_per_new != num_per_old) && std::abs((cumtime - dt_level[0]) - next_plot_time) <= eps)
        {
            num_per_old += 1;
        }

        if (num_per_old != num_per_new)
        {
            plot_test = 1;
        }

    }

    if (small_plot_log_per > 0.0)
    {

        // Check to see if we've crossed a small_plot_log_per interval by comparing
        // the number of intervals that have elapsed for both the current
        // time and the time at the beginning of this timestep.
        // This only works when cumtime > 0.

        int num_per_old = 0;
        int num_per_new = 0;

        if (cumtime-dt_level[0] > 0.) {
            num_per_old = static_cast<int>(std::log10(cumtime-dt_level[0]) / small_plot_log_per);
        }
        if (cumtime > 0.) {
            num_per_new = static_cast<int>(std::log10(cumtime) / small_plot_log_per);
        }

        if (num_per_old != num_per_new)
        {
            plot_test = 1;
        }

    }

    return ( (small_plot_int > 0 && level_steps[0] % small_plot_int == 0) ||
              plot_test == 1 ||
              amr_level[0]->writeSmallPlotNow());
}

void
Amr::defBaseLevel (Real              strt_time,
                   const BoxArray*   lev0_grids,
                   const Vector<int>* pmap)
{
    amrex::ignore_unused(pmap);

    BL_PROFILE("Amr::defBaseLevel()");
    // Just initialize this here for the heck of it
    which_level_being_advanced = -1;

    //
    // Check that base domain has even number of zones in all directions.
    //
    const Box& domain   = Geom(0).Domain();
    const IntVect& d_len = domain.size();

    for (int idir = 0; idir < AMREX_SPACEDIM; idir++) {
        if (d_len[idir]%2 != 0) {
            amrex::Error("defBaseLevel: must have even number of cells");
        }
    }

    BoxArray lev0;

    if (lev0_grids != nullptr && !lev0_grids->empty())
    {
        BL_ASSERT(pmap != nullptr);

        BoxArray domain_ba(domain);
        if (!domain_ba.contains(*lev0_grids)) {
            amrex::Error("defBaseLevel: domain does not contain lev0_grids!");
        }
        if (!lev0_grids->contains(domain_ba)) {
            amrex::Error("defBaseLevel: lev0_grids does not contain domain");
        }

        lev0 = *lev0_grids;

        if (refine_grid_layout) {
            ChopGrids(0,lev0,ParallelDescriptor::NProcs());
        }
    }
    else
    {
        lev0 = MakeBaseGrids();
    }

    this->SetBoxArray(0, lev0);
    this->SetDistributionMap(0, DistributionMapping(lev0));

    //
    // Now build level 0 grids.
    //
    amr_level[0].reset((*levelbld)(*this,0,Geom(0),grids[0],dmap[0],strt_time));
    //
    // Now init level 0 grids with data.
    //
    amr_level[0]->initData();
}

void
Amr::regrid (int  lbase,
             Real time,
             bool initial)
{
    BL_PROFILE("Amr::regrid()");

    if (lbase > std::min(finest_level,max_level-1)) { return; }

    if (verbose > 0) {
        amrex::Print() << "Now regridding at level lbase = " << lbase << "\n";
    }

    //
    // Compute positions of new grids.
    //
    int             new_finest;
    Vector<BoxArray> new_grid_places(max_level+1);
    Vector<DistributionMapping> new_dmap(max_level+1);

    grid_places(lbase,time,new_finest, new_grid_places);

    bool regrid_level_zero = (!initial) && (lbase == 0)
        && ( loadbalance_with_workestimates || (new_grid_places[0] != amr_level[0]->boxArray()));

    if(lbase==0 && force_regrid_level_zero){
        regrid_level_zero = true;
    }

    const int start = regrid_level_zero ? 0 : lbase+1;

    bool grids_unchanged = finest_level == new_finest;
    for (int lev = start, End = std::min(finest_level,new_finest); lev <= End; lev++) {
        if (new_grid_places[lev] == amr_level[lev]->boxArray()) {
            new_grid_places[lev] = amr_level[lev]->boxArray();  // to avoid duplicates
            new_dmap[lev] = amr_level[lev]->DistributionMap();
        } else {
            grids_unchanged = false;
        }
    }

    //
    // If use_efficient_regrid flag is set and grids are unchanged, then don't do anything more here.
    //
    if (use_efficient_regrid == 1 && grids_unchanged )
    {
        if (verbose > 0) {
            amrex::Print() << "Regridding at level lbase = " << lbase
                           << " but grids unchanged\n";
        }
        return;
    }

    //
    // Reclaim old-time grid space for all remain levels > lbase.
    // But skip this if we're in the middle of a post-timestep regrid.
    //
    for(int lev = start; lev <= finest_level; ++lev) {
        if (!amr_level[lev]->postStepRegrid()) {
            amr_level[lev]->removeOldData();
        }
    }
    //
    // Reclaim all remaining storage for levels > new_finest.
    //
    for(int lev = new_finest + 1; lev <= finest_level; ++lev) {
        amr_level[lev].reset();
        this->ClearBoxArray(lev);
        this->ClearDistributionMap(lev);
    }

    finest_level = new_finest;

    //
    // Define the new grids from level start up to new_finest.
    //
    for(int lev = start; lev <= new_finest; ++lev) {
        //
        // Construct skeleton of new level.
        //

        if (loadbalance_with_workestimates && !initial) {
            new_dmap[lev] = makeLoadBalanceDistributionMap(lev, time, new_grid_places[lev]);
        }
        else if (new_dmap[lev].empty()) {
            new_dmap[lev].define(new_grid_places[lev]);
        }

        AmrLevel* a = (*levelbld)(*this,lev,Geom(lev),new_grid_places[lev],
                                  new_dmap[lev],cumtime);

        if (initial)
        {
            //
            // We're being called on startup from bldFineLevels().
            // NOTE: The initData function may use a filPatch, and so needs to
            //       be officially inserted into the hierarchy prior to the call.
            //
            amr_level[lev].reset(a);
            this->SetBoxArray(lev, amr_level[lev]->boxArray());
            this->SetDistributionMap(lev, amr_level[lev]->DistributionMap());
            amr_level[lev]->initData();
        }
        else if (amr_level[lev])
        {
            //
            // Init with data from old structure then remove old structure.
            // NOTE: The init function may use a filPatch from the old level,
            //       which therefore needs remain in the hierarchy during the call.
            //
            a->init(*amr_level[lev]);
            amr_level[lev].reset(a);
            this->SetBoxArray(lev, amr_level[lev]->boxArray());
            this->SetDistributionMap(lev, amr_level[lev]->DistributionMap());
        }
        else
        {
            a->init();
            amr_level[lev].reset(a);
            if (lev > 0) {
                level_steps[lev] = level_steps[lev-1] * n_cycle[lev-1];
            }
            this->SetBoxArray(lev, amr_level[lev]->boxArray());
            this->SetDistributionMap(lev, amr_level[lev]->DistributionMap());
        }

    }


    //
    // Check at *all* levels whether we need to do anything special now that the grids
    //       at levels lbase+1 and higher may have changed.
    //
    for(int lev(0); lev <= new_finest; ++lev) {
        amr_level[lev]->post_regrid(lbase,new_finest);
    }

    //
    // Report creation of new grids.
    //

    if (record_run_info && ParallelDescriptor::IOProcessor())
    {
        runlog << "REGRID: at level lbase = " << lbase << '\n';
        printGridInfo(runlog,start,finest_level);
    }

    if (record_grid_info && ParallelDescriptor::IOProcessor())
    {
        if (lbase == 0) {
            gridlog << "STEP = " << level_steps[0] << ' ';
        }

        gridlog << "TIME = "
                << time
                << " : REGRID  with lbase = "
                << lbase
                << '\n';

        printGridInfo(gridlog,start,finest_level);
    }

    if (verbose > 0 && ParallelDescriptor::IOProcessor())
    {
        if (lbase == 0) {
            amrex::Print() << "STEP = " << level_steps[0] << ' ';
        }

        amrex::Print() << "TIME = "
                       << time
                       << " : REGRID  with lbase = "
                       << lbase
                       << std::endl;

        if (verbose > 1)
        {
            printGridInfo(amrex::OutStream(),start,finest_level);
        }
        else
        {
            printGridSummary(amrex::OutStream(),start,finest_level);
        }
    }
}

DistributionMapping
Amr::makeLoadBalanceDistributionMap (int lev, Real time, const BoxArray& ba) const
{
    BL_PROFILE("makeLoadBalanceDistributionMap()");

    if (verbose) {
        amrex::Print() << "Load balance on level " << lev << " at t = " << time << "\n";
    }

    DistributionMapping newdm;

    const int work_est_type = amr_level[0]->WorkEstType();

    if (work_est_type < 0) {
        if (verbose) {
            amrex::Print() << "\nAMREX WARNING: work estimates type does not exist!\n\n";
        }
        newdm.define(ba);
    }
    else if (amr_level[lev])
    {
        DistributionMapping dmtmp;
        if (ba.size() == boxArray(lev).size()) {
            dmtmp = DistributionMap(lev);
        } else {
            dmtmp.define(ba);
        }

        MultiFab workest(ba, dmtmp, 1, 0, MFInfo(), FArrayBoxFactory());
        AmrLevel::FillPatch(*amr_level[lev], workest, 0, time, work_est_type, 0, 1, 0);

        Real navg = static_cast<Real>(ba.size()) / static_cast<Real>(ParallelDescriptor::NProcs());
        int nmax = static_cast<int>(std::max(std::round(loadbalance_max_fac*navg), std::ceil(navg)));

        newdm = DistributionMapping::makeKnapSack(workest, nmax);
    }
    else
    {
        newdm.define(ba);
    }

    return newdm;
}

void
Amr::LoadBalanceLevel0 (Real time)
{
    BL_PROFILE("LoadBalanceLevel0()");
    const auto& dm = makeLoadBalanceDistributionMap(0, time, boxArray(0));
    InstallNewDistributionMap(0, dm);
    amr_level[0]->post_regrid(0,0);
}

void
Amr::InstallNewDistributionMap (int lev, const DistributionMapping& newdm)
{
    BL_PROFILE("InstallNewDistributionMap()");

    AmrLevel* a = (*levelbld)(*this,lev,Geom(lev),boxArray(lev),newdm,cumtime);
    a->init(*amr_level[lev]);
    amr_level[lev].reset(a);

    this->SetBoxArray(lev, amr_level[lev]->boxArray());
    this->SetDistributionMap(lev, amr_level[lev]->DistributionMap());
}

void
Amr::regrid_level_0_on_restart()
{
    regrid_on_restart = 0;
    //
    // Coarsening before we split the grids ensures that each resulting
    // grid will have an even number of cells in each direction.
    //
    BoxArray lev0(amrex::coarsen(Geom(0).Domain(),2));
    //
    // Now split up into list of grids within max_grid_size[0] limit.
    //
    lev0.maxSize(max_grid_size[0]/2);
    //
    // Now refine these boxes back to level 0.
    //
    lev0.refine(2);

    //
    // If use_efficient_regrid flag is set, then test to see whether we in fact
    //    have just changed the level 0 grids. If not, then don't do anything more here.
    //
    if ( !( (use_efficient_regrid == 1) && (lev0 == amr_level[0]->boxArray()) ) )
    {
        //
        // Construct skeleton of new level.
        //
        DistributionMapping dm(lev0);
        AmrLevel* a = (*levelbld)(*this,0,Geom(0),lev0,dm,cumtime);

        a->init(*amr_level[0]);
        amr_level[0].reset(a);

        this->SetBoxArray(0, amr_level[0]->boxArray());
        this->SetDistributionMap(0, amr_level[0]->DistributionMap());

        amr_level[0]->post_regrid(0,0);

        if (ParallelDescriptor::IOProcessor())
        {
            if (verbose > 1)
            {
                printGridInfo(amrex::OutStream(),0,finest_level);
            }
            else if (verbose > 0)
            {
                printGridSummary(amrex::OutStream(),0,finest_level);
            }
        }

        if (record_grid_info && ParallelDescriptor::IOProcessor()) {
            printGridInfo(gridlog,0,finest_level);
        }
    }
    else
    {
        if (verbose > 0) {
            amrex::Print() << "Regridding at level 0 but grids unchanged \n";
        }
    }
}

void
Amr::printGridInfo (std::ostream& os,
                    int           min_lev,
                    int           max_lev)
{
    for (int lev = min_lev; lev <= max_lev; lev++)
    {
        const BoxArray&           bs      = amr_level[lev]->boxArray();
        int                       numgrid = static_cast<int>(bs.size());
        Long                      ncells  = amr_level[lev]->countCells();
        double                    ntot    = Geom(lev).Domain().d_numPts();
        Real                      frac    = Real(100.0 * double(ncells) / ntot);
        const DistributionMapping& map    = amr_level[lev]->get_new_data(0).DistributionMap();

        os << "  Level "
           << lev
           << "   "
           << numgrid
           << " grids  "
           << ncells
           << " cells  "
           << frac
           << " % of domain"
           << '\n';


        for (int k = 0; k < numgrid; k++)
        {
            const Box& b = bs[k];

            os << ' ' << lev << ": " << b << "   ";

            for (int i = 0; i < AMREX_SPACEDIM; i++) {
                os << b.length(i) << ' ';
            }

            os << ":: " << map[k] << '\n';
        }
    }

    os << std::endl; // Make sure we flush!
}


void
Amr::grid_places (int              lbase,
                  Real             time,
                  int&             new_finest,
                  Vector<BoxArray>& new_grids)
{
    BL_PROFILE("Amr::grid_places()");

    const auto strttime = amrex::second();

    if (lbase == 0)
    {
        new_grids[0] = MakeBaseGrids();
    }

    if ( time == 0. && !initial_grids_file.empty() && !use_fixed_coarse_grids)
    {
        new_finest = std::min(max_level,(finest_level+1));
        new_finest = std::min<int>(new_finest,static_cast<int>(initial_ba.size()));

        for (int lev = 1; lev <= new_finest; lev++)
        {
            BoxList bl;
            int ngrid = static_cast<int>(initial_ba[lev-1].size());
            for (int i = 0; i < ngrid; i++)
            {
                Box bx(initial_ba[lev-1][i]);
                if (lev > lbase) {
                    bl.push_back(bx);
                }
            }
            if (lev > lbase) {
                new_grids[lev].define(bl);
            }
        }
        return;
    }

    // Use grids in initial_grids_file as fixed coarse grids.
    if ( ! initial_grids_file.empty() && use_fixed_coarse_grids)
    {
        new_finest = std::min(max_level,(finest_level+1));
        new_finest = std::min<int>(new_finest,static_cast<int>(initial_ba.size()));

        for (int lev = lbase+1; lev <= new_finest; lev++)
        {
            BoxList bl;
            int ngrid = static_cast<int>(initial_ba[lev-1].size());
            for (int i = 0; i < ngrid; i++)
            {
                Box bx(initial_ba[lev-1][i]);

                if (lev > lbase) {
                    bl.push_back(bx);
                }
            }
            if (lev > lbase) {
                new_grids[lev].define(bl);
            }
            new_grids[lev].maxSize(max_grid_size[lev]);
        }
    }
    else if ( !regrid_grids_file.empty() )     // Use grids in regrid_grids_file
    {
        new_finest = std::min(max_level,(finest_level+1));
        new_finest = std::min<int>(new_finest,static_cast<int>(regrid_ba.size()));
        for (int lev = 1; lev <= new_finest; lev++)
        {
            BoxList bl;
            int ngrid = static_cast<int>(regrid_ba[lev-1].size());
            for (int i = 0; i < ngrid; i++)
            {
                Box bx(regrid_ba[lev-1][i]);
                if (lev > lbase) {
                    bl.push_back(bx);
                }
            }
            if (lev > lbase) {
                new_grids[lev].define(bl);
            }
        }
        return;
    }

    MakeNewGrids(lbase, time, new_finest, new_grids);

    if (verbose > 0)
    {
        auto stoptime = amrex::second() - strttime;

#ifdef BL_LAZY
        Lazy::QueueReduction( [=] () mutable {
#endif
            ParallelDescriptor::ReduceRealMax(stoptime,ParallelDescriptor::IOProcessorNumber());
            amrex::Print() << "grid_places() time: " << stoptime << " new finest: " << new_finest<< '\n';
#ifdef BL_LAZY
        });
#endif
    }
}

void
Amr::ErrorEst (int lev, TagBoxArray& tags, Real time, int ngrow)
{
    amr_level[lev]->errorEst(tags,TagBox::CLEAR,TagBox::SET,time, n_error_buf[lev][0], ngrow);
}

BoxArray
Amr::GetAreaNotToTag (int lev)
{
    return BoxArray(amr_level[lev]->getAreaNotToTag());
}

void
Amr::ManualTagsPlacement (int lev, TagBoxArray& tags, const Vector<IntVect>& bf_lev)
{
    amr_level[lev]->manual_tags_placement(tags, bf_lev);
}

void
Amr::bldFineLevels (Real strt_time)
{
    BL_PROFILE("Amr::bldFineLevels()");
    finest_level = 0;

    Vector<BoxArray> new_grids(max_level+1);
    //
    // Get initial grid placement.
    //
    do
    {
        int new_finest;

        grid_places(finest_level,strt_time,new_finest,new_grids);

        if (new_finest <= finest_level) { break; }
        //
        // Create a new level and link with others.
        //
        finest_level = new_finest;

        DistributionMapping new_dm {new_grids[new_finest]};

        AmrLevel* level = (*levelbld)(*this,
                                      new_finest,
                                      Geom(new_finest),
                                      new_grids[new_finest],
                                      new_dm,
                                      strt_time);

        amr_level[new_finest].reset(level);
        this->SetBoxArray(new_finest, new_grids[new_finest]);
        this->SetDistributionMap(new_finest, new_dm);

        amr_level[new_finest]->initData();
    }
    while (finest_level < max_level);
    //
    // Iterate grids to ensure fine grids encompass all interesting gunk.
    //     but only iterate if we did not provide a grids file.
    //
    if ( regrid_grids_file.empty() || (strt_time == 0.0 && !initial_grids_file.empty()) )
    {
        bool grids_the_same;

        const int MaxCnt = 4;

        int count = 0;

        do
        {
            for (int i = 0; i <= finest_level; i++) {
                new_grids[i] = amr_level[i]->boxArray();
            }

            regrid(0,strt_time,true);

            grids_the_same = true;

            for (int i = 0; i <= finest_level && grids_the_same; i++) {
                if (!(new_grids[i] == amr_level[i]->boxArray())) {
                    grids_the_same = false;
                }
            }

            count++;
        }
        while (!grids_the_same && count < MaxCnt);
    }
}

void
Amr::initSubcycle ()
{
    BL_PROFILE("Amr::initSubcycle()");
    ParmParse pp("amr");
    sub_cycle = true;
    if (pp.contains("nosub"))
    {
        if (verbose) {
            amrex::Print() << "Warning: The nosub flag has been deprecated.\n "
                           << "... please use subcycling_mode to control subcycling.\n";
        }
        int nosub;
        pp.query("nosub",nosub);
        if (nosub > 0) {
            sub_cycle = false;
        } else {
            amrex::Error("nosub <= 0 not allowed.\n");
        }
        subcycling_mode = "None";
    }
    else
    {
        subcycling_mode = "Auto";
        pp.queryAdd("subcycling_mode",subcycling_mode);
    }

    if (subcycling_mode == "None")
    {
        sub_cycle = false;
        for (int i = 0; i <= max_level; i++)
        {
            n_cycle[i] = 1;
        }
    }
    else if (subcycling_mode == "Manual")
    {
        int cnt = pp.countval("subcycling_iterations");

        if (cnt == 1)
        {
            //
            // Set all values to the single available value.
            //
            int cycles = 0;

            pp.get("subcycling_iterations",cycles);

            n_cycle[0] = 1; // coarse level is always 1 cycle
            for (int i = 1; i <= max_level; i++)
            {
                n_cycle[i] = cycles;
            }
        }
        else if (cnt > 1)
        {
            //
            // Otherwise we expect a vector of max_grid_size values.
            //
            pp.getarr("subcycling_iterations",n_cycle,0,max_level+1);
            if (n_cycle[0] != 1)
            {
                amrex::Error("First entry of subcycling_iterations must be 1");
            }
        }
        else
        {
            amrex::Error("Must provide a valid subcycling_iterations if mode is Manual");
        }
        for (int i = 1; i <= max_level; i++)
        {
            if (n_cycle[i] > MaxRefRatio(i-1)) {
                amrex::Error("subcycling iterations must always be <= ref_ratio");
            }
            if (n_cycle[i] <= 0) {
                amrex::Error("subcycling iterations must always be > 0");
            }
        }
    }
    else if (subcycling_mode == "Auto")
    {
        n_cycle[0] = 1;
        for (int i = 1; i <= max_level; i++)
        {
            n_cycle[i] = MaxRefRatio(i-1);
        }
    }
    else if (subcycling_mode == "Optimal")
    {
        // if subcycling mode is Optimal, n_cycle is set dynamically.
        // We'll initialize it to be Auto subcycling.
        n_cycle[0] = 1;
        for (int i = 1; i <= max_level; i++)
        {
            n_cycle[i] = MaxRefRatio(i-1);
        }
    }
    else
    {
        std::string err_message = "Unrecognzied subcycling mode: " + subcycling_mode + "\n";
        amrex::Error(err_message.c_str());
    }
}

void
Amr::initPltAndChk ()
{
    ParmParse pp("amr");

    pp.queryAdd("checkpoint_files_output", checkpoint_files_output);
    pp.queryAdd("plot_files_output", plot_files_output);

    pp.queryAdd("plot_nfiles", plot_nfiles);
    pp.queryAdd("checkpoint_nfiles", checkpoint_nfiles);
    //
    // -1 ==> use ParallelDescriptor::NProcs().
    //
    if (plot_nfiles       == -1) { plot_nfiles       = ParallelDescriptor::NProcs(); }
    if (checkpoint_nfiles == -1) { checkpoint_nfiles = ParallelDescriptor::NProcs(); }

    check_file_root = "chk";
    pp.queryAdd("check_file",check_file_root);

    check_int = -1;
    pp.queryAdd("check_int",check_int);

    check_per = -1.0;
    pp.queryAdd("check_per",check_per);

    if (check_int > 0 && check_per > 0)
    {
        if (ParallelDescriptor::IOProcessor()) {
            amrex::Warning("Warning: both amr.check_int and amr.check_per are > 0.");
        }
    }

    plot_file_root = "plt";
    pp.queryAdd("plot_file",plot_file_root);

    plot_int = -1;
    pp.queryAdd("plot_int",plot_int);

    plot_per = -1.0;
    pp.queryAdd("plot_per",plot_per);

    plot_log_per = -1.0;
    pp.queryAdd("plot_log_per",plot_log_per);

    if (plot_int > 0 && plot_per > 0)
    {
        if (ParallelDescriptor::IOProcessor()) {
            amrex::Warning("Warning: both amr.plot_int and amr.plot_per are > 0.");
        }
    }

    small_plot_file_root = "smallplt";
    pp.queryAdd("small_plot_file",small_plot_file_root);

    small_plot_int = -1;
    pp.queryAdd("small_plot_int",small_plot_int);

    small_plot_per = -1.0;
    pp.queryAdd("small_plot_per",small_plot_per);

    small_plot_log_per = -1.0;
    pp.queryAdd("small_plot_log_per",small_plot_log_per);

    if (small_plot_int > 0 && small_plot_per > 0)
    {
        if (ParallelDescriptor::IOProcessor()) {
            amrex::Warning("Warning: both amr.small_plot_int and amr.small_plot_per are > 0.");
        }
    }

    write_plotfile_with_checkpoint = 1;
    pp.queryAdd("write_plotfile_with_checkpoint",write_plotfile_with_checkpoint);

    stream_max_tries = 4;
    pp.queryAdd("stream_max_tries",stream_max_tries);
    stream_max_tries = std::max(stream_max_tries, 1);

    abort_on_stream_retry_failure = false;
    pp.queryAdd("abort_on_stream_retry_failure",abort_on_stream_retry_failure);

    pp.queryAdd("precreateDirectories", precreateDirectories);
    pp.queryAdd("prereadFAHeaders", prereadFAHeaders);

    int phvInt(plot_headerversion), chvInt(checkpoint_headerversion);
    pp.queryAdd("plot_headerversion", phvInt);
    if(phvInt != plot_headerversion) {
        plot_headerversion = static_cast<VisMF::Header::Version> (phvInt);
    }
    pp.queryAdd("checkpoint_headerversion", chvInt);
    if(chvInt != checkpoint_headerversion) {
        checkpoint_headerversion = static_cast<VisMF::Header::Version> (chvInt);
    }
}


bool
Amr::okToRegrid(int level) noexcept
{
    if (regrid_int[level] < 0) {
        return false;
    } else {
        return level_count[level] >= regrid_int[level] && amr_level[level]->okToRegrid();
    }
}

Real
Amr::computeOptimalSubcycling(int n, int* best, const Real* dt_max, const Real* est_work, const int* cycle_max)
{
    BL_ASSERT(cycle_max[0] == 1);
    // internally these represent the total number of steps at a level,
    // not the number of cycles
    std::vector<int> cycles(n);
#ifdef AMREX_USE_FLOAT
    Real best_ratio = 1e30F;
#else
    Real best_ratio = 1e200;
#endif
    Real best_dt = 0;
    Real ratio;
    Real dt;
    Real work;
    int limit = 1;
    // This provides a memory efficient way to test all candidates
    for (int i = 1; i < n; i++) {
        limit *= cycle_max[i];
    }
    for (int candidate = 0; candidate < limit; candidate++)
    {
        int temp_cand = candidate;
        cycles[0] = 1;
        dt = dt_max[0];
        work = est_work[0];
        for (int i  = 1; i < n; i++)
        {
            // grab the relevant "digit" and shift over.
            cycles[i] = (1 + temp_cand%cycle_max[i]) * cycles[i-1];
            temp_cand /= cycle_max[i];
            dt = std::min(dt, static_cast<Real>(cycles[i])*dt_max[i]);
            work += static_cast<Real>(cycles[i])*est_work[i];
        }
        ratio = work/dt;
        if (ratio < best_ratio)
        {
            for (int i  = 0; i < n; i++) {
                best[i] = cycles[i];
            }
            best_ratio = ratio;
            best_dt = dt;
        }
    }
    //
    // Now we convert best back to n_cycles format
    //
    for (int i = n-1; i > 0; i--) {
        best[i] /= best[i-1];
    }
    return best_dt;
}

const Vector<BoxArray>& Amr::getInitialBA() noexcept
{
  return initial_ba;
}

#ifdef AMREX_PARTICLES
void
Amr::RedistributeParticles ()
{
    amr_level[0]->particle_redistribute(0,true);
}
#endif

}<|MERGE_RESOLUTION|>--- conflicted
+++ resolved
@@ -894,11 +894,7 @@
 
     // Don't continue if we have no variables to plot.
 
-<<<<<<< HEAD
-    if (stateSmallPlotVars().size() == 0 && deriveSmallPlotVars().size() == 0) {
-=======
     if (stateSmallPlotVars().empty() && deriveSmallPlotVars().empty()) {
->>>>>>> de7c6189
         return;
     }
 
