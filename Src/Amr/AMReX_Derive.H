#ifndef AMREX_Derive_H_
#define AMREX_Derive_H_
#include <AMReX_Config.H>

#include <AMReX_ArrayLim.H>
#include <AMReX_REAL.H>
#include <AMReX_Box.H>
#include <AMReX_Interpolater.H>

#include <list>
#include <string>

namespace amrex {

extern "C"
{

    /**
    * \brief Type of extern "C" function called by DeriveRec to compute derived quantity.
    *
    * Note that AMREX_ARLIM_P will be preprocessed into DIM const int&'s.
    *
    * \param data
    * \param AMREX_ARLIM_P(dlo)
    * \param AMREX_ARLIM_P(dhi)
    * \param nvar
    * \param compdat
    * \param AMREX_ARLIM_P(compdat_lo)
    * \param AMREX_ARLIM_P(compdat_hi)
    * \param ncomp
    * \param lo
    * \param hi
    * \param domain_lo
    * \param domain_hi
    * \param delta
    * \param xlo
    * \param time
    * \param dt
    * \param bcrec
    * \param level
    * \param grid_no
    */
    using DeriveFunc = void (*)(amrex::Real* data, AMREX_ARLIM_P(dlo), AMREX_ARLIM_P(dhi),
                                const int* nvar, const amrex::Real* compdat,
                                AMREX_ARLIM_P(compdat_lo), AMREX_ARLIM_P(compdat_hi),
                                const int* ncomp,
                                const int* lo, const int* hi,
                                const int* domain_lo, const int* domain_hi,
                                const amrex::Real* delta, const amrex::Real* xlo,
                                const amrex::Real* time, const amrex::Real* dt,
                                const int* bcrec,
                                const int* level, const int* grid_no) ;

    /**
    * \brief This is dimension agnostic.  For example, dlo always has three elements.
    *
    * \param data
    * \param dlo
    * \param dhi
    * \param nvar
    * \param compdat
    * \param clo
    * \param chi
    * \param ncomp
    * \param lo
    * \param hi
    * \param domain_lo
    * \param domain_hi
    * \param delta
    * \param xlo
    * \param time
    * \param dt
    * \param bcrec
    * \param level
    * \param grid_no
    */
    using DeriveFunc3D = void (*)(amrex::Real* data, const int* dlo, const int* dhi, const int* nvar,
                                  const amrex::Real* compdat, const int* clo, const int* chi, const int* ncomp,
                                  const int* lo, const int* hi,
                                  const int* domain_lo, const int* domain_hi,
                                  const amrex::Real* delta, const amrex::Real* xlo,
                                  const amrex::Real* time, const amrex::Real* dt,
                                  const int* bcrec,
                                  const int* level, const int* grid_no) ;
}

<<<<<<< HEAD
  typedef std::function<void(const amrex::Box& bx, amrex::FArrayBox& derfab, int dcomp, int ncomp,
                 const amrex::FArrayBox& datafab, const amrex::Geometry& geomdata,
                 amrex::Real time, const int* bcrec, int level)> DeriveFuncFab;
=======
using DeriveFuncFab = std::function<void(const amrex::Box& bx, amrex::FArrayBox& derfab, int dcomp, int ncomp,
                                         const amrex::FArrayBox& datafab, const amrex::Geometry& geomdata,
                                         amrex::Real time, const int* bcrec, int level)>;
>>>>>>> de7c6189

class DescriptorList;


/**
* \brief Derived Type Record
*
* Computes quantities derived from state data.
*
* DeriveRec is designed to compute quantities which can be derived
* from the state data contained in AmrLevel and its derivatives. Some
* examples might be kinetic energy, vorticity, concentration gradients ...
*/

class DeriveRec
{
   friend class DeriveList;

public:

    /**
    * \brief A pointer to function taking and returning a Box.
    *
    */
    using DeriveBoxMap = std::function<Box(const Box&)>;

    static Box TheSameBox (const Box& box) noexcept;

    static Box GrowBoxByOne (const Box& box) noexcept;

    /**
    * \brief The destructor.
    */
    ~DeriveRec ();

    DeriveRec (DeriveRec const&) = delete;
    DeriveRec (DeriveRec &&) = delete;
    DeriveRec& operator= (DeriveRec const&) = delete;
    DeriveRec& operator= (DeriveRec &&) = delete;

    /**
    * \brief The name of the derived type.
    */
    [[nodiscard]] const std::string& name () const noexcept;

    /**
    * \brief The names of components
    *
    * \param comp
    */
    [[nodiscard]] const std::string& variableName (int comp) const noexcept;

    /**
    * \brief The IndexType of the derived type.
    */
    [[nodiscard]] IndexType deriveType () const noexcept;

    /**
    * \brief The DeriveFunc used to calculate the derived type.
    */
    [[nodiscard]] DeriveFunc    derFunc    () const noexcept;
    [[nodiscard]] DeriveFunc3D  derFunc3D  () const noexcept;
    [[nodiscard]] DeriveFuncFab derFuncFab () const noexcept;

    /**
    * \brief Maps state data box to derived data box.
    */
    [[nodiscard]] DeriveBoxMap boxMap () const noexcept;

    /**
    * \brief Type of interpolater to use in computing derived type.
    */
    [[nodiscard]] Interpolater* interp () const noexcept;

    /**
    * \brief Number of components in the derived type.
    */
    [[nodiscard]] int numDerive () const noexcept;

    /**
    * \brief Number of different chunks of state data needed for derived type.
    */
    [[nodiscard]] int numRange () const noexcept;

    /**
    * \brief Total number of state variables needed for derived type.
    */
    [[nodiscard]] int numState () const noexcept;

    /**
    * \brief The boundary conditions.
    */
    [[nodiscard]] const int* getBC () const noexcept;
    [[nodiscard]] const int* getBC3D () const noexcept;

    /**
    * \brief Sets state_indx, src_comp and num_comp for the kth
    * range (or chunk) of state data components needed to calculate
    * the derived quantity.
    *
    * \param k
    * \param state_indx
    * \param src_comp
    * \param num_comp
    */
    void getRange (int  k,
                   int& state_indx,
                   int& src_comp,
                   int& num_comp) const;

    /**
    * \brief Constructor.
    *
    * \param name
    * \param result_type
    * \param nvar_derive
    * \param der_func
    * \param box_map
    * \param interp
    */
    DeriveRec (std::string    name,
               IndexType      result_type,
               int            nvar_derive,
               DeriveFunc     der_func,
               DeriveBoxMap   box_map,
               Interpolater*  interp = &pc_interp);

    DeriveRec (std::string    name,
               IndexType      result_type,
               int            nvar_derive,
               DeriveFunc3D   der_func_3d,
               DeriveBoxMap   box_map,
               Interpolater*  interp = &pc_interp);

    DeriveRec (std::string    name,
               IndexType      result_type,
               int            nvar_derive,
               DeriveFuncFab  der_func_fab,
               DeriveBoxMap   box_map,
               Interpolater*  interp = &pc_interp);


    /**
    * \brief Constructor without a Fortran function
    *
    * \param name
    * \param result_type
    * \param nvar_derive
    * \param box_map
    */
    DeriveRec (std::string    name,
               IndexType      result_type,
               int            nvar_derive,
               DeriveRec::DeriveBoxMap box_map);

    /**
    * \brief Constructor.
    *
    * \param name
    * \param result_type
    * \param nvar_derive
    * \param var_names
    * \param der_func
    * \param box_map
    * \param interp
    */
    DeriveRec (std::string         name,
               IndexType           result_type,
               int                 nvar_derive,
               Vector<std::string> const& var_names,
               DeriveFunc          der_func,
               DeriveBoxMap        box_map,
               Interpolater*       interp = &pc_interp);

    DeriveRec (std::string         name,
               IndexType           result_type,
               int                 nvar_derive,
               Vector<std::string> const& var_names,
               DeriveFunc3D        der_func_3d,
               DeriveBoxMap        box_map,
               Interpolater*       interp = &pc_interp);

    DeriveRec (std::string         name,
               IndexType           result_type,
               int                 nvar_derive,
               Vector<std::string> const& var_names,
               DeriveFuncFab       der_func_fab,
               DeriveBoxMap        box_map,
               Interpolater*       interp = &pc_interp);

    void addRange (const DescriptorList& d_list,
                   int                   state_indx,
                   int                   src_comp,
                   int                   num_comp);

    void buildBC (const DescriptorList& d_list);
    void buildBC3D (const DescriptorList& d_list);

    //! An element of a linked list to point to state quantities in AmrLevels.
    struct StateRange
    {
        int         typ;
        int         sc;
        int         nc;
        StateRange* next;
    };

private:

    //! Name of derived quantity.
    std::string derive_name;

    //! Names of derived variables
    Vector<std::string> variable_names;

    //! Type of derived quantity.
    IndexType der_type;

    //! Number of components in derived quantity.
    int n_derive = 0;

    //! Function that computes derived quantity from state variables.
    DeriveFunc    func = nullptr;
    DeriveFunc3D  func_3d = nullptr;
    DeriveFuncFab func_fab = nullptr;

    //! Interpolater for mapping crse grid derived data to finer levels.
    Interpolater* mapper = nullptr;

    //! Box mapper that specifies constituent region given derived region.
    DeriveBoxMap bx_map = nullptr;

    //! Total number of state variables.
    int n_state = 0;

    //! Number of state ranges.
    int nsr = 0;

    //! List of state data subranges required to derive given quantity.
    StateRange* rng = nullptr;

    //! Array of bndry types.
    int* bcr = nullptr;
    int* bcr3D = nullptr;
};


/**
* \brief A list of DeriveRecs.
*
* DeriveList manages and provides access to the list of DeriveRecs.
*/

class DeriveList
{
public:

    /**
    * \brief The default constructor.
    */
    DeriveList () = default;

    ~DeriveList () = default;
    DeriveList (const DeriveList&) = delete;
    DeriveList (DeriveList &&) = delete;
    DeriveList& operator= (const DeriveList&) = delete;
    DeriveList& operator= (DeriveList &&) = delete;

    /**
    * \brief Determines whether quantity identified by \<name\> is in the registry.
    *
    * \param name
    */
    [[nodiscard]] bool canDerive (const std::string& name) const;

    /**
    * \brief Access the particular record in registry.
    *
    * \param name
    */
    [[nodiscard]] const DeriveRec* get (const std::string& name) const;

    /**
    * \brief Adds another entry to the registry.
    *
    * \param name
    * \param result_type
    * \param nvar_derive
    * \param der_func
    * \param box_map
    * \param interp
    */
    void add (const std::string&      name,
              IndexType               result_type,
              int                     nvar_derive,
              DeriveFunc              der_func,
              const DeriveRec::DeriveBoxMap& bx_map,
              Interpolater*           interp = &pc_interp);

    void add (const std::string&      name,
              IndexType               result_type,
              int                     nvar_derive,
              DeriveFunc3D            der_func_3d,
              const DeriveRec::DeriveBoxMap& bx_map,
              Interpolater*           interp = &pc_interp);

    void add (const std::string&      name,
              IndexType               result_type,
              int                     nvar_derive,
              const DeriveFuncFab&           der_func_fab,
              const DeriveRec::DeriveBoxMap& bx_map,
              Interpolater*           interp = &pc_interp);


    /**
    * \brief This version doesn't take a Fortran function.
    *
    * \param name
    * \param result_type
    * \param nvar_derive
    * \param box_map
    */
    void add (const std::string&      name,
              IndexType               result_type,
              int                     nvar_derive,
              const DeriveRec::DeriveBoxMap& box_map = &DeriveRec::TheSameBox );

    /**
    * \brief Adds another entry to the registry.
    *
    * \param name
    * \param result_type
    * \param nvar_derive
    * \param var_names
    * \param der_func
    * \param box_map
    * \param interp
    */
    void add (const std::string&      name,
              IndexType               res_typ,
              int                     nvar_derive,
              Vector<std::string> const&    vars,
              DeriveFunc              der_func,
              const DeriveRec::DeriveBoxMap& bx_map,
              Interpolater*           interp = &pc_interp);

    void add (const std::string&      name,
              IndexType               res_typ,
              int                     nvar_derive,
              Vector<std::string> const&    vars,
              DeriveFunc3D            der_func_3d,
              const DeriveRec::DeriveBoxMap& bx_map,
              Interpolater*           interp = &pc_interp);

    void add (const std::string&      name,
              IndexType               res_typ,
              int                     nvar_derive,
              Vector<std::string> const&    vars,
              const DeriveFuncFab&           der_func_fab,
              const DeriveRec::DeriveBoxMap& bx_map,
              Interpolater*           interp = &pc_interp);

    /**
    * \brief Adds another StateRange to the DeriveRec identified by \<name\>.
    *
    * \param name
    * \param d_list
    * \param state_indx
    * \param start_comp
    * \param ncomp
    */
    void addComponent (const std::string&    name,
                       const DescriptorList& d_list,
                       int                   state_indx,
                       int                   s_comp,
                       int                   n_comp);

    [[nodiscard]] std::list<DeriveRec>& dlist ();

    void clear () { lst.clear(); }

private:

    std::list<DeriveRec> lst;
};

}

#endif /*_Derive_H_*/<|MERGE_RESOLUTION|>--- conflicted
+++ resolved
@@ -84,15 +84,9 @@
                                   const int* level, const int* grid_no) ;
 }
 
-<<<<<<< HEAD
-  typedef std::function<void(const amrex::Box& bx, amrex::FArrayBox& derfab, int dcomp, int ncomp,
-                 const amrex::FArrayBox& datafab, const amrex::Geometry& geomdata,
-                 amrex::Real time, const int* bcrec, int level)> DeriveFuncFab;
-=======
 using DeriveFuncFab = std::function<void(const amrex::Box& bx, amrex::FArrayBox& derfab, int dcomp, int ncomp,
                                          const amrex::FArrayBox& datafab, const amrex::Geometry& geomdata,
                                          amrex::Real time, const int* bcrec, int level)>;
->>>>>>> de7c6189
 
 class DescriptorList;
 
