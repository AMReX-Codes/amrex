--- conflicted
+++ resolved
@@ -1918,13 +1918,8 @@
 				 AMREX_ARLIM_3D(dom_lo),AMREX_ARLIM_3D(dom_hi),
 				 AMREX_ZFILL(dx),AMREX_ZFILL(xlo),
 				 time_f,dt_f,
-<<<<<<< HEAD
-				 BCREC_3D(bcr_f),
-				 level_f,idx_f);
-=======
 				 AMREX_BCREC_3D(bcr_f),
 				 level,idx_f);
->>>>>>> fd3e6175
 	    } else {
 		amrex::Error("AmrLevel::derive: no function available");
 	    }
