
#include <sstream>

#include <unistd.h>
#include <memory>
#include <limits>

#include <AMReX_AmrLevel.H>
#include <AMReX_Derive.H>
#include <AMReX_ParallelDescriptor.H>
#include <AMReX_Utility.H>
#include <AMReX_FillPatchUtil.H>
#include <AMReX_ParmParse.H>
#include <AMReX_BLProfiler.H>
#include <AMReX_Print.H>
#include <AMReX_VisMF.H>

#ifdef AMREX_USE_EB
#include <AMReX_EBFabFactory.H>
#include <AMReX_EBMultiFabUtil.H>
#endif

namespace amrex {

#ifdef AMREX_USE_EB
int AmrLevel::m_eb_basic_grow_cells = 5;
int AmrLevel::m_eb_volume_grow_cells = 4;
int AmrLevel::m_eb_full_grow_cells = 2;
EBSupport AmrLevel::m_eb_support_level = EBSupport::volume;
#endif

DescriptorList AmrLevel::desc_lst;
DeriveList     AmrLevel::derive_lst;

void
AmrLevel::postCoarseTimeStep (Real time)
{
    BL_ASSERT(level == 0);
    // sync up statedata time
    for (int lev = 0; lev <= parent->finestLevel(); ++lev) {
	AmrLevel& amrlevel = parent->getLevel(lev);
	for (int i = 0; i < amrlevel.state.size(); ++i) {
	    amrlevel.state[i].syncNewTimeLevel(time);
	}
    }
}

void
AmrLevel::set_preferred_boundary_values (MultiFab& S,
                                         int       state_index,
                                         int       scomp,
                                         int       dcomp,
                                         int       ncomp,
                                         Real      time) const
{}

DeriveList&
AmrLevel::get_derive_lst ()
{
    return derive_lst;
}

void
AmrLevel::manual_tags_placement (TagBoxArray&    tags,
                                 const Vector<IntVect>& bf_lev)
{}

AmrLevel::AmrLevel ()
{
   BL_PROFILE("AmrLevel::AmrLevel()");
   parent = 0;
   level = -1;
   levelDirectoryCreated = false;
}

AmrLevel::AmrLevel (Amr&            papa,
                    int             lev,
                    const Geometry& level_geom,
                    const BoxArray& ba,
		    const DistributionMapping& dm,
                    Real            time)
    :
    geom(level_geom),
    grids(ba),
    dmap(dm)
{
    BL_PROFILE("AmrLevel::AmrLevel(dm)");
    level  = lev;
    parent = &papa;
    levelDirectoryCreated = false;

    fine_ratio = IntVect::TheUnitVector(); fine_ratio.scale(-1);
    crse_ratio = IntVect::TheUnitVector(); crse_ratio.scale(-1);

    if (level > 0)
    {
        crse_ratio = parent->refRatio(level-1);
    }
    if (level < parent->maxLevel())
    {
        fine_ratio = parent->refRatio(level);
    }

    state.resize(desc_lst.size());

#ifdef AMREX_USE_EB
    m_factory.reset(new EBFArrayBoxFactory(geom, ba, dm,
                                           {m_eb_basic_grow_cells, m_eb_volume_grow_cells, m_eb_full_grow_cells},
                                           m_eb_support_level));
#else
    m_factory.reset(new FArrayBoxFactory());
#endif

    // Note that this creates a distribution map associated with grids.
    for (int i = 0; i < state.size(); i++)
    {
        state[i].define(geom.Domain(),
                        grids,
			dm,
                        desc_lst[i],
                        time,
                        parent->dtLevel(lev),
                        *m_factory);
    }

    if (parent->useFixedCoarseGrids()) constructAreaNotToTag();

    post_step_regrid = 0;

    finishConstructor();
}

void
AmrLevel::writePlotFile (const std::string& dir,
                         std::ostream&      os,
                         VisMF::How         how)
{
    int i, n;
    //
    // The list of indices of State to write to plotfile.
    // first component of pair is state_type,
    // second component of pair is component # within the state_type
    //
    std::vector<std::pair<int,int> > plot_var_map;
    for (int typ = 0; typ < desc_lst.size(); typ++)
    {
        for (int comp = 0; comp < desc_lst[typ].nComp();comp++)
	{
            if (parent->isStatePlotVar(desc_lst[typ].name(comp)) &&
                desc_lst[typ].getType() == IndexType::TheCellType())
	    {
                plot_var_map.push_back(std::pair<int,int>(typ,comp));
	    }
	}
    }

    int n_data_items = plot_var_map.size();

    // get the time from the first State_Type
    // if the State_Type is ::Interval, this will get t^{n+1/2} instead of t^n
    Real cur_time = state[0].curTime();

    if (level == 0 && ParallelDescriptor::IOProcessor())
    {
        //
        // The first thing we write out is the plotfile type.
        //
        os << thePlotFileType() << '\n';

        if (n_data_items == 0)
            amrex::Error("Must specify at least one valid data item to plot");

        os << n_data_items << '\n';

	//
	// Names of variables
	//
	for (i =0; i < static_cast<int>(plot_var_map.size()); i++)
        {
	    int typ = plot_var_map[i].first;
	    int comp = plot_var_map[i].second;
	    os << desc_lst[typ].name(comp) << '\n';
        }

        os << AMREX_SPACEDIM << '\n';
        os << parent->cumTime() << '\n';
        int f_lev = parent->finestLevel();
        os << f_lev << '\n';
        for (i = 0; i < AMREX_SPACEDIM; i++)
            os << Geometry::ProbLo(i) << ' ';
        os << '\n';
        for (i = 0; i < AMREX_SPACEDIM; i++)
            os << Geometry::ProbHi(i) << ' ';
        os << '\n';
        for (i = 0; i < f_lev; i++)
            os << parent->refRatio(i)[0] << ' ';
        os << '\n';
        for (i = 0; i <= f_lev; i++)
            os << parent->Geom(i).Domain() << ' ';
        os << '\n';
        for (i = 0; i <= f_lev; i++)
            os << parent->levelSteps(i) << ' ';
        os << '\n';
        for (i = 0; i <= f_lev; i++)
        {
            for (int k = 0; k < AMREX_SPACEDIM; k++)
                os << parent->Geom(i).CellSize()[k] << ' ';
            os << '\n';
        }
        os << (int) Geometry::Coord() << '\n';
        os << "0\n"; // Write bndry data.

    }
    // Build the directory to hold the MultiFab at this level.
    // The name is relative to the directory containing the Header file.
    //
    static const std::string BaseName = "/Cell";
    char buf[64];
    sprintf(buf, "Level_%d", level);
    std::string sLevel = buf;
    //
    // Now for the full pathname of that directory.
    //
    std::string FullPath = dir;
    if ( ! FullPath.empty() && FullPath[FullPath.size()-1] != '/')
    {
        FullPath += '/';
    }
    FullPath += sLevel;
    //
    // Only the I/O processor makes the directory if it doesn't already exist.
    //
    if ( ! levelDirectoryCreated) {
      if (ParallelDescriptor::IOProcessor()) {
<<<<<<< HEAD
=======
          // amrex::Print() << "IOIOIOIO:CD  AmrLevel::writePlotFile:  " << FullPath << "\n";
>>>>>>> 8e103b62
        if ( ! amrex::UtilCreateDirectory(FullPath, 0755)) {
            amrex::CreateDirectoryFailed(FullPath);
	}
      }
      // Force other processors to wait until directory is built.
      ParallelDescriptor::Barrier();
    }

    if (ParallelDescriptor::IOProcessor())
    {
        os << level << ' ' << grids.size() << ' ' << cur_time << '\n';
        os << parent->levelSteps(level) << '\n';

        for (i = 0; i < grids.size(); ++i)
        {
            RealBox gridloc = RealBox(grids[i],geom.CellSize(),geom.ProbLo());
            for (n = 0; n < AMREX_SPACEDIM; n++)
                os << gridloc.lo(n) << ' ' << gridloc.hi(n) << '\n';
        }
        //
        // The full relative pathname of the MultiFabs at this level.
        // The name is relative to the Header file containing this name.
        // It's the name that gets written into the Header.
        //
        if (n_data_items > 0)
        {
            std::string PathNameInHeader = sLevel;
            PathNameInHeader += BaseName;
            os << PathNameInHeader << '\n';
        }
    }
    //
    // We combine all of the multifabs -- state, derived, etc -- into one
    // multifab -- plotMF.
    // NOTE: In this tutorial code, there is no derived data
    int       cnt   = 0;
    const int nGrow = 0;
    MultiFab  plotMF(grids,dmap,n_data_items,nGrow,MFInfo(),Factory());
    MultiFab* this_dat = 0;
    //
    // Cull data from state variables -- use no ghost cells.
    //
    for (i = 0; i < static_cast<int>(plot_var_map.size()); i++)
    {
	int typ  = plot_var_map[i].first;
	int comp = plot_var_map[i].second;
	this_dat = &state[typ].newData();
	MultiFab::Copy(plotMF,*this_dat,comp,cnt,1,nGrow);
	cnt++;
    }

    //
    // Use the Full pathname when naming the MultiFab.
    //
    std::string TheFullPath = FullPath;
    TheFullPath += BaseName;
    VisMF::Write(plotMF,TheFullPath,how,true);

    levelDirectoryCreated = false;  // ---- now that the plotfile is finished
}


void
AmrLevel::writePlotFilePre (const std::string& dir,
                            std::ostream&      os)
{
}


void
AmrLevel::writePlotFilePost (const std::string& dir,
                             std::ostream&      os)
{
}


void
AmrLevel::restart (Amr&          papa,
                   std::istream& is,
		   bool          bReadSpecial)
{
    BL_PROFILE("AmrLevel::restart()");
    parent = &papa;

    is >> level;
    is >> geom;

    fine_ratio = IntVect::TheUnitVector(); fine_ratio.scale(-1);
    crse_ratio = IntVect::TheUnitVector(); crse_ratio.scale(-1);

    if (level > 0)
    {
        crse_ratio = parent->refRatio(level-1);
    }
    if (level < parent->maxLevel())
    {
        fine_ratio = parent->refRatio(level);
    }

    if (bReadSpecial)
    {
        amrex::readBoxArray(grids, is, bReadSpecial);
    }
    else
    {
        grids.readFrom(is);
    }

    int nstate;
    is >> nstate;
    int ndesc = desc_lst.size();

    Vector<int> state_in_checkpoint(ndesc, 1);
    if (ndesc > nstate) {
	set_state_in_checkpoint(state_in_checkpoint);
    } else {
	BL_ASSERT(nstate == ndesc);
    }

    dmap.define(grids);

    parent->SetBoxArray(level, grids);
    parent->SetDistributionMap(level, dmap);

#ifdef AMREX_USE_EB
    m_factory.reset(new EBFArrayBoxFactory(geom, grids, dmap,
                                           {m_eb_basic_grow_cells, m_eb_volume_grow_cells, m_eb_full_grow_cells},
                                           m_eb_support_level));
#else
    m_factory.reset(new FArrayBoxFactory());
#endif

    state.resize(ndesc);
    for (int i = 0; i < ndesc; ++i)
    {
	if (state_in_checkpoint[i]) {
	    state[i].restart(is, geom.Domain(), grids, dmap, *m_factory,
			     desc_lst[i], papa.theRestartFile());
	}
    }
 
    if (parent->useFixedCoarseGrids()) constructAreaNotToTag();

    post_step_regrid = 0;

    finishConstructor();
}

void
AmrLevel::set_state_in_checkpoint (Vector<int>& state_in_checkpoint)
{
    amrex::Error("Class derived AmrLevel has to handle this!");
}

void
AmrLevel::finishConstructor () {}

void
AmrLevel::setTimeLevel (Real time,
                        Real dt_old,
                        Real dt_new)
{
    for (int k = 0; k < desc_lst.size(); k++)
    {
        state[k].setTimeLevel(time,dt_old,dt_new);
    }
}

bool
AmrLevel::isStateVariable (const std::string& name,
                           int&           typ,
                           int&            n)
{
    for (typ = 0; typ < desc_lst.size(); typ++)
    {
        const StateDescriptor& desc = desc_lst[typ];

        for (n = 0; n < desc.nComp(); n++)
        {
            if (desc.name(n) == name)
                return true;
        }
    }
    return false;
}

long
AmrLevel::countCells () const
{
    const int N = grids.size();

    long cnt = 0;

#ifdef _OPENMP
#pragma omp parallel for reduction(+:cnt)
#endif
    for (int i = 0; i < N; i++)
    {
        cnt += grids[i].numPts();
    }

    return cnt;
}

void
AmrLevel::checkPoint (const std::string& dir,
                      std::ostream&      os,
                      VisMF::How         how,
                      bool               dump_old)
{
    BL_PROFILE("AmrLevel::checkPoint()");
    int ndesc = desc_lst.size(), i;
    //
    // Build directory to hold the MultiFabs in the StateData at this level.
    // The directory is relative the the directory containing the Header file.
    //
    std::string LevelDir, FullPath;
    LevelDirectoryNames(dir, LevelDir, FullPath);
    if( ! levelDirectoryCreated) {
      CreateLevelDirectory(dir);
      // ---- Force other processors to wait until directory is built.
      ParallelDescriptor::Barrier("AmrLevel::checkPoint::dir");
    }

    if (ParallelDescriptor::IOProcessor())
    {
        os << level << '\n' << geom  << '\n';
        grids.writeOn(os);
        os << ndesc << '\n';
    }
    //
    // Output state data.
    //

    for (i = 0; i < ndesc; i++)
    {
        //
        // Now build the full relative pathname of the StateData.
        // The name is relative to the Header file containing this name.
        // It's the name that gets written into the Header.
        //
        std::string PathNameInHdr = amrex::Concatenate(LevelDir + "/SD_", i, 1);
        std::string FullPathName  = amrex::Concatenate(FullPath + "/SD_", i, 1);

        state[i].checkPoint(PathNameInHdr, FullPathName, os, how, dump_old);
    }

    levelDirectoryCreated = false;  // ---- now that the checkpoint is finished
}


void
AmrLevel::checkPointPre (const std::string& dir,
                         std::ostream&      os)
{
    BL_PROFILE("AmrLevel::checkPointPre()");
}


void
AmrLevel::checkPointPost (const std::string& dir,
                          std::ostream&      os)
{
    BL_PROFILE("AmrLevel::checkPointPost()");
}


AmrLevel::~AmrLevel ()
{
    parent = 0;
}

void
AmrLevel::allocOldData ()
{
    for (int i = 0; i < desc_lst.size(); i++)
    {
        state[i].allocOldData();
    }
}

void
AmrLevel::removeOldData ()
{
    for (int i = 0; i < desc_lst.size(); i++)
    {
        state[i].removeOldData();
    }
}

void
AmrLevel::reset ()
{
    for (int i = 0; i < desc_lst.size(); i++)
    {
        state[i].reset();
    }
}

MultiFab&
AmrLevel::get_data (int  state_indx,
                    Real time)
{
    const Real old_time = state[state_indx].prevTime();
    const Real new_time = state[state_indx].curTime();
    const Real eps = 0.001*(new_time - old_time);

    if (time > old_time-eps && time < old_time+eps)
    {
        return get_old_data(state_indx);
    }
    else if (time > new_time-eps && time < new_time+eps)
    {
        return get_new_data(state_indx);
    }

    amrex::Error("get_data: invalid time");
    static MultiFab bogus;
    return bogus;
}

const BoxArray&
AmrLevel::getEdgeBoxArray (int dir) const
{
    BL_ASSERT(dir >=0 && dir < AMREX_SPACEDIM);
    if (edge_grids[dir].empty()) {
	edge_grids[dir] = grids;
	edge_grids[dir].surroundingNodes(dir);
    }
    return edge_grids[dir];
}

const BoxArray&
AmrLevel::getNodalBoxArray () const
{
    if (nodal_grids.empty()) {
	nodal_grids = grids;
	nodal_grids.surroundingNodes();
    }
    return nodal_grids;
}

void
AmrLevel::setPhysBoundaryValues (FArrayBox& dest,
                                 int        state_indx,
                                 Real       time,
                                 int        dest_comp,
                                 int        src_comp,
                                 int        num_comp)
{
    Real xlo[AMREX_SPACEDIM];

    int bcrs[2 * AMREX_SPACEDIM * num_comp];

    state[state_indx].PrepareForFillBoundary(dest,geom.CellSize(),geom.ProbDomain(),xlo,
                                             bcrs,dest_comp,src_comp,num_comp);

#ifdef AMREX_USE_CUDA
    std::shared_ptr<Real> t_ptr = Device::create_host_pointer<Real>(&time);
    Real* time_f = t_ptr.get();

    std::shared_ptr<Real> xlo_ptr = Device::create_host_pointer<Real>(xlo, 3, AMREX_SPACEDIM);
    Real* xlo_f = xlo_ptr.get();

    std::shared_ptr<int> bc_ptr = Device::create_host_pointer(bcrs, 2 * AMREX_SPACEDIM * num_comp);
    int* bcrs_f = bc_ptr.get();
#else
    const Real* time_f = &time;
    const Real* xlo_f  = xlo;
    const int* bcrs_f  = bcrs;
#endif

    state[state_indx].FillBoundary(dest,time_f,geom.CellSize(),xlo_f,bcrs_f,
                                   geom.ProbDomain(),dest_comp,src_comp,num_comp);

#ifdef AMREX_USE_DEVICE
    Device::synchronize();
#endif
}

FillPatchIteratorHelper::FillPatchIteratorHelper (AmrLevel& amrlevel,
                                                  MultiFab& leveldata)
    :
    m_amrlevel(amrlevel),
    m_leveldata(leveldata),
    m_mfid(m_amrlevel.level+1)
{}

FillPatchIterator::FillPatchIterator (AmrLevel& amrlevel,
                                      MultiFab& leveldata)
    :
    MFIter(leveldata),
    m_amrlevel(amrlevel),
    m_leveldata(leveldata),
    m_ncomp(0)
{}

FillPatchIteratorHelper::FillPatchIteratorHelper (AmrLevel&     amrlevel,
                                                  MultiFab&     leveldata,
                                                  int           boxGrow,
                                                  Real          time,
                                                  int           index,
                                                  int           scomp,
                                                  int           ncomp,
                                                  Interpolater* mapper)
    :
    m_amrlevel(amrlevel),
    m_leveldata(leveldata),
    m_mfid(m_amrlevel.level+1),
    m_time(time),
    m_growsize(boxGrow),
    m_index(index),
    m_scomp(scomp),
    m_ncomp(ncomp)
{
    Initialize(boxGrow,time,index,scomp,ncomp,mapper);
}

FillPatchIterator::FillPatchIterator (AmrLevel& amrlevel,
                                      MultiFab& leveldata,
                                      int       boxGrow,
                                      Real      time,
                                      int       idx,
                                      int       scomp,
                                      int       ncomp)
    :
    MFIter(leveldata),
    m_amrlevel(amrlevel),
    m_leveldata(leveldata),
    m_ncomp(ncomp)
{
    BL_ASSERT(scomp >= 0);
    BL_ASSERT(ncomp >= 1);
    BL_ASSERT(AmrLevel::desc_lst[idx].inRange(scomp,ncomp));
    BL_ASSERT(0 <= idx && idx < AmrLevel::desc_lst.size());

    Initialize(boxGrow,time,idx,scomp,ncomp);

#if BL_USE_TEAM
    ParallelDescriptor::MyTeam().MemoryBarrier();
#endif
}

static
bool
NeedToTouchUpPhysCorners (const Geometry& geom)
{
    return geom.isAnyPeriodic() && !geom.isAllPeriodic();
}

void
FillPatchIteratorHelper::Initialize (int           boxGrow,
                                     Real          time,
                                     int           idx,
                                     int           scomp,
                                     int           ncomp,
                                     Interpolater* mapper)
{
    BL_PROFILE("FillPatchIteratorHelper::Initialize()");

    BL_ASSERT(mapper);
    BL_ASSERT(scomp >= 0);
    BL_ASSERT(ncomp >= 1);
    BL_ASSERT(AmrLevel::desc_lst[idx].inRange(scomp,ncomp));
    BL_ASSERT(0 <= idx && idx < AmrLevel::desc_lst.size());

    m_map          = mapper;
    m_time         = time;
    m_growsize     = boxGrow;
    m_index        = idx;
    m_scomp        = scomp;
    m_ncomp        = ncomp;
    m_FixUpCorners = NeedToTouchUpPhysCorners(m_amrlevel.geom);

    const int         MyProc     = ParallelDescriptor::MyProc();
    auto&             amrLevels  = m_amrlevel.parent->getAmrLevels();
    const AmrLevel&   topLevel   = *amrLevels[m_amrlevel.level];
    const Box&        topPDomain = topLevel.state[m_index].getDomain();
    const IndexType&  boxType    = m_leveldata.boxArray().ixType();
    const bool        extrap     = AmrLevel::desc_lst[m_index].extrap();
    //
    // Check that the interpolaters are identical.
    //
    BL_ASSERT(AmrLevel::desc_lst[m_index].identicalInterps(scomp,ncomp));

    for (int l = 0; l <= m_amrlevel.level; ++l)
    {
        amrLevels[l]->state[m_index].RegisterData(m_mfcd, m_mfid[l]);
    }
    for (int i = 0, N = m_leveldata.boxArray().size(); i < N; ++i)
    {
        //
        // A couple typedefs we'll use in the next code segment.
        //
        typedef std::map<int,Vector<Vector<Box> > >::value_type IntAABoxMapValType;

        typedef std::map<int,Vector<Vector<Vector<FillBoxId> > > >::value_type IntAAAFBIDMapValType;

        if (m_leveldata.DistributionMap()[i] != MyProc) continue;
        //
        // Insert with a hint since the indices are ordered lowest to highest.
        //
        IntAAAFBIDMapValType v1(i,Vector<Vector<Vector<FillBoxId> > >());

        m_fbid.insert(m_fbid.end(),v1)->second.resize(m_amrlevel.level+1);

        IntAABoxMapValType v2(i,Vector<Vector<Box> >());

        m_fbox.insert(m_fbox.end(),v2)->second.resize(m_amrlevel.level+1);
        m_cbox.insert(m_cbox.end(),v2)->second.resize(m_amrlevel.level+1);

        m_ba.insert(m_ba.end(),std::map<int,Box>::value_type(i,amrex::grow(m_leveldata.boxArray()[i],m_growsize)));
    }

    BoxList        tempUnfillable(boxType);
    BoxList        unfillableThisLevel(boxType);
    Vector<Box>     unfilledThisLevel;
    Vector<Box>     crse_boxes;
    Vector<IntVect> pshifts(27);

    for (std::map<int,Box>::const_iterator it = m_ba.begin(), End = m_ba.end();
         it != End;
         ++it)
    {
        const int  bxidx = it->first;
        const Box& box   = it->second;

        unfilledThisLevel.clear();
        unfilledThisLevel.push_back(box);

        if (!topPDomain.contains(box))
        {
            unfilledThisLevel.back() &= topPDomain;

            if (topLevel.geom.isAnyPeriodic())
            {
                //
                // May need to add additional unique pieces of valid region
                // in order to do periodic copies into ghost cells.
                //
                topLevel.geom.periodicShift(topPDomain,box,pshifts);

                for (const auto& iv : pshifts)
                {
                    Box shbox = box + iv;
                    shbox    &= topPDomain;

                    if (boxType.nodeCentered())
                    {
                        for (int dir = 0; dir < AMREX_SPACEDIM; dir++)
                        {
                            if (iv[dir] > 0)
                            {
                                shbox.growHi(dir,-1);
                            }
                            else if (iv[dir] < 0)
                            {
                                shbox.growLo(dir,-1);
                            }
                        }
                    }

                    if (shbox.ok())
                    {
                        BoxList bl = amrex::boxDiff(shbox,box);

                        unfilledThisLevel.insert(unfilledThisLevel.end(), bl.begin(), bl.end());
                    }
                }
            }
        }

	// cells outside physical boundaries are not included in unfilledThisLevel

        bool Done = false;

        Vector< Vector<Box> >&                TheCrseBoxes = m_cbox[bxidx];
        Vector< Vector<Box> >&                TheFineBoxes = m_fbox[bxidx];
        Vector< Vector< Vector<FillBoxId> > >& TheFBIDs     = m_fbid[bxidx];

        for (int l = m_amrlevel.level; l >= 0 && !Done; --l)
        {
            unfillableThisLevel.clear();

            AmrLevel&       theAmrLevel = *amrLevels[l];
            StateData&      theState    = theAmrLevel.state[m_index];
            const Box&      thePDomain  = theState.getDomain();
            const Geometry& theGeom     = theAmrLevel.geom;
            const bool      is_periodic = theGeom.isAnyPeriodic();
            const IntVect&  fine_ratio  = theAmrLevel.fine_ratio;
            Vector<Box>&     FineBoxes   = TheFineBoxes[l];
            //
            // These are the boxes on this level contained in thePDomain
            // that need to be filled in order to directly fill at the
            // highest level or to interpolate up to the next higher level.
            //
            FineBoxes = unfilledThisLevel;
            //
            // Now build coarse boxes needed to interpolate to fine.
            //
            // If we're periodic and we're not at the finest level, we may
            // need to get some additional data at this level in order to
            // properly fill the CoarseBox()d versions of the fineboxes.
            //
            crse_boxes.clear();

            for (const auto& fbx : FineBoxes)
            {
                crse_boxes.push_back(fbx);

                if (l != m_amrlevel.level)
                {
                    const Box& cbox = m_map->CoarseBox(fbx,fine_ratio);

		    crse_boxes.back() = cbox;

                    if (is_periodic && !thePDomain.contains(cbox))
                    {
                        theGeom.periodicShift(thePDomain,cbox,pshifts);

                        for (const auto& iv : pshifts)
                        {
                            Box shbox = cbox + iv;
                            shbox    &= thePDomain;

                            if (boxType.nodeCentered())
                            {
                                for (int dir = 0; dir < AMREX_SPACEDIM; dir++)
                                {
                                    if (iv[dir] > 0)
                                    {
                                        shbox.growHi(dir,-1);
                                    }
                                    else if (iv[dir] < 0)
                                    {
                                        shbox.growLo(dir,-1);
                                    }
                                }
                            }

                            if (shbox.ok())
                            {
                                crse_boxes.push_back(shbox);
                            }
                        }
                    }
                }
            }

            Vector< Vector<FillBoxId> >& FBIDs     = TheFBIDs[l];
            Vector<Box>&                CrseBoxes = TheCrseBoxes[l];

            FBIDs.resize(crse_boxes.size());
            CrseBoxes.resize(crse_boxes.size());
            //
            // Now attempt to get as much coarse data as possible.
            //
            for (int i = 0, M = CrseBoxes.size(); i < M; i++)
            {
                BL_ASSERT(tempUnfillable.isEmpty());

                CrseBoxes[i] = crse_boxes[i];

                BL_ASSERT(CrseBoxes[i].intersects(thePDomain));

                theState.InterpAddBox(m_mfcd,
				      m_mfid[l],
				      &tempUnfillable,
				      FBIDs[i],
				      CrseBoxes[i],
				      m_time,
				      m_scomp,
				      0,
				      m_ncomp,
				      extrap);

                unfillableThisLevel.catenate(tempUnfillable);
            }

            unfillableThisLevel.intersect(thePDomain);

            if (unfillableThisLevel.isEmpty())
            {
                Done = true;
            }
            else
            {
                unfilledThisLevel.clear();

                unfilledThisLevel.insert(unfilledThisLevel.end(),
                                         unfillableThisLevel.begin(),
                                         unfillableThisLevel.end());
            }
        }
    }

    m_mfcd.CollectData();
}

void
FillPatchIterator::Initialize (int  boxGrow,
                               Real time,
                               int  idx,
                               int  scomp,
                               int  ncomp)
{
    BL_PROFILE("FillPatchIterator::Initialize");

    BL_ASSERT(scomp >= 0);
    BL_ASSERT(ncomp >= 1);
    BL_ASSERT(0 <= idx && idx < AmrLevel::desc_lst.size());

    const StateDescriptor& desc = AmrLevel::desc_lst[idx];

    m_ncomp = ncomp;
    m_range = desc.sameInterps(scomp,ncomp);

    m_fabs.define(m_leveldata.boxArray(),m_leveldata.DistributionMap(),
		  m_ncomp,boxGrow,MFInfo(),m_leveldata.Factory());

    const Geometry& geom = m_amrlevel.Geom();

    m_fabs.setDomainBndry(std::numeric_limits<Real>::quiet_NaN(), geom);

    const IndexType& boxType = m_leveldata.boxArray().ixType();
    const int level = m_amrlevel.level;

    for (int i = 0, DComp = 0; i < static_cast<int>(m_range.size()); i++)
    {
        const int SComp = m_range[i].first;
        const int NComp = m_range[i].second;

	if (level == 0)
	{
	    FillFromLevel0(time, idx, SComp, DComp, NComp);
	}
	else
	{
	    if (level == 1 || 
		amrex::ProperlyNested(m_amrlevel.crse_ratio,
				       m_amrlevel.parent->blockingFactor(m_amrlevel.level),
				       boxGrow, boxType, desc.interp(SComp)))
	    {
		FillFromTwoLevels(time, idx, SComp, DComp, NComp);
	    } else {

#ifdef AMREX_USE_EB
                amrex::Abort("Grids must be properly nested for EB");
#endif

		static bool first = true;
		if (first) {
		    first = false;
		    if (ParallelDescriptor::IOProcessor()) {
			IntVect new_blocking_factor = m_amrlevel.parent->blockingFactor(m_amrlevel.level);
                        new_blocking_factor *= 2;
			for (int j = 0; j < 10; ++j) {
			    if (amrex::ProperlyNested(m_amrlevel.crse_ratio,
						       new_blocking_factor,
						       boxGrow, boxType, desc.interp(SComp))) {
				break;
			    } else {
				new_blocking_factor *= 2;
			    }
			}
			std::cout << "WARNING: Grids are not properly nested.  We might have to use\n"
				  << "         two coarse levels to do fillpatch.  Consider using\n";
			if (new_blocking_factor < IntVect{D_DECL(128,128,128)}) {
			    std::cout << "         amr.blocking_factor=" << new_blocking_factor;
			} else {
			    std::cout << "         larger amr.blocking_factor. ";
			}
			std::cout << std::endl;
		    }
		}

		FillPatchIteratorHelper* fph = 0;
		fph = new FillPatchIteratorHelper(m_amrlevel,
						  m_leveldata,
						  boxGrow,
						  time,
						  idx,
						  SComp,
						  NComp,
						  desc.interp(SComp));
		
#ifdef CRSEGRNDOMP
#ifdef _OPENMP
#pragma omp parallel
#endif
#endif
		for (MFIter mfi(m_fabs); mfi.isValid(); ++mfi)
		{
		    fph->fill(m_fabs[mfi],DComp,mfi.index());
		}
		
		delete fph;
	    }
	}

        DComp += NComp;
    }
    //
    // Call hack to touch up fillPatched data.
    //
    m_amrlevel.set_preferred_boundary_values(m_fabs,
                                             idx,
                                             scomp,
                                             0,
                                             ncomp,
                                             time);
}

void
FillPatchIterator::FillFromLevel0 (Real time, int idx, int scomp, int dcomp, int ncomp)
{
    BL_ASSERT(m_amrlevel.level == 0);

    StateData& statedata = m_amrlevel.state[idx];

    Vector<MultiFab*> smf;
    Vector<Real> stime;
    statedata.getData(smf,stime,time);

    const Geometry& geom = m_amrlevel.geom;

    StateDataPhysBCFunct physbcf(statedata,scomp,geom);

    amrex::FillPatchSingleLevel (m_fabs, time, smf, stime, scomp, dcomp, ncomp, geom, physbcf);
}

void
FillPatchIterator::FillFromTwoLevels (Real time, int idx, int scomp, int dcomp, int ncomp)
{
    int ilev_fine = m_amrlevel.level;
    int ilev_crse = ilev_fine-1;

    BL_ASSERT(ilev_crse >= 0);

    AmrLevel& fine_level = m_amrlevel;
    AmrLevel& crse_level = m_amrlevel.parent->getLevel(ilev_crse);

    const Geometry& geom_fine = fine_level.geom;
    const Geometry& geom_crse = crse_level.geom;
    
    Vector<MultiFab*> smf_crse;
    Vector<Real> stime_crse;
    StateData& statedata_crse = crse_level.state[idx];
    statedata_crse.getData(smf_crse,stime_crse,time);
    StateDataPhysBCFunct physbcf_crse(statedata_crse,scomp,geom_crse);

    Vector<MultiFab*> smf_fine;
    Vector<Real> stime_fine;
    StateData& statedata_fine = fine_level.state[idx];
    statedata_fine.getData(smf_fine,stime_fine,time);
    StateDataPhysBCFunct physbcf_fine(statedata_fine,scomp,geom_fine);

    const StateDescriptor& desc = AmrLevel::desc_lst[idx];

    amrex::FillPatchTwoLevels(m_fabs, time, 
			       smf_crse, stime_crse, 
			       smf_fine, stime_fine,
			       scomp, dcomp, ncomp, 
			       geom_crse, geom_fine,
			       physbcf_crse, physbcf_fine,
			       crse_level.fineRatio(), 
			       desc.interp(scomp), desc.getBCs());
}

static
bool
HasPhysBndry (const Box&      b,
              const Box&      dmn,
              const Geometry& geom)
{
    for (int i = 0; i < AMREX_SPACEDIM; i++)
    {
        if (!geom.isPeriodic(i))
        {
            if (b.smallEnd(i) < dmn.smallEnd(i) || b.bigEnd(i) > dmn.bigEnd(i))
            {
                return true;
            }
        }
    }

    return false;
}

static
void
FixUpPhysCorners (FArrayBox&      fab,
                  AmrLevel&       TheLevel,
                  int             state_indx,
                  Real            time,
                  int             scomp,
                  int             dcomp,
                  int             ncomp)
{
    StateData&      TheState   = TheLevel.get_state_data(state_indx);
    const Geometry& TheGeom    = TheLevel.Geom();
    const Box&      ProbDomain = TheState.getDomain();

    if (!HasPhysBndry(fab.box(),ProbDomain,TheGeom)) return;

    FArrayBox tmp;

    Box GrownDomain = ProbDomain;

    for (int dir = 0; dir < AMREX_SPACEDIM; dir++)
    {
        if (!TheGeom.isPeriodic(dir))
        {
            const int lo = ProbDomain.smallEnd(dir) - fab.box().smallEnd(dir);
            const int hi = fab.box().bigEnd(dir)    - ProbDomain.bigEnd(dir);
            if (lo > 0) GrownDomain.growLo(dir,lo);
            if (hi > 0) GrownDomain.growHi(dir,hi);
        }
    }

    for (int dir = 0; dir < AMREX_SPACEDIM; dir++)
    {
        if (!TheGeom.isPeriodic(dir)) continue;

        Box lo_slab = fab.box();
        Box hi_slab = fab.box();
        lo_slab.shift(dir, ProbDomain.length(dir));
        hi_slab.shift(dir,-ProbDomain.length(dir));
        lo_slab &= GrownDomain;
        hi_slab &= GrownDomain;

        if (lo_slab.ok())
        {
            lo_slab.shift(dir,-ProbDomain.length(dir));

            BL_ASSERT(fab.box().contains(lo_slab));
            BL_ASSERT(HasPhysBndry(lo_slab,ProbDomain,TheGeom));

            tmp.resize(lo_slab,ncomp);
            tmp.copy(fab,dcomp,0,ncomp);
            tmp.shift(dir,ProbDomain.length(dir));
            TheLevel.setPhysBoundaryValues(tmp,
                                           state_indx,
                                           time,
                                           0,
                                           scomp,
                                           ncomp);
            tmp.shift(dir,-ProbDomain.length(dir));
            fab.copy(tmp,0,dcomp,ncomp);
        }

        if (hi_slab.ok())
        {
            hi_slab.shift(dir,ProbDomain.length(dir));

            BL_ASSERT(fab.box().contains(hi_slab));
            BL_ASSERT(HasPhysBndry(hi_slab,ProbDomain,TheGeom));

            tmp.resize(hi_slab,ncomp);
            tmp.copy(fab,dcomp,0,ncomp);
            tmp.shift(dir,-ProbDomain.length(dir));
            TheLevel.setPhysBoundaryValues(tmp,
                                           state_indx,
                                           time,
                                           0,
                                           scomp,
                                           ncomp);
            tmp.shift(dir,ProbDomain.length(dir));
            fab.copy(tmp,0,dcomp,ncomp);
        }
    }
}

void
FillPatchIteratorHelper::fill (FArrayBox& fab,
                               int        dcomp,
                               int        idx)
{
    BL_PROFILE("FillPatchIteratorHelper::fill()");

    BL_ASSERT(fab.box() == m_ba[idx]);
    BL_ASSERT(fab.nComp() >= dcomp + m_ncomp);

    Vector< Vector<std::unique_ptr<FArrayBox> > > cfab(m_amrlevel.level+1);
    Vector< Vector<Box> >&                TheCrseBoxes = m_cbox[idx];
    Vector< Vector<Box> >&                TheFineBoxes = m_fbox[idx];
    Vector< Vector< Vector<FillBoxId> > >& TheFBIDs     = m_fbid[idx];
    const bool                          extrap       = AmrLevel::desc_lst[m_index].extrap();
    auto&                               amrLevels    = m_amrlevel.parent->getAmrLevels();
    //
    // Build all coarse fabs from which we'll interpolate and
    // fill them with coarse data as best we can.
    //
    for (int l = 0; l <= m_amrlevel.level; l++)
    {
        StateData&                       TheState  = amrLevels[l]->state[m_index];
        const Vector<Box>&                CrseBoxes = TheCrseBoxes[l];
        auto&                            CrseFabs  = cfab[l];
        const Vector< Vector<FillBoxId> >& FBIDs     = TheFBIDs[l];
        const int                        NC        = CrseBoxes.size();

        CrseFabs.resize(NC);

        Box domain_box = amrex::convert(amrLevels[l]->Geom().Domain(), fab.box().ixType());
        for (int idim = 0; idim < AMREX_SPACEDIM; ++idim) {
            if (Geometry::isPeriodic(idim)) {
                int n = domain_box.length(idim);
                domain_box.grow(idim, n);
            }
        }

        for (int i = 0; i < NC; i++)
        {
            BL_ASSERT(CrseBoxes[i].ok());
            CrseFabs[i].reset(new FArrayBox(CrseBoxes[i],m_ncomp));
            CrseFabs[i]->setComplement(std::numeric_limits<Real>::quiet_NaN(), domain_box, 0, m_ncomp);
	}

        for (int i = 0; i < NC; i++)
        {
            //
            // Set to special value we'll later check
            // to ensure we've filled the FABs at the coarse level.
            //
            TheState.InterpFillFab(m_mfcd,
				   m_mfid[l],
				   FBIDs[i],
				   *CrseFabs[i],
				   m_time,
				   0,
				   0,
				   m_ncomp,
				   extrap);
        }
    }
    //
    // Now work from the bottom up interpolating to next higher level.
    //
    for (int l = 0; l < m_amrlevel.level; l++)
    {
        auto&              CrseFabs   = cfab[l];
        AmrLevel&          TheLevel   = *amrLevels[l];
        StateData&         TheState   = TheLevel.state[m_index];
        const Box&         ThePDomain = TheState.getDomain();
        const int          NC         = CrseFabs.size();

        if (TheLevel.geom.isAnyPeriodic())
        {
            //
            // Fill CrseFabs with periodic data in preparation for interp().
            //
            for (int i = 0; i < NC; i++)
            {
                FArrayBox& dstfab = *CrseFabs[i];

                if (ThePDomain.contains(dstfab.box())) continue;

                Vector<IntVect> pshifts(27);

                TheLevel.geom.periodicShift(ThePDomain,dstfab.box(),pshifts);

                for (const auto& iv : pshifts)
                {
                    Box fullsrcbox = dstfab.box() + iv;
                    fullsrcbox    &= ThePDomain;

                    for (int j = 0; j < NC; j++)
                    {
                        const FArrayBox& srcfab = *CrseFabs[j];
                        const Box&       srcbox = fullsrcbox & srcfab.box();

                        if (srcbox.ok())
                        {
                            const Box& dstbox = srcbox - iv;

                            dstfab.copy(srcfab,srcbox,0,dstbox,0,m_ncomp);
                        }
                    }
                }
            }
        }
        //
        // Set non-periodic BCs in coarse data -- what we interpolate with.
        // This MUST come after the periodic fill mumbo-jumbo.
        for (int i = 0; i < NC; ++i)
        {
            if ( ! ThePDomain.contains(CrseFabs[i]->box()))
            {
                TheLevel.setPhysBoundaryValues(*CrseFabs[i],
                                               m_index,
                                               m_time,
                                               0,
                                               m_scomp,
                                               m_ncomp);
            }
        }

        if (m_FixUpCorners)
        {
            for (int i = 0; i < NC; ++i)
            {
                FixUpPhysCorners(*CrseFabs[i],TheLevel,m_index,m_time,m_scomp,0,m_ncomp);
            }
        }
        //
        // Interpolate up to next level.
        //
        AmrLevel&           crseAmrLevel  = *amrLevels[l];
        AmrLevel&           fineAmrLevel  = *amrLevels[l+1];
        const IntVect&      fine_ratio    = crseAmrLevel.fine_ratio;
        const Vector<Box>&   FineBoxes     = TheFineBoxes[l];
        StateData&          fState        = fineAmrLevel.state[m_index];
        const Box&          fDomain       = fState.getDomain();
        auto&               FinerCrseFabs = cfab[l+1];
        const Vector<BCRec>& theBCs        = AmrLevel::desc_lst[m_index].getBCs();
        const int           NF            = FineBoxes.size();

        for (int ifine = 0; ifine < NF; ++ifine)
        {
            Vector<BCRec> bcr(m_ncomp);
            FArrayBox    finefab(FineBoxes[ifine],m_ncomp);
            FArrayBox    crsefab(m_map->CoarseBox(finefab.box(),fine_ratio),m_ncomp);
            //
            // Fill crsefab from m_cbox via copy on intersect.
            //
            for (int j = 0; j < NC; j++) {
                crsefab.copy(*CrseFabs[j]);
	    }
            //
            // Get boundary conditions for the fine patch.
            //
            amrex::setBC(finefab.box(),
                          fDomain,
                          m_scomp,
                          0,
                          m_ncomp,
                          theBCs,
                          bcr);
            //
            // Interpolate up to fine patch.
            //
            m_map->interp(crsefab,
                          0,
                          finefab,
                          0,
                          m_ncomp,
                          finefab.box(),
                          fine_ratio,
                          crseAmrLevel.geom,
                          fineAmrLevel.geom,
                          bcr,
                          m_scomp,
                          m_index);
            //
            // Copy intersect finefab into next level m_cboxes.
            //
	    for (int j = 0, K = FinerCrseFabs.size(); j < K; ++j) {
		FinerCrseFabs[j]->copy(finefab);
	    }
        }

        CrseFabs.clear();
    }
    //
    // Now for the finest level stuff.
    //
    StateData&         FineState      = m_amrlevel.state[m_index];
    const Box&         FineDomain     = FineState.getDomain();
    const Geometry&    FineGeom       = m_amrlevel.geom;
    auto&              FinestCrseFabs = cfab[m_amrlevel.level];
    //
    // Copy intersect coarse into destination fab.
    //
    for (int i = 0, N = FinestCrseFabs.size(); i < N; ++i) {
        fab.copy(*FinestCrseFabs[i],0,dcomp,m_ncomp);
    }

    if (FineGeom.isAnyPeriodic() && !FineDomain.contains(fab.box()))
    {
        Vector<IntVect> pshifts(27);

        FineGeom.periodicShift(FineDomain,fab.box(),pshifts);

        for (int i = 0, N = FinestCrseFabs.size(); i < N; i++)
        {
            for (const auto& iv : pshifts)
            {
                fab.shift(iv);

                Box src_dst = FinestCrseFabs[i]->box() & fab.box();
                src_dst    &= FineDomain;

                if (src_dst.ok())
                    fab.copy(*FinestCrseFabs[i],src_dst,0,src_dst,dcomp,m_ncomp);

                fab.shift(-iv);
            }
        }
    }
    //
    // No longer need coarse data at finest level.
    //
    FinestCrseFabs.clear();
    //
    // Final set of non-periodic BCs.
    //
    if (! FineState.getDomain().contains(fab.box()))
    {
        m_amrlevel.setPhysBoundaryValues(fab,
                                         m_index,
                                         m_time,
                                         dcomp,
                                         m_scomp,
                                         m_ncomp);
    }

    if (m_FixUpCorners)
    {
        FixUpPhysCorners(fab,m_amrlevel,m_index,m_time,m_scomp,dcomp,m_ncomp);
    }
}

FillPatchIteratorHelper::~FillPatchIteratorHelper () {}

FillPatchIterator::~FillPatchIterator () {}

void
AmrLevel::FillCoarsePatch (MultiFab& mf,
                           int       dcomp,
                           Real      time,
                           int       idx,
                           int       scomp,
                           int       ncomp,
			   int       nghost)
{
    BL_PROFILE("AmrLevel::FillCoarsePatch()");

    //
    // Must fill this region on crse level and interpolate.
    //
    BL_ASSERT(level != 0);
    BL_ASSERT(ncomp <= (mf.nComp()-dcomp));
    BL_ASSERT(nghost <= mf.nGrow());
    BL_ASSERT(0 <= idx && idx < desc_lst.size());

    int                     DComp   = dcomp;
    const StateDescriptor&  desc    = desc_lst[idx];
    const Box&              pdomain = state[idx].getDomain();
    const BoxArray&         mf_BA   = mf.boxArray();
    const DistributionMapping& mf_DM = mf.DistributionMap();
    AmrLevel&               clev    = parent->getLevel(level-1);
    const Geometry&         cgeom   = clev.geom;

    Box domain_g = pdomain;
    for (int i = 0; i < AMREX_SPACEDIM; ++i) {
	if (geom.isPeriodic(i)) {
	    domain_g.grow(i,nghost);
	}
    }

    std::vector< std::pair<int,int> > ranges  = desc.sameInterps(scomp,ncomp);

    BL_ASSERT(desc.inRange(scomp, ncomp));

    for (int i = 0; i < static_cast<int>(ranges.size()); i++)
    {
        const int     SComp  = ranges[i].first;
        const int     NComp  = ranges[i].second;
        Interpolater* mapper = desc.interp(SComp);

        BoxArray crseBA(mf_BA.size());
        
        for (int j = 0, N = crseBA.size(); j < N; ++j)
        {
            BL_ASSERT(mf_BA[j].ixType() == desc.getType());
	    const Box& bx = amrex::grow(mf_BA[j],nghost) & domain_g;
            crseBA.set(j,mapper->CoarseBox(bx, crse_ratio));
        }

#ifdef AMREX_USE_EB
        MultiFab crseMF(crseBA,mf_DM,NComp,0,MFInfo(),
                        EBFArrayBoxFactory(cgeom, crseBA, mf_DM, {0,0,0}, EBSupport::basic));
#else
	MultiFab crseMF(crseBA,mf_DM,NComp,0);
#endif

	if ( level == 1 
	     || amrex::ProperlyNested(crse_ratio, parent->blockingFactor(level),
				       nghost, mf_BA.ixType(), mapper) )
	{
	    StateData& statedata = clev.state[idx];
	    
	    Vector<MultiFab*> smf;
	    Vector<Real> stime;
	    statedata.getData(smf,stime,time);

	    StateDataPhysBCFunct physbcf(statedata,SComp,cgeom);

            crseMF.setDomainBndry(std::numeric_limits<Real>::quiet_NaN(), cgeom);
	    amrex::FillPatchSingleLevel(crseMF,time,smf,stime,SComp,0,NComp,cgeom,physbcf);
	}
	else
	{
	    FillPatch(clev,crseMF,0,time,idx,SComp,NComp,0);
	}

#ifdef _OPENMP
#pragma omp parallel
#endif
	for (MFIter mfi(mf); mfi.isValid(); ++mfi)
	{
	    const Box& dbx = amrex::grow(mfi.validbox(),nghost) & domain_g;
	    
	    Vector<BCRec> bcr(ncomp);
	    
	    amrex::setBC(dbx,pdomain,SComp,0,NComp,desc.getBCs(),bcr);
	    
	    mapper->interp(crseMF[mfi],
			   0,
			   mf[mfi],
			   DComp,
			   NComp,
			   dbx,
			   crse_ratio,
			   cgeom,
			   geom,
			   bcr,
			   SComp,
			   idx);
	}

	StateDataPhysBCFunct physbcf(state[idx],SComp,geom);
	physbcf.FillBoundary(mf, DComp, NComp, time);

        DComp += NComp;
    }
}

std::unique_ptr<MultiFab>
AmrLevel::derive (const std::string& name,
                  Real           time,
                  int            ngrow)
{
    BL_ASSERT(ngrow >= 0);

    std::unique_ptr<MultiFab> mf;

    int index, scomp, ncomp;

    if (isStateVariable(name, index, scomp))
    {
        mf.reset(new MultiFab(state[index].boxArray(), dmap, 1, ngrow, MFInfo(), *m_factory));
        FillPatch(*this,*mf,ngrow,time,index,scomp,1);
    }
    else if (const DeriveRec* rec = derive_lst.get(name))
    {
        rec->getRange(0, index, scomp, ncomp);

        const BoxArray& srcBA = state[index].boxArray();

        BoxArray dstBA(srcBA);
        dstBA.convert(rec->deriveType());

	int ngrow_src = ngrow;
	{
	    Box bx0 = srcBA[0];
	    Box bx1 = rec->boxMap()(bx0);
	    int g = bx0.smallEnd(0) - bx1.smallEnd(0);
	    ngrow_src += g;
	}

        MultiFab srcMF(srcBA, dmap, rec->numState(), ngrow_src, MFInfo(), *m_factory);

        for (int k = 0, dc = 0; k < rec->numRange(); k++, dc += ncomp)
        {
            rec->getRange(k, index, scomp, ncomp);
            FillPatch(*this,srcMF,ngrow_src,time,index,scomp,ncomp,dc);
        }

        mf.reset(new MultiFab(dstBA, dmap, rec->numDerive(), ngrow, MFInfo(), *m_factory));

#ifdef CRSEGRNDOMP
#ifdef _OPENMP
#pragma omp parallel
#endif
        for (MFIter mfi(*mf, true); mfi.isValid(); ++mfi)
        {
            int         grid_no = mfi.index();
            Real*       ddat    = (*mf)[mfi].dataPtr();
            const int*  dlo     = (*mf)[mfi].loVect();
            const int*  dhi     = (*mf)[mfi].hiVect();
	    const Box&  gtbx    = mfi.growntilebox();
	    const int*  lo      = gtbx.loVect();
	    const int*  hi      = gtbx.hiVect();
            int         n_der   = rec->numDerive();
            Real*       cdat    = srcMF[mfi].dataPtr();
            const int*  clo     = srcMF[mfi].loVect();
            const int*  chi     = srcMF[mfi].hiVect();
            int         n_state = rec->numState();
            const int*  dom_lo  = state[index].getDomain().loVect();
            const int*  dom_hi  = state[index].getDomain().hiVect();
            const Real* dx      = geom.CellSize();
            const int*  bcr     = rec->getBC();
	    const RealBox& rbx  = mfi.registerRealBox(RealBox(gtbx,geom.CellSize(),geom.ProbLo()));
            const Real* xlo     = rbx.lo();
            Real        dt      = parent->dtLevel(level);

#ifdef AMREX_USE_CUDA
            int* n_der_f   = mfi.get_fortran_pointer(&n_der);
            int* n_state_f = mfi.get_fortran_pointer(&n_state);
            Real* time_f   = mfi.get_fortran_pointer(&time);
            Real* dt_f     = mfi.get_fortran_pointer(&dt);
            int* level_f   = mfi.get_fortran_pointer(&level);
            int* grid_no_f = mfi.get_fortran_pointer(&grid_no);
            int* bcr_f     = mfi.get_fortran_pointer(bcr, 2 * 3, 2 * AMREX_SPACEDIM);
#else
            const int* n_der_f   = &n_der;
            const int* n_state_f = &n_state;
            const Real* time_f   = &time;
            const Real* dt_f     = &dt;
            const int* level_f   = &level;
            const int* grid_no_f = &grid_no;
            const int* bcr_f     = bcr;
#endif

#ifdef AMREX_USE_DEVICE
            Device::prepare_for_launch(gtbx.loVect(), gtbx.hiVect());
#endif

	    if (rec->derFunc() != static_cast<DeriveFunc>(0)){
		rec->derFunc()(ddat,ARLIM(dlo),ARLIM(dhi),n_der_f,
			       cdat,ARLIM(clo),ARLIM(chi),n_state_f,
			       lo,hi,dom_lo,dom_hi,dx,xlo,time_f,dt_f,bcr_f,
			       level_f,grid_no_f);
	    } else if (rec->derFunc3D() != static_cast<DeriveFunc3D>(0)){
		rec->derFunc3D()(ddat,ARLIM_3D(dlo),ARLIM_3D(dhi),n_der_f,
				 cdat,ARLIM_3D(clo),ARLIM_3D(chi),n_state_f,
				 ARLIM_3D(lo),ARLIM_3D(hi),
				 ARLIM_3D(dom_lo),ARLIM_3D(dom_hi),
				 ZFILL(dx),ZFILL(xlo),
				 time_f,dt_f,
				 BCREC_3D(bcr_f),
				 level_f,grid_no_f);
	    } else {
		amrex::Error("AmrLevel::derive: no function available");
	    }

        }
#else
        for (MFIter mfi(srcMF); mfi.isValid(); ++mfi)
        {
            int         grid_no = mfi.index();
            Real*       ddat    = (*mf)[mfi].dataPtr();
            const int*  dlo     = (*mf)[mfi].loVect();
            const int*  dhi     = (*mf)[mfi].hiVect();
            int         n_der   = rec->numDerive();
            Real*       cdat    = srcMF[mfi].dataPtr();
            const int*  clo     = srcMF[mfi].loVect();
            const int*  chi     = srcMF[mfi].hiVect();
            int         n_state = rec->numState();
            const int*  dom_lo  = state[index].getDomain().loVect();
            const int*  dom_hi  = state[index].getDomain().hiVect();
            const Real* dx      = geom.CellSize();
            const int*  bcr     = rec->getBC();
	    const RealBox& rbx  = mfi.registerRealBox(RealBox((*mf)[mfi].box(),geom.CellSize(),geom.ProbLo()));
            const Real* xlo     = rbx.lo();
            Real        dt      = parent->dtLevel(level);

#ifdef AMREX_USE_CUDA
            int* n_der_f   = mfi.get_fortran_pointer(&n_der);
            int* n_state_f = mfi.get_fortran_pointer(&n_state);
            Real* time_f   = mfi.get_fortran_pointer(&time);
            Real* dt_f     = mfi.get_fortran_pointer(&dt);
            int* level_f   = mfi.get_fortran_pointer(&level);
            int* grid_no_f = mfi.get_fortran_pointer(&grid_no);
            int* bcr_f     = mfi.get_fortran_pointer(bcr, 2 * 3, 2 * AMREX_SPACEDIM);
#else
            const int* n_der_f   = &n_der;
            const int* n_state_f = &n_state;
            const Real* time_f   = &time;
            const Real* dt_f     = &dt;
            const int* level_f   = &level;
            const int* grid_no_f = &grid_no;
            const int* bcr_f     = bcr;
#endif

#ifdef AMREX_USE_DEVICE
            Device::prepare_for_launch((*mf)[mfi].loVect(), (*mf)[mfi].hiVect());
#endif

	    if (rec->derFunc() != static_cast<DeriveFunc>(0)){
		rec->derFunc()(ddat,ARLIM(dlo),ARLIM(dhi),n_der_f,
			       cdat,ARLIM(clo),ARLIM(chi),n_state_f,
			       dlo,dhi,dom_lo,dom_hi,dx,xlo,time_f,dt_f,bcr_f,
			       level_f,grid_no_f);
	    } else if (rec->derFunc3D() != static_cast<DeriveFunc3D>(0)){
		rec->derFunc3D()(ddat,ARLIM_3D(dlo),ARLIM_3D(dhi),n_der_f,
				 cdat,ARLIM_3D(clo),ARLIM_3D(chi),n_state_f,
				 ARLIM_3D(dlo),ARLIM_3D(dhi),
				 ARLIM_3D(dom_lo),ARLIM_3D(dom_hi),
				 ZFILL(dx),ZFILL(xlo),
				 time_f,dt_f,
				 BCREC_3D(bcr_f),
				 level_f,grid_no_f);
	    } else {
		amrex::Error("AmrLevel::derive: no function available");
	    }

        }
#endif
    }
    else
    {
        //
        // If we got here, cannot derive given name.
        //
        std::string msg("AmrLevel::derive(MultiFab*): unknown variable: ");
        msg += name;
        amrex::Error(msg.c_str());
    }

    return mf;
}

void
AmrLevel::derive (const std::string& name,
                  Real           time,
                  MultiFab&      mf,
                  int            dcomp)
{
    BL_ASSERT(dcomp < mf.nComp());

    const int ngrow = mf.nGrow();

    int index, scomp, ncomp;

    if (isStateVariable(name,index,scomp))
    {
        FillPatch(*this,mf,ngrow,time,index,scomp,1);
    }
    else if (const DeriveRec* rec = derive_lst.get(name))
    {
        rec->getRange(0,index,scomp,ncomp);

        const BoxArray& srcBA = state[index].boxArray();

	int ngrow_src = ngrow;
	{
	    Box bx0 = srcBA[0];
	    Box bx1 = rec->boxMap()(bx0);
	    int g = bx0.smallEnd(0) - bx1.smallEnd(0);
	    ngrow_src += g;
	}

        MultiFab srcMF(srcBA,dmap,rec->numState(),ngrow_src, MFInfo(), *m_factory);

        for (int k = 0, dc = 0; k < rec->numRange(); k++, dc += ncomp)
        {
            rec->getRange(k,index,scomp,ncomp);

            FillPatch(*this,srcMF,ngrow_src,time,index,scomp,ncomp,dc);
        }

#ifdef CRSEGRNDOMP
#ifdef _OPENMP
#pragma omp parallel
#endif
        for (MFIter mfi(mf, true); mfi.isValid(); ++mfi)
        {
            int         idx     = mfi.index();
            Real*       ddat    = mf[mfi].dataPtr(dcomp);
            const int*  dlo     = mf[mfi].loVect();
            const int*  dhi     = mf[mfi].hiVect();
	    const Box&  gtbx    = mfi.growntilebox();
	    const int*  lo      = gtbx.loVect();
	    const int*  hi      = gtbx.hiVect();
            int         n_der   = rec->numDerive();
            Real*       cdat    = srcMF[mfi].dataPtr();
            const int*  clo     = srcMF[mfi].loVect();
            const int*  chi     = srcMF[mfi].hiVect();
            int         n_state = rec->numState();
            const int*  dom_lo  = state[index].getDomain().loVect();
            const int*  dom_hi  = state[index].getDomain().hiVect();
            const Real* dx      = geom.CellSize();
            const int*  bcr     = rec->getBC();
            const RealBox& rbx  = mfi.registerRealBox(RealBox(gtbx,geom.CellSize(),geom.ProbLo()));
            const Real* xlo     = rbx.lo();
            Real        dt      = parent->dtLevel(level);

#ifdef AMREX_USE_CUDA
            int* n_der_f   = mfi.get_fortran_pointer(&n_der);
            int* n_state_f = mfi.get_fortran_pointer(&n_state);
            Real* time_f   = mfi.get_fortran_pointer(&time);
            Real* dt_f     = mfi.get_fortran_pointer(&dt);
            int* level_f   = mfi.get_fortran_pointer(&level);
            int* idx_f     = mfi.get_fortran_pointer(&idx);
            int* bcr_f     = mfi.get_fortran_pointer(bcr, 2 * 3, 2 * AMREX_SPACEDIM);
#else
            const int* n_der_f   = &n_der;
            const int* n_state_f = &n_state;
            const Real* time_f   = &time;
            const Real* dt_f     = &dt;
            const int* level_f   = &level;
            const int* idx_f     = &idx;
            const int* bcr_f     = bcr;
#endif

#ifdef AMREX_USE_DEVICE
            Device::prepare_for_launch(gtbx.loVect(), gtbx.hiVect());
#endif

	    if (rec->derFunc() != static_cast<DeriveFunc>(0)){
		rec->derFunc()(ddat,ARLIM(dlo),ARLIM(dhi),n_der_f,
			       cdat,ARLIM(clo),ARLIM(chi),n_state_f,
			       lo,hi,dom_lo,dom_hi,dx,xlo,time_f,dt_f,bcr_f,
			       level_f,idx_f);
	    } else if (rec->derFunc3D() != static_cast<DeriveFunc3D>(0)){
		rec->derFunc3D()(ddat,ARLIM_3D(dlo),ARLIM_3D(dhi),n_der_f,
				 cdat,ARLIM_3D(clo),ARLIM_3D(chi),n_state_f,
				 ARLIM_3D(lo),ARLIM_3D(hi),
				 ARLIM_3D(dom_lo),ARLIM_3D(dom_hi),
				 ZFILL(dx),ZFILL(xlo),
				 time_f,dt_f,
				 BCREC_3D(bcr_f),
				 level_f,idx_f);
	    } else {
		amrex::Error("AmrLevel::derive: no function available");
	    }

        }
#else
        for (MFIter mfi(srcMF); mfi.isValid(); ++mfi)
        {
            int         idx     = mfi.index();
            Real*       ddat    = mf[mfi].dataPtr(dcomp);
            const int*  dlo     = mf[mfi].loVect();
            const int*  dhi     = mf[mfi].hiVect();
            int         n_der   = rec->numDerive();
            Real*       cdat    = srcMF[mfi].dataPtr();
            const int*  clo     = srcMF[mfi].loVect();
            const int*  chi     = srcMF[mfi].hiVect();
            int         n_state = rec->numState();
            const int*  dom_lo  = state[index].getDomain().loVect();
            const int*  dom_hi  = state[index].getDomain().hiVect();
            const Real* dx      = geom.CellSize();
            const int*  bcr     = rec->getBC();
            const RealBox& rbx  = mfi.registerRealBox(RealBox(mf[mfi].box(),geom.CellSize(),geom.ProbLo()));
            const Real* xlo     = rbx.lo();
            Real        dt      = parent->dtLevel(level);

#ifdef AMREX_USE_CUDA
            int* n_der_f   = mfi.get_fortran_pointer(&n_der);
            int* n_state_f = mfi.get_fortran_pointer(&n_state);
            Real* time_f   = mfi.get_fortran_pointer(&time);
            Real* dt_f     = mfi.get_fortran_pointer(&dt);
            int* level_f   = mfi.get_fortran_pointer(&level);
            int* idx_f     = mfi.get_fortran_pointer(&idx);
            int* bcr_f     = mfi.get_fortran_pointer(bcr, 2 * 3, 2 * AMREX_SPACEDIM);
#else
            const int* n_der_f   = &n_der;
            const int* n_state_f = &n_state;
            const Real* time_f   = &time;
            const Real* dt_f     = &dt;
            const int* level_f   = &level;
            const int* idx_f     = &idx;
            const int* bcr_f     = bcr;
#endif

#ifdef AMREX_USE_DEVICE
            Device::prepare_for_launch(mf[mfi].loVect(), mf[mfi].hiVect());
#endif

	    if (rec->derFunc() != static_cast<DeriveFunc>(0)){
		rec->derFunc()(ddat,ARLIM(dlo),ARLIM(dhi),n_der_f,
			       cdat,ARLIM(clo),ARLIM(chi),n_state_f,
			       dlo,dhi,dom_lo,dom_hi,dx,xlo,time_f,dt_f,bcr_f,
			       level_f,idx_f);
	    } else if (rec->derFunc3D() != static_cast<DeriveFunc3D>(0)){
		rec->derFunc3D()(ddat,ARLIM_3D(dlo),ARLIM_3D(dhi),n_der_f,
				 cdat,ARLIM_3D(clo),ARLIM_3D(chi),n_state_f,
				 ARLIM_3D(dlo),ARLIM_3D(dhi),
				 ARLIM_3D(dom_lo),ARLIM_3D(dom_hi),
				 ZFILL(dx),ZFILL(xlo),
				 time_f,dt_f,
				 BCREC_3D(bcr_f),
				 level,idx_f);
	    } else {
		amrex::Error("AmrLevel::derive: no function available");
	    }

        }
#endif
    }
    else
    {
        //
        // If we got here, cannot derive given name.
        //
        std::string msg("AmrLevel::derive(MultiFab*): unknown variable: ");
        msg += name;
        amrex::Error(msg.c_str());
    }

}

//! Update the distribution maps in StateData based on the size of the map
void
AmrLevel::UpdateDistributionMaps ( DistributionMapping& update_dmap )
{
    long mapsize = update_dmap.size();

    if (dmap.size() == mapsize)
    { dmap = update_dmap; }

    for (int i = 0; i < state.size(); ++i)
    {
       if (state[i].DistributionMap().size() == mapsize)
          { state[i].setDistributionMap(update_dmap); }
    }
}



Vector<int>
AmrLevel::getBCArray (int State_Type,
                      int gridno,
                      int strt_comp,
                      int ncomp)
{
    Vector<int> bc(2*AMREX_SPACEDIM*ncomp);

    BCRec bcr;

    for (int n = 0; n < ncomp; n++)
    {
        bcr = state[State_Type].getBC(strt_comp+n,gridno);
        const int* b_rec = bcr.vect();
        for (int m = 0; m < 2*AMREX_SPACEDIM; m++)
            bc[2*AMREX_SPACEDIM*n + m] = b_rec[m];
    }

    return bc;
}

int
AmrLevel::okToRegrid ()
{
    return true;
}

void
AmrLevel::setPlotVariables ()
{
    ParmParse pp("amr");

    if (pp.contains("plot_vars"))
    {
        std::string nm;
      
        int nPltVars = pp.countval("plot_vars");
      
        for (int i = 0; i < nPltVars; i++)
        {
            pp.get("plot_vars", nm, i);

            if (nm == "ALL") 
                parent->fillStatePlotVarList();
            else if (nm == "NONE")
                parent->clearStatePlotVarList();
            else
                parent->addStatePlotVar(nm);
        }
    }
    else 
    {
        //
        // The default is to add them all.
        //
        parent->fillStatePlotVarList();
    }
  
    if (pp.contains("derive_plot_vars"))
    {
        std::string nm;
      
        int nDrvPltVars = pp.countval("derive_plot_vars");
      
        for (int i = 0; i < nDrvPltVars; i++)
        {
            pp.get("derive_plot_vars", nm, i);

            if (nm == "ALL") 
                parent->fillDerivePlotVarList();
            else if (nm == "NONE")
                parent->clearDerivePlotVarList();
            else
                parent->addDerivePlotVar(nm);
        }
    }
    else 
    {
        //
        // The default is to add none of them.
        //
        parent->clearDerivePlotVarList();
    }
}

void
AmrLevel::setSmallPlotVariables ()
{
    ParmParse pp("amr");

    if (pp.contains("small_plot_vars"))
    {
        std::string nm;
      
        int nPltVars = pp.countval("small_plot_vars");
      
        for (int i = 0; i < nPltVars; i++)
        {
            pp.get("small_plot_vars", nm, i);

	    parent->addStateSmallPlotVar(nm);
        }
    }
    else 
    {
        //
        // The default is to use none.
        //
        parent->clearStateSmallPlotVarList();
    }

    if (pp.contains("derive_small_plot_vars"))
    {
        std::string nm;
      
        int nDrvPltVars = pp.countval("derive_small_plot_vars");
      
        for (int i = 0; i < nDrvPltVars; i++)
        {
            pp.get("derive_small_plot_vars", nm, i);

            if (nm == "ALL") 
                parent->fillDeriveSmallPlotVarList();
            else if (nm == "NONE")
                parent->clearDeriveSmallPlotVarList();
            else
                parent->addDeriveSmallPlotVar(nm);
        }
    }
    else 
    {
        //
        // The default is to add none of them.
        //
        parent->clearDeriveSmallPlotVarList();
    }
  
}

AmrLevel::TimeLevel
AmrLevel::which_time (int  indx,
                      Real time) const
{
    const Real oldtime = state[indx].prevTime();
    const Real newtime = state[indx].curTime();
    const Real haftime = .5 * (oldtime + newtime);
    const Real qtime = oldtime + 0.25*(newtime-oldtime);
    const Real tqtime = oldtime + 0.75*(newtime-oldtime);
    const Real epsilon = 0.001 * (newtime - oldtime);

    BL_ASSERT(time >= oldtime-epsilon && time <= newtime+epsilon);
    
    if (time >= oldtime-epsilon && time <= oldtime+epsilon)
    {
        return AmrOldTime;
    }
    else if (time >= newtime-epsilon && time <= newtime+epsilon)
    {
        return AmrNewTime;
    }
    else if (time >= haftime-epsilon && time <= haftime+epsilon)
    {
        return AmrHalfTime;
    }
    else if (time >= qtime-epsilon && time <= qtime+epsilon)
    {
        return Amr1QtrTime;
    }
    else if (time >= tqtime-epsilon && time <= tqtime+epsilon)
    {
        return Amr3QtrTime;
    }
    return AmrOtherTime;
}

Real
AmrLevel::estimateWork ()
{
    return 1.0*countCells();
}

bool
AmrLevel::writePlotNow ()
{
    return false;
}

bool
AmrLevel::writeSmallPlotNow ()
{
    return false;
}

const BoxArray& AmrLevel::getAreaNotToTag()
{
    return m_AreaNotToTag;
}

const Box& AmrLevel::getAreaToTag()
{
    return m_AreaToTag;
}

void AmrLevel::setAreaNotToTag(BoxArray& ba)
{
    m_AreaNotToTag = ba;
}

void AmrLevel::constructAreaNotToTag()
{
    if (level == 0 || !parent->useFixedCoarseGrids() || parent->useFixedUpToLevel()>level)
        return;

    // We are restricting the tagging on the finest fixed level
    if (parent->useFixedUpToLevel()==level)
    {
        // We use the next coarser level shrunk by one blockingfactor
        //    as the region in which we allow tagging. 
        // Why level-1? Because we always use the full domain at level 0 
        //    and therefore level 0 in initialba is level 1 in the AMR hierarchy, etc.
        const Vector<BoxArray>& initialba = parent->getInitialBA();
        Box tagarea(initialba[level-1].minimalBox());
        tagarea.grow(-parent->blockingFactor(level));
        m_AreaToTag = tagarea;

        // We disallow tagging in the remaining part of the domain.
        BoxArray tagba = amrex::boxComplement(parent->Geom(level).Domain(),m_AreaToTag);
        m_AreaNotToTag = tagba;

        BoxArray bxa(parent->Geom(level).Domain());
        BL_ASSERT(bxa.contains(m_AreaNotToTag));
    }

    if (parent->useFixedUpToLevel()<level)
    {
        Box tagarea = parent->getLevel(level-1).getAreaToTag();
        tagarea.refine(parent->refRatio(level-1));
        tagarea.grow(-parent->blockingFactor(level));
        m_AreaToTag = tagarea;
        BoxArray tagba = amrex::boxComplement(parent->Geom(level).Domain(),m_AreaToTag);
        m_AreaNotToTag = tagba;
    }
}

void
AmrLevel::FillPatch(AmrLevel& amrlevel,
		    MultiFab& leveldata,
		    int       boxGrow,
		    Real      time,
		    int       index,
		    int       scomp,
		    int       ncomp,
                    int       dcomp)
{
    BL_ASSERT(dcomp+ncomp-1 <= leveldata.nComp());
    BL_ASSERT(boxGrow <= leveldata.nGrow());
    FillPatchIterator fpi(amrlevel, leveldata, boxGrow, time, index, scomp, ncomp);
    const MultiFab& mf_fillpatched = fpi.get_mf();
    MultiFab::Copy(leveldata, mf_fillpatched, 0, dcomp, ncomp, boxGrow);
}

void
AmrLevel::FillPatchAdd(AmrLevel& amrlevel,
		       MultiFab& leveldata,
                       int       boxGrow,
                       Real      time,
                       int       index,
                       int       scomp,
                       int       ncomp,
                       int       dcomp)
{
    BL_ASSERT(dcomp+ncomp-1 <= leveldata.nComp());
    BL_ASSERT(boxGrow <= leveldata.nGrow());
    FillPatchIterator fpi(amrlevel, leveldata, boxGrow, time, index, scomp, ncomp);
    const MultiFab& mf_fillpatched = fpi.get_mf();
    MultiFab::Add(leveldata, mf_fillpatched, 0, dcomp, ncomp, boxGrow);
}

void
AmrLevel::LevelDirectoryNames(const std::string &dir,
                              std::string &LevelDir,
			      std::string &FullPath)
{
    LevelDir = amrex::Concatenate("Level_", level, 1);
    //
    // Now for the full pathname of that directory.
    //
    FullPath = dir;
    if( ! FullPath.empty() && FullPath.back() != '/') {
        FullPath += '/';
    }
    FullPath += LevelDir;
}

void
AmrLevel::CreateLevelDirectory (const std::string &dir)
{
    // Build directory to hold the MultiFabs in the StateData at this level.
    // The directory is relative the the directory containing the Header file.

    std::string LevelDir, FullPath;
    LevelDirectoryNames(dir, LevelDir, FullPath);

    if(ParallelDescriptor::IOProcessor()) {
<<<<<<< HEAD
=======
//      amrex::Print() << "IOIOIOIO:CD  AmrLevel::CreateLevelDirectory:  " << FullPath << "\n";
>>>>>>> 8e103b62
      if( ! amrex::UtilCreateDirectory(FullPath, 0755)) {
        amrex::CreateDirectoryFailed(FullPath);
      }
    }
    levelDirectoryCreated = true;
}

}
<|MERGE_RESOLUTION|>--- conflicted
+++ resolved
@@ -232,10 +232,7 @@
     //
     if ( ! levelDirectoryCreated) {
       if (ParallelDescriptor::IOProcessor()) {
-<<<<<<< HEAD
-=======
           // amrex::Print() << "IOIOIOIO:CD  AmrLevel::writePlotFile:  " << FullPath << "\n";
->>>>>>> 8e103b62
         if ( ! amrex::UtilCreateDirectory(FullPath, 0755)) {
             amrex::CreateDirectoryFailed(FullPath);
 	}
@@ -2263,10 +2260,7 @@
     LevelDirectoryNames(dir, LevelDir, FullPath);
 
     if(ParallelDescriptor::IOProcessor()) {
-<<<<<<< HEAD
-=======
 //      amrex::Print() << "IOIOIOIO:CD  AmrLevel::CreateLevelDirectory:  " << FullPath << "\n";
->>>>>>> 8e103b62
       if( ! amrex::UtilCreateDirectory(FullPath, 0755)) {
         amrex::CreateDirectoryFailed(FullPath);
       }
