--- conflicted
+++ resolved
@@ -495,19 +495,6 @@
     const int* plo = domain.loVect();
     const int* phi = domain.hiVect();
 
-<<<<<<< HEAD
-=======
-    Vector<int> bcrs;
-
-    Real xlo[AMREX_SPACEDIM];
-    BCRec bcr;
-    const Real* problo = prob_domain.lo();
-
-    for (int i = 0; i < AMREX_SPACEDIM; i++)
-    {
-        xlo[i] = problo[i] + dx[i]*(dlo[i]-plo[i]);
-    }
->>>>>>> 05b79343
     for (int i = 0; i < num_comp; )
     {
         const int dc  = dest_comp+i;
@@ -522,7 +509,6 @@
 
             BL_ASSERT(groupsize != 0);
 
-<<<<<<< HEAD
 #ifdef AMREX_USE_DEVICE
 #if defined(AMREX_USE_CUDA) && defined(__CUDACC__)
             // Ensure that our threadblock size is such that it is
@@ -530,36 +516,21 @@
             // and is at least one larger than the number of ghost zones.
             // This ensures that the corners plus one interior zone
             // are all on the same threadblock.
-=======
-            if (groupsize+i <= num_comp)
-            {
-                //
-                // Can do the whole group at once.
-                //
-                bcrs.resize(2*AMREX_SPACEDIM*groupsize);
->>>>>>> 05b79343
 
             const IntVect left = domain.smallEnd() - bx.smallEnd();
             const IntVect rght = bx.bigEnd() - domain.bigEnd();
 
             int ng[3] = {0, 0, 0};
 
-            for (int n = 0; n < BL_SPACEDIM; ++n)
+            for (int n = 0; n < AMREX_SPACEDIM; ++n)
                 ng[n] = std::max(0, std::max(left[n], rght[n]));
 
-<<<<<<< HEAD
             const IntVect size = bx.size();
             IntVect numThreadsMin(ng[0] + 1, ng[1] + 1, ng[2] + 1);
 
-            for (int n = 0; n < BL_SPACEDIM; ++n) {
+            for (int n = 0; n < AMREX_SPACEDIM; ++n) {
                 while (size[n] % numThreadsMin[n] != 0) {
                     ++numThreadsMin[n];
-=======
-                    for (int k = 0; k < 2*AMREX_SPACEDIM; k++)
-                        bci[k] = bc[k];
-
-                    bci += 2*AMREX_SPACEDIM;
->>>>>>> 05b79343
                 }
             }
 
@@ -578,7 +549,6 @@
             {
                 //
                 // Can do the whole group at once.
-                // Use the "group" boundary fill routine.
                 //
 		desc->bndryFill(sc)(dat,dlo,dhi,plo,phi,dx,xlo,time,&bcrs[bcidx],groupsize);
 
