
#include <iostream>
#include <algorithm>

#include <unistd.h>

#include <AMReX_RealBox.H>
#include <AMReX_StateData.H>
#include <AMReX_StateDescriptor.H>
#include <AMReX_ParallelDescriptor.H>
#include <AMReX_Utility.H>

#ifdef _OPENMP
#include <omp.h>
#endif

namespace amrex {

const Real INVALID_TIME = -1.0e200;

const int MFNEWDATA = 0;
const int MFOLDDATA = 1;

Vector<std::string> StateData::fabArrayHeaderNames;
std::map<std::string, Vector<char> > *StateData::faHeaderMap;


StateData::StateData () 
{
   desc = 0;
   new_data = old_data = 0;
   new_time.start = INVALID_TIME;
   new_time.stop  = INVALID_TIME;
   old_time.start = INVALID_TIME;
   old_time.stop  = INVALID_TIME;
}

StateData::StateData (const Box&             p_domain,
                      const BoxArray&        grds,
		      const DistributionMapping& dm,
                      const StateDescriptor* d,
                      Real                   cur_time,
                      Real                   dt,
                      const FabFactory<FArrayBox>& factory)
{
    define(p_domain, grds, dm, *d, cur_time, dt, factory);
}

void
StateData::Initialize (StateData& dest, const StateData& src)
{

    // Define the object with the same properties as src.

    dest.define(src.getDomain(), src.boxArray(), src.DistributionMap(),
		*(src.descriptor()), src.curTime(), src.curTime() - src.prevTime(),
                src.Factory());

    // Now, for both the new data and the old data if it's there,
    // generate a new MultiFab for the dest and remove the previous data.

    if (src.hasOldData()) {
      dest.allocOldData();
      dest.copyOld(src);
    }

    if (src.hasNewData())
      dest.copyNew(src);

}

void
StateData::define (const Box&             p_domain,
                   const BoxArray&        grds,
		   const DistributionMapping& dm,
                   const StateDescriptor& d,
                   Real                   time,
                   Real                   dt,
                   const FabFactory<FArrayBox>& factory)
{
    BL_PROFILE("StateData::define()");
    domain = p_domain;
    desc = &d;
    grids = grds;
    dmap = dm;
    m_factory.reset(factory.clone());
    //
    // Convert to proper type.
    //
    IndexType typ(desc->getType());
    StateDescriptor::TimeCenter t_typ(desc->timeType());
    if (!typ.cellCentered())
    {
        domain.convert(typ);
        grids.convert(typ);
    }
    if (t_typ == StateDescriptor::Point)
    {
        new_time.start = new_time.stop = time;
        old_time.start = old_time.stop = time - dt;
    }
    else
    {
        new_time.start = time;
        new_time.stop  = time+dt;
        old_time.start = time-dt;
        old_time.stop  = time;
    }
    int ncomp = desc->nComp();

    new_data = new MultiFab(grids,dmap,ncomp,desc->nExtra(), MFInfo(), *m_factory);

    old_data = 0;
}

void
StateData::copyOld (const StateData& state)
{

  BL_ASSERT(state.hasOldData());
  BL_ASSERT(old_data != 0);

  const MultiFab& MF = state.oldData();

  int nc = MF.nComp();
  int ng = MF.nGrow();

  BL_ASSERT(nc == (*old_data).nComp());
  BL_ASSERT(ng == (*old_data).nGrow());

  MultiFab::Copy(*old_data, state.oldData(), 0, 0, nc, ng);

  StateDescriptor::TimeCenter t_typ(desc->timeType());

  if (t_typ == StateDescriptor::Point)
    {
      old_time.start = old_time.stop = state.prevTime();
    }
  else
    {
      Real dt = state.curTime() - state.prevTime();

      old_time.start = state.prevTime() - dt/2.0;
      old_time.stop  = state.prevTime() + dt/2.0;
    }

}

void
StateData::copyNew (const StateData& state)
{

  BL_ASSERT(state.hasNewData());
  BL_ASSERT(new_data != 0);

  const MultiFab& MF = state.newData();

  int nc = MF.nComp();
  int ng = MF.nGrow();

  BL_ASSERT(nc == (*new_data).nComp());
  BL_ASSERT(ng == (*new_data).nGrow());

  MultiFab::Copy(*new_data, state.newData(), 0, 0, nc, ng);

  StateDescriptor::TimeCenter t_typ(desc->timeType());

  if (t_typ == StateDescriptor::Point)
    {
      new_time.start = new_time.stop = state.curTime();
    }
  else
    {
      Real dt = state.curTime() - state.prevTime();

      new_time.start = state.curTime() - dt/2.0;
      new_time.stop  = state.curTime() + dt/2.0;
    }

}

void
StateData::reset ()
{
    new_time = old_time;
    old_time.start = old_time.stop = INVALID_TIME;
    std::swap(old_data, new_data);
}

void
StateData::restart (std::istream&          is,
		    const Box&             p_domain,
		    const BoxArray&        grds,
		    const DistributionMapping& dm,
                    const FabFactory<FArrayBox>& factory,
                    const StateDescriptor& d,
                    const std::string&     chkfile)
{
    desc = &d;
    domain = p_domain;
    grids = grds;
    dmap = dm;
    m_factory.reset(factory.clone());

    // Convert to proper type.
    IndexType typ(desc->getType());
    if (!typ.cellCentered()) {
        domain.convert(typ);
        grids.convert(typ);
    }

    {
	Box domain_in;
	BoxArray grids_in;
	is >> domain_in;
	grids_in.readFrom(is);
	BL_ASSERT(domain_in == domain);
	BL_ASSERT(amrex::match(grids_in,grids));
    }

    restartDoit(is, chkfile);
}

void 
StateData::restartDoit (std::istream& is, const std::string& chkfile)
{
    BL_PROFILE("StateData::restartDoit()");

    is >> old_time.start;
    is >> old_time.stop;
    is >> new_time.start;
    is >> new_time.stop;

    int nsets;
    is >> nsets;

    old_data = (nsets == 2) ? new MultiFab(grids,dmap,desc->nComp(),desc->nExtra(),
                                           MFInfo(), *m_factory)
                              : nullptr;
    new_data =                new MultiFab(grids,dmap,desc->nComp(),desc->nExtra(),
                                           MFInfo(), *m_factory);

    //
    // If no data is written then we just allocate the MF instead of reading it in. 
    // This assumes that the application will do something with it.
    // We set it to zero in case a compiler complains about uninitialized data.
    //
    if (nsets == 0) {
       new_data->setVal(0.0);
    }

    std::string mf_name;
    std::string FullPathName;

    for(int ns(1); ns <= nsets; ++ns) {
      MultiFab *whichMF = nullptr;
      if(ns == 1) {
	whichMF = new_data;
      } else if(ns == 2) {
	whichMF = old_data;
      } else {
        amrex::Abort("**** Error in StateData::restart:  invalid nsets.");
      }

      is >> mf_name;
      //
      // Note that mf_name is relative to the Header file.
      // We need to prepend the name of the chkfile directory.
      //
      FullPathName = chkfile;
      if ( ! chkfile.empty() && chkfile[chkfile.length()-1] != '/') {
          FullPathName += '/';
      }
      FullPathName += mf_name;

      // ---- check for preread header
      std::string FullHeaderPathName(FullPathName + "_H");
      const char *faHeader = 0;
      if(faHeaderMap != 0) {
        std::map<std::string, Vector<char> >::iterator fahmIter;
	fahmIter = faHeaderMap->find(FullHeaderPathName);
	if(fahmIter != faHeaderMap->end()) {
	  faHeader = fahmIter->second.dataPtr();
	}
      }

      VisMF::Read(*whichMF, FullPathName, faHeader);
    }
}

void 
StateData::restart (const StateDescriptor& d,
		    const StateData& rhs)
{
    desc = &d;
    domain = rhs.domain;
    grids = rhs.grids;
    old_time.start = rhs.old_time.start;
    old_time.stop  = rhs.old_time.stop;
    new_time.start = rhs.new_time.start;
    new_time.stop  = rhs.new_time.stop;
    old_data = 0;

    new_data = new MultiFab(grids,dmap,desc->nComp(),desc->nExtra(), MFInfo(), *m_factory);
    new_data->setVal(0.);
}

StateData::~StateData()
{
   desc = 0;
   delete new_data;
   delete old_data;
}

void
StateData::allocOldData ()
{
    if (old_data == 0)
    {
        old_data = new MultiFab(grids,dmap,desc->nComp(),desc->nExtra(), MFInfo(), *m_factory);
    }
}

BCRec
StateData::getBC (int comp, int i) const
{
    BCRec bcr;
    amrex::setBC(grids[i],domain,desc->getBC(comp),bcr);
    return bcr;
}

void
StateData::setOldTimeLevel (Real time)
{
    if (desc->timeType() == StateDescriptor::Point)
    {
        old_time.start = old_time.stop = time;
    }
    else
    {
        amrex::Error("StateData::setOldTimeLevel called with Interval");
    }
}

void
StateData::setNewTimeLevel (Real time)
{
    if (desc->timeType() == StateDescriptor::Point)
    {
        new_time.start = new_time.stop = time;
    }
    else
    {
        amrex::Error("StateData::setNewTimeLevel called with Interval");
    }
}

void
StateData::syncNewTimeLevel (Real time)
{
    Real teps = (new_time.stop - old_time.stop)*1.e-3;
    if (time > new_time.stop-teps && time < new_time.stop+teps)
    {
	if (desc->timeType() == StateDescriptor::Point)
	{
	    new_time.start = new_time.stop = time;
	}
	else
	{
	    new_time.stop = time;
	}
    }
}

void
StateData::setTimeLevel (Real time,
                         Real dt_old,
                         Real dt_new)
{
    if (desc->timeType() == StateDescriptor::Point)
    {
        new_time.start = new_time.stop = time;
        old_time.start = old_time.stop = time - dt_old;
    }
    else
    {
        new_time.start = time;
        new_time.stop  = time+dt_new;
        old_time.start = time-dt_old;
        old_time.stop  = time;
    }
}

void
StateData::swapTimeLevels (Real dt)
{
    old_time = new_time;
    if (desc->timeType() == StateDescriptor::Point)
    {
        new_time.start += dt;
        new_time.stop  += dt;
   }
    else
    {
        new_time.start = new_time.stop;
        new_time.stop += dt;
    }
    std::swap(old_data, new_data);
}

void
StateData::replaceOldData (MultiFab* mf)
{
    std::swap(old_data, mf);
    delete mf;
}

// This version does NOT delete the replaced data.

void
StateData::replaceOldData (StateData& s)
{
    std::swap(old_data, s.old_data);
}

void
StateData::replaceNewData (MultiFab* mf)
{
    std::swap(new_data, mf);
    delete mf;
}

// This version does NOT delete the replaced data.

void
StateData::replaceNewData (StateData& s)
{
    std::swap(new_data, s.new_data);
}

void
StateData::PrepareForFillBoundary(FArrayBox& dest,
                                  const Real* dx,
                                  const RealBox& prob_domain,
                                  Real* xlo,
                                  int* bc,
                                  int dest_comp,
                                  int src_comp,
                                  int num_comp)
{
    const int* dlo = dest.loVect();
    const int* dhi = dest.hiVect();
    const int* plo = domain.loVect();

    const Real* problo = prob_domain.lo();

    for (int i = 0; i < BL_SPACEDIM; i++)
    {
        xlo[i] = problo[i] + dx[i]*(dlo[i]-plo[i]);
    }

    const Box& bx = dest.box();
    BCRec bcr;

    for (int i = 0; i < num_comp; ++i) {
        const int sc = src_comp+i;
        amrex::setBC(bx,domain,desc->getBC(sc),bcr);
        int bcidx = 2 * AMREX_SPACEDIM * i;
        for (int j = 0; j < 2 * AMREX_SPACEDIM; ++j) {
            bc[bcidx + j] = bcr.vect()[j];
        }
    }

}

void
StateData::FillBoundary (FArrayBox&     dest,
                         const Real*    time,
                         const Real*    dx,
                         const Real*    xlo,
                         const int*     bcrs,
                         const RealBox& prob_domain,
                         int            dest_comp,
                         int            src_comp,
                         int            num_comp)
{
    BL_PROFILE("StateData::FillBoundary()");
    BL_ASSERT(dest.box().ixType() == desc->getType());
   
    if (domain.contains(dest.box())) return;

    const Box& bx  = dest.box();
    const int* dlo = dest.loVect();
    const int* dhi = dest.hiVect();
    const int* plo = domain.loVect();
    const int* phi = domain.hiVect();

    for (int i = 0; i < num_comp; )
    {
        const int dc  = dest_comp+i;
        const int sc  = src_comp+i;
        Real*     dat = dest.dataPtr(dc);

        int bcidx = 2 * AMREX_SPACEDIM * i;

        if (desc->master(sc))
        {
            const int groupsize = desc->groupsize(sc);

            BL_ASSERT(groupsize != 0);

#ifdef AMREX_USE_DEVICE
#if defined(AMREX_USE_CUDA) && defined(__CUDACC__)
            // Ensure that our threadblock size is such that it is
            // evenly divisible by the number of zones in the box,
            // and is at least one larger than the number of ghost zones.
            // This ensures that the corners plus one interior zone
            // are all on the same threadblock.

            const IntVect left = domain.smallEnd() - bx.smallEnd();
            const IntVect rght = bx.bigEnd() - domain.bigEnd();

            int ng[3] = {0, 0, 0};

<<<<<<< HEAD
            for (int n = 0; n < BL_SPACEDIM; ++n)
=======
            for (int n = 0; n < AMREX_SPACEDIM; ++n)
>>>>>>> c53e284b
                ng[n] = std::max(0, std::max(left[n], rght[n]));

            const IntVect size = bx.size();
            IntVect numThreadsMin(ng[0] + 1, ng[1] + 1, ng[2] + 1);

<<<<<<< HEAD
            for (int n = 0; n < BL_SPACEDIM; ++n) {
=======
            for (int n = 0; n < AMREX_SPACEDIM; ++n) {
>>>>>>> c53e284b
                while (size[n] % numThreadsMin[n] != 0) {
                    ++numThreadsMin[n];
                }
            }

            if (std::min({numThreadsMin[0], numThreadsMin[1], numThreadsMin[2]}) < 1)
                amrex::Error("Minimum number of CUDA threads must be positive.");

            Device::setNumThreadsMin(numThreadsMin[0], numThreadsMin[1], numThreadsMin[2]);
#endif
            Device::prepare_for_launch(dest.loVect(), dest.hiVect());
#if defined(AMREX_USE_CUDA) && defined(__CUDACC__)
            Device::setNumThreadsMin(1, 1, 1);
#endif
#endif

            if (groupsize+i <= num_comp)
            {
                //
                // Can do the whole group at once.
<<<<<<< HEAD
                // Use the "group" boundary fill routine.
=======
>>>>>>> c53e284b
                //
		desc->bndryFill(sc)(dat,dlo,dhi,plo,phi,dx,xlo,time,&bcrs[bcidx],groupsize);

                i += groupsize;
            }
            else
            {
                desc->bndryFill(sc)(dat,dlo,dhi,plo,phi,dx,xlo,time,&bcrs[bcidx]);

                i++;
            }
        }
        else
        {
            desc->bndryFill(sc)(dat,dlo,dhi,plo,phi,dx,xlo,time,&bcrs[bcidx]);

            i++;
        }

    }
}

void
StateData::RegisterData (MultiFabCopyDescriptor& multiFabCopyDesc,
                         Vector<MultiFabId>&      mfid)
{
    mfid.resize(2);
    mfid[MFNEWDATA] = multiFabCopyDesc.RegisterFabArray(new_data);
    mfid[MFOLDDATA] = multiFabCopyDesc.RegisterFabArray(old_data);
}

void
StateData::InterpAddBox (MultiFabCopyDescriptor& multiFabCopyDesc,
			 Vector<MultiFabId>&      mfid,
			 BoxList*                unfillableBoxes,
			 Vector<FillBoxId>&       returnedFillBoxIds,
			 const Box&              subbox,
			 Real                    time,
			 int                     src_comp,
			 int                     dest_comp,
			 int                     num_comp,
			 bool                    extrap)
{
    if (desc->timeType() == StateDescriptor::Point)
    {
        if (old_data == 0)
        {
            returnedFillBoxIds.resize(1);
            returnedFillBoxIds[0] = multiFabCopyDesc.AddBox(mfid[MFNEWDATA],
                                                            subbox,
                                                            unfillableBoxes,
                                                            src_comp,
                                                            dest_comp,
                                                            num_comp);
        }
        else
        {
            amrex::InterpAddBox(multiFabCopyDesc,
				 unfillableBoxes,
				 returnedFillBoxIds,
				 subbox,
				 mfid[MFOLDDATA],
				 mfid[MFNEWDATA],
				 old_time.start,
				 new_time.start,
				 time,
				 src_comp,
				 dest_comp,
				 num_comp,
				 extrap);
        }
    }
    else
    {
        const Real teps = (new_time.start - old_time.start)*1.e-3;

        if (time > new_time.start-teps && time < new_time.stop+teps)
        {
            returnedFillBoxIds.resize(1);
            returnedFillBoxIds[0] = multiFabCopyDesc.AddBox(mfid[MFNEWDATA],
                                                            subbox,
                                                            unfillableBoxes,
                                                            src_comp,
                                                            dest_comp,
                                                            num_comp);
        }
        else if (old_data != 0              &&
                 time > old_time.start-teps &&
                 time < old_time.stop+teps)
        {
            returnedFillBoxIds.resize(1);
            returnedFillBoxIds[0] = multiFabCopyDesc.AddBox(mfid[MFOLDDATA],
                                                            subbox,
                                                            unfillableBoxes,
                                                            src_comp,
                                                            dest_comp,
                                                            num_comp);
        }
        else
        {
            amrex::Error("StateData::Interp(): cannot interp");
        }
   }
}

void
StateData::InterpFillFab (MultiFabCopyDescriptor&  multiFabCopyDesc,
			  const Vector<MultiFabId>& mfid,
			  const Vector<FillBoxId>&  fillBoxIds,
			  FArrayBox&               dest,
			  Real                     time,
			  int                      src_comp,
			  int                      dest_comp,
			  int                      num_comp,
			  bool                     extrap)
{
    BL_PROFILE("StateData::InterpFillFab()");
    if (desc->timeType() == StateDescriptor::Point)
    {
        if (old_data == 0)
        {
            multiFabCopyDesc.FillFab(mfid[MFNEWDATA], fillBoxIds[0], dest);
        }
        else
        {
            amrex::InterpFillFab(multiFabCopyDesc,
				  fillBoxIds,
				  mfid[MFOLDDATA],
				  mfid[MFNEWDATA],
				  dest,
				  old_time.start,
				  new_time.start,
				  time,
				  src_comp,
				  dest_comp,
				  num_comp,
				  extrap);
        }
    }
    else
    {
        const Real teps = (new_time.start - old_time.start)*1.e-3;

        if (time > new_time.start-teps && time < new_time.stop+teps)
        {
            multiFabCopyDesc.FillFab(mfid[MFNEWDATA], fillBoxIds[0], dest);
        }
        else if (old_data != 0              &&
                 time > old_time.start-teps &&
                 time < old_time.stop+teps)
        {
            multiFabCopyDesc.FillFab(mfid[MFOLDDATA], fillBoxIds[0], dest);
        }
        else
        {
            amrex::Error("StateData::Interp(): cannot interp");
        }
    }
}

void
StateData::getData (Vector<MultiFab*>& data,
		    Vector<Real>& datatime,
		    Real time) const
{
    data.clear();
    datatime.clear();

    if (desc->timeType() == StateDescriptor::Point)
    {
	BL_ASSERT(new_data != 0);
        if (old_data == 0)
        {
	    data.push_back(new_data);
	    datatime.push_back(new_time.start);
        }
        else
        {
	    const Real teps = (new_time.start - old_time.start)*1.e-3;
	    if (time > new_time.start-teps && time < new_time.start+teps) {
		data.push_back(new_data);
		datatime.push_back(new_time.start);
	    } else if (time > old_time.start-teps && time < old_time.start+teps) {
	    	    data.push_back(old_data);
		    datatime.push_back(old_time.start);
	    } else {
		data.push_back(old_data);
		data.push_back(new_data);
		datatime.push_back(old_time.start);
		datatime.push_back(new_time.start);
	    }
        }
    }
    else
    {
        const Real teps = (new_time.start - old_time.start)*1.e-3;

        if (time > new_time.start-teps && time < new_time.stop+teps)
        {
	    data.push_back(new_data);
	    datatime.push_back(time);
        }
        else if (old_data != 0              &&
                 time > old_time.start-teps &&
                 time < old_time.stop+teps)
        {
	    data.push_back(old_data);
	    datatime.push_back(time);
        }
        else
        {
            amrex::Error("StateData::getData(): how did we get here?");
        }
    }
}

void
StateData::checkPoint (const std::string& name,
                       const std::string& fullpathname,
                       std::ostream&  os,
                       VisMF::How     how,
                       bool           dump_old)
{
    BL_PROFILE("StateData::checkPoint()");
    static const std::string NewSuffix("_New_MF");
    static const std::string OldSuffix("_Old_MF");

    if (dump_old == true && old_data == 0)
    {
        dump_old = false;
    }

    if (ParallelDescriptor::IOProcessor())
    {
        //
        // The relative name gets written to the Header file.
        //
        std::string mf_name_old(name + OldSuffix);
        std::string mf_name_new(name + NewSuffix);

        os << domain << '\n';

        grids.writeOn(os);

        os << old_time.start << '\n'
           << old_time.stop  << '\n'
           << new_time.start << '\n'
           << new_time.stop  << '\n';

        if (desc->store_in_checkpoint()) 
        {
           if (dump_old)
           {
               os << 2 << '\n' << mf_name_new << '\n' << mf_name_old << '\n';
	       fabArrayHeaderNames.push_back(mf_name_new);
	       fabArrayHeaderNames.push_back(mf_name_old);
           }
           else
           {
               os << 1 << '\n' << mf_name_new << '\n';
	       fabArrayHeaderNames.push_back(mf_name_new);
           }
        }
        else
        {
               os << 0 << '\n';
        }
    }

    if (desc->store_in_checkpoint())
    {
       BL_ASSERT(new_data);
       std::string mf_fullpath_new(fullpathname + NewSuffix);
       VisMF::Write(*new_data,mf_fullpath_new,how);

       if (dump_old)
       {
           BL_ASSERT(old_data);
           std::string mf_fullpath_old(fullpathname + OldSuffix);
           VisMF::Write(*old_data,mf_fullpath_old,how);
       }
    }
}

void
StateData::printTimeInterval (std::ostream &os) const
{
    os << '['
       << old_time.start
       << ' '
       << old_time.stop
       << "] ["
       << new_time.start
       << ' '
       << new_time.stop
       << ']'
       << '\n';
}

StateDataPhysBCFunct::StateDataPhysBCFunct (StateData&sd, int sc, const Geometry& geom_)
    : statedata(&sd),
      src_comp(sc),
      geom(geom_)
{ }

void
StateDataPhysBCFunct::FillBoundary (MultiFab& mf, int dest_comp, int num_comp, Real time)
{
    BL_PROFILE("StateDataPhysBCFunct::FillBoundary");

    const Box&     domain      = statedata->getDomain();
    const int*     domainlo    = domain.loVect();
    const int*     domainhi    = domain.hiVect();
    const Real*    dx          = geom.CellSize();
    const RealBox& prob_domain = geom.ProbDomain();

#ifdef CRSEGRNDOMP
#ifdef _OPENMP
#pragma omp parallel
#endif
#endif
    {
	FArrayBox tmp;

 	for (MFIter mfi(mf); mfi.isValid(); ++mfi)
 	{
	    FArrayBox& dest = mf[mfi];
	    const Box& bx = dest.box();
	    
	    bool has_phys_bc = false;
	    bool is_periodic = false;
	    for (int i = 0; i < AMREX_SPACEDIM; ++i) {
		bool touch = bx.smallEnd(i) < domainlo[i] || bx.bigEnd(i) > domainhi[i];
		if (geom.isPeriodic(i)) {
		    is_periodic = is_periodic || touch;
		} else {
		    has_phys_bc = has_phys_bc || touch;
		}
	    }
	    
	    if (has_phys_bc)
	    {

                Real xlo[BL_SPACEDIM];
                int bcrs[2 * AMREX_SPACEDIM * num_comp];

                statedata->PrepareForFillBoundary(dest, dx, prob_domain, xlo,
                                                  bcrs, dest_comp, src_comp, num_comp);

#ifdef AMREX_USE_CUDA
                Real* time_f = mfi.get_fortran_pointer(&time);
                Real* xlo_f  = mfi.get_fortran_pointer(xlo, 3, AMREX_SPACEDIM);
                int* bcrs_f  = mfi.get_fortran_pointer(bcrs, 2 * AMREX_SPACEDIM * num_comp);
#else
                Real* time_f = &time;
                Real* xlo_f  = xlo;
                int* bcrs_f  = bcrs;
#endif

		statedata->FillBoundary(dest, time_f, dx, xlo_f, bcrs_f, prob_domain, dest_comp, src_comp, num_comp);

		if (is_periodic) // fix up corner
		{
		    Box GrownDomain = domain;
		    
		    for (int dir = 0; dir < AMREX_SPACEDIM; dir++)
		    {
			if (!geom.isPeriodic(dir))
			{
			    const int lo = domainlo[dir] - bx.smallEnd(dir);
			    const int hi = bx.bigEnd(dir) - domainhi[dir];
			    if (lo > 0) GrownDomain.growLo(dir,lo);
			    if (hi > 0) GrownDomain.growHi(dir,hi);
			}
		    }
		    
		    for (int dir = 0; dir < AMREX_SPACEDIM; dir++)
		    {
			if (!geom.isPeriodic(dir)) continue;
			
			Box lo_slab = bx;
			Box hi_slab = bx;
			lo_slab.shift(dir, domain.length(dir));
			hi_slab.shift(dir,-domain.length(dir));
			lo_slab &= GrownDomain;
			hi_slab &= GrownDomain;
			
			if (lo_slab.ok())
			{
			    lo_slab.shift(dir,-domain.length(dir));
			    
			    tmp.resize(lo_slab,num_comp);
			    tmp.copy(dest,dest_comp,0,num_comp);
			    tmp.shift(dir,domain.length(dir));
			    
			    statedata->FillBoundary(tmp, time_f, dx, xlo_f, bcrs_f, prob_domain, dest_comp, src_comp, num_comp);
			    
			    tmp.shift(dir,-domain.length(dir));
			    dest.copy(tmp,0,dest_comp,num_comp);
			}
			
			if (hi_slab.ok())
			{
			    hi_slab.shift(dir,domain.length(dir));
			    
			    tmp.resize(hi_slab,num_comp);
			    tmp.copy(dest,dest_comp,0,num_comp);
			    tmp.shift(dir,-domain.length(dir));
			    
			    statedata->FillBoundary(tmp, time_f, dx, xlo_f, bcrs_f, prob_domain, dest_comp, src_comp, num_comp);
			    
			    tmp.shift(dir,domain.length(dir));
			    dest.copy(tmp,0,dest_comp,num_comp);
			}
		    }
		}
 	    }
 	}
    }
}


void StateData::AddProcsToComp(const StateDescriptor &sdPtr,
                               int ioProcNumSCS, int ioProcNumAll,
                               int scsMyId, MPI_Comm scsComm)
{
#if BL_USE_MPI
      // ---- StateDescriptor
      desc = &sdPtr;

      // ---- TimeIntervals
      ParallelDescriptor::Bcast(&new_time.start, 1, ioProcNumSCS, scsComm);
      ParallelDescriptor::Bcast(&new_time.stop,  1, ioProcNumSCS, scsComm);
      ParallelDescriptor::Bcast(&old_time.start, 1, ioProcNumSCS, scsComm);
      ParallelDescriptor::Bcast(&old_time.stop,  1, ioProcNumSCS, scsComm);

      // ---- Boxes
      amrex::BroadcastBox(domain, scsMyId, ioProcNumSCS, scsComm);

      // ---- BoxArrays
      amrex::BroadcastBoxArray(grids, scsMyId, ioProcNumSCS, scsComm);

      // ---- MultiFabs
      int makeNewDataId(-7), makeOldDataId(-7);
      if(new_data != 0) {
	makeNewDataId = new_data->AllocatedFAPtrID();
      }
      ParallelDescriptor::Bcast(&makeNewDataId, 1, ioProcNumSCS, scsComm);
      if(scsMyId != ioProcNumSCS) {
        if(makeNewDataId >= 0) {
          new_data = new MultiFab;
        } else {
          new_data = 0;
	}
      }
      if(new_data != 0) {
        new_data->AddProcsToComp(ioProcNumSCS, ioProcNumAll, scsMyId, scsComm);
      }

      if(old_data != 0) {
	makeOldDataId = old_data->AllocatedFAPtrID();
      }
      ParallelDescriptor::Bcast(&makeOldDataId, 1, ioProcNumSCS, scsComm);
      if(scsMyId != ioProcNumSCS) {
        if(makeOldDataId >= 0) {
          old_data = new MultiFab;
        } else {
          old_data = 0;
	}
      }
      if(old_data != 0) {
        old_data->AddProcsToComp(ioProcNumSCS, ioProcNumAll, scsMyId, scsComm);
      }

      ParallelDescriptor::Barrier(scsComm);
#endif
}


void StateData::Check() const
{
      if(new_data != 0) {
        new_data->DistributionMap().Check();
      }
      if(old_data != 0) {
        old_data->DistributionMap().Check();
      }
}

}<|MERGE_RESOLUTION|>--- conflicted
+++ resolved
@@ -522,21 +522,13 @@
 
             int ng[3] = {0, 0, 0};
 
-<<<<<<< HEAD
-            for (int n = 0; n < BL_SPACEDIM; ++n)
-=======
             for (int n = 0; n < AMREX_SPACEDIM; ++n)
->>>>>>> c53e284b
                 ng[n] = std::max(0, std::max(left[n], rght[n]));
 
             const IntVect size = bx.size();
             IntVect numThreadsMin(ng[0] + 1, ng[1] + 1, ng[2] + 1);
 
-<<<<<<< HEAD
-            for (int n = 0; n < BL_SPACEDIM; ++n) {
-=======
             for (int n = 0; n < AMREX_SPACEDIM; ++n) {
->>>>>>> c53e284b
                 while (size[n] % numThreadsMin[n] != 0) {
                     ++numThreadsMin[n];
                 }
@@ -557,10 +549,6 @@
             {
                 //
                 // Can do the whole group at once.
-<<<<<<< HEAD
-                // Use the "group" boundary fill routine.
-=======
->>>>>>> c53e284b
                 //
 		desc->bndryFill(sc)(dat,dlo,dhi,plo,phi,dx,xlo,time,&bcrs[bcidx],groupsize);
 
