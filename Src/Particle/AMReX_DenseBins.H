#ifndef AMREX_DENSEBINS_H_
#define AMREX_DENSEBINS_H_
#include <AMReX_Config.H>

#include <AMReX_Gpu.H>
#include <AMReX_IntVect.H>
#include <AMReX_BLProfiler.H>
#include <AMReX_BinIterator.H>

namespace amrex
{

template <typename T>
struct DenseBinIteratorFactory
{
    using index_type = unsigned int;

    DenseBinIteratorFactory (const Gpu::DeviceVector<index_type>& offsets,
                             const Gpu::DeviceVector<index_type>& permutation,
                             const T* items)
        : m_offsets_ptr(offsets.dataPtr()),
          m_permutation_ptr(permutation.dataPtr()),
          m_items(items)
    {}

    AMREX_GPU_HOST_DEVICE
    BinIterator<T> getBinIterator(const int bin_number) const noexcept
    {
        return BinIterator<T>(bin_number, m_offsets_ptr, m_permutation_ptr, m_items);
    }

    const index_type* m_offsets_ptr;
    const index_type* m_permutation_ptr;
    const T* m_items;
};

/**
 * \brief A container for storing items in a set of bins.
 *
 * The underlying data structure is an array of size nitems defining a
 * permutation of the items in the container that puts them in bin-sorted order,
 * plus an array of size nbins+1 that stores the offsets into the permutation
 * array where each bin starts.
 *
 * The storage for the bins is "dense" in the sense that users pass in
 * either a Box or an integer that defines the space over which the bins will be defined,
 * and empty bins will still take up space.
 *
 * \tparam The type of items we hold
 *
 */
template <typename T>
class DenseBins
{
public:

    using BinIteratorFactory = DenseBinIteratorFactory<T>;
    using index_type = unsigned int;

    /**
     * \brief Populate the bins with a set of items.
     *
     * The algorithm is similar to a counting sort. First, we count the number
     * of items in each bin. Then, we perform a prefix sum on the resulting counts.
     * Finally, the set of partial sums is incremented in parallel using atomicInc,
     * which results in a permutation array that places the items in bin-sorted order.
     *
     * This version uses a 3D box to specificy the index space over which the bins
     * are defined.
     *
     * \tparam N the 'size' type that can enumerate all the items
     * \tparam F a function that maps items to IntVect bins
     *
     * \param nitems the number of items to put in the bins
     * \param v pointer to the start of the items
     * \param bx the Box that defines the space over which the bins will be defined
     * \param f a function object that maps items to bins
     */
    template <typename N, typename F>
    void build (N nitems, T const* v, const Box& bx, F&& f)
    {
        const auto lo = lbound(bx);
        const auto hi = ubound(bx);
        build(nitems, v, bx.numPts(),
              [=] AMREX_GPU_DEVICE (const T& t) noexcept
              {
                  auto iv = f(t);
                  auto iv3 = iv.dim3();
                  int nx = hi.x-lo.x+1;
                  int ny = hi.y-lo.y+1;
                  int nz = hi.z-lo.z+1;
                  index_type uix = amrex::min(nx-1,amrex::max(0,iv3.x));
                  index_type uiy = amrex::min(ny-1,amrex::max(0,iv3.y));
                  index_type uiz = amrex::min(nz-1,amrex::max(0,iv3.z));
                  return (uix * ny + uiy) * nz + uiz;
              });
    }

<<<<<<< HEAD
//     template <typename N, typename F>
//     void buildOpenMP (N nitems, T const* v, const Box& bx, F&& f)
//     {
//         BL_PROFILE("DenseBins<T>::buildOpenMP");

//         m_items = v;

//         m_cells.resize(nitems);
//         m_perm.resize(nitems);
//         std::vector<index_type> thread_ids(nitems);

//         auto nbins = bx.numPts();
//         int nthreads = OpenMP::get_max_threads();
//         std::vector<std::vector<index_type> > counts(nthreads);
//         for (int i = 0; i < nthreads; ++i) { counts[i].resize(nbins+1, 0); }

//         m_counts.resize(0);
//         m_counts.resize(nbins+1, 0);

//         m_offsets.resize(0);
//         m_offsets.resize(nbins+1);

//         const auto lo = lbound(bx);
//         const auto hi = ubound(bx);
// #ifdef AMREX_USE_OMP
// #pragma omp parallel
// #endif
//         for (int i = 0; i < nitems; ++i) {
//             auto iv = f(v[i]);
//             auto iv3 = iv.dim3();
//             int nx = hi.x-lo.x+1;
//             int ny = hi.y-lo.y+1;
//             int nz = hi.z-lo.z+1;
//             index_type uix = amrex::min(nx-1,amrex::max(0,iv3.x));
//             index_type uiy = amrex::min(ny-1,amrex::max(0,iv3.y));
//             index_type uiz = amrex::min(nz-1,amrex::max(0,iv3.z));
//             m_cells[i] = (uix * ny + uiy) * nz + uiz;
//             thread_ids[i] = OpenMP::omp_get_thread_num();
//             m_perm[i] = counts[OpenMP::omp_get_thread_num()][m_cells[i]]++;
//         }

//         index_type total = 0;
//         for (int j = 0; j < nthreads; ++j) {
//             for (int i = 0; i < nbins; ++i) {
//                 auto tmp = counts[j][i];
//                 counts[j][i] = total;
//                 total += tmp;
//             }
//         }

// #ifdef AMREX_USE_OMP
// #pragma omp parallel
// #endif
//         for (int i = 0; i < nitems; ++i)
//         {
//             auto tid = thread_ids[i];
//             auto bid = m_cells[i];
//             m_perm[i] += counts[tid][bid];
//         }

//         for (int i = 0; i < nbins; ++i) { m_offsets[i] = counts[nthreads-1][i]; }
//         m_offsets[nbins] = total;

//         for (int i = 0; i < nbins; ++i) { m_counts[i] = m_offsets[i+1] - m_offsets[i]; }
//     }

=======
    /**
     * \brief Populate the bins with a set of items.
     *
     * The algorithm is similar to a counting sort. First, we count the number
     * of items in each bin. Then, we perform a prefix sum on the resulting counts.
     * Finally, the set of partial sums is incremented in parallel using atomicInc,
     * which results in a permutation array that places the items in bin-sorted order.
     *
     * This version uses a 1D index space for the set of bins.
     *
     * \tparam N the 'size' type that can enumerate all the items
     * \tparam F a function that maps items to IntVect bins
     *
     * \param nitems the number of items to put in the bins
     * \param v pointer to the start of the items
     * \param nbins the number of bins to use
     * \param f a function object that maps items to bins
     */
>>>>>>> 1742a54c
    template <typename N, typename F>
    void build (N nitems, T const* v, int nbins, F&& f)
    {
        BL_PROFILE("DenseBins<T>::build");

        m_items = v;

        m_cells.resize(nitems);
        m_perm.resize(nitems);

        m_counts.resize(0);
        m_counts.resize(nbins+1, 0);

        m_offsets.resize(0);
        m_offsets.resize(nbins+1);

        index_type* pcell   = m_cells.dataPtr();
        index_type* pcount  = m_counts.dataPtr();
        amrex::ParallelFor(nitems, [=] AMREX_GPU_DEVICE (int i) noexcept
        {
            pcell[i] = f(v[i]);
            Gpu::Atomic::AddNoRet(&pcount[pcell[i]], index_type{ 1 });
        });

        Gpu::exclusive_scan(m_counts.begin(), m_counts.end(), m_offsets.begin());

        Gpu::copy(Gpu::deviceToDevice, m_offsets.begin(), m_offsets.end(), m_counts.begin());

        index_type* pperm = m_perm.dataPtr();
        constexpr index_type max_index = std::numeric_limits<index_type>::max();
        amrex::ParallelFor(nitems, [=] AMREX_GPU_DEVICE (int i) noexcept
        {
            index_type index = Gpu::Atomic::Inc(&pcount[pcell[i]], max_index);
            pperm[index] = i;
        });

        Gpu::Device::streamSynchronize();
    }

    template <typename N, typename F>
    void buildOpenMP (N nitems, T const* v, int nbins, F&& f)
    {
        BL_PROFILE("DenseBins<T>::buildOpenMP");

        m_items = v;

        m_cells.resize(nitems);
        m_perm.resize(nitems);
        std::vector<index_type> thread_ids(nitems);

        int nthreads = OpenMP::get_max_threads();
        std::vector<std::vector<index_type> > counts(nthreads);
        for (int i = 0; i < nthreads; ++i) { counts[i].resize(nbins+1, 0);}

        m_counts.resize(0);
        m_counts.resize(nbins+1, 0);

        m_offsets.resize(0);
        m_offsets.resize(nbins+1);

#ifdef AMREX_USE_OMP
#pragma omp parallel for
#endif
        for (int i = 0; i < nitems; ++i) {
            m_cells[i] = f(v[i]);
            thread_ids[i] = OpenMP::get_thread_num();
            m_perm[i] = counts[OpenMP::get_thread_num()][m_cells[i]]++;
        }

        index_type total = 0;
        for (int j = 0; j < nthreads; ++j) {
            for (int i = 0; i < nbins; ++i) {
                auto tmp = counts[j][i];
                counts[j][i] = total;
                total += tmp;
            }
        }

#ifdef AMREX_USE_OMP
#pragma omp parallel for
#endif
        for (int i = 0; i < nitems; ++i)
        {
            auto tid = thread_ids[i];
            auto bid = m_cells[i];
            m_perm[i] += counts[tid][bid];
        }

        for (int i = 0; i < nbins; ++i) { m_offsets[i] = counts[nthreads-1][i]; }
        m_offsets[nbins] = total;

        for (int i = 0; i < nbins; ++i) { m_counts[i] = m_offsets[i+1] - m_offsets[i]; }
    }

    //! \brief the number of items in the container
    Long numItems () const noexcept { return m_perm.size(); }

    //! \brief the number of bins in the container
    Long numBins () const noexcept { return m_offsets.size()-1; }

    //! \brief returns the pointer to the permutation array
    index_type* permutationPtr () noexcept { return m_perm.dataPtr(); }

    //! \brief returns the pointer to the offsets array
    index_type* offsetsPtr () noexcept { return m_offsets.dataPtr(); }

    //! \brief returns const pointer to the permutation array
    const index_type* permutationPtr () const noexcept { return m_perm.dataPtr(); }

    //! \brief returns const pointer to the offsets array
    const index_type* offsetsPtr () const noexcept { return m_offsets.dataPtr(); }

    //! \brief returns a GPU-capable object that can create iterators over the items in a bin.
    DenseBinIteratorFactory<T> getBinIteratorFactory() const noexcept
    {
        return DenseBinIteratorFactory<T>(m_offsets, m_perm, m_items);
    }

private:

    const T* m_items;

    Gpu::DeviceVector<index_type> m_cells;
    Gpu::DeviceVector<index_type> m_counts;
    Gpu::DeviceVector<index_type> m_offsets;
    Gpu::DeviceVector<index_type> m_perm;
};

}

#endif<|MERGE_RESOLUTION|>--- conflicted
+++ resolved
@@ -96,74 +96,7 @@
               });
     }
 
-<<<<<<< HEAD
-//     template <typename N, typename F>
-//     void buildOpenMP (N nitems, T const* v, const Box& bx, F&& f)
-//     {
-//         BL_PROFILE("DenseBins<T>::buildOpenMP");
-
-//         m_items = v;
-
-//         m_cells.resize(nitems);
-//         m_perm.resize(nitems);
-//         std::vector<index_type> thread_ids(nitems);
-
-//         auto nbins = bx.numPts();
-//         int nthreads = OpenMP::get_max_threads();
-//         std::vector<std::vector<index_type> > counts(nthreads);
-//         for (int i = 0; i < nthreads; ++i) { counts[i].resize(nbins+1, 0); }
-
-//         m_counts.resize(0);
-//         m_counts.resize(nbins+1, 0);
-
-//         m_offsets.resize(0);
-//         m_offsets.resize(nbins+1);
-
-//         const auto lo = lbound(bx);
-//         const auto hi = ubound(bx);
-// #ifdef AMREX_USE_OMP
-// #pragma omp parallel
-// #endif
-//         for (int i = 0; i < nitems; ++i) {
-//             auto iv = f(v[i]);
-//             auto iv3 = iv.dim3();
-//             int nx = hi.x-lo.x+1;
-//             int ny = hi.y-lo.y+1;
-//             int nz = hi.z-lo.z+1;
-//             index_type uix = amrex::min(nx-1,amrex::max(0,iv3.x));
-//             index_type uiy = amrex::min(ny-1,amrex::max(0,iv3.y));
-//             index_type uiz = amrex::min(nz-1,amrex::max(0,iv3.z));
-//             m_cells[i] = (uix * ny + uiy) * nz + uiz;
-//             thread_ids[i] = OpenMP::omp_get_thread_num();
-//             m_perm[i] = counts[OpenMP::omp_get_thread_num()][m_cells[i]]++;
-//         }
-
-//         index_type total = 0;
-//         for (int j = 0; j < nthreads; ++j) {
-//             for (int i = 0; i < nbins; ++i) {
-//                 auto tmp = counts[j][i];
-//                 counts[j][i] = total;
-//                 total += tmp;
-//             }
-//         }
-
-// #ifdef AMREX_USE_OMP
-// #pragma omp parallel
-// #endif
-//         for (int i = 0; i < nitems; ++i)
-//         {
-//             auto tid = thread_ids[i];
-//             auto bid = m_cells[i];
-//             m_perm[i] += counts[tid][bid];
-//         }
-
-//         for (int i = 0; i < nbins; ++i) { m_offsets[i] = counts[nthreads-1][i]; }
-//         m_offsets[nbins] = total;
-
-//         for (int i = 0; i < nbins; ++i) { m_counts[i] = m_offsets[i+1] - m_offsets[i]; }
-//     }
-
-=======
+
     /**
      * \brief Populate the bins with a set of items.
      *
@@ -182,7 +115,6 @@
      * \param nbins the number of bins to use
      * \param f a function object that maps items to bins
      */
->>>>>>> 1742a54c
     template <typename N, typename F>
     void build (N nitems, T const* v, int nbins, F&& f)
     {
@@ -220,6 +152,26 @@
         });
 
         Gpu::Device::streamSynchronize();
+    }
+
+    template <typename N, typename F>
+    void buildOpenMP (N nitems, T const* v, const Box& bx, F&& f)
+    {
+        const auto lo = lbound(bx);
+        const auto hi = ubound(bx);
+        buildOpenMP(nitems, v, bx.numPts(),
+              [=] AMREX_GPU_DEVICE (const T& t) noexcept
+              {
+                  auto iv = f(t);
+                  auto iv3 = iv.dim3();
+                  int nx = hi.x-lo.x+1;
+                  int ny = hi.y-lo.y+1;
+                  int nz = hi.z-lo.z+1;
+                  index_type uix = amrex::min(nx-1,amrex::max(0,iv3.x));
+                  index_type uiy = amrex::min(ny-1,amrex::max(0,iv3.y));
+                  index_type uiz = amrex::min(nz-1,amrex::max(0,iv3.z));
+                  return (uix * ny + uiy) * nz + uiz;
+              });
     }
 
     template <typename N, typename F>
