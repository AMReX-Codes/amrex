--- conflicted
+++ resolved
@@ -218,8 +218,8 @@
         h_redistribute_int_comp(2 + NStructInt + NArrayInt, true)
     {
         Initialize ();
-        ParticleContainer::reserveData();
-        ParticleContainer::resizeData();
+        ParticleContainer_impl::reserveData();
+        ParticleContainer_impl::resizeData();
     }
 
     //! \brief Construct a particle container using a given Geometry, DistributionMapping,
@@ -238,8 +238,8 @@
         h_redistribute_int_comp(2 + NStructInt + NArrayInt, true)
     {
         Initialize ();
-        ParticleContainer::reserveData();
-        ParticleContainer::resizeData();
+        ParticleContainer_impl::reserveData();
+        ParticleContainer_impl::resizeData();
     }
 
     //! \brief Construct a particle container using a given Geometry, DistributionMapping,
@@ -261,8 +261,8 @@
         h_redistribute_int_comp(2 + NStructInt + NArrayInt, true)
     {
         Initialize ();
-        ParticleContainer::reserveData();
-        ParticleContainer::resizeData();
+        ParticleContainer_impl::reserveData();
+        ParticleContainer_impl::resizeData();
     }
 
     //! \brief Same as the above, but accepts different refinement ratios in each direction.
@@ -283,26 +283,17 @@
         h_redistribute_int_comp(2 + NStructInt + NArrayInt, true)
     {
         Initialize ();
-        ParticleContainer::reserveData();
-        ParticleContainer::resizeData();
-    }
-
-<<<<<<< HEAD
-    virtual ~ParticleContainer_impl () = default;
-=======
-    ~ParticleContainer () override = default;
->>>>>>> ce3401fb
+        ParticleContainer_impl::reserveData();
+        ParticleContainer_impl::resizeData();
+    }
+
+    ~ParticleContainer_impl () override = default;
 
     ParticleContainer_impl ( const ParticleContainer_impl &) = delete;
     ParticleContainer_impl& operator= ( const ParticleContainer_impl & ) = delete;
 
-<<<<<<< HEAD
-    ParticleContainer_impl ( ParticleContainer_impl && ) = default;
-    ParticleContainer_impl& operator= ( ParticleContainer_impl && ) = default;
-=======
-    ParticleContainer ( ParticleContainer && )  noexcept = default;
-    ParticleContainer& operator= ( ParticleContainer && )  noexcept = default;
->>>>>>> ce3401fb
+    ParticleContainer_impl ( ParticleContainer_impl && ) noexcept = default;
+    ParticleContainer_impl& operator= ( ParticleContainer_impl && ) noexcept = default;
 
 
     //! \brief Define a default-constructed ParticleContainer using a ParGDB object.
