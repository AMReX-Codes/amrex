--- conflicted
+++ resolved
@@ -11,15 +11,9 @@
 namespace ParticleInterpolator
 {
 
-<<<<<<< HEAD
 /** \brief A base class for doing general particle/mesh interpolation operations.
  *
  *  Note that you don't call the base class version of this directly,
-=======
-/** \brief A base class for doing general particle/mesh interpolation operations
- *
- *  Note that you don't call use the base class version of this directly,
->>>>>>> 3a7a24d0
  *  you use one of the derived versions below that implement specific interpolations.
  */
 template <class Derived, class WeightType>
@@ -38,36 +32,26 @@
      * \tparam F callable that generates the particle quantity to interpolate
      *
      * \param p the particle to interpolate
-<<<<<<< HEAD
      * \param arr the Array4 to interpolate to
-=======
-     * \param arr the Array4 to interpolat to
->>>>>>> 3a7a24d0
      * \param src_comp the particle component to start at
      * \param dst_comp the mesh component to start at
      * \param num_comps the number of components to interpolate
      * \param f function for computing the particle quantity to interpolate
      *
      * Usage:
-<<<<<<< HEAD
-     * \code{.cpp}
-=======
->>>>>>> 3a7a24d0
+     * \code{.cpp}
      *    Interpolate particle comp 0 to mesh comp 0 with no weighting:
      *        interp.ParticleToMesh(p, rho, 0, 0, 1,
      *                [=] AMREX_GPU_DEVICE (const MyPC::ParticleType& part, int comp)
      *                {
      *                     return part.rdata(comp);  // no weighting
      *                 });
-<<<<<<< HEAD
-     * \endcode
-     *
-     * Usage:
-     * \code{.cpp}
-=======
-     *
-     * Usage:
->>>>>>> 3a7a24d0
+     * \endcode
+     *
+     * Usage:
+     * \code{.cpp}
+     *
+     * Usage:
      *    Interpolate 3 particle components 1-3 to mesh components 1-3, weighting
      *    by particle comp 0:
      *        interp.ParticleToMesh(p, rho, 1, 1, 3,
@@ -75,10 +59,7 @@
      *                {
      *                     return part.rdata(0)*part.rdata(comp);  // weight by comp0
      *                 });
-<<<<<<< HEAD
-     * \endcode
-=======
->>>>>>> 3a7a24d0
+     * \endcode
      */
     template <typename P, typename V, typename F>
     AMREX_GPU_DEVICE AMREX_FORCE_INLINE
@@ -113,11 +94,7 @@
      * \tparam G callable that updates the particle given the mesh value
      *
      * \param p the particle to interpolate
-<<<<<<< HEAD
      * \param arr the Array4 to interpolate to
-=======
-     * \param arr the Array4 to interpolat to
->>>>>>> 3a7a24d0
      * \param src_comp the particle component to start at
      * \param dst_comp the mesh component to start at
      * \param num_comps the number of components to interpolate
@@ -125,10 +102,7 @@
      * \tparam g function that updates the particle given the mesh value
      *
      * Usage:
-<<<<<<< HEAD
-     * \code{.cpp}
-=======
->>>>>>> 3a7a24d0
+     * \code{.cpp}
      *    Interpolate mesh comps 0-2 to particle comps 4-6 with no weighting
      *    using addition:
      *    interp.MeshToParticle(p, acc, 0, 4, 3,
@@ -142,15 +116,10 @@
      *            {
      *                part.rdata(comp) += val;
      *            });
-<<<<<<< HEAD
-     * \endcode
-     *
-     * Usage:
-     * \code{.cpp}
-=======
-     *
-     * Usage:
->>>>>>> 3a7a24d0
+     * \endcode
+     *
+     * Usage:
+     * \code{.cpp}
      *    Interpolate mesh comp 0 to particle comp 0, simply setting the value for
      *    the result instead of adding:
      *        interp.MeshToParticle(p, count, 0, 0, 1,
@@ -164,10 +133,7 @@
      *            {
      *                part.idata(comp) = val;
      *            });
-<<<<<<< HEAD
-     * \endcode
-=======
->>>>>>> 3a7a24d0
+     * \endcode
      */
     template <typename P, typename V, typename F, typename G>
     AMREX_GPU_DEVICE AMREX_FORCE_INLINE
@@ -195,10 +161,7 @@
 /** \brief A class the implements nearest grid point particle/mesh interpolation.
  *
  *   Usage:
-<<<<<<< HEAD
  *   \code{.cpp}
-=======
->>>>>>> 3a7a24d0
  *      ParticleInterpolator::Nearest interp(p, plo, dxi);
  *
  *        interp.MeshToParticle(p, count, 0, 0, 1,
@@ -212,10 +175,7 @@
  *                {
  *                    part.idata(comp) = val;
  *                });
-<<<<<<< HEAD
  *   \endcode
-=======
->>>>>>> 3a7a24d0
  */
 struct Nearest : public Base<Nearest, int>
 {
@@ -248,10 +208,7 @@
 /** \brief A class the implements linear (CIC) particle/mesh interpolation.
  *
  *   Usage:
-<<<<<<< HEAD
  *   \code{.cpp}
-=======
->>>>>>> 3a7a24d0
  *        ParticleInterpolator::Linear interp(p, plo, dxi);
  *
  *        interp.ParticleToMesh(p, rho, 0, 0, 1,
@@ -259,10 +216,7 @@
  *                    {
  *                        return part.rdata(comp);  // no weighting
  *                    });
-<<<<<<< HEAD
  *   \endcode
-=======
->>>>>>> 3a7a24d0
  */
 struct Linear : public Base<Linear, amrex::Real>
 {
