#ifndef AMREX_PARITER_H_
#define AMREX_PARITER_H_

#include <AMReX_MFIter.H>
#include <AMReX_Gpu.H>

namespace amrex
{

template <int NStructReal, int NStructInt, int NArrayReal, int NArrayInt,
          template<class> class Allocator>
class ParticleContainer;

template <bool is_const, int NStructReal, int NStructInt=0, int NArrayReal=0, int NArrayInt=0,
          template<class> class Allocator=DefaultAllocator>
class ParIterBase
    : public MFIter
{
private:

    using PCType = ParticleContainer<NStructReal, NStructInt, NArrayReal, NArrayInt, Allocator>;
    using ContainerRef    = typename std::conditional<is_const, PCType const&, PCType&>::type;
    using ParticleTileRef = typename std::conditional
        <is_const, typename PCType::ParticleTileType const&, typename PCType::ParticleTileType &>::type;
    using ParticleTilePtr = typename std::conditional
        <is_const, typename PCType::ParticleTileType const*, typename PCType::ParticleTileType *>::type;
    using AoSRef          = typename std::conditional
        <is_const, typename PCType::AoS const&, typename PCType::AoS&>::type;
    using SoARef          = typename std::conditional
        <is_const, typename PCType::SoA const&, typename PCType::SoA&>::type;

public:

    using ContainerType    = ParticleContainer<NStructReal, NStructInt, NArrayReal, NArrayInt, Allocator>;
    using ParticleTileType = typename ContainerType::ParticleTileType;
    using AoS              = typename ContainerType::AoS;
    using SoA              = typename ContainerType::SoA;
    using ParticleType     = typename ContainerType::ParticleType;
    using RealVector       = typename SoA::RealVector;
    using IntVector        = typename SoA::IntVector;
    using ParticleVector   = typename ContainerType::ParticleVector;

    ParIterBase (ContainerRef pc, int level);

    ParIterBase (ContainerRef pc, int level, MFItInfo& info);

#ifdef _OPENMP
    void operator++ ()
    {
        if (dynamic) {
#pragma omp atomic capture
            m_pariter_index = nextDynamicIndex++;
        } else {
            ++m_pariter_index;
        }
        currentIndex = m_valid_index[m_pariter_index];
    }
#else
    void operator++ ()
    {
        ++m_pariter_index;
        currentIndex = m_valid_index[m_pariter_index];
#ifdef AMREX_USE_GPU
        Gpu::Device::setStreamIndex(currentIndex);
#endif
    }
#endif

    ParticleTileRef GetParticleTile () const { return *m_particle_tiles[m_pariter_index]; }

    AoSRef GetArrayOfStructs () const { return GetParticleTile().GetArrayOfStructs(); }

    SoARef GetStructOfArrays () const { return GetParticleTile().GetStructOfArrays(); }

    int numParticles () const { return GetArrayOfStructs().numParticles(); }

    int numRealParticles () const { return GetArrayOfStructs().numRealParticles(); }

    int numNeighborParticles () const { return GetArrayOfStructs().numNeighborParticles(); }

    int GetLevel () const { return m_level; }

    std::pair<int, int> GetPairIndex () const { return std::make_pair(this->index(), this->LocalTileIndex()); }

    const Geometry& Geom (int lev) const { return m_pc.Geom(lev); }

protected:

    int m_level;
    int m_pariter_index;
    Vector<int> m_valid_index;
    Vector<ParticleTilePtr> m_particle_tiles;
    ContainerRef m_pc;
};

template <int NStructReal, int NStructInt=0, int NArrayReal=0, int NArrayInt=0,
          template<class> class Allocator=DefaultAllocator>
class ParIter
    : public ParIterBase<false,NStructReal,NStructInt, NArrayReal, NArrayInt, Allocator>
{
public:

    using ContainerType    = ParticleContainer<NStructReal, NStructInt, NArrayReal, NArrayInt,
                                               Allocator>;
    using ParticleTileType = typename ContainerType::ParticleTileType;
    using AoS              = typename ContainerType::AoS;
    using SoA              = typename ContainerType::SoA;
    using ParticleType     = typename ContainerType::ParticleType;
    using RealVector       = typename SoA::RealVector;
    using IntVector        = typename SoA::IntVector;

    ParIter (ContainerType& pc, int level)
        : ParIterBase<false,NStructReal,NStructInt, NArrayReal, NArrayInt>(pc,level)
        {}

    ParIter (ContainerType& pc, int level, MFItInfo& info)
        : ParIterBase<false,NStructReal,NStructInt,NArrayReal,NArrayInt>(pc,level,info)
        {}
};

template <int NStructReal, int NStructInt=0, int NArrayReal=0, int NArrayInt=0,
          template<class> class Allocator=DefaultAllocator>
class ParConstIter
    : public ParIterBase<true,NStructReal,NStructInt, NArrayReal, NArrayInt, Allocator>
{
public:

    using ContainerType    = ParticleContainer<NStructReal, NStructInt, NArrayReal, NArrayInt,
                                               Allocator>;
    using ParticleTileType = typename ContainerType::ParticleTileType;
    using AoS              = typename ContainerType::AoS;
    using SoA              = typename ContainerType::SoA;
    using ParticleType     = typename ContainerType::ParticleType;
    using RealVector       = typename SoA::RealVector;
    using IntVector        = typename SoA::IntVector;

    ParConstIter (ContainerType const& pc, int level)
        : ParIterBase<true,NStructReal,NStructInt, NArrayReal, NArrayInt>(pc,level)
        {}

    ParConstIter (ContainerType const& pc, int level, MFItInfo& info)
        : ParIterBase<true,NStructReal,NStructInt,NArrayReal,NArrayInt>(pc,level,info)
        {}
};

template <bool is_const, int NStructReal, int NStructInt, int NArrayReal, int NArrayInt,
          template<class> class Allocator>
ParIterBase<is_const, NStructReal, NStructInt, NArrayReal, NArrayInt, Allocator>::ParIterBase
  (ContainerRef pc, int level, MFItInfo& info)
    :
      MFIter(*pc.m_dummy_mf[level], pc.do_tiling ? info.EnableTiling(pc.tile_size) : info),
      m_level(level),
      m_pariter_index(0),
      m_pc(pc)
{
    auto& particles = pc.GetParticles(level);

    int start = dynamic ? 0 : beginIndex;
    for (int i = start; i < endIndex; ++i)
    {
        int grid = (*index_map)[i];
        int tile = local_tile_index_map ? (*local_tile_index_map)[i] : 0;
        auto key = std::make_pair(grid,tile);
        auto f = particles.find(key);
        if (f != particles.end() && f->second.numParticles() > 0)
        {
            m_valid_index.push_back(i);
            m_particle_tiles.push_back(&(f->second));
        }
    }

    if (m_valid_index.empty())
    {
        endIndex = beginIndex;
    }
    else
    {
        currentIndex = beginIndex = m_valid_index.front();
        if (dynamic) {
#ifdef _OPENMP
            int ind = omp_get_thread_num();
            m_pariter_index += ind;
            if (ind < m_valid_index.size()) {
                currentIndex = beginIndex = m_valid_index[ind];
            } else {
                currentIndex = endIndex;
            }
            for (int i = 0; i < omp_get_num_threads(); ++i) {
                m_valid_index.push_back(endIndex);
            }
#endif
        }
        m_valid_index.push_back(endIndex);
    }
}

template <bool is_const, int NStructReal, int NStructInt, int NArrayReal, int NArrayInt,
          template<class> class Allocator>
ParIterBase<is_const, NStructReal, NStructInt, NArrayReal, NArrayInt, Allocator>::ParIterBase
  (ContainerRef pc, int level)
    :
    MFIter(*pc.m_dummy_mf[level],
           pc.do_tiling ? pc.tile_size : IntVect::TheZeroVector()),
    m_level(level),
    m_pariter_index(0),
    m_pc(pc)
{
    auto& particles = pc.GetParticles(level);

    for (int i = beginIndex; i < endIndex; ++i)
    {
        int grid = (*index_map)[i];
        int tile = local_tile_index_map ? (*local_tile_index_map)[i] : 0;
        auto key = std::make_pair(grid,tile);
        auto f = particles.find(key);
        if (f != particles.end() && f->second.numParticles() > 0)
        {
            m_valid_index.push_back(i);
            m_particle_tiles.push_back(&(f->second));
        }
    }

    if (m_valid_index.empty())
    {
        endIndex = beginIndex;
    }
    else
    {
        currentIndex = beginIndex = m_valid_index.front();
        m_valid_index.push_back(endIndex);
    }
}

<<<<<<< HEAD
template <bool is_const, int NStructReal, int NStructInt, int NArrayReal, int NArrayInt,
          template<class> class Allocator>
template <typename Container>
void
ParIterBase<is_const, NStructReal, NStructInt, NArrayReal, NArrayInt, Allocator>::GetPosition
(AMREX_D_DECL(Container& x, Container& y, Container& z)) const
{
    const auto& aos = GetArrayOfStructs();
    const auto np = aos.numParticles();

    AMREX_D_TERM(x.resize(np);, y.resize(np);, z.resize(np););

    const auto pstruct_ptr = aos().data();

    AMREX_D_TERM(auto x_ptr = x.data();,
                 auto y_ptr = y.data();,
                 auto z_ptr = z.data();)

    AMREX_FOR_1D( np, i,
    {
        AMREX_D_TERM(x_ptr[i] = pstruct_ptr[i].pos(0);,
                     y_ptr[i] = pstruct_ptr[i].pos(1);,
                     z_ptr[i] = pstruct_ptr[i].pos(2);)
    });

    Gpu::streamSynchronize();
}

template <int NStructReal, int NStructInt, int NArrayReal, int NArrayInt,
          template<class> class Allocator>
template <typename Container>
void
ParIter<NStructReal, NStructInt, NArrayReal, NArrayInt, Allocator>::SetPosition
(AMREX_D_DECL(const Container& x, const Container& y, const Container& z)) const
{
    auto& aos = this->GetArrayOfStructs();
    const auto np = aos.numParticles();

    auto pstruct_ptr = aos().data();

    AMREX_D_TERM(const auto x_ptr = x.data();,
                 const auto y_ptr = y.data();,
                 const auto z_ptr = z.data();)

    AMREX_ASSERT(AMREX_D_TERM(x.size() == np, && y.size() == np, && z.size() == np));

    AMREX_FOR_1D( np, i,
    {
        AMREX_D_TERM(pstruct_ptr[i].pos(0) = x_ptr[i];,
                     pstruct_ptr[i].pos(1) = y_ptr[i];,
                     pstruct_ptr[i].pos(2) = z_ptr[i];)
    });

    Gpu::streamSynchronize();
}

=======
>>>>>>> 3a938114
}

#endif<|MERGE_RESOLUTION|>--- conflicted
+++ resolved
@@ -231,65 +231,6 @@
     }
 }
 
-<<<<<<< HEAD
-template <bool is_const, int NStructReal, int NStructInt, int NArrayReal, int NArrayInt,
-          template<class> class Allocator>
-template <typename Container>
-void
-ParIterBase<is_const, NStructReal, NStructInt, NArrayReal, NArrayInt, Allocator>::GetPosition
-(AMREX_D_DECL(Container& x, Container& y, Container& z)) const
-{
-    const auto& aos = GetArrayOfStructs();
-    const auto np = aos.numParticles();
-
-    AMREX_D_TERM(x.resize(np);, y.resize(np);, z.resize(np););
-
-    const auto pstruct_ptr = aos().data();
-
-    AMREX_D_TERM(auto x_ptr = x.data();,
-                 auto y_ptr = y.data();,
-                 auto z_ptr = z.data();)
-
-    AMREX_FOR_1D( np, i,
-    {
-        AMREX_D_TERM(x_ptr[i] = pstruct_ptr[i].pos(0);,
-                     y_ptr[i] = pstruct_ptr[i].pos(1);,
-                     z_ptr[i] = pstruct_ptr[i].pos(2);)
-    });
-
-    Gpu::streamSynchronize();
 }
 
-template <int NStructReal, int NStructInt, int NArrayReal, int NArrayInt,
-          template<class> class Allocator>
-template <typename Container>
-void
-ParIter<NStructReal, NStructInt, NArrayReal, NArrayInt, Allocator>::SetPosition
-(AMREX_D_DECL(const Container& x, const Container& y, const Container& z)) const
-{
-    auto& aos = this->GetArrayOfStructs();
-    const auto np = aos.numParticles();
-
-    auto pstruct_ptr = aos().data();
-
-    AMREX_D_TERM(const auto x_ptr = x.data();,
-                 const auto y_ptr = y.data();,
-                 const auto z_ptr = z.data();)
-
-    AMREX_ASSERT(AMREX_D_TERM(x.size() == np, && y.size() == np, && z.size() == np));
-
-    AMREX_FOR_1D( np, i,
-    {
-        AMREX_D_TERM(pstruct_ptr[i].pos(0) = x_ptr[i];,
-                     pstruct_ptr[i].pos(1) = y_ptr[i];,
-                     pstruct_ptr[i].pos(2) = z_ptr[i];)
-    });
-
-    Gpu::streamSynchronize();
-}
-
-=======
->>>>>>> 3a938114
-}
-
 #endif