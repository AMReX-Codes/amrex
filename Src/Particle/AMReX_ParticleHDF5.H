--- conflicted
+++ resolved
@@ -788,14 +788,10 @@
         /*         my_real_offset << ", my_real_count = " << my_real_count << ", total_real_size = " << total_real_size << '\n'; */
         real_dset_space = H5Screate_simple(1, &total_real_size, NULL); 
         H5Sselect_hyperslab (real_dset_space, H5S_SELECT_SET, &my_real_offset, NULL, &my_real_count, NULL);
-<<<<<<< HEAD
-        H5Dwrite(real_dset_id, H5T_NATIVE_DOUBLE, real_mem_space, real_dset_space, dxpl, rstuff.dataPtr());
-=======
         if (sizeof(typename ParticleType::RealType) == 4)
             H5Dwrite(real_dset_id, H5T_NATIVE_FLOAT, real_mem_space, real_dset_space, dxpl, rstuff.dataPtr());
         else
             H5Dwrite(real_dset_id, H5T_NATIVE_DOUBLE, real_mem_space, real_dset_space, dxpl, rstuff.dataPtr());
->>>>>>> 1a4780d8
         H5Sclose(real_mem_space);
         H5Sclose(real_dset_space);
 
