--- conflicted
+++ resolved
@@ -428,7 +428,6 @@
     if (std::string::npos == HDF5FileName.find("h5") && std::string::npos == HDF5FileName.find("hdf5"))
         HDF5FileName += ".h5";
     HdrFileNamePrePost = HDF5FileName;
-<<<<<<< HEAD
 	
     BL_PROFILE_VAR("H5FileCreate", h5fg);
 
@@ -437,23 +436,6 @@
         // Create the HDF5 file
         fid = H5Fcreate(HDF5FileName.c_str(), H5F_ACC_TRUNC, H5P_DEFAULT, H5P_DEFAULT);
         if (fid < 0) 
-=======
-
-    if (ParallelDescriptor::IOProcessor()) {
-
-        // Have only one rank to create and write metadata (header)
-        fapl = H5Pcreate (H5P_FILE_ACCESS);
-
-#ifdef BL_USE_MPI
-        SetHDF5fapl(fapl, MPI_COMM_SELF);
-#else
-        SetHDF5fapl(fapl, NULL);
-#endif
-
-        // Create the HDF5 file
-        fid = H5Fcreate(HDF5FileName.c_str(), H5F_ACC_TRUNC, H5P_DEFAULT, fapl);
-        if (fid < 0)
->>>>>>> 914459f4
             amrex::FileOpenFailed(HDF5FileName.c_str());
 
         //
@@ -596,12 +578,8 @@
     fid = H5Fopen_async(HDF5FileName.c_str(), H5F_ACC_RDWR, fapl, es_par_g);
 #else
     fid = H5Fopen(HDF5FileName.c_str(), H5F_ACC_RDWR, fapl);
-<<<<<<< HEAD
 #endif
     if (fid < 0) 
-=======
-    if (fid < 0)
->>>>>>> 914459f4
         FileOpenFailed(HDF5FileName.c_str());
 
     char level_name[32];
@@ -662,12 +640,8 @@
     H5Fclose_async(fid, es_par_g);
 #else
     H5Fclose(fid);
-<<<<<<< HEAD
 #endif
    
-=======
-
->>>>>>> 914459f4
     if (m_verbose > 1)
     {
         auto stoptime = amrex::second() - strttime;
@@ -761,17 +735,10 @@
     all_mfi_int_total_size[0] = my_mfi_int_total_size;
     #endif
 
-<<<<<<< HEAD
     int_dset_space = H5Screate_simple(1, &total_int_size, NULL); 
 #ifdef AMREX_USE_HDF5_ASYNC
     int_dset_id  = H5Dcreate_async(grp, "data:datatype=0", H5T_NATIVE_INT, int_dset_space, H5P_DEFAULT, H5P_DEFAULT, H5P_DEFAULT, es_par_g);
 #else
-=======
-    for (int i = 0; i < ParallelDescriptor::NProcs(); i++)
-        total_int_size += all_mfi_int_total_size[i];
-
-    int_dset_space = H5Screate_simple(1, &total_int_size, NULL);
->>>>>>> 914459f4
     int_dset_id  = H5Dcreate(grp, "data:datatype=0", H5T_NATIVE_INT, int_dset_space, H5P_DEFAULT, H5P_DEFAULT, H5P_DEFAULT);
 #endif
     H5Sclose(int_dset_space);
@@ -794,7 +761,6 @@
     for (int i = 0; i < ParallelDescriptor::NProcs(); i++)
         total_real_size += all_mfi_real_total_size[i];
 
-<<<<<<< HEAD
     real_dset_space = H5Screate_simple(1, &total_real_size, NULL); 
     if (sizeof(typename ParticleType::RealType) == 4) {
 #ifdef AMREX_USE_HDF5_ASYNC
@@ -811,14 +777,6 @@
                                   H5P_DEFAULT, H5P_DEFAULT, H5P_DEFAULT, es_par_g);
 #else
         real_dset_id  = H5Dcreate(grp, "data:datatype=1", H5T_NATIVE_DOUBLE, real_dset_space, 
-=======
-    real_dset_space = H5Screate_simple(1, &total_real_size, NULL);
-    if (sizeof(typename ParticleType::RealType) == 4)
-        real_dset_id  = H5Dcreate(grp, "data:datatype=1", H5T_NATIVE_FLOAT, real_dset_space,
-                                  H5P_DEFAULT, H5P_DEFAULT, H5P_DEFAULT);
-    else
-        real_dset_id  = H5Dcreate(grp, "data:datatype=1", H5T_NATIVE_DOUBLE, real_dset_space,
->>>>>>> 914459f4
                                   H5P_DEFAULT, H5P_DEFAULT, H5P_DEFAULT);
 #endif
     }
@@ -944,14 +902,10 @@
 #endif
 
     // Create and write the size dataset
-<<<<<<< HEAD
     offset_space = H5Screate_simple(1, &total_mfi, NULL); 
 #ifdef AMREX_USE_HDF5_ASYNC
     offset_id  = H5Dcreate_async(grp, "nparticles_grid", H5T_NATIVE_INT, offset_space, H5P_DEFAULT, H5P_DEFAULT, H5P_DEFAULT, es_par_g);
 #else
-=======
-    offset_space = H5Screate_simple(1, &total_mfi, NULL);
->>>>>>> 914459f4
     offset_id  = H5Dcreate(grp, "nparticles_grid", H5T_NATIVE_INT, offset_space, H5P_DEFAULT, H5P_DEFAULT, H5P_DEFAULT);
 #endif
 
