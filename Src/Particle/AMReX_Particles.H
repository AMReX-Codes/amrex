#ifndef _PARTICLES_H_
#define _PARTICLES_H_ 

#include <cstring>
#include <map>
#include <deque>
#include <vector>
#include <fstream>
#include <iostream>
#include <numeric>
#include <algorithm>
#include <array>
#include <memory>
#include <limits>
#include <utility>
#include <tuple>
#include <type_traits>

#include <AMReX_ParmParse.H>
#include <AMReX_ParGDB.H>
#include <AMReX_REAL.H>
#include <AMReX_IntVect.H>
#include <AMReX_Array.H>
#include <AMReX_Utility.H>
#include <AMReX_Geometry.H>
#include <AMReX_VisMF.H>
#include <AMReX_RealBox.H>
#include <AMReX_Print.H>
#include <AMReX_MultiFabUtil.H>
#include <AMReX_Interpolater.H>
#include <AMReX_FillPatchUtil.H>

#include <AMReX_Deposition_F.H>
#include <AMReX_Particles_F.H>

#ifdef BL_LAZY
#include <AMReX_Lazy.H>
#endif

#ifdef _OPENMP
#include <omp.h>
#endif

namespace amrex {
  
namespace
{
    std::string   aggregation_type   = "";
    int           aggregation_buffer = 1;
    constexpr int GhostParticleID    = std::numeric_limits<int>::max();
    constexpr int VirtualParticleID  = std::numeric_limits<int>::max()-1;
    constexpr int LastParticleID     = std::numeric_limits<int>::max()-2;
}

//
// A struct used for communicating particle data accross processes
// during multi-level operations.
//
struct ParticleCommData
{
#ifdef BL_SINGLE_PRECISION_PARTICLES
    typedef float RealType;
#else
    typedef double RealType;
#endif
  int     m_lev;
  int     m_grid;
  IntVect m_cell;
  RealType m_data[1 + BL_SPACEDIM];
};


//
// A struct used for storing a particle's position in the AMR hierarchy.
//
struct ParticleLocData
{
  int     m_lev  = -1;
  int     m_grid = -1;
  int     m_tile = -1;
  IntVect m_cell {D_DECL(-1,-1,-1)};
  Box     m_gridbox;
  Box     m_tilebox;
};


//
// The struct used to store particles.
//
template<int NR, int NI=0>
struct Particle
{
    //
    // The floating point type used for the particles.
    //
#ifdef BL_SINGLE_PRECISION_PARTICLES
    typedef float RealType;
#else
    typedef double RealType;
#endif

    //
    // The real data. We always have SPACEDIM position coordinates,
    // and optionally we have NR additional real attributes.
    //
    union rm_t
    {
      RealType pos[BL_SPACEDIM];
      RealType arr[BL_SPACEDIM+NR];
    };

    //
    // The integer data. We always have id and cpu, and optionally we
    // have NI additional integer attributes.
    //
    union im_t
    {
      struct {int id; int cpu;};
      int arr[2+NI];
    };

    rm_t m_rdata;
    im_t m_idata;

    static int the_next_id;

    int&  id()       & {return m_idata.id;}
    int   id() const & {return m_idata.id;}
    int& cpu()       & {return m_idata.cpu;}
    int  cpu() const & {return m_idata.cpu;}

    RealType& pos(int index)       & {return m_rdata.pos[index];}
    RealType  pos(int index) const & {return m_rdata.pos[index];}

    RealType& rdata(int index)       & {return m_rdata.arr[BL_SPACEDIM + index];}
    RealType  rdata(int index) const & {return m_rdata.arr[BL_SPACEDIM + index];}

    int& idata(int index)       & {return m_idata.arr[2 + index];}
    int  idata(int index) const & {return m_idata.arr[2 + index];}

    static Real InterpDoit (const FArrayBox& fab, const Real* fracs, const IntVect* cells, int comp);

    static Real InterpDoit (const FArrayBox& fab, const IntVect& hi, const Real* frac, int comp);

    static void Interp (const Particle<NR, NI>& prt, const Geometry& geom, const FArrayBox& fab, const int* idx, Real* val, int cnt);

    static const std::string& Version ();

    static const std::string& DataPrefix ();

    static void GetGravity (const FArrayBox& gfab, const Geometry& geom, const Particle<NR, NI>& p, Real* grav);

    static int MaxReaders ();

    static long MaxParticlesPerRead ();

    //
    // Returns the next particle ID for this processor.
    // Particle IDs start at 1 and are never reused.
    // The pair, consisting of the ID and the CPU on which the particle is "born",
    // is a globally unique identifier for a particle.  The maximum of this value
    // across all processors must be checkpointed and then restored on restart
    // so that we don't reuse particle IDs.
    //
    static int NextID ();

    // This version can only be used inside omp critical.
    static int UnprotectedNextID ();

    //
    // Reset on restart.
    //
    static void NextID (int nextid);

    static void CIC_Fracs (const Real* frac, Real* fracs);

    static void CIC_Cells (const IntVect& hicell, IntVect* cells);

    //
    // Old, *-based CIC for use in Interp.
    //
    static void CIC_Cells_Fracs_Basic (const Particle<NR, NI>& p, const Real* plo, const Real* dx, Real* fracs,  IntVect* cells);

    //
    // Wraps the arbitrary dx function.
    //
    static int CIC_Cells_Fracs (const Particle<NR, NI>& p, 
                                const Real*         plo, 
                                const Real*         dx, 
                                Array<Real>&        fracs,  
                                Array<IntVect>&     cells);
    //
    // Does CIC computations for arbitrary particle/grid dx's.
    //
    static int CIC_Cells_Fracs (const Particle<NR, NI>& p, 
                                const Real*         plo, 
                                const Real*         dx_geom, 
                                const Real*         dx_part, 
                                Array<Real>&        fracs,  
                                Array<IntVect>&     cells);
};

template <int NR, int NI>
class ArrayOfStructs {
public:
    using ParticleType = Particle<NR, NI>;
    using RealType     = typename ParticleType::RealType;

    const Array<ParticleType>& operator()() const { return m_data; }
    Array      <ParticleType>& operator()()       { return m_data; }

    std::size_t size () const { return m_data.size(); }
    int numParticles () const { return m_data.size(); }

    bool empty () const { return m_data.empty(); }

    const RealType* data () const { return &(m_data[0].m_rdata.arr[0]); }
    RealType*       data ()       { return &(m_data[0].m_rdata.arr[0]); }

    std::pair<int,int> dataShape () const {
	return std::make_pair(SizeInReal, static_cast<int>(m_data.size()));
    }

    void push_back (const ParticleType& p) { return m_data.push_back(p); }

    const ParticleType& back() const {return m_data.back(); }
    ParticleType      & back()       {return m_data.back(); }

    const ParticleType& operator[] (int i) const { return m_data[i]; }
    ParticleType      & operator[] (int i)       { return m_data[i]; }
    
    typename Array<ParticleType>::iterator begin () { return m_data.begin(); }
    typename Array<ParticleType>::const_iterator begin () const { return m_data.begin(); }
    typename Array<ParticleType>::const_iterator cbegin () const { return m_data.cbegin(); }
        
    typename Array<ParticleType>::iterator end () { return m_data.end(); }
    typename Array<ParticleType>::const_iterator end () const { return m_data.end(); }
    typename Array<ParticleType>::const_iterator cend () const { return m_data.cend(); }

    static constexpr int SizeInReal = sizeof(ParticleType) / sizeof(RealType);

private:
    Array<ParticleType> m_data;
};

template <int NA>
struct StructOfArrays {
  
    Array<Real>& operator[] (const int index) {
        return m_data[index];
    }
    
    const Array<Real>& operator[] (const int index) const {
        return m_data[index];
    }

    int numParticles () const { return NA>0 ? m_data[0].size() : 0; }

private:
    std::array<Array<Real>, NA> m_data;
};

template <int NR, int NI, int NA>
struct ParticleTile
{
    using ParticleType = Particle<NR, NI>;
    using AoS = ArrayOfStructs<NR,NI>;
    using SoA = StructOfArrays<NA>;

    AoS&       GetArrayOfStructs ()       { return m_aos_tile; }
    const AoS& GetArrayOfStructs () const { return m_aos_tile; }

    SoA&       GetStructOfArrays ()       { return m_soa_tile; }
    const SoA& GetStructOfArrays () const { return m_soa_tile; }

    bool empty () const { return m_aos_tile.empty(); }
    
    std::size_t size () const { return m_aos_tile.size(); }
    int numParticles () const { return m_aos_tile.numParticles(); }

    void push_back (const ParticleType& p) { m_aos_tile().push_back(p); }
    void push_back (int comp, Real v) { m_soa_tile[comp].push_back(v); }
    void push_back (const std::array<Real,NA>& v) { 
        for (int i = 0; i < NA; ++i) {
            m_soa_tile[i].push_back(v[i]);
        }
    }
    void push_back (int comp, const Real* beg, const Real* end) {
        auto it = m_soa_tile[comp].end();
        m_soa_tile[comp].insert(it, beg, end);
    }
    void push_back (int comp, std::size_t npar, Real v) {
        auto new_size = m_soa_tile[comp].size() + npar;
        m_soa_tile[comp].resize(new_size, v);
    }

private:
    AoS m_aos_tile;
    SoA m_soa_tile;
};

template <int NR, int NI, int NA> class ParIter;

template <int NR, int NI = 0, int NA = 0>
class ParticleContainer
{
    friend class ParIter<NR,NI,NA>;

public:
    //
    // The type of Particles we hold.
    //
    using ParticleType = Particle<NR, NI>;
    using RealType = typename Particle<NR, NI>::RealType;

    using ParticleTileType = ParticleTile<NR,NI,NA>;

    // A single level worth of particles is indexed (grid id, tile id)
    // for both SoA and AoS data.
    using ParticleLevel = std::map<std::pair<int, int>, ParticleTileType>;
    using AoS = typename ParticleTileType::AoS;
    using SoA = typename ParticleTileType::SoA;

    ParticleContainer ()
      : 
      communicate_comp(NA, true),
      m_verbose(0), 
      m_gdb(nullptr),
      allow_particles_near_boundary(false)
    {
        Initialize ();
    }

    ParticleContainer (ParGDBBase* gdb)
        :
        communicate_comp(NA, true),
	m_verbose(0),
	m_gdb(gdb), 
	allow_particles_near_boundary(false)
    {
        Initialize ();
        reserveData();
        resizeData();
    }
  
    ParticleContainer (const Geometry            & geom, 
		       const DistributionMapping & dmap,
		       const BoxArray            & ba)
	:
        communicate_comp(NA, true),
        m_verbose(0), 
	allow_particles_near_boundary(false),
	m_gdb_object(geom,dmap,ba)
    {
        Initialize ();
        m_gdb = & m_gdb_object;
        reserveData();
        resizeData();
    }

    ParticleContainer (const Array<Geometry>            & geom, 
		       const Array<DistributionMapping> & dmap,
		       const Array<BoxArray>            & ba,
		       const Array<int>                 & rr)
	:
        communicate_comp(NA, true),
        m_verbose(0), 
	allow_particles_near_boundary(false),
	m_gdb_object(geom,dmap,ba,rr)
    {
        Initialize ();
        m_gdb = & m_gdb_object;
        reserveData();
        resizeData();
    }

    ~ParticleContainer () {}

    void Define (ParGDBBase* gdb)
    {
        m_gdb = gdb;
        reserveData();
        resizeData();
    }

    void Define (const Geometry            & geom, 
		 const DistributionMapping & dmap,
		 const BoxArray            & ba)
  {
      m_gdb_object = ParGDB(geom, dmap, ba);
      m_gdb = &m_gdb_object;
      reserveData();
      resizeData();
  }

    void Define (const Array<Geometry>            & geom, 
		 const Array<DistributionMapping> & dmap,
		 const Array<BoxArray>            & ba,
		 const Array<int>                 & rr)
    {
	m_gdb_object = ParGDB(geom, dmap, ba, rr);
	m_gdb = &m_gdb_object;
        reserveData();
	resizeData();
    }

    void SetParticleBoxArray (int lev, const BoxArray& new_ba)
	{ m_gdb->SetParticleBoxArray(lev, new_ba); }

    void SetParticleDistributionMap (int lev, const DistributionMapping& new_dmap)
	{ m_gdb->SetParticleDistributionMap(lev, new_dmap); }

    const BoxArray& ParticleBoxArray (int lev) const 
	{ return m_gdb->ParticleBoxArray(lev); }

    const DistributionMapping& ParticleDistributionMap (int lev) const 
	{ return m_gdb->ParticleDistributionMap(lev); }

    const Geometry& Geom (int lev) const { return m_gdb->Geom(lev); }

    int finestLevel () const { return m_gdb->finestLevel(); }
    int maxLevel ()    const { return m_gdb->maxLevel(); }
    
    const ParGDBBase* GetParGDB () const { return m_gdb; }

    void reserveData();
    void resizeData();

    void RedefineDummyMF (int lev);

    void InitFromAsciiFile (const std::string& file, int extradata, const IntVect* Nrep = 0);
    void InitFromBinaryFile (const std::string& file, int extradata);
    void InitFromBinaryMetaFile (const std::string& file, int extradata);
    void InitRandom (long icount, unsigned long iseed, Real particleMass, bool serialize = false, RealBox bx = RealBox());
    void InitOnePerCell (Real x_off, Real y_off, Real z_off,
                         Real particleMass, const MultiFab& particle_mf);
    void InitNRandomPerCell (int n_per_cell, Real particleMass, const MultiFab& particle_mf);

    void addOneParticle (int id_in, int cpu_in, 
                         std::vector<Real>& xloc, std::vector<Real>& attributes); 
    void addNParticles (int n, D_DECL(Array<Real>& x, Array<Real>& y, Array<Real>& z),
                        int na, Array<Real>& attributes);

    void GetParticleIDs        (Array<int> & part_ids);
    void GetParticleCPU        (Array<int> & part_cpu);
    void GetParticleLocations  (Array<Real>& part_locs);
    void GetParticleData       (Array<Real>& part_data, int start_comp, int num_comp);

    void SetParticleLocations  (Array<Real>& part_locs);

    void MoveRandom ();
    void MoveRandom (int level);

    void Increment (MultiFab& mf, int level);
    long IncrementWithTotal (MultiFab& mf, int level, bool local = false);

    // rho_index: rho index in rdata
    Real sumParticleMass (int rho_index, int level, bool local = false) const;

    // Set the flag that allows particles to live near the domain boundary and throw away 
    //     the part of their contribution in AssignDensity that is outside the domain.
    void SetAllowParticlesNearBoundary(bool value);
 
    void Redistribute (int lev_min = 0, int lev_max = -1, int nGrow = 0);
    //
    // OK checks that all particles are in the right places (for some value of right)
    //
    // These flags are used to do proper checking for subcycling particles
    // the default values are fine for non-subcycling methods
    //
    bool OK (int lev_min = 0, int lev_max = -1, int nGrow = 0) const;

    void ByteSpread () const;
    //
    // Returns # of particles at specified the level.
    //
    // If "only_valid" is true it only counts valid particles.
    //
    long NumberOfParticlesAtLevel (int level, bool only_valid = true, bool only_local = false) const;
    Array<long> NumberOfParticlesInGrid  (int level, bool only_valid = true, bool only_local = false) const;
    //
    // Returns # of particles at all levels
    //
    // If "only_valid" is true it only counts valid particles.
    //
    long TotalNumberOfParticles (bool only_valid=true, bool only_local=false) const;

    //
    // The Following methods are for managing Virtual and Ghost Particles.
    //
    // Removes all particles at a given level
    //
    void RemoveParticlesAtLevel (int level);
    // 
    void RemoveParticlesNotAtFinestLevel ();
    //
    // Creates virtual particles for a given level that represent
    // in some capacity all particles at finer levels
    //
    void CreateVirtualParticles (int level, AoS& virts) const;
    // 
    // Create ghost particles for a given level that are copies of particles
    // near coarse->fine boundaries in level-1
    //
    void CreateGhostParticles (int level, int ngrow, AoS& ghosts) const;
    //
    // Add particles from a pbox to the grid at this level
    //
    void AddParticlesAtLevel (int level, AoS& virts);

    void Checkpoint (const std::string& dir, const std::string& name, bool is_checkpoint = true,
                     const Array<std::string>& real_comp_names = Array<std::string>(),
                     const Array<std::string>&  int_comp_names = Array<std::string>()) const;

    void Restart (const std::string& dir, const std::string& file, bool is_checkpoint = true);

    void WritePlotFile (const std::string& dir, const std::string& name) const;

    void WriteAsciiFile (const std::string& file);

    void WriteCoarsenedAsciiFile (const std::string& filename);

    int Verbose () { return m_verbose; }

    void SetVerbose (int verbose) { m_verbose = verbose; }

    const Array<ParticleLevel>& GetParticles () const { return m_particles; }
    Array      <ParticleLevel>& GetParticles ()       { return m_particles; }

    const ParticleLevel& GetParticles (int lev) const { return m_particles[lev]; }
    ParticleLevel      & GetParticles (int lev)       { return m_particles[lev]; }

    const ParticleTileType& ParticlesAt (int lev, int grid, int tile) const 
        { return m_particles[lev].at(std::make_pair(grid,tile)); }
    ParticleTileType&       ParticlesAt (int lev, int grid, int tile)
        { return m_particles[lev].at(std::make_pair(grid, tile)); }

    // 
    // Functions depending the layout of the data.  Use with caution.
    //
    // Multi-level version
    void AssignDensity (int rho_index, bool sub_cycle, Array<std::unique_ptr<MultiFab> >& mf, 
			int lev_min = 0, int ncomp = 1, int finest_level = -1) const;
    // Single-level version
    void AssignDensitySingleLevel (int rho_index, MultiFab& mf, int level,
				   int ncomp=1, int particle_lvl_offset = 0) const;
    
    void AssignDensityFort (int rho_index,
                            Array<std::unique_ptr<MultiFab> >& mf_to_be_filled, 
                            int lev_min, int ncomp, int finest_level) const;

    void AssignCellDensitySingleLevelFort (int rho_index, MultiFab& mf, int level,
					   int ncomp=1, int particle_lvl_offset = 0) const;
    void AssignCellDensitySingleLevel (int rho_index, MultiFab& mf, int level,
				       int ncomp=1, int particle_lvl_offset = 0) const;
    void NodalDepositionSingleLevel   (int rho_index, MultiFab& mf, int level,
				       int ncomp=1, int particle_lvl_offset = 0) const;
    //
    void moveKick (MultiFab& acceleration, int level, Real timestep, 
		   Real a_new = 1.0, Real a_half = 1.0,
		   int start_comp_for_accel = -1);

    IntVect Index (const Particle<NR, NI>& p, int lev) const;

    //
    // Updates a particle's location (Where), tries to periodic shift any particles
    // that have left the domain. May need work (see inline comments)
    //

    void Reset (ParticleType& prt, bool update, bool verbose=true) const; 

    //
    // Returns true if the particle was shifted.
    //
    bool PeriodicShift (ParticleType& prt) const;

    //
    // Used by AssignDensity.
    //
    bool CrseToFine (const BoxArray&       cfba, 
		     const Array<IntVect>& cells, 
		     Array<IntVect>&       cfshifts, 
		     const Geometry&       gm, 
		     Array<int>&           which, 
		     Array<IntVect>&       pshifts) const;

    bool FineToCrse (const ParticleType&                p,
		     int                                flev,
		     const Array<IntVect>&              fcells,
		     const BoxArray&                    fvalid,
		     const BoxArray&                    compfvalid_grown,
		     Array<IntVect>&                    ccells,
		     Array<Real>&                       cfracs,
		     Array<int>&                        which,
		     Array<int>&                        cgrid,
		     Array<IntVect>&                    pshifts,
		     std::vector< std::pair<int,Box> >& isects) const;

    void FineCellsToUpdateFromCrse (const ParticleType&                p,
				    int                                lev,
				    const IntVect&                     ccell,
				    const IntVect&                     cshift,
				    Array<int>&                        fgrid,
				    Array<Real>&                       ffrac,
				    Array<IntVect>&                    fcells,
				    std::vector< std::pair<int,Box> >& isects) const;

    MFIter MakeMFIter (int lev) const {
        BL_ASSERT(m_dummy_mf[lev] != nullptr);
        return MFIter(*m_dummy_mf[lev], do_tiling ? tile_size : IntVect::TheZeroVector());
    }

    std::vector<bool> communicate_comp;
    static bool do_tiling;
    static IntVect tile_size;
    
protected:

    //
    // Checks a particle's location on levels lev_min and higher.
    // Returns false if the particle does not exist on that level.
    //
    bool Where (const ParticleType& prt, ParticleLocData& pld, 
		int lev_min = 0, int lev_max = -1) const;

    //
    // Checks whether the particle has crossed a periodic boundary in such a way
    // that it is on levels lev_min and higher.
    //
    bool EnforcePeriodicWhere (ParticleType& prt, ParticleLocData& pld,
                               int lev_min = 0, int lev_max = -1) const;

    //
    // Locate a particle on the given level (including ngrow ghost cells).
    //
<<<<<<< HEAD
    bool SingleLevelWhere (const ParticleType& p, ParticleLocData& pld, int lev, int nGrow=0) const;
=======
    bool SingleLevelGrownWhere (const ParticleType& p, ParticleLocData& pld, int lev, int nGrow) const;
>>>>>>> 97ea54b9

    bool OnSameGrids (int level, const MultiFab& mf) const { return m_gdb->OnSameGrids(level, mf); }


    // Helper function for Checkpoint() and WritePlotFile().
    void WriteParticles (int            level,
                         std::ofstream& ofs,
                         int            fnum,
                         Array<int>&    which,
                         Array<int>&    count,
                         Array<long>&   where,
                         bool           is_checkpoint) const;

    template <class RTYPE>
    void ReadParticles (int            cnt,
			int            grd,
			int            lev,
			bool           is_checkpoint,
			std::ifstream& ifs);

    //
    // The member data.
    //
    int         m_verbose;
    ParGDBBase* m_gdb;
    bool        allow_particles_near_boundary;
    ParGDB      m_gdb_object;
    
private:
    void AssignDensityDoit (int rho_index, 
			    Array<std::unique_ptr<MultiFab> >& mf, 
			    std::map<int, Array<ParticleCommData> >& data,
			    int ncomp, int lev_min = 0) const;

    std::pair<long,long> StartIndexInGlobalArray () const;

    void RedistributeMPI (std::map<int, Array<char> >& not_ours,
			  int lev_min = 0, int lev_max = 0, int nGrow = 0);

    void locateParticle(ParticleType& p, ParticleLocData& pld,
                        int lev_min, int lev_max, int nGrow) const;

    static int getTileIndex(const IntVect& iv, const Box& box, Box& tbx);

    static void Initialize ();

    Array<ParticleLevel> m_particles;
    Array<std::unique_ptr<MultiFab> > m_dummy_mf;
};

template <int NR, int NI = 0, int NA = 0>
class ParIter
    : public MFIter
{
public:
    using ContainerType    = ParticleContainer<NR,NI,NA>;
    using ParticleTileType = typename ContainerType::ParticleTileType;
    using AoS              = typename ContainerType::AoS;
    using SoA              = typename ContainerType::SoA;
    using ParticleType     = typename ContainerType::ParticleType;

    ParIter (ContainerType& pc, int level);

    void operator++ () {
        ++m_pariter_index;
        currentIndex = m_valid_index[m_pariter_index];
    }
    
    const ParticleTileType& GetParticleTile () const { return *m_particle_tiles[m_pariter_index]; }
    ParticleTileType      & GetParticleTile ()       { return *m_particle_tiles[m_pariter_index]; }

    const AoS& GetArrayOfStructs () const { return GetParticleTile().GetArrayOfStructs(); }
    AoS&       GetArrayOfStructs ()       { return GetParticleTile().GetArrayOfStructs(); }

    const SoA& GetStructOfArrays () const { return GetParticleTile().GetStructOfArrays(); }
    SoA&       GetStructOfArrays ()       { return GetParticleTile().GetStructOfArrays(); }

    void SetPosition (D_DECL(const Array<Real>& x,
                             const Array<Real>& y,
                             const Array<Real>& z));

    void GetPosition (D_DECL(Array<Real>& x,
                             Array<Real>& y,
                             Array<Real>& z)) const;

    int numParticles () const { return GetArrayOfStructs().numParticles(); }    

private:
    int m_level;
    int m_pariter_index;
    Array<int> m_valid_index;
    Array<ParticleTileType*> m_particle_tiles;
};

#include "AMReX_ParticleI.H"
#include "AMReX_ParticleInit.H"
#include "AMReX_ParticleContainerI.H"
#include "AMReX_ParIterI.H"

}

#endif /*_PARTICLES_H_*/<|MERGE_RESOLUTION|>--- conflicted
+++ resolved
@@ -633,11 +633,7 @@
     //
     // Locate a particle on the given level (including ngrow ghost cells).
     //
-<<<<<<< HEAD
     bool SingleLevelWhere (const ParticleType& p, ParticleLocData& pld, int lev, int nGrow=0) const;
-=======
-    bool SingleLevelGrownWhere (const ParticleType& p, ParticleLocData& pld, int lev, int nGrow) const;
->>>>>>> 97ea54b9
 
     bool OnSameGrids (int level, const MultiFab& mf) const { return m_gdb->OnSameGrids(level, mf); }
 
