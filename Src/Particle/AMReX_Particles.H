--- conflicted
+++ resolved
@@ -916,260 +916,10 @@
 
     void WriteAsciiFile (const std::string& file);
 
-<<<<<<< HEAD
-=======
-#ifdef AMREX_USE_HDF5
-
-    /**
-    * \brief Write a contiguous chunk of real particle data to an HDF5 file.
-    *
-    * \param data A pointer to the start of the buffer to write
-    * \param size The number of elements to write
-    * \param os The HDF5 file into which to write the data
-    */
-    void WriteParticleRealDataHDF5 (void* data, size_t size, hid_t fid) const;
-
-    /**
-    * \brief Read a contiguous chunk of real particle data from an istream.
-    *
-    * \param data A pointer to the start of the buffer into which to read
-    * \param size The number of elements to read
-    * \param os The istream from which to read the data
-    * \param rd A RealDescriptor describing the type of the floating point data
-    */
-    void ReadParticleRealDataHDF5 (void* data, size_t size, hid_t fid);
-
-    /**
-     * \brief Writes a particle checkpoint to file, suitable for restarting.
-     *
-     * \param dir The base directory into which to write (i.e. "plt00000")
-     * \param name The name of the sub-directory for this particle type (i.e. "Tracer")
-     */
-    void CheckpointHDF5 (const std::string& dir, const std::string& name) const;
-
-    /**
-     * \brief Writes a particle checkpoint to file, suitable for restarting.
-     */
-    void CheckpointHDF5 (const std::string& dir, const std::string& name, bool is_checkpoint,
-                         const Vector<std::string>& real_comp_names = Vector<std::string>(),
-                         const Vector<std::string>& int_comp_names = Vector<std::string>()) const;
-
-     /**
-      * \brief Writes particle data to disk in the AMReX native format.
-      *
-      * \tparam F function type
-      *
-      * \param dir The base directory into which to write (i.e. "plt00000")
-      * \param name The name of the sub-directory for this particle type (i.e. "Tracer")
-      * \param write_real_comp for each real component, whether or not we include that component in the file
-      * \param write_int_comp for each integer component, whether or not we include that component in the file
-      * \param real_comp_names for each real component, a name to label the data with
-      * \param int_comp_names for each integer component, a name to label the data with
-      * \param f callable that returns whether a given particle should be written or not
-      */
-    template <class F>
-    void WriteHDF5ParticleData (const std::string& dir,
-                                const std::string& name,
-                                const Vector<int>& write_real_comp,
-                                const Vector<int>& write_int_comp,
-                                const Vector<std::string>& real_comp_names,
-                                const Vector<std::string>&  int_comp_names,
-                                                                F&& f) const;
-
-
-    void CheckpointPreHDF5 ();
-
-    void CheckpointPostHDF5 ();
-
-    /**
-     * \brief Restart from checkpoint
-     *
-     * \param dir The base directory into which to write (i.e. "plt00000")
-     * \param file The name of the sub-directory for this particle type (i.e. "Tracer")
-     */
-    void RestartHDF5 (const std::string& dir, const std::string& file);
-
-    /**
-     * \brief Older version, for backwards compatibility
-     *
-     * \param dir The base directory into which to write (i.e. "plt00000")
-     * \param file The name of the sub-directory for this particle type (i.e. "Tracer")
-     * \param is_checkpoint Whether the particle id and cpu are included in the file.
-     */
-    void RestartHDF5 (const std::string& dir, const std::string& file, bool is_checkpoint);
-
-    /**
-     * \brief This version of WritePlotFile writes all components and assigns component names
-     *
-     * \param dir The base directory into which to write (i.e. "plt00000")
-     * \param name The name of the sub-directory for this particle type (i.e. "Tracer")
-     */
-    void WritePlotFileHDF5 (const std::string& dir, const std::string& name) const;
-
-    /**
-     * \brief This version of WritePlotFile writes all components and assigns component names
-     *
-     * This version also lets you pass in a functor to toggle whether each particle gets output.
-     *
-     * \tparam F function type
-     *
-     * \param dir The base directory into which to write (i.e. "plt00000")
-     * \param name The name of the sub-directory for this particle type (i.e. "Tracer")
-     * \param f callable that returns whether or not to write each particle
-     */
-    template <class F, typename std::enable_if<!std::is_same<F, Vector<std::string>>::value>::type* = nullptr>
-    void WritePlotFileHDF5 (const std::string& dir, const std::string& name, F&& f) const;
-
-    /**
-     * \brief This version of WritePlotFile writes all components and allows the user to specify the names of the components.
-     *
-     * \param dir The base directory into which to write (i.e. "plt00000")
-     * \param file The name of the sub-directory for this particle type (i.e. "Tracer")
-     * \param real_comp_names for each real component, a name to label the data with
-     * \param int_comp_names for each integer component, a name to label the data with
-     */
-    void WritePlotFileHDF5 (const std::string& dir, const std::string& name,
-                            const Vector<std::string>& real_comp_names,
-                            const Vector<std::string>&  int_comp_names) const;
-
-    /**
-     * \brief This version of WritePlotFile writes all components and allows the user to specify the names of the components.
-     *
-     * This version also lets you pass in a functor to toggle whether each particle gets output.
-     *
-     * \tparam F function type
-     *
-     * \param dir The base directory into which to write (i.e. "plt00000")
-     * \param file The name of the sub-directory for this particle type (i.e. "Tracer")
-     * \param real_comp_names for each real component, a name to label the data with
-     * \param int_comp_names for each integer component, a name to label the data with
-     * \param f callable that returns whether or not to write each particle
-     */
-    template <class F>
-    void WritePlotFileHDF5 (const std::string& dir, const std::string& name,
-                            const Vector<std::string>& real_comp_names,
-                            const Vector<std::string>&  int_comp_names, F&& f) const;
-
-    /**
-     * \brief This version of WritePlotFile writes all components and allows the user to specify
-     * the names of the components.
-     *
-     * \param dir The base directory into which to write (i.e. "plt00000")
-     * \param file The name of the sub-directory for this particle type (i.e. "Tracer")
-     * \param real_comp_names for each real component, a name to label the data with
-     */
-    void WritePlotFileHDF5 (const std::string& dir, const std::string& name,
-                            const Vector<std::string>& real_comp_names) const;
-
-    /**
-     * \brief This version of WritePlotFile writes all components and allows the user to specify
-     * the names of the components.
-     *
-     * This version also lets you pass in a functor to toggle whether each particle gets output.
-     *
-     * \tparam F function type
-     *
-     * \param dir The base directory into which to write (i.e. "plt00000")
-     * \param file The name of the sub-directory for this particle type (i.e. "Tracer")
-     * \param real_comp_names for each real component, a name to label the data with
-     * \param f callable that returns whether or not to write each particle
-     */
-    template <class F, typename std::enable_if<!std::is_same<F, Vector<std::string>>::value>::type* = nullptr>
-    void WritePlotFileHDF5 (const std::string& dir, const std::string& name,
-                            const Vector<std::string>& real_comp_names, F&& f) const;
-
-    /**
-     * \brief This version of WritePlotFile assigns component names, but allows the user to pass
-     * in a vector of ints that toggle on / off the writing of specfic components.
-     *
-     * \param dir The base directory into which to write (i.e. "plt00000")
-     * \param file The name of the sub-directory for this particle type (i.e. "Tracer")
-     * \param write_real_comp for each real component, whether to include that comp in the file
-     * \param write_int_comp for each integer component, whether to include that comp in the file
-     */
-    void WritePlotFileHDF5 (const std::string& dir,
-                            const std::string& name,
-                            const Vector<int>& write_real_comp,
-                            const Vector<int>& write_int_comp) const;
-
-    /**
-     * \brief This version of WritePlotFile assigns component names, but allows the user to pass
-     * in a vector of ints that toggle on / off the writing of specfic components.
-     *
-     * This version also lets you pass in a functor to toggle whether each particle gets output.
-     *
-     * \tparam F function type
-     *
-     * \param dir The base directory into which to write (i.e. "plt00000")
-     * \param file The name of the sub-directory for this particle type (i.e. "Tracer")
-     * \param write_real_comp for each real component, whether to include that comp in the file
-     * \param write_int_comp for each integer component, whether to include that comp in the file
-     * \param f callable that returns whether or not to write each particle
-     */
-    template <class F>
-    void WritePlotFileHDF5 (const std::string& dir,
-                            const std::string& name,
-                            const Vector<int>& write_real_comp,
-                            const Vector<int>& write_int_comp, F&& f) const;
-
-    /**
-     * \brief This is the most general version of WritePlotFile, which takes component
-     * names and flags for whether to write each variable as components. Note that
-     * the user should pass in vectors containing names of all the components, whether
-     * they are written or not.
-     *
-     * \param dir The base directory into which to write (i.e. "plt00000")
-     * \param file The name of the sub-directory for this particle type (i.e. "Tracer")
-     * \param write_real_comp for each real component, whether to include that comp in the file
-     * \param write_int_comp for each integer component, whether to include that comp in the file
-     * \param real_comp_names for each real component, a name to label the data with
-     * \param int_comp_names for each integer component, a name to label the data with
-     */
-    void WritePlotFileHDF5 (const std::string& dir,
-                            const std::string& name,
-                            const Vector<int>& write_real_comp,
-                            const Vector<int>& write_int_comp,
-                            const Vector<std::string>& real_comp_names,
-                            const Vector<std::string>&  int_comp_names) const;
-
-    /**
-     * \brief This is the most general version of WritePlotFile, which takes component
-     * names and flags for whether to write each variable as components. Note that
-     * the user should pass in vectors containing names of all the components, whether
-     * they are written or not.
-     *
-     *  This version also lets you pass in a functor to toggle whether each particle gets output.
-     *
-     * \tparam F function type
-     *
-     * \param dir The base directory into which to write (i.e. "plt00000")
-     * \param file The name of the sub-directory for this particle type (i.e. "Tracer")
-     * \param write_real_comp for each real component, whether to include that comp in the file
-     * \param write_int_comp for each integer component, whether to include that comp in the file
-     * \param real_comp_names for each real component, a name to label the data with
-     * \param int_comp_names for each integer component, a name to label the data with
-     * \param f callable that returns whether or not to write each particle
-     */
-    template <class F>
-    void WritePlotFileHDF5 (const std::string& dir,
-                            const std::string& name,
-                            const Vector<int>& write_real_comp,
-                            const Vector<int>& write_int_comp,
-                            const Vector<std::string>& real_comp_names,
-                            const Vector<std::string>&  int_comp_names,
-                            F&& f) const;
-
-    void WritePlotFilePreHDF5 ();
-
-    void WritePlotFilePostHDF5 ();
-
-#endif /*AMREX_USE_HDF5*/
-
     /**
      * \brief Return the underyling Vector (over AMR levels) of ParticleLevels.
      *        Const version.
      */
->>>>>>> 6562da03
     const Vector<ParticleLevel>& GetParticles () const { return m_particles; }
 
     /**
