--- conflicted
+++ resolved
@@ -1220,10 +1220,6 @@
     int NumRealComps () const { return NArrayReal + NumRuntimeRealComps(); }
     int NumIntComps  () const { return NArrayInt  + NumRuntimeIntComps() ; }
 
-<<<<<<< HEAD
-    Vector<int> h_redistribute_real_comp;
-    Vector<int> h_redistribute_int_comp;
-=======
     /** type trait to translate one particle container to another, with changed allocator */
     template <template<class> class NewAllocator=amrex::DefaultAllocator>
     using ContainerLike = amrex::ParticleContainer<NStructReal, NStructInt, NArrayReal, NArrayInt, NewAllocator>;
@@ -1253,11 +1249,8 @@
         return tmp;
     }
 
-    Vector<int> h_communicate_real_comp;
-    Vector<int> h_communicate_int_comp;
-    Gpu::DeviceVector<int> d_communicate_real_comp;
-    Gpu::DeviceVector<int> d_communicate_int_comp;
->>>>>>> c45975c0
+    Vector<int> h_redistribute_real_comp;
+    Vector<int> h_redistribute_int_comp;
 
     //! Variables for i/o optimization saved for pre and post checkpoint
     mutable bool levelDirectoriesCreated;
