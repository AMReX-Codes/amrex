#ifndef AMREX_PARTICLES_H_
#define AMREX_PARTICLES_H_

#include <cstring>
#include <map>
#include <deque>
#include <vector>
#include <fstream>
#include <iostream>
#include <numeric>
#include <algorithm>
#include <array>
#include <memory>
#include <limits>
#include <utility>
#include <tuple>
#include <type_traits>
#include <random>

#include <AMReX_ParmParse.H>
#include <AMReX_ParGDB.H>
#include <AMReX_REAL.H>
#include <AMReX_IntVect.H>
#include <AMReX_Array.H>
#include <AMReX_Vector.H>
#include <AMReX_Utility.H>
#include <AMReX_Geometry.H>
#include <AMReX_VisMF.H>
#include <AMReX_RealBox.H>
#include <AMReX_Print.H>
#include <AMReX_MultiFabUtil.H>
#include <AMReX_NFiles.H>
#include <AMReX_VectorIO.H>
#include <AMReX_Particles_F.H>
#include <AMReX_ParticleMPIUtil.H>
#include <AMReX_StructOfArrays.H>
#include <AMReX_ArrayOfStructs.H>
#include <AMReX_Particle.H>
#include <AMReX_ParticleTile.H>

#ifdef BL_LAZY
#include <AMReX_Lazy.H>
#endif

#ifdef _OPENMP
#include <omp.h>
#endif

#ifdef AMREX_USE_CUDA
#include "AMReX_CudaAllocators.H"
#endif

namespace amrex {
  
//
// A struct used for communicating particle data accross processes
// during multi-level operations.
//
struct ParticleCommData
{
#ifdef BL_SINGLE_PRECISION_PARTICLES
    typedef float RealType;
#else
    typedef double RealType;
#endif
  int     m_lev;
  int     m_grid;
  IntVect m_cell;
  RealType m_data[1 + AMREX_SPACEDIM];
};


//
// A struct used for storing a particle's position in the AMR hierarchy.
//
struct ParticleLocData
{
  int     m_lev  = -1;
  int     m_grid = -1;
  int     m_tile = -1;
  IntVect m_cell {AMREX_D_DECL(-1,-1,-1)};
  Box     m_gridbox;
  Box     m_tilebox;
  Box     m_grown_gridbox;
};

<<<<<<< HEAD
//
// The struct used to store particles.
//
template<int NReal, int NInt=0>
struct Particle
{
    //
    // The floating point type used for the particles.
    //
#ifdef BL_SINGLE_PRECISION_PARTICLES
    typedef float RealType;
#else
    typedef double RealType;
#endif

    //
    // The real data. We always have SPACEDIM position coordinates,
    // and optionally we have NReal additional real attributes.
    //
    union rm_t
    {
      RealType pos[AMREX_SPACEDIM];
      RealType arr[AMREX_SPACEDIM+NReal];
    };

    //
    // The integer data. We always have id and cpu, and optionally we
    // have NInt additional integer attributes.
    //
    union im_t
    {
      struct {int id; int cpu;};
      int arr[2+NInt];
    };

    rm_t m_rdata;
    im_t m_idata;

    static int the_next_id;

    int&  id()       & {return m_idata.id;}
    int   id() const & {return m_idata.id;}
    int& cpu()       & {return m_idata.cpu;}
    int  cpu() const & {return m_idata.cpu;}

    RealType& pos(int index)       & {return m_rdata.pos[index];}
    RealType  pos(int index) const & {return m_rdata.pos[index];}

    RealType& rdata(int index)       & {return m_rdata.arr[AMREX_SPACEDIM + index];}
    RealType  rdata(int index) const & {return m_rdata.arr[AMREX_SPACEDIM + index];}

    int& idata(int index)       & {return m_idata.arr[2 + index];}
    int  idata(int index) const & {return m_idata.arr[2 + index];}

    static Real InterpDoit (const FArrayBox& fab, const Real* fracs, const IntVect* cells, int comp);

    static Real InterpDoit (const FArrayBox& fab, const IntVect& hi, const Real* frac, int comp);

    static void Interp (const Particle<NReal, NInt>& prt, const Geometry& geom, const FArrayBox& fab, const int* idx, Real* val, int cnt);

    static const std::string& Version ();

    static const std::string& DataPrefix ();

    static void GetGravity (const FArrayBox& gfab, const Geometry& geom, const Particle<NReal, NInt>& p, Real* grav);

    static int MaxReaders ();

    static long MaxParticlesPerRead ();

    //
    // Returns the next particle ID for this processor.
    // Particle IDs start at 1 and are never reused.
    // The pair, consisting of the ID and the CPU on which the particle is "born",
    // is a globally unique identifier for a particle.  The maximum of this value
    // across all processors must be checkpointed and then restored on restart
    // so that we don't reuse particle IDs.
    //
    static int NextID ();

    // This version can only be used inside omp critical.
    static int UnprotectedNextID ();

    //
    // Reset on restart.
    //
    static void NextID (int nextid);

    static void CIC_Fracs (const Real* frac, Real* fracs);

    static void CIC_Cells (const IntVect& hicell, IntVect* cells);

    //
    // Old, *-based CIC for use in Interp.
    //
    static void CIC_Cells_Fracs_Basic (const Particle<NReal, NInt>& p,
                                       const Real*                  plo,
                                       const Real*                  dx,
                                       Real*                        fracs,
                                       IntVect*                     cells);

    //
    // Wraps the arbitrary dx function.
    //
    static int CIC_Cells_Fracs (const Particle<NReal, NInt>& p,
                                const Real*                  plo,
                                const Real*                  dx,
                                Vector<Real>&                 fracs,
                                Vector<IntVect>&              cells);
    //
    // Does CIC computations for arbitrary particle/grid dx's.
    //
    static int CIC_Cells_Fracs (const Particle<NReal, NInt>& p,
                                const Real*                  plo,
                                const Real*                  dx_geom,
                                const Real*                  dx_part,
                                Vector<Real>&                 fracs,
                                Vector<IntVect>&              cells);
};

template <int NReal, int NInt>
class ArrayOfStructs {
public:
    using ParticleType  = Particle<NReal, NInt>;
    using RealType      = typename ParticleType::RealType;

#if CUDA
    using ParticleVector = Vector<ParticleType, CudaManagedAllocator<ParticleType> >;
#else
    using ParticleVector = Vector<ParticleType>;
#endif

    using Iterator      = typename ParticleVector::iterator;
    using ConstIterator = typename ParticleVector::const_iterator;

    static constexpr int SizeInReal = sizeof(ParticleType) / sizeof(RealType);

    const ParticleVector& operator()() const { return m_data; }
          ParticleVector& operator()()       { return m_data; }

    std::size_t size () const { return m_data.size(); }
    int numParticles () const { return m_data.size(); }

    bool empty () const { return m_data.empty(); }

    const RealType* data () const { return &(m_data[0].m_rdata.arr[0]); }
    RealType*       data ()       { return &(m_data[0].m_rdata.arr[0]); }

    std::pair<int,int> dataShape () const {
	return std::make_pair(SizeInReal, static_cast<int>(m_data.size()));
    }

    void push_back (const ParticleType& p) { return m_data.push_back(p); }
    void pop_back() {m_data.pop_back(); }
    bool empty() {return m_data.empty(); }

    const ParticleType& back() const {return m_data.back(); }
    ParticleType      & back()       {return m_data.back(); }

    const ParticleType& operator[] (int i) const { return m_data[i]; }
    ParticleType      & operator[] (int i)       { return m_data[i]; }
    
    Iterator erase( ConstIterator first, ConstIterator second) { return m_data.erase(first, second); }

    template< class InputIt >
    void insert( Iterator pos, InputIt first, InputIt last ) { m_data.insert(pos, first, last); }

    typename Vector<ParticleType>::iterator begin () { return m_data.begin(); }
    typename Vector<ParticleType>::const_iterator begin () const { return m_data.begin(); }
    typename Vector<ParticleType>::const_iterator cbegin () const { return m_data.cbegin(); }
        
    typename Vector<ParticleType>::iterator end () { return m_data.end(); }
    typename Vector<ParticleType>::const_iterator end () const { return m_data.end(); }
    typename Vector<ParticleType>::const_iterator cend () const { return m_data.cend(); }

private:
    Vector<ParticleType> m_data;
};
template <int NReal, int NInt> constexpr int ArrayOfStructs<NReal, NInt>::SizeInReal;


template <int NReal, int NInt>
struct StructOfArrays {
  
#if CUDA
    using RealVector = Vector<Real, CudaManagedAllocator<Real>>;
    using  IntVector = Vector<int , CudaManagedAllocator<int >>;
#else
    using RealVector = Vector<Real>;
    using  IntVector = Vector<int >;
#endif

    std::array<RealVector, NReal>& GetRealData () { return m_rdata; }
    std::array< IntVector,   NInt>& GetIntData  () { return m_idata; }

    const std::array<RealVector, NReal>& GetRealData () const { return m_rdata; }
    const std::array< IntVector,  NInt>& GetIntData  () const { return m_idata; }

    RealVector& GetRealData (const int index) {
        BL_ASSERT(index < NReal);
        return m_rdata[index];
    }
    
    const Vector<Real>& GetRealData (const int index) const {
        BL_ASSERT(index < NReal);
        return m_rdata[index];
    }

    IntVector& GetIntData (const int index) {
        BL_ASSERT(index < NInt);
        return m_idata[index];
    }
    
    const IntVector& GetIntData (const int index) const {
        BL_ASSERT(index < NInt);
        return m_idata[index];
    }

    int numParticles () const { 
        if (NReal > 0)
            return m_rdata[0].size();
        else if (NInt > 0) 
            return m_idata[0].size();
        else
            return 0;
    }

private:
    std::array<RealVector, NReal> m_rdata;
    std::array< IntVector,  NInt> m_idata;    
};


template <int NStructReal, int NStructInt, int NArrayReal, int NArrayInt>
struct ParticleTile
{
    using ParticleType = Particle<NStructReal, NStructInt>;
    using AoS = ArrayOfStructs<NStructReal, NStructInt>;
    using SoA = StructOfArrays<NArrayReal, NArrayInt>;

    AoS&       GetArrayOfStructs ()       { return m_aos_tile; }
    const AoS& GetArrayOfStructs () const { return m_aos_tile; }

    SoA&       GetStructOfArrays ()       { return m_soa_tile; }
    const SoA& GetStructOfArrays () const { return m_soa_tile; }

    bool empty () const { return m_aos_tile.empty(); }
    
    std::size_t size () const { return m_aos_tile.size(); }

    int numParticles () const { return m_aos_tile.numParticles(); }

    ///
    /// Add one particle to this tile.
    ///
    void push_back (const ParticleType& p) { m_aos_tile().push_back(p); }

    ///
    /// Add a Real value to the struct-of-arrays at index comp.
    /// This sets the data for one particle.
    ///
    void push_back_real (int comp, Real v) { 
        m_soa_tile.GetRealData(comp).push_back(v);
    }

    ///
    /// Add Real values to the struct-of-arrays, for all comps at once.
    /// This sets the data for one particle.
    ///
    void push_back_real (const std::array<Real, NArrayReal>& v) { 
        for (int i = 0; i < NArrayReal; ++i) {
            m_soa_tile.GetRealData(i).push_back(v[i]);
        }
    }

    ///
    /// Add a range of Real values to the struct-of-arrays for the given comp.
    /// This sets the data for several particles at once.
    ///
    void push_back_real (int comp, const Real* beg, const Real* end) {
        auto it = m_soa_tile.GetRealData(comp).end();
        m_soa_tile.GetRealData(comp).insert(it, beg, end);
    }

    ///
    /// Add npar copies of the Real value v to the struct-of-arrays for the given comp.
    /// This sets the data for several particles at once.
    ///
    void push_back_real (int comp, std::size_t npar, Real v) {
        auto new_size = m_soa_tile.GetRealData(comp).size() + npar;
        m_soa_tile.GetRealData(comp).resize(new_size, v);
    }

    ///
    /// Add an int value to the struct-of-arrays at index comp.
    /// This sets the data for one particle.
    ///
    void push_back_int (int comp, int v) { 
        m_soa_tile.GetIntData(comp).push_back(v);
    }
    
    ///
    /// Add int values to the struct-of-arrays, for all comps at once.
    /// This sets the data for one particle.
    ///
    void push_back_int (const std::array<int, NArrayInt>& v) { 
        for (int i = 0; i < NArrayInt; ++i) {
            m_soa_tile.GetIntData(i).push_back(v[i]);
        }
    }
    
    ///
    /// Add a range of int values to the struct-of-arrays for the given comp.
    /// This sets the data for several particles at once.
    ///
    void push_back_int (int comp, const int* beg, const int* end) {
        auto it = m_soa_tile.GetIntData(comp).end();
        m_soa_tile.GetIntData(comp).insert(it, beg, end);
    }
    
    ///
    /// Add npar copies of the int value v to the struct-of-arrays for the given comp.
    /// This sets the data for several particles at once.
    ///
    void push_back_int (int comp, std::size_t npar, int v) {
        auto new_size = m_soa_tile.GetIntData(comp).size() + npar;
        m_soa_tile.GetIntData(comp).resize(new_size, v);
    }

private:

    AoS m_aos_tile;
    SoA m_soa_tile;
};

=======
>>>>>>> f6f7a4c0
///
/// This struct is used to pass initial data into the various Init methods
/// of the particle container. That data should be initialized in the order
/// real struct data, int struct data, real array data, int array data. 
/// If fewer components are specified than the template parameters specify for,
/// a given component, then the extra values will be set to zero. If more components 
/// are specified, it is a compile-time error.
///
/// Example usage:
///
///     ParticleInitType<0, 2, 4, 1> pdata = {{}, {7, 9}, {1.5, 2.5, 3.5, 4.5}, {11}}; 
///
template<int NStructReal, int NStructInt, int NArrayReal, int NArrayInt>
struct ParticleInitType
    {
        std::array<double, NStructReal> real_struct_data;
        std::array<int,    NStructInt > int_struct_data;
        std::array<double, NArrayReal > real_array_data;
        std::array<int,    NArrayInt  > int_array_data;
    };

template <bool is_const, int NStructReal, int NStructInt, int NArrayReal, int NArrayInt> 
class ParIterBase;

    /**
     * \brief A distributed container for Particles sorted onto grids and tiles.
     
     */
template <int NStructReal, int NStructInt=0, int NArrayReal=0, int NArrayInt=0>
class ParticleContainer
{
    friend class ParIterBase<true,NStructReal, NStructInt, NArrayReal, NArrayInt>;
    friend class ParIterBase<false,NStructReal, NStructInt, NArrayReal, NArrayInt>;

public:
    //
    // The type of Particles we hold.
    //
    using ParticleType = Particle<NStructReal, NStructInt>;
    using RealType = typename Particle<NStructReal, NStructInt>::RealType;

#ifdef BL_SINGLE_PRECISION_PARTICLES
    RealDescriptor ParticleRealDescriptor = FPC::Native32RealDescriptor();
#else
    RealDescriptor ParticleRealDescriptor = FPC::NativeRealDescriptor();
#endif
    
    using ParticleTileType = ParticleTile<NStructReal, NStructInt, NArrayReal, NArrayInt>;
    using ParticleInitData = ParticleInitType<NStructReal, NStructInt, NArrayReal, NArrayInt>;

    // A single level worth of particles is indexed (grid id, tile id)
    // for both SoA and AoS data.
    using ParticleLevel = std::map<std::pair<int, int>, ParticleTileType>;
    using AoS = typename ParticleTileType::AoS;
    using SoA = typename ParticleTileType::SoA;

    using RealVector     = typename SoA::RealVector;
    using IntVector      = typename SoA::IntVector;
    using ParticleVector = typename AoS::ParticleVector;
<<<<<<< HEAD

#if CUDA
=======
#ifdef AMREX_USE_CUDA
>>>>>>> f6f7a4c0
    using CharVector = Vector<char, CudaManagedAllocator<char>>;
#else
    using CharVector = Vector<char>;
#endif

    ParticleContainer ()
      : 
      communicate_real_comp(NArrayReal, true),
      communicate_int_comp(NArrayInt, true),
      m_verbose(0), 
      m_gdb(nullptr)
    {
        Initialize ();
    }

    ParticleContainer (ParGDBBase* gdb)
        :
        communicate_real_comp(NArrayReal, true),
        communicate_int_comp(NArrayInt, true),
	m_verbose(0),
	m_gdb(gdb)
    {
        Initialize ();
        reserveData();
        resizeData();
    }
  
    ParticleContainer (const Geometry            & geom, 
		       const DistributionMapping & dmap,
		       const BoxArray            & ba)
	:
        communicate_real_comp(NArrayReal, true),
        communicate_int_comp(NArrayInt, true),
        m_verbose(0), 
	m_gdb_object(geom,dmap,ba)
    {
        Initialize ();
        m_gdb = & m_gdb_object;
        reserveData();
        resizeData();
    }

    ParticleContainer (const Vector<Geometry>            & geom, 
		       const Vector<DistributionMapping> & dmap,
		       const Vector<BoxArray>            & ba,
		       const Vector<int>                 & rr)
	:
        communicate_real_comp(NArrayReal, true),
        communicate_int_comp(NArrayInt, true),
        m_verbose(0), 
	m_gdb_object(geom,dmap,ba,rr)
    {
        Initialize ();
        m_gdb = & m_gdb_object;
        reserveData();
        resizeData();
    }

    virtual ~ParticleContainer () {}

    void Define (ParGDBBase* gdb)
    {
        m_gdb = gdb;
        reserveData();
        resizeData();
    }

    void Define (const Geometry            & geom, 
		 const DistributionMapping & dmap,
		 const BoxArray            & ba)
  {
      m_gdb_object = ParGDB(geom, dmap, ba);
      m_gdb = &m_gdb_object;
      reserveData();
      resizeData();
  }

    void Define (const Vector<Geometry>            & geom, 
		 const Vector<DistributionMapping> & dmap,
		 const Vector<BoxArray>            & ba,
		 const Vector<int>                 & rr)
    {
	m_gdb_object = ParGDB(geom, dmap, ba, rr);
	m_gdb = &m_gdb_object;
        reserveData();
	resizeData();
    }

    void SetParticleBoxArray (int lev, const BoxArray& new_ba)
	{ m_gdb->SetParticleBoxArray(lev, new_ba); }

    void SetParticleDistributionMap (int lev, const DistributionMapping& new_dmap)
	{ m_gdb->SetParticleDistributionMap(lev, new_dmap); }

    const BoxArray& ParticleBoxArray (int lev) const 
	{ return m_gdb->ParticleBoxArray(lev); }

    const DistributionMapping& ParticleDistributionMap (int lev) const 
	{ return m_gdb->ParticleDistributionMap(lev); }

    const Geometry& Geom (int lev) const { return m_gdb->Geom(lev); }

    int finestLevel () const { return m_gdb->finestLevel(); }
    int maxLevel ()    const { return m_gdb->maxLevel(); }
    
    int numLocalTilesAtLevel (int lev) const { return m_particles[lev].size(); }

    const ParGDBBase* GetParGDB () const { return m_gdb; }

    void reserveData();
    void resizeData();

    void RedefineDummyMF (int lev);

    void InitFromAsciiFile (const std::string& file, int extradata, const IntVect* Nrep = 0);
    void InitFromBinaryFile (const std::string& file, int extradata);
    void InitFromBinaryMetaFile (const std::string& file, int extradata);
    
    ///
    /// This initializes the particle container with icount randomly distributed 
    /// particles. If serialize is true, then the particles will all be generated
    /// on the IO Process, and the particle positions will be broadcast to all 
    /// other process. If serialize is false, then the particle positions will be
    /// randomly generated in parallel, which each process using the random seed
    /// iseed + MyProc. The particles can be constrained to lie within the RealBox
    /// bx, if so desired. The default is the full domain.
    ///
    void InitRandom (long icount, unsigned long iseed, 
                     const ParticleInitData& mass,
                     bool serialize = false, RealBox bx = RealBox());

    ///
    /// This initializes the container with icount randomly distributed particles
    /// per box, using the random seed iseed. All the particles have the same data
    /// and attributes, which are passed using the pdata struct.
    ///
    /// This routine is used when we want to replicate a box for a scaling study -- 
    /// within each box the distribution is random but the particle data is replicated 
    /// across all boxes in the container. The boxes are assumed to be those 
    /// on the coarsest level.
    ///
    void InitRandomPerBox (long icount, unsigned long iseed, const ParticleInitData& pdata);
    
    ///
    /// This initializes the particle container with one particle per cell, 
    /// where the other particle data and attributes are all contant. The 
    /// coarsest level is used to generate the particle positions. The particle
    /// variable values are passed in through the pdata struct. The parameters
    /// x_off, y_off, and z_off represent offsets between 0 and 1 that show
    /// where inside the cells to place the particles. 0.5 means cell centered.
    ///
    void InitOnePerCell (Real x_off, Real y_off, Real z_off,
                         const ParticleInitData& pdata);

    ///
    /// This initializes the particle container with n_per_cell randomly
    /// distributed particles per cell, where the other particle data and
    /// and attributes are all constant. The cells on the coarsest level 
    /// are used to generate the particle positions. The particle variable
    /// values are passed in through the pdata struct.
    ///
    void InitNRandomPerCell (int n_per_cell, const ParticleInitData& pdata);

    void MoveRandom ();
    void MoveRandom (int level);

    void Increment (MultiFab& mf, int level);
    long IncrementWithTotal (MultiFab& mf, int level, bool local = false);

    // rho_index: rho index in rdata
    Real sumParticleMass (int rho_index, int level, bool local = false) const;

    void Redistribute (int lev_min = 0, int lev_max = -1, int nGrow = 0, int local=0);
    //
    // OK checks that all particles are in the right places (for some value of right)
    //
    // These flags are used to do proper checking for subcycling particles
    // the default values are fine for non-subcycling methods
    //
    bool OK (int lev_min = 0, int lev_max = -1, int nGrow = 0) const;

    void ByteSpread () const;
    //
    // Returns # of particles at specified the level.
    //
    // If "only_valid" is true it only counts valid particles.
    //
    long NumberOfParticlesAtLevel (int level, bool only_valid = true, bool only_local = false) const;
    Vector<long> NumberOfParticlesInGrid  (int level, bool only_valid = true, bool only_local = false) const;
    //
    // Returns # of particles at all levels
    //
    // If "only_valid" is true it only counts valid particles.
    //
    long TotalNumberOfParticles (bool only_valid=true, bool only_local=false) const;

    //
    // The Following methods are for managing Virtual and Ghost Particles.
    //
    // Removes all particles at a given level
    //
    void RemoveParticlesAtLevel (int level);
    // 
    void RemoveParticlesNotAtFinestLevel ();
    //
    // Creates virtual particles for a given level that represent
    // in some capacity all particles at finer levels
    //
    void CreateVirtualParticles (int level, AoS& virts) const;
    // 
    // Create ghost particles for a given level that are copies of particles
    // near coarse->fine boundaries in level-1
    //
    void CreateGhostParticles (int level, int ngrow, AoS& ghosts) const;
    //
    // Add particles from a pbox to the grid at this level
    //
    void AddParticlesAtLevel (AoS& particles, int level, int nGrow=0);

    void WriteParticleRealData (void* data, size_t size,
                                std::ostream& os, const RealDescriptor& rd) const;

    void ReadParticleRealData (void* data, size_t size,
                               std::istream& is, const RealDescriptor& rd);

    void Checkpoint (const std::string& dir, const std::string& name, bool is_checkpoint = true,
                     const Vector<std::string>& real_comp_names = Vector<std::string>(),
                     const Vector<std::string>&  int_comp_names = Vector<std::string>()) const;

    void CheckpointPre ();

    void CheckpointPost ();

    void Restart (const std::string& dir, const std::string& file, bool is_checkpoint = true);

    void WritePlotFile (const std::string& dir, const std::string& name, 
                        const Vector<std::string>& real_comp_names = Vector<std::string>(),
                        const Vector<std::string>&  int_comp_names = Vector<std::string>()) const;

    void WritePlotFilePre ();

    void WritePlotFilePost ();

    void WriteAsciiFile (const std::string& file);

    void WriteCoarsenedAsciiFile (const std::string& filename);

    int Verbose () { return m_verbose; }

    void SetVerbose (int verbose) { m_verbose = verbose; }

    const Vector<ParticleLevel>& GetParticles () const { return m_particles; }
    Vector      <ParticleLevel>& GetParticles ()       { return m_particles; }

    const ParticleLevel& GetParticles (int lev) const { return m_particles[lev]; }
    ParticleLevel      & GetParticles (int lev)       { return m_particles[lev]; }

    const ParticleTileType& ParticlesAt (int lev, int grid, int tile) const 
        { return m_particles[lev].at(std::make_pair(grid,tile)); }
    ParticleTileType&       ParticlesAt (int lev, int grid, int tile)
        { return m_particles[lev].at(std::make_pair(grid, tile)); }

    // 
    // Functions depending the layout of the data.  Use with caution.
    //
    
    void AssignDensity (int rho_index,
                        Vector<std::unique_ptr<MultiFab> >& mf_to_be_filled, 
                        int lev_min, int ncomp, int finest_level, int ngrow=2) const;

    void Interpolate (Vector<std::unique_ptr<MultiFab> >& mesh_data, 
                      int lev_min, int lev_max);

    void InterpolateSingleLevel (MultiFab& mesh_data, int lev);

    void AssignCellDensitySingleLevel (int rho_index, MultiFab& mf, int level,
                                       int ncomp=1, int particle_lvl_offset = 0) const;

    void moveKick (MultiFab& acceleration, int level, Real timestep, 
		   Real a_new = 1.0, Real a_half = 1.0,
		   int start_comp_for_accel = -1);

    IntVect Index (const Particle<NStructReal, NStructInt>& p, int lev) const;

    //
    // Updates a particle's location (Where), tries to periodic shift any particles
    // that have left the domain. May need work (see inline comments)
    //

    ParticleLocData Reset (ParticleType& prt, bool update, bool verbose=true,
                           ParticleLocData pld = ParticleLocData()) const; 
    
    //
    // Returns true if the particle was shifted.
    //
    bool PeriodicShift (ParticleType& prt) const;

    MFIter MakeMFIter (int lev, const MFItInfo& info) const {
        BL_ASSERT(m_dummy_mf[lev] != nullptr);
        return MFIter(*m_dummy_mf[lev], info);
    }

    MFIter MakeMFIter (int lev) const {
        BL_ASSERT(m_dummy_mf[lev] != nullptr);
        return MFIter(*m_dummy_mf[lev], do_tiling ? tile_size : IntVect::TheZeroVector());
    }

    MFIter MakeMFIter (int lev, bool tile) const {
        BL_ASSERT(m_dummy_mf[lev] != nullptr);
        return MFIter(*m_dummy_mf[lev], tile ? tile_size : IntVect::TheZeroVector());
    }

    // struct-of-array stuff
    std::vector<bool> communicate_real_comp;
    std::vector<bool> communicate_int_comp;
    int num_real_soa_comps, num_int_soa_comps;

    static bool do_tiling;
    static IntVect tile_size;
    
    void SetLevelDirectoriesCreated(bool tf) {
      levelDirectoriesCreated = tf;
    }

    void SetUsePrePost(bool tf) {
      usePrePost = tf;
    }
    bool GetUsePrePost() {
      return usePrePost;
    }

    void SetUseUnlink(bool tf) {
      doUnlink = tf;
    }
    bool GetUseUnlink() {
      return doUnlink;
    }

protected:

    //
    // Checks a particle's location on levels lev_min and higher.
    // Returns false if the particle does not exist on that level.
    // Only if lev_min == lev_max, nGrow can be > 0 (i.e., including
    // nGrow ghost cells).
    //
    bool Where (const ParticleType& prt, ParticleLocData& pld, 
		int lev_min = 0, int lev_max = -1, int nGrow=0, int local_grid=-1) const;

    //
    // Checks whether the particle has crossed a periodic boundary in such a way
    // that it is on levels lev_min and higher.
    //
    bool EnforcePeriodicWhere (ParticleType& prt, ParticleLocData& pld,
                               int lev_min = 0, int lev_max = -1, int local_grid=-1) const;

    bool OnSameGrids (int level, const MultiFab& mf) const { return m_gdb->OnSameGrids(level, mf); }


    // Helper function for Checkpoint() and WritePlotFile().
    void WriteParticles (int            level,
                         std::ofstream& ofs,
                         int            fnum,
                         Vector<int>&    which,
                         Vector<int>&    count,
                         Vector<long>&   where,
                         bool           is_checkpoint) const;

    template <class RTYPE>
    void ReadParticles (int            cnt,
			int            grd,
			int            lev,
			bool           is_checkpoint,
			std::ifstream& ifs);


    void SetParticleSize ();
    
    void BuildRedistributeMask(int lev, int nghost=1);
    std::unique_ptr<iMultiFab> redistribute_mask_ptr;
    amrex::Vector<int> neighbor_procs;

    //
    // The member data.
    //
    int         m_verbose;
    ParGDBBase* m_gdb;
    ParGDB      m_gdb_object;

    // ---- variables for i/o optimization saved for pre and post checkpoint
    bool         levelDirectoriesCreated;
    bool         usePrePost;
    bool         doUnlink;
    int maxnextidPrePost;
    mutable int nOutFilesPrePost;
    long nparticlesPrePost;
    Vector<long> nParticlesAtLevelPrePost;  // ---- [level]
    mutable Vector<Vector<int>>  whichPrePost;  // ---- [level]
    mutable Vector<Vector<int>>  countPrePost;  // ---- [level]
    mutable Vector<Vector<long>> wherePrePost;  // ---- [level]
    mutable std::string HdrFileNamePrePost;
    mutable Vector<std::string> filePrefixPrePost;

    
private:

    virtual void correctCellVectors(int old_index, int new_index,
				    int grid, const ParticleType& p) {};

    void RedistributeMPI (std::map<int, Vector<char> >& not_ours,
			  int lev_min = 0, int lev_max = 0, int nGrow = 0, int local=0);

    void locateParticle(ParticleType& p, ParticleLocData& pld,
                        int lev_min, int lev_max, int nGrow, int local_grid=-1) const;

    static int getTileIndex(const IntVect& iv, const Box& box, Box& tbx);

    void Initialize ();

    size_t particle_size, superparticle_size;
    int num_real_comm_comps, num_int_comm_comps;
    Vector<ParticleLevel> m_particles;
    Vector<std::unique_ptr<MultiFab> > m_dummy_mf;
};


template <bool is_const, int NStructReal, int NStructInt=0, int NArrayReal=0, int NArrayInt=0>
class ParIterBase
    : public MFIter
{
private:
    using PCType = ParticleContainer<NStructReal, NStructInt, NArrayReal, NArrayInt>;
    using ContainerRef    = typename std::conditional<is_const, PCType const&, PCType&>::type;
    using ParticleTileRef = typename std::conditional
        <is_const, typename PCType::ParticleTileType const&, typename PCType::ParticleTileType &>::type;
    using ParticleTilePtr = typename std::conditional
        <is_const, typename PCType::ParticleTileType const*, typename PCType::ParticleTileType *>::type;
    using AoSRef          = typename std::conditional
        <is_const, typename PCType::AoS const&, typename PCType::AoS&>::type;
    using SoARef          = typename std::conditional
        <is_const, typename PCType::SoA const&, typename PCType::SoA&>::type;

public:

    using ContainerType    = ParticleContainer<NStructReal, NStructInt, NArrayReal, NArrayInt>;
    using ParticleTileType = typename ContainerType::ParticleTileType;
    using AoS              = typename ContainerType::AoS;
    using SoA              = typename ContainerType::SoA;
    using ParticleType     = typename ContainerType::ParticleType;
    using RealVector       = typename SoA::RealVector;
    using IntVector        = typename SoA::IntVector;

    ParIterBase (ContainerRef pc, int level);
    ParIterBase (ContainerRef pc, int level, MFItInfo& info);

#ifdef _OPENMP
    void operator++ () {
        if (dynamic) {
#pragma omp atomic capture
            m_pariter_index = nextDynamicIndex++;
        } else {
            ++m_pariter_index;
        }
        currentIndex = m_valid_index[m_pariter_index];
    }
#else
    void operator++ () {
        ++m_pariter_index;
        currentIndex = m_valid_index[m_pariter_index];
    }
#endif
    
    ParticleTileRef GetParticleTile () const { return *m_particle_tiles[m_pariter_index]; }

    AoSRef GetArrayOfStructs () const { return GetParticleTile().GetArrayOfStructs(); }

    SoARef GetStructOfArrays () const { return GetParticleTile().GetStructOfArrays(); }


    void GetPosition (AMREX_D_DECL(RealVector& x,
                                   RealVector& y,
                                   RealVector& z)) const;

    int numParticles () const { return GetArrayOfStructs().numParticles(); }    
protected:
    int m_level;
    int m_pariter_index;
    Vector<int> m_valid_index;
    Vector<ParticleTilePtr> m_particle_tiles;
};


template <int NStructReal, int NStructInt=0, int NArrayReal=0, int NArrayInt=0>
class ParIter
    : public ParIterBase<false,NStructReal,NStructInt, NArrayReal, NArrayInt>
{
public:

    using ContainerType    = ParticleContainer<NStructReal, NStructInt, NArrayReal, NArrayInt>;
    using ParticleTileType = typename ContainerType::ParticleTileType;
    using AoS              = typename ContainerType::AoS;
    using SoA              = typename ContainerType::SoA;
    using ParticleType     = typename ContainerType::ParticleType;
    using RealVector       = typename SoA::RealVector;
    using IntVector        = typename SoA::IntVector;

    ParIter (ContainerType& pc, int level)
        : ParIterBase<false,NStructReal,NStructInt, NArrayReal, NArrayInt>(pc,level)
        {}

    ParIter (ContainerType& pc, int level, MFItInfo& info)
        : ParIterBase<false,NStructReal,NStructInt,NArrayReal,NArrayInt>(pc,level,info)
        {}

    void SetPosition (AMREX_D_DECL(const RealVector& x,
                                   const RealVector& y,
                                   const RealVector& z)) const;
};

template <int NStructReal, int NStructInt=0, int NArrayReal=0, int NArrayInt=0>
class ParConstIter
    : public ParIterBase<true,NStructReal,NStructInt, NArrayReal, NArrayInt>
{
public:

    using ContainerType    = ParticleContainer<NStructReal, NStructInt, NArrayReal, NArrayInt>;
    using ParticleTileType = typename ContainerType::ParticleTileType;
    using AoS              = typename ContainerType::AoS;
    using SoA              = typename ContainerType::SoA;
    using ParticleType     = typename ContainerType::ParticleType;
    using RealVector       = typename SoA::RealVector;
    using IntVector        = typename SoA::IntVector;

    ParConstIter (ContainerType const& pc, int level)
        : ParIterBase<true,NStructReal,NStructInt, NArrayReal, NArrayInt>(pc,level)
        {}

    ParConstIter (ContainerType const& pc, int level, MFItInfo& info)
        : ParIterBase<true,NStructReal,NStructInt,NArrayReal,NArrayInt>(pc,level,info)
        {}

};

#include "AMReX_ParticleInit.H"
#include "AMReX_ParticleContainerI.H"
#include "AMReX_ParIterI.H"

}

#endif /*_PARTICLES_H_*/<|MERGE_RESOLUTION|>--- conflicted
+++ resolved
@@ -84,344 +84,6 @@
   Box     m_grown_gridbox;
 };
 
-<<<<<<< HEAD
-//
-// The struct used to store particles.
-//
-template<int NReal, int NInt=0>
-struct Particle
-{
-    //
-    // The floating point type used for the particles.
-    //
-#ifdef BL_SINGLE_PRECISION_PARTICLES
-    typedef float RealType;
-#else
-    typedef double RealType;
-#endif
-
-    //
-    // The real data. We always have SPACEDIM position coordinates,
-    // and optionally we have NReal additional real attributes.
-    //
-    union rm_t
-    {
-      RealType pos[AMREX_SPACEDIM];
-      RealType arr[AMREX_SPACEDIM+NReal];
-    };
-
-    //
-    // The integer data. We always have id and cpu, and optionally we
-    // have NInt additional integer attributes.
-    //
-    union im_t
-    {
-      struct {int id; int cpu;};
-      int arr[2+NInt];
-    };
-
-    rm_t m_rdata;
-    im_t m_idata;
-
-    static int the_next_id;
-
-    int&  id()       & {return m_idata.id;}
-    int   id() const & {return m_idata.id;}
-    int& cpu()       & {return m_idata.cpu;}
-    int  cpu() const & {return m_idata.cpu;}
-
-    RealType& pos(int index)       & {return m_rdata.pos[index];}
-    RealType  pos(int index) const & {return m_rdata.pos[index];}
-
-    RealType& rdata(int index)       & {return m_rdata.arr[AMREX_SPACEDIM + index];}
-    RealType  rdata(int index) const & {return m_rdata.arr[AMREX_SPACEDIM + index];}
-
-    int& idata(int index)       & {return m_idata.arr[2 + index];}
-    int  idata(int index) const & {return m_idata.arr[2 + index];}
-
-    static Real InterpDoit (const FArrayBox& fab, const Real* fracs, const IntVect* cells, int comp);
-
-    static Real InterpDoit (const FArrayBox& fab, const IntVect& hi, const Real* frac, int comp);
-
-    static void Interp (const Particle<NReal, NInt>& prt, const Geometry& geom, const FArrayBox& fab, const int* idx, Real* val, int cnt);
-
-    static const std::string& Version ();
-
-    static const std::string& DataPrefix ();
-
-    static void GetGravity (const FArrayBox& gfab, const Geometry& geom, const Particle<NReal, NInt>& p, Real* grav);
-
-    static int MaxReaders ();
-
-    static long MaxParticlesPerRead ();
-
-    //
-    // Returns the next particle ID for this processor.
-    // Particle IDs start at 1 and are never reused.
-    // The pair, consisting of the ID and the CPU on which the particle is "born",
-    // is a globally unique identifier for a particle.  The maximum of this value
-    // across all processors must be checkpointed and then restored on restart
-    // so that we don't reuse particle IDs.
-    //
-    static int NextID ();
-
-    // This version can only be used inside omp critical.
-    static int UnprotectedNextID ();
-
-    //
-    // Reset on restart.
-    //
-    static void NextID (int nextid);
-
-    static void CIC_Fracs (const Real* frac, Real* fracs);
-
-    static void CIC_Cells (const IntVect& hicell, IntVect* cells);
-
-    //
-    // Old, *-based CIC for use in Interp.
-    //
-    static void CIC_Cells_Fracs_Basic (const Particle<NReal, NInt>& p,
-                                       const Real*                  plo,
-                                       const Real*                  dx,
-                                       Real*                        fracs,
-                                       IntVect*                     cells);
-
-    //
-    // Wraps the arbitrary dx function.
-    //
-    static int CIC_Cells_Fracs (const Particle<NReal, NInt>& p,
-                                const Real*                  plo,
-                                const Real*                  dx,
-                                Vector<Real>&                 fracs,
-                                Vector<IntVect>&              cells);
-    //
-    // Does CIC computations for arbitrary particle/grid dx's.
-    //
-    static int CIC_Cells_Fracs (const Particle<NReal, NInt>& p,
-                                const Real*                  plo,
-                                const Real*                  dx_geom,
-                                const Real*                  dx_part,
-                                Vector<Real>&                 fracs,
-                                Vector<IntVect>&              cells);
-};
-
-template <int NReal, int NInt>
-class ArrayOfStructs {
-public:
-    using ParticleType  = Particle<NReal, NInt>;
-    using RealType      = typename ParticleType::RealType;
-
-#if CUDA
-    using ParticleVector = Vector<ParticleType, CudaManagedAllocator<ParticleType> >;
-#else
-    using ParticleVector = Vector<ParticleType>;
-#endif
-
-    using Iterator      = typename ParticleVector::iterator;
-    using ConstIterator = typename ParticleVector::const_iterator;
-
-    static constexpr int SizeInReal = sizeof(ParticleType) / sizeof(RealType);
-
-    const ParticleVector& operator()() const { return m_data; }
-          ParticleVector& operator()()       { return m_data; }
-
-    std::size_t size () const { return m_data.size(); }
-    int numParticles () const { return m_data.size(); }
-
-    bool empty () const { return m_data.empty(); }
-
-    const RealType* data () const { return &(m_data[0].m_rdata.arr[0]); }
-    RealType*       data ()       { return &(m_data[0].m_rdata.arr[0]); }
-
-    std::pair<int,int> dataShape () const {
-	return std::make_pair(SizeInReal, static_cast<int>(m_data.size()));
-    }
-
-    void push_back (const ParticleType& p) { return m_data.push_back(p); }
-    void pop_back() {m_data.pop_back(); }
-    bool empty() {return m_data.empty(); }
-
-    const ParticleType& back() const {return m_data.back(); }
-    ParticleType      & back()       {return m_data.back(); }
-
-    const ParticleType& operator[] (int i) const { return m_data[i]; }
-    ParticleType      & operator[] (int i)       { return m_data[i]; }
-    
-    Iterator erase( ConstIterator first, ConstIterator second) { return m_data.erase(first, second); }
-
-    template< class InputIt >
-    void insert( Iterator pos, InputIt first, InputIt last ) { m_data.insert(pos, first, last); }
-
-    typename Vector<ParticleType>::iterator begin () { return m_data.begin(); }
-    typename Vector<ParticleType>::const_iterator begin () const { return m_data.begin(); }
-    typename Vector<ParticleType>::const_iterator cbegin () const { return m_data.cbegin(); }
-        
-    typename Vector<ParticleType>::iterator end () { return m_data.end(); }
-    typename Vector<ParticleType>::const_iterator end () const { return m_data.end(); }
-    typename Vector<ParticleType>::const_iterator cend () const { return m_data.cend(); }
-
-private:
-    Vector<ParticleType> m_data;
-};
-template <int NReal, int NInt> constexpr int ArrayOfStructs<NReal, NInt>::SizeInReal;
-
-
-template <int NReal, int NInt>
-struct StructOfArrays {
-  
-#if CUDA
-    using RealVector = Vector<Real, CudaManagedAllocator<Real>>;
-    using  IntVector = Vector<int , CudaManagedAllocator<int >>;
-#else
-    using RealVector = Vector<Real>;
-    using  IntVector = Vector<int >;
-#endif
-
-    std::array<RealVector, NReal>& GetRealData () { return m_rdata; }
-    std::array< IntVector,   NInt>& GetIntData  () { return m_idata; }
-
-    const std::array<RealVector, NReal>& GetRealData () const { return m_rdata; }
-    const std::array< IntVector,  NInt>& GetIntData  () const { return m_idata; }
-
-    RealVector& GetRealData (const int index) {
-        BL_ASSERT(index < NReal);
-        return m_rdata[index];
-    }
-    
-    const Vector<Real>& GetRealData (const int index) const {
-        BL_ASSERT(index < NReal);
-        return m_rdata[index];
-    }
-
-    IntVector& GetIntData (const int index) {
-        BL_ASSERT(index < NInt);
-        return m_idata[index];
-    }
-    
-    const IntVector& GetIntData (const int index) const {
-        BL_ASSERT(index < NInt);
-        return m_idata[index];
-    }
-
-    int numParticles () const { 
-        if (NReal > 0)
-            return m_rdata[0].size();
-        else if (NInt > 0) 
-            return m_idata[0].size();
-        else
-            return 0;
-    }
-
-private:
-    std::array<RealVector, NReal> m_rdata;
-    std::array< IntVector,  NInt> m_idata;    
-};
-
-
-template <int NStructReal, int NStructInt, int NArrayReal, int NArrayInt>
-struct ParticleTile
-{
-    using ParticleType = Particle<NStructReal, NStructInt>;
-    using AoS = ArrayOfStructs<NStructReal, NStructInt>;
-    using SoA = StructOfArrays<NArrayReal, NArrayInt>;
-
-    AoS&       GetArrayOfStructs ()       { return m_aos_tile; }
-    const AoS& GetArrayOfStructs () const { return m_aos_tile; }
-
-    SoA&       GetStructOfArrays ()       { return m_soa_tile; }
-    const SoA& GetStructOfArrays () const { return m_soa_tile; }
-
-    bool empty () const { return m_aos_tile.empty(); }
-    
-    std::size_t size () const { return m_aos_tile.size(); }
-
-    int numParticles () const { return m_aos_tile.numParticles(); }
-
-    ///
-    /// Add one particle to this tile.
-    ///
-    void push_back (const ParticleType& p) { m_aos_tile().push_back(p); }
-
-    ///
-    /// Add a Real value to the struct-of-arrays at index comp.
-    /// This sets the data for one particle.
-    ///
-    void push_back_real (int comp, Real v) { 
-        m_soa_tile.GetRealData(comp).push_back(v);
-    }
-
-    ///
-    /// Add Real values to the struct-of-arrays, for all comps at once.
-    /// This sets the data for one particle.
-    ///
-    void push_back_real (const std::array<Real, NArrayReal>& v) { 
-        for (int i = 0; i < NArrayReal; ++i) {
-            m_soa_tile.GetRealData(i).push_back(v[i]);
-        }
-    }
-
-    ///
-    /// Add a range of Real values to the struct-of-arrays for the given comp.
-    /// This sets the data for several particles at once.
-    ///
-    void push_back_real (int comp, const Real* beg, const Real* end) {
-        auto it = m_soa_tile.GetRealData(comp).end();
-        m_soa_tile.GetRealData(comp).insert(it, beg, end);
-    }
-
-    ///
-    /// Add npar copies of the Real value v to the struct-of-arrays for the given comp.
-    /// This sets the data for several particles at once.
-    ///
-    void push_back_real (int comp, std::size_t npar, Real v) {
-        auto new_size = m_soa_tile.GetRealData(comp).size() + npar;
-        m_soa_tile.GetRealData(comp).resize(new_size, v);
-    }
-
-    ///
-    /// Add an int value to the struct-of-arrays at index comp.
-    /// This sets the data for one particle.
-    ///
-    void push_back_int (int comp, int v) { 
-        m_soa_tile.GetIntData(comp).push_back(v);
-    }
-    
-    ///
-    /// Add int values to the struct-of-arrays, for all comps at once.
-    /// This sets the data for one particle.
-    ///
-    void push_back_int (const std::array<int, NArrayInt>& v) { 
-        for (int i = 0; i < NArrayInt; ++i) {
-            m_soa_tile.GetIntData(i).push_back(v[i]);
-        }
-    }
-    
-    ///
-    /// Add a range of int values to the struct-of-arrays for the given comp.
-    /// This sets the data for several particles at once.
-    ///
-    void push_back_int (int comp, const int* beg, const int* end) {
-        auto it = m_soa_tile.GetIntData(comp).end();
-        m_soa_tile.GetIntData(comp).insert(it, beg, end);
-    }
-    
-    ///
-    /// Add npar copies of the int value v to the struct-of-arrays for the given comp.
-    /// This sets the data for several particles at once.
-    ///
-    void push_back_int (int comp, std::size_t npar, int v) {
-        auto new_size = m_soa_tile.GetIntData(comp).size() + npar;
-        m_soa_tile.GetIntData(comp).resize(new_size, v);
-    }
-
-private:
-
-    AoS m_aos_tile;
-    SoA m_soa_tile;
-};
-
-=======
->>>>>>> f6f7a4c0
 ///
 /// This struct is used to pass initial data into the various Init methods
 /// of the particle container. That data should be initialized in the order
@@ -481,12 +143,7 @@
     using RealVector     = typename SoA::RealVector;
     using IntVector      = typename SoA::IntVector;
     using ParticleVector = typename AoS::ParticleVector;
-<<<<<<< HEAD
-
-#if CUDA
-=======
 #ifdef AMREX_USE_CUDA
->>>>>>> f6f7a4c0
     using CharVector = Vector<char, CudaManagedAllocator<char>>;
 #else
     using CharVector = Vector<char>;
