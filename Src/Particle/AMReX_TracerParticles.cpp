#include <AMReX_TracerParticle_mod_K.H>
#include <AMReX_TracerParticles.H>
#include "AMReX_TracerParticles.H"
#include "AMReX_TracerParticle_mod_K.H"
#include <AMReX_Print.H>
namespace amrex {

//
// Uses midpoint method to advance particles using umac.
//
void
TracerParticleContainer::AdvectWithUmac (MultiFab* umac, int lev, Real dt)
{
    BL_PROFILE("TracerParticleContainer::AdvectWithUmac()");
    BL_ASSERT(OK(lev, lev, umac[0].nGrow()-1));
    BL_ASSERT(lev >= 0 && lev < GetParticles().size());

    AMREX_D_TERM(BL_ASSERT(umac[0].nGrow() >= 1);,
                 BL_ASSERT(umac[1].nGrow() >= 1);,
                 BL_ASSERT(umac[2].nGrow() >= 1););

    AMREX_D_TERM(BL_ASSERT(!umac[0].contains_nan());,
                 BL_ASSERT(!umac[1].contains_nan());,
                 BL_ASSERT(!umac[2].contains_nan()););

    const Real      strttime = amrex::second();
    const Geometry& geom     = m_gdb->Geom(lev);
    const auto          plo      = geom.ProbLoArray();
    const auto          dxi      = geom.InvCellSizeArray();
    
    Vector<std::unique_ptr<MultiFab> > raii_umac(AMREX_SPACEDIM);
    Vector<MultiFab*> umac_pointer(AMREX_SPACEDIM);
    // We assume that if umac[0]'s boxArray matches then the others will too...
    if (OnSameGrids(lev, umac[0]))
    {
        for (int i = 0; i < AMREX_SPACEDIM; i++) {
	    umac_pointer[i] = &umac[i];
	}
    }
    else
    {
        for (int i = 0; i < AMREX_SPACEDIM; i++)
        {
	    int ng = umac[i].nGrow();
	    raii_umac[i].reset(new MultiFab(amrex::convert(m_gdb->ParticleBoxArray(lev),
                                                           IntVect::TheDimensionVector(i)),
<<<<<<< HEAD
					    m_gdb->ParticleDistributionMap(lev),
					    umac[i].nComp(), ng));

=======
					                   m_gdb->ParticleDistributionMap(lev),
					                   umac[i].nComp(), ng));
					    
>>>>>>> 0ba3c26c
	    umac_pointer[i] = raii_umac[i].get();
	    umac_pointer[i]->copy(umac[i],0,0,umac[i].nComp(),ng,ng);
        }
    }
    
    for (int ipass = 0; ipass < 2; ipass++)
    {
        auto& pmap = GetParticles(lev);
<<<<<<< HEAD
	for (auto& kv : pmap)
	{
	  int grid    = kv.first.first;
	  auto& aos  = kv.second.GetArrayOfStructs();
	  const int n = aos.size();
	  auto p_pbox = aos().data();
	  const FArrayBox* fab[AMREX_SPACEDIM] = { AMREX_D_DECL(&((*umac_pointer[0])[grid]),
							  &((*umac_pointer[1])[grid]),
							  &((*umac_pointer[2])[grid])) };
	  

	  auto umacarrx = (*fab[0]).array();
	  amrex::Array4<const double> * p_umacarrx = &(umacarrx);
	  amrex::Array4<const double> * p_umacarry;
	  amrex::Array4<const double> * p_umacarrz;

	  //If this is true, we need the y component 
	  if (AMREX_SPACEDIM >= 2) {
	    auto umacarry = (*fab[1]).array();
	    p_umacarry = &(umacarry);
	  }
	  //If this is true, we need the z component
	  if (AMREX_SPACEDIM >= 3) {
	    auto umacarrz = (*fab[2]).array();
	    p_umacarrz = &(umacarrz);
	  }

	  //array of these pointers to pass to the GPU
	  amrex::GpuArray<amrex::Array4<const double>* , AMREX_SPACEDIM>
	    const umacarr {AMREX_D_DECL(p_umacarrx, p_umacarry, p_umacarrz )};
	
							   
=======
	for (auto& kv : pmap) {
	  int grid = kv.first.first;
	  auto& pbox = kv.second.GetArrayOfStructs();
	  const int n = pbox.size();

	  FArrayBox* fab[AMREX_SPACEDIM] = { AMREX_D_DECL(&((*umac_pointer[0])[grid]),
						          &((*umac_pointer[1])[grid]),
						          &((*umac_pointer[2])[grid])) };

>>>>>>> 0ba3c26c
#ifdef _OPENMP
#pragma omp parallel if (Gpu::notInLaunchRegion())
#endif

<<<<<<< HEAD
	amrex::ParallelFor(n,   
	     [=] AMREX_GPU_DEVICE (int i)      
	 {
					
	 ParticleType& p = p_pbox[i];
	 //BL_ASSERT(p.m_idata.id <= 0);
         Real v[AMREX_SPACEDIM];
         mac_interpolate(p, plo, dxi, umacarr, v);         
=======
                const Real len[AMREX_SPACEDIM] = { AMREX_D_DECL((p.m_rdata.pos[0]-plo[0])/dx[0] + Real(0.5),
                                                                (p.m_rdata.pos[1]-plo[1])/dx[1] + Real(0.5),
                                                                (p.m_rdata.pos[2]-plo[2])/dx[2] + Real(0.5)) };
>>>>>>> 0ba3c26c

		if (ipass == 0)
                {
		  for (int dim=0; dim < AMREX_SPACEDIM; dim++)
		    {
		      // Save old position for all dimensions and vel & predict location at dt/2.    
		      p.m_rdata.arr[AMREX_SPACEDIM+dim] = p.m_rdata.pos[dim];     
                      p.m_rdata.pos[dim] += 0.5*dt*v[dim];   		 
		    }
    		  
                }
                else
                {
		  for (int dim=0; dim < AMREX_SPACEDIM; dim++)
		    {
		      // Update to final time using the orig position and the vel at dt/2.
		      p.m_rdata.pos[dim]  = p.m_rdata.arr[AMREX_SPACEDIM+dim] + dt*v[dim];
                      // Save the velocity for use in Timestamp().                                 
		      p.m_rdata.arr[AMREX_SPACEDIM+dim] = v[dim];
		    }
		}
	 });
      }
    }

    if (m_verbose > 1)
    {
        Real stoptime = amrex::second() - strttime;

#ifdef BL_LAZY
	Lazy::QueueReduction( [=] () mutable {
#endif
        ParallelDescriptor::ReduceRealMax(stoptime,ParallelDescriptor::IOProcessorNumber());

        amrex::Print() << "TracerParticleContainer::AdvectWithUmac() time: " << stoptime << '\n';
#ifdef BL_LAZY
	});
#endif
    }
}
	
//
// Uses midpoint method to advance particles using cell-centered velocity
//
void
TracerParticleContainer::AdvectWithUcc (const MultiFab& Ucc, int lev, Real dt)
{
    BL_ASSERT(Ucc.nGrow() > 0);
    BL_ASSERT(OK(lev, lev, Ucc.nGrow()-1));
    BL_ASSERT(lev >= 0 && lev < GetParticles().size());

    BL_ASSERT(!Ucc.contains_nan());

    const Real          strttime = amrex::second();
    const Geometry&     geom     = m_gdb->Geom(lev);
    const auto          plo      = geom.ProbLoArray();
    const auto          dxi      = geom.InvCellSizeArray();

    BL_ASSERT(OnSameGrids(lev, Ucc));

    for (int ipass = 0; ipass < 2; ipass++)
    {
        auto& pmap = GetParticles(lev);
	for (auto& kv : pmap) {
	  int grid = kv.first.first;
	  auto& aos           = kv.second.GetArrayOfStructs();
	  const int n          = aos.size();
	  const FArrayBox& fab = Ucc[grid];
	  const auto uccarr = fab.array();
	  auto  p_pbox = aos().data();
#ifdef _OPENMP
#pragma omp parallel if (Gpu::notInLaunchRegion())
#endif
          amrex::ParallelFor(n,
	  [=] AMREX_GPU_DEVICE (int i)
            {

	      ParticleType& p  = p_pbox[i];
	      BL_ASSERT(p.m_idata.id <= 0);
	      Real v[AMREX_SPACEDIM];

              cic_interpolate(p, plo, dxi, uccarr, v);

               if (ipass == 0)
                {
                  for (int dim=0; dim < AMREX_SPACEDIM; dim++)
                    {
                      // Save old position for all dimensions and vel & predict location at dt/2. 
                      p.m_rdata.arr[AMREX_SPACEDIM+dim] = p.m_rdata.pos[dim];
                      p.m_rdata.pos[dim] += 0.5*dt*v[dim];
                    }

                }
                else
                {
                  for (int dim=0; dim < AMREX_SPACEDIM; dim++)
                    {
                      // Update to final time using the orig position and the vel at dt/2.
                      p.m_rdata.pos[dim]  = p.m_rdata.arr[AMREX_SPACEDIM+dim] + dt*v[dim];
                      // Save the velocity for use in Timestamp().
                      p.m_rdata.arr[AMREX_SPACEDIM+dim] = v[dim];
                    }
                }

            });
        }
    }
    if (m_verbose > 1)
    {
        Real stoptime = amrex::second() - strttime;

#ifdef BL_LAZY
	Lazy::QueueReduction( [=] () mutable {
#endif
        ParallelDescriptor::ReduceRealMax(stoptime,ParallelDescriptor::IOProcessorNumber());

        amrex::Print() << "TracerParticleContainer::AdvectWithUcc() time: " << stoptime << '\n';
#ifdef BL_LAZY
	});
#endif
    }
}

void
TracerParticleContainer::Timestamp (const std::string&      basename,
				    const MultiFab&         mf,
				    int                     lev,
				    Real                    time,
				    const std::vector<int>& indices)
{
    BL_PROFILE("TracerParticleContainer::Timestamp()");
    //
    // basename -> base filename for the output file
    // mf       -> the multifab
    // lev      -> level to check for particles
    // time     -> simulation time (will be recorded in Timestamp file)
    // indices  -> indices into mf that we output
    //
    BL_ASSERT(lev >= 0);
    BL_ASSERT(time >= 0);
    BL_ASSERT(!basename.empty());
    BL_ASSERT(lev <= m_gdb->finestLevel());

    const Real strttime = amrex::second();

    const int   MyProc    = ParallelDescriptor::MyProc();
    const int   NProcs    = ParallelDescriptor::NProcs();
    // We'll spread the output over this many files.
    int nOutFiles(64);
    ParmParse pp("particles");
    pp.query("particles_nfiles",nOutFiles);
    if(nOutFiles == -1) {
      nOutFiles = NProcs;
    }
    nOutFiles = std::max(1, std::min(nOutFiles,NProcs));
    const int   nSets     = ((NProcs + (nOutFiles - 1)) / nOutFiles);
    const int   mySet     = (MyProc / nOutFiles);

    for (int iSet = 0; iSet < nSets; ++iSet)
      {
        if (mySet == iSet)
	  {
            //
            // Do we have any particles at this level that need writing?
            //
            bool gotwork = false;

            const auto& pmap = GetParticles(lev);
	    for (auto& kv : pmap) {
              const auto& pbox = kv.second.GetArrayOfStructs();
	      for (int k = 0; k < pbox.size(); ++k)
	      {
		const ParticleType& p = pbox[k];
		if (p.m_idata.id > 0) {
		  gotwork = true;
		  break;
		}
	      }
	      if (gotwork) break;
	    }

            if (gotwork)
	      {
                std::string FileName = amrex::Concatenate(basename + '_', MyProc % nOutFiles, 2);

                VisMF::IO_Buffer io_buffer(VisMF::IO_Buffer_Size);

                std::ofstream TimeStampFile;

                TimeStampFile.rdbuf()->pubsetbuf(io_buffer.dataPtr(), io_buffer.size());

                TimeStampFile.open(FileName.c_str(), std::ios::out|std::ios::app|std::ios::binary);

                TimeStampFile.setf(std::ios_base::scientific,std::ios_base::floatfield);

                TimeStampFile.precision(10);

                TimeStampFile.seekp(0, std::ios::end);

                if (!TimeStampFile.good())
                    amrex::FileOpenFailed(FileName);

                const int       M  = indices.size();
                const BoxArray& ba = mf.boxArray();

                std::vector<Real> vals(M);

		for (auto& kv : pmap) {
		  int grid = kv.first.first;
		  const auto& pbox = kv.second.GetArrayOfStructs();
		  const Box&       bx   = ba[grid];
		  const FArrayBox& fab  = mf[grid];

		  for (int k = 0; k < pbox.size(); ++k)
		    {
		      const ParticleType& p = pbox[k];

		      if (p.m_idata.id <= 0) continue;

		      const IntVect& iv = Index(p,lev);

		      if (!bx.contains(iv) && !ba.contains(iv)) continue;

		      TimeStampFile << p.m_idata.id  << ' ' << p.m_idata.cpu << ' ';

		      AMREX_D_TERM(TimeStampFile << p.m_rdata.pos[0] << ' ';,
			     TimeStampFile << p.m_rdata.pos[1] << ' ';,
			     TimeStampFile << p.m_rdata.pos[2] << ' ';);

		      TimeStampFile << time;
		      //
		      // AdvectWithUmac stores the velocity in rdata ...
		      //
		      AMREX_D_TERM(TimeStampFile << ' ' << p.m_rdata.arr[AMREX_SPACEDIM+0];,
			     TimeStampFile << ' ' << p.m_rdata.arr[AMREX_SPACEDIM+1];,
			     TimeStampFile << ' ' << p.m_rdata.arr[AMREX_SPACEDIM+2];);

		      if (M > 0)
                        {
			  ParticleType::Interp(p,m_gdb->Geom(lev),fab,&indices[0],&vals[0],M);

			  for (int i = 0; i < M; i++)
                            {
			      TimeStampFile << ' ' << vals[i];
                            }
                        }

		      TimeStampFile << '\n';
                    }
                }

                TimeStampFile.flush();
                TimeStampFile.close();
            }

            const int iBuff     = 0;
            const int wakeUpPID = (MyProc + nOutFiles);
            const int tag       = (MyProc % nOutFiles);

            if (wakeUpPID < NProcs)
                ParallelDescriptor::Send(&iBuff, 1, wakeUpPID, tag);
        }
        if (mySet == (iSet + 1))
        {
            //
            // Next set waits.
            //
            int       iBuff;
            const int waitForPID = (MyProc - nOutFiles);
            const int tag        = (MyProc % nOutFiles);

            ParallelDescriptor::Recv(&iBuff, 1, waitForPID, tag);
        }
    }

    if (m_verbose > 1)
    {
        Real stoptime = amrex::second() - strttime;

#ifdef BL_LAZY
        Lazy::QueueReduction( [=] () mutable {
#endif
        ParallelDescriptor::ReduceRealMax(stoptime,ParallelDescriptor::IOProcessorNumber());
        amrex::Print() << "TracerParticleContainer::Timestamp: lev: " << lev << " time: " << stoptime << '\n';
#ifdef BL_LAZY
        });
#endif
    }
}
}<|MERGE_RESOLUTION|>--- conflicted
+++ resolved
@@ -44,15 +44,11 @@
 	    int ng = umac[i].nGrow();
 	    raii_umac[i].reset(new MultiFab(amrex::convert(m_gdb->ParticleBoxArray(lev),
                                                            IntVect::TheDimensionVector(i)),
-<<<<<<< HEAD
-					    m_gdb->ParticleDistributionMap(lev),
-					    umac[i].nComp(), ng));
-
-=======
+
 					                   m_gdb->ParticleDistributionMap(lev),
 					                   umac[i].nComp(), ng));
 					    
->>>>>>> 0ba3c26c
+
 	    umac_pointer[i] = raii_umac[i].get();
 	    umac_pointer[i]->copy(umac[i],0,0,umac[i].nComp(),ng,ng);
         }
@@ -61,7 +57,7 @@
     for (int ipass = 0; ipass < 2; ipass++)
     {
         auto& pmap = GetParticles(lev);
-<<<<<<< HEAD
+
 	for (auto& kv : pmap)
 	{
 	  int grid    = kv.first.first;
@@ -94,22 +90,12 @@
 	    const umacarr {AMREX_D_DECL(p_umacarrx, p_umacarry, p_umacarrz )};
 	
 							   
-=======
-	for (auto& kv : pmap) {
-	  int grid = kv.first.first;
-	  auto& pbox = kv.second.GetArrayOfStructs();
-	  const int n = pbox.size();
-
-	  FArrayBox* fab[AMREX_SPACEDIM] = { AMREX_D_DECL(&((*umac_pointer[0])[grid]),
-						          &((*umac_pointer[1])[grid]),
-						          &((*umac_pointer[2])[grid])) };
-
->>>>>>> 0ba3c26c
+
 #ifdef _OPENMP
 #pragma omp parallel if (Gpu::notInLaunchRegion())
 #endif
 
-<<<<<<< HEAD
+
 	amrex::ParallelFor(n,   
 	     [=] AMREX_GPU_DEVICE (int i)      
 	 {
@@ -118,11 +104,6 @@
 	 //BL_ASSERT(p.m_idata.id <= 0);
          Real v[AMREX_SPACEDIM];
          mac_interpolate(p, plo, dxi, umacarr, v);         
-=======
-                const Real len[AMREX_SPACEDIM] = { AMREX_D_DECL((p.m_rdata.pos[0]-plo[0])/dx[0] + Real(0.5),
-                                                                (p.m_rdata.pos[1]-plo[1])/dx[1] + Real(0.5),
-                                                                (p.m_rdata.pos[2]-plo[2])/dx[2] + Real(0.5)) };
->>>>>>> 0ba3c26c
 
 		if (ipass == 0)
                 {
