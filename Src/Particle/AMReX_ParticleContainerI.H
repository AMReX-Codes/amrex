--- conflicted
+++ resolved
@@ -648,42 +648,6 @@
 
 struct TransformerVirt
 {
-<<<<<<< HEAD
-    int aggregation_type_int;
-    /**
-       \brief This copies the particle but multiplies all the idata by m_factor
-       *
-     **/
-    TransformerVirt (std::string aggregation_type_in)
-    {
-      aggregation_type_int = -1;
-      aggregation_type_int = (aggregation_type_in == "None") ? 0 : aggregation_type_int;
-      aggregation_type_int = (aggregation_type_in == "Cell") ? 1 : aggregation_type_int;
-    }
-
-    template <typename DstData, typename SrcData>
-    AMREX_GPU_HOST_DEVICE
-    void operator() (DstData& dst, const SrcData& src,
-                     int src_i, int dst_i) const noexcept
-    {
-        dst.m_aos[dst_i] = src.m_aos[src_i];
-        for (int j = 0; j < DstData::NAR; ++j)
-            dst.m_rdata[j][dst_i] = src.m_rdata[j][src_i];
-        for (int j = 0; j < dst.m_num_runtime_real; ++j)
-            dst.m_runtime_rdata[j][dst_i] = src.m_runtime_rdata[j][src_i];
-        for (int j = 0; j < DstData::NAI; ++j)
-            dst.m_idata[j][dst_i] = src.m_idata[j][src_i];
-        for (int j = 0; j < dst.m_num_runtime_int; ++j)
-            dst.m_runtime_idata[j][dst_i] = src.m_runtime_idata[j][src_i];
-
-        if (aggregation_type_int == 0)
-            ParticleIDWrapper((dst.m_aos[dst_i]).m_idcpu) = VirtualParticleID;
-
-        if (aggregation_type_int == 1)
-        {
-            ParticleIDWrapper((dst.m_aos[dst_i]).m_idcpu) = -1;
-        }
-=======
     template <typename DstData, typename SrcData>
     AMREX_GPU_HOST_DEVICE AMREX_FORCE_INLINE
     void operator() (DstData& dst, const SrcData& src,
@@ -693,7 +657,6 @@
 
         (dst.m_aos[dst_i]).id() = VirtualParticleID;
         (dst.m_aos[dst_i]).cpu() = 0;
->>>>>>> b87ec0a8
     }
 };
 
@@ -734,11 +697,7 @@
 
             auto np = src_tile.numParticles();
             virts.resize(virts_offset+np);
-<<<<<<< HEAD
-            transformParticles(virts, src_tile, 0, virts_offset, np, TransformerVirt(aggregation_type));
-=======
             transformParticles(virts, src_tile, 0, virts_offset, np, TransformerVirt());
->>>>>>> b87ec0a8
             virts_offset += np;
         }
     }
