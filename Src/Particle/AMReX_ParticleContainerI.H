--- conflicted
+++ resolved
@@ -985,40 +985,7 @@
 void
 ParticleContainer<NStructReal, NStructInt, NArrayReal, NArrayInt>::SortParticlesByCell ()
 {
-<<<<<<< HEAD
     SortParticlesByBin(IntVect(AMREX_D_DECL(1, 1, 1)));
-=======
-    BL_PROFILE("ParticleContainer::SortParticlesByCell()");
-
-    for (int lev = 0; lev < numLevels(); ++lev)
-    {
-        const Geometry& geom = Geom(lev);
-        const auto dxi = geom.InvCellSizeArray();
-        const auto plo = geom.ProbLoArray();
-        const auto domain = geom.Domain();
-
-        for(MFIter mfi = MakeMFIter(lev); mfi.isValid(); ++mfi)
-        {
-            auto& ptile = ParticlesAt(lev, mfi);
-            auto& aos   = ptile.GetArrayOfStructs();
-            const size_t np = aos.numParticles();
-            auto pstruct_ptr = aos().dataPtr();
-
-            ParticleTileType ptile_tmp;
-            ptile_tmp.define(m_num_runtime_real, m_num_runtime_int);
-            ptile_tmp.resize(np);
-
-            m_bins.build(np, pstruct_ptr, mfi.tilebox(),
-                       [=] AMREX_GPU_HOST_DEVICE (const ParticleType& p) noexcept -> IntVect
-                       {
-                           return getParticleCell(p, plo, dxi, domain);
-                       });
-
-            gatherParticles(ptile_tmp, ptile, np, m_bins.permutationPtr());
-            ptile.swap(ptile_tmp);
-        }
-    }
->>>>>>> 38e3dfb1
 }
 
 template <int NStructReal, int NStructInt, int NArrayReal, int NArrayInt>
