--- conflicted
+++ resolved
@@ -1674,19 +1674,7 @@
                             continue;
                         }
 
-<<<<<<< HEAD
-                  if (p.id() < 0){
-                      for (int comp = 0; comp < NumRealComps(); comp++)
-                          soa.GetRealData(comp)[pindex] = soa.GetRealData(comp)[last];
-                      for (int comp = 0; comp < NumIntComps(); comp++)
-                          soa.GetIntData(comp)[pindex] = soa.GetIntData(comp)[last];
-                      //correctCellVectors(last, pindex, grid, aos[pindex]);  // FIXME: TODO
-                      --last;
-                      continue;
-                    }
-=======
                         locateParticle(p, pld, lev_min, lev_max, nGrow, local ? grid : -1);
->>>>>>> b2052f2d
 
                         particlePostLocate(p, pld, lev);
 
@@ -1702,17 +1690,6 @@
                             continue;
                         }
 
-<<<<<<< HEAD
-                  if (p.id() < 0) {
-                      for (int comp = 0; comp < NumRealComps(); comp++)
-                          soa.GetRealData(comp)[pindex] = soa.GetRealData(comp)[last];
-                      for (int comp = 0; comp < NumIntComps(); comp++)
-                          soa.GetIntData(comp)[pindex] = soa.GetIntData(comp)[last];
-                      //correctCellVectors(last, pindex, grid, aos[pindex]);  // FIXME: TODO
-                      --last;
-                      continue;
-                    }
-=======
                         const int who = ParallelContext::global_to_local_rank(ParticleDistributionMap(pld.m_lev)[pld.m_grid]);
                         if (who == MyProc) {
                             if (pld.m_lev != lev || pld.m_grid != grid || pld.m_tile != tile) {
@@ -1727,7 +1704,6 @@
                                     IntVector& arr = soa_local[pld.m_lev][index][thread_num].GetIntData(comp);
                                     arr.push_back(soa.GetIntData(comp)[pindex]);
                                 }
->>>>>>> b2052f2d
 
                                 p.id() = -p.id(); // Invalidate the particle
                             }
@@ -1768,18 +1744,7 @@
                             continue;
                         }
 
-<<<<<<< HEAD
-                  if (p.id() < 0){
-                      for (int comp = 0; comp < NumRealComps(); comp++)
-                          soa.GetRealData(comp)[pindex] = soa.GetRealData(comp)[last];
-                      for (int comp = 0; comp < NumIntComps(); comp++)
-                          soa.GetIntData(comp)[pindex] = soa.GetIntData(comp)[last];
-                      //correctCellVectors(last, pindex, grid, aos[pindex]);  // FIXME: TODO
-                      --last;
-                      continue;
-=======
                         ++pindex;
->>>>>>> b2052f2d
                     }
 
                     for (int comp = 0; comp < NumRealComps(); comp++) {
