--- conflicted
+++ resolved
@@ -670,11 +670,7 @@
 template <int NStructReal, int NStructInt, int NArrayReal, int NArrayInt,
           template<class> class Allocator>
 void
-<<<<<<< HEAD
 ParticleContainer<NStructReal, NStructInt, NArrayReal, NArrayInt, Allocator>::Increment (MultiFab& mf, int lev)
-=======
-ParticleContainer<NStructReal, NStructInt, NArrayReal, NArrayInt>::Increment (MultiFab& mf, int lev)
->>>>>>> 549bb3d5
 {
   IncrementWithTotal(mf,lev);
 }
@@ -2123,12 +2119,7 @@
 
     mf_pointer->setVal(0);
 
-<<<<<<< HEAD
     using ParConstIter = ParConstIter<NStructReal, NStructInt, NArrayReal, NArrayInt, Allocator>;
-=======
-    using ParConstIter = ParConstIter<NStructReal, NStructInt, NArrayReal, NArrayInt>;
->>>>>>> 549bb3d5
-
 #ifdef AMREX_USE_OMP
 #pragma omp parallel if (Gpu::notInLaunchRegion())
 #endif
