#include <type_traits>
#include <AMReX_MakeParticle.H>

template <typename ParticleType, int NArrayReal, int NArrayInt,
          template<class> class Allocator>
void
ParticleContainer_impl<ParticleType, NArrayReal, NArrayInt, Allocator>::SetParticleSize ()
{
    num_real_comm_comps  = 0;
    int comm_comps_start = AMREX_SPACEDIM + NStructReal;
    for (int i = comm_comps_start; i < comm_comps_start + NumRealComps(); ++i) {
        if (h_redistribute_real_comp[i]) {++num_real_comm_comps;}
    }

    num_int_comm_comps = 0;
    comm_comps_start   = 2 + NStructInt;
    for (int i = comm_comps_start; i < comm_comps_start + NumIntComps(); ++i) {
        if (h_redistribute_int_comp[i]) {++num_int_comm_comps;}
    }

    if constexpr(!ParticleType::is_soa_particle) {
        particle_size = sizeof(ParticleType);
    } else {
        particle_size = 0;
    }
    superparticle_size = particle_size +
        num_real_comm_comps*sizeof(ParticleReal) + num_int_comm_comps*sizeof(int);
}

template <typename ParticleType, int NArrayReal, int NArrayInt,
          template<class> class Allocator>
void
ParticleContainer_impl<ParticleType, NArrayReal, NArrayInt, Allocator> :: Initialize ()
{
    levelDirectoriesCreated = false;
    usePrePost = false;
    doUnlink = true;

    SetParticleSize();

    static bool initialized = false;
    if ( ! initialized)
    {
        static_assert(sizeof(ParticleType)%sizeof(RealType) == 0,
                      "sizeof ParticleType is not a multiple of sizeof RealType");

        ParmParse pp("particles");
        pp.queryAdd("do_tiling", do_tiling);
        Vector<int> tilesize(AMREX_SPACEDIM);
        if (pp.queryarr("tile_size", tilesize, 0, AMREX_SPACEDIM)) {
            for (int i=0; i<AMREX_SPACEDIM; ++i) tile_size[i] = tilesize[i];
        }

        static_assert(std::is_standard_layout<ParticleType>::value,
                      "Particle type must be standard layout");
        //                   && std::is_trivial<ParticleType>::value,
        //                      "Particle type must be standard layout and trivial.");

        pp.queryAdd("use_prepost", usePrePost);
        pp.queryAdd("do_unlink", doUnlink);
        pp.queryAdd("do_mem_efficient_sort", memEfficientSort);

        initialized = true;
    }
}

template <typename ParticleType, int NArrayReal, int NArrayInt,
          template<class> class Allocator>
template <typename P>
IntVect
ParticleContainer_impl<ParticleType, NArrayReal, NArrayInt, Allocator>::Index (const P& p, int lev) const
{
    IntVect iv;
    const Geometry& geom = Geom(lev);

    AMREX_D_TERM(iv[0]=static_cast<int>(std::floor((p.pos(0)-geom.ProbLo(0))*geom.InvCellSize(0)));,
                 iv[1]=static_cast<int>(std::floor((p.pos(1)-geom.ProbLo(1))*geom.InvCellSize(1)));,
                 iv[2]=static_cast<int>(std::floor((p.pos(2)-geom.ProbLo(2))*geom.InvCellSize(2))););

    iv += geom.Domain().smallEnd();

    return iv;
}

template <typename ParticleType, int NArrayReal, int NArrayInt,
          template<class> class Allocator>
template <typename P>
bool
ParticleContainer_impl<ParticleType, NArrayReal, NArrayInt, Allocator>
::Where (const P& p,
         ParticleLocData&    pld,
         int                 lev_min,
         int                 lev_max,
         int                 nGrow,
         int                 local_grid) const
{

  AMREX_ASSERT(m_gdb != nullptr);

  if (lev_max == -1)
      lev_max = finestLevel();

  AMREX_ASSERT(lev_max <= finestLevel());

  AMREX_ASSERT(nGrow == 0 || (nGrow >= 0 && lev_min == lev_max));

  std::vector< std::pair<int, Box> > isects;

  for (int lev = lev_max; lev >= lev_min; lev--) {
      const IntVect& iv = Index(p, lev);
      if (lev == pld.m_lev) {
          // The fact that we are here means this particle does not belong to any finer grids.
          if (pld.m_grid >= 0) {
              if (pld.m_grown_gridbox.contains(iv)) {
                  pld.m_cell = iv;
                  if (!pld.m_tilebox.contains(iv)) {
                      pld.m_tile = getTileIndex(iv, pld.m_gridbox, do_tiling, tile_size, pld.m_tilebox);
                  }
                  return true;
              }
          }
      }

      int grid;
      const BoxArray& ba = ParticleBoxArray(lev);
      AMREX_ASSERT(ba.ixType().cellCentered());

      if (local_grid < 0) {
          bool findfirst = (nGrow == 0) ? true : false;
          ba.intersections(Box(iv, iv), isects, findfirst, nGrow);
          grid = isects.empty() ? -1 : isects[0].first;
          if (nGrow > 0 && isects.size() > 1) {
             for (auto & isect : isects) {
                 Box bx = ba.getCellCenteredBox(isect.first);
                 for (int dir = 0; dir < AMREX_SPACEDIM; ++dir) {
                     Box gbx = bx;
                     IntVect gr(IntVect::TheZeroVector());
                     gr[dir] = nGrow;
                     gbx.grow(gr);
                     if (gbx.contains(iv)) {
                        grid = isect.first;
                     }
                 }
             }
          }
      } else {
          grid = (*redistribute_mask_ptr)[local_grid](iv, 0);
      }

      if (grid >= 0) {
          const Box& bx = ba.getCellCenteredBox(grid);
          pld.m_lev  = lev;
          pld.m_grid = grid;
          pld.m_tile = getTileIndex(iv, bx, do_tiling, tile_size, pld.m_tilebox);
          pld.m_cell = iv;
          pld.m_gridbox = bx;
          pld.m_grown_gridbox = amrex::grow(bx, nGrow);
          return true;
      }
  }

  return false;
}

template <typename ParticleType, int NArrayReal, int NArrayInt,
          template<class> class Allocator>
bool
ParticleContainer_impl<ParticleType, NArrayReal, NArrayInt, Allocator>
::EnforcePeriodicWhere (ParticleType&    p,
                        ParticleLocData& pld,
                        int              lev_min,
                        int              lev_max,
                        int              local_grid) const
{

    AMREX_ASSERT(m_gdb != nullptr);

    if (!Geom(0).isAnyPeriodic()) return false;

    if (lev_max == -1)
        lev_max = finestLevel();

    AMREX_ASSERT(lev_max <= finestLevel());

    // Create a copy "dummy" particle to check for periodic outs.
    Particle<0, 0> p_prime;
    AMREX_D_TERM(p_prime.pos(0) = p.pos(0);,
                 p_prime.pos(1) = p.pos(1);,
                 p_prime.pos(2) = p.pos(2));
    if (PeriodicShift(p_prime)) {
        std::vector< std::pair<int,Box> > isects;
        for (int lev = lev_max; lev >= lev_min; lev--) {

            int grid;
            IntVect iv;
            const BoxArray& ba = ParticleBoxArray(lev);
            AMREX_ASSERT(ba.ixType().cellCentered());

            if (local_grid < 0) {
                iv = Index(p_prime, lev);
                ba.intersections(Box(iv, iv), isects, true, 0);
                grid = isects.empty() ? -1 : isects[0].first;
            } else {
                iv = Index(p_prime, lev);
                if (ba[local_grid].contains(iv))
                {
                    grid = local_grid;
                }
                else
                {
                    ba.intersections(Box(iv, iv), isects, true, 0);
                    grid = isects.empty() ? -1 : isects[0].first;
                    if(grid == -1)
                    {
                        grid = (*redistribute_mask_ptr)[local_grid](Index(p, lev), 0);
                    }
                }
            }

            if (grid >= 0) {
                AMREX_D_TERM(p.pos(0) = p_prime.pos(0);,
                             p.pos(1) = p_prime.pos(1);,
                             p.pos(2) = p_prime.pos(2););

                const Box& bx = ba.getCellCenteredBox(grid);

                pld.m_lev  = lev;
                pld.m_grid = grid;
                pld.m_tile = getTileIndex(iv, bx, do_tiling, tile_size, pld.m_tilebox);
                pld.m_cell = iv;
                pld.m_gridbox = bx;
                pld.m_grown_gridbox = bx;
                return true;
            }
        }
    }

    return false;
}


template <typename ParticleType, int NArrayReal, int NArrayInt,
          template<class> class Allocator>
template <typename P>
bool
ParticleContainer_impl<ParticleType, NArrayReal, NArrayInt, Allocator>
::PeriodicShift (P& p) const
{
    const auto& geom = Geom(0);
    const auto plo = geom.ProbLoArray();
    const auto phi = geom.ProbHiArray();
    const auto rlo = geom.ProbLoArrayInParticleReal();
    const auto rhi = geom.ProbHiArrayInParticleReal();
    const auto is_per = geom.isPeriodicArray();

    return enforcePeriodic(p, plo, phi, rlo, rhi, is_per);
}

template <typename ParticleType, int NArrayReal, int NArrayInt,
          template<class> class Allocator>
ParticleLocData
ParticleContainer_impl<ParticleType, NArrayReal, NArrayInt, Allocator>::
Reset (ParticleType& p,
       bool          /*update*/,
       bool          verbose,
       ParticleLocData pld) const
{
    AMREX_ASSERT(m_gdb != nullptr);

    bool ok = Where(p, pld);

    if (!ok && Geom(0).isAnyPeriodic())
    {
        // Attempt to shift the particle back into the domain if it
        // crossed a periodic boundary.
      PeriodicShift(p);
      ok = Where(p, pld);
    }

    if (!ok) {
        // invalidate the particle.
        if (verbose) {
            amrex::AllPrint()<< "Invalidating out-of-domain particle: " << p << '\n';
        }

        AMREX_ASSERT(p.id() > 0);

        p.id() = -p.id();
    }

    return pld;
}

template <typename ParticleType, int NArrayReal, int NArrayInt,
          template<class> class Allocator>
void
ParticleContainer_impl<ParticleType, NArrayReal, NArrayInt, Allocator>::reserveData ()
{
    this->ParticleContainerBase::reserveData();
    m_particles.reserve(maxLevel()+1);
}

template <typename ParticleType, int NArrayReal, int NArrayInt,
          template<class> class Allocator>
void
ParticleContainer_impl<ParticleType, NArrayReal, NArrayInt, Allocator>::resizeData ()
{
    this->ParticleContainerBase::resizeData();
    int nlevs = std::max(0, finestLevel()+1);
    m_particles.resize(nlevs);
}

template <typename ParticleType, int NArrayReal, int NArrayInt,
          template<class> class Allocator>
void
ParticleContainer_impl<ParticleType, NArrayReal, NArrayInt, Allocator>::locateParticle (ParticleType& p, ParticleLocData& pld,
                                                                                        int lev_min, int lev_max, int nGrow, int local_grid) const
{
    bool outside = AMREX_D_TERM(p.pos(0) <  Geom(0).ProbLo(0)
                             || p.pos(0) >= Geom(0).ProbHi(0),
                             || p.pos(1) <  Geom(0).ProbLo(1)
                             || p.pos(1) >= Geom(0).ProbHi(1),
                             || p.pos(2) <  Geom(0).ProbLo(2)
                             || p.pos(2) >= Geom(0).ProbHi(2));

    if (! outside)
    {
        if (Geom(0).outsideRoundoffDomain(AMREX_D_DECL(p.pos(0), p.pos(1), p.pos(2))))
        {
            GpuArray<ParticleReal, AMREX_SPACEDIM> rhi = Geom(0).ProbHiArrayInParticleReal();
            GpuArray<ParticleReal, AMREX_SPACEDIM> rlo = Geom(0).ProbLoArrayInParticleReal();
            for (int idim=0; idim < AMREX_SPACEDIM; ++idim)
            {
                if (p.pos(idim) <= rlo[idim]) {
                    p.pos(idim) = std::nextafter(rlo[idim], rhi[idim]);
                }
                if (p.pos(idim) >= rhi[idim]) {
                    p.pos(idim) = std::nextafter(rhi[idim], rlo[idim]);
                }
            }

            AMREX_ASSERT(! Geom(0).outsideRoundoffDomain(AMREX_D_DECL(p.pos(0), p.pos(1), p.pos(2))));
        }
    }

    bool success;
    if (outside)
    {
      // Note that EnforcePeriodicWhere may shift the particle if it is successful.
      success = EnforcePeriodicWhere(p, pld, lev_min, lev_max, local_grid);
      if (!success && lev_min == 0)
      {
          // The particle has left the domain; invalidate it.
          p.id() = -p.id();
          success = true;
      }
    }
    else
    {
        success = Where(p, pld, lev_min, lev_max, 0, local_grid);
    }

    if (!success)
    {
        success = (nGrow > 0) && Where(p, pld, lev_min, lev_min, nGrow);
        pld.m_grown_gridbox = pld.m_gridbox; // reset grown box for subsequent calls.
    }

    if (!success)
    {
        amrex::Abort("ParticleContainer::locateParticle(): invalid particle.");
    }
}

template <typename ParticleType, int NArrayReal, int NArrayInt,
          template<class> class Allocator>
Long
ParticleContainer_impl<ParticleType, NArrayReal, NArrayInt, Allocator>::TotalNumberOfParticles (bool only_valid, bool only_local) const
{
    Long nparticles = 0;
    for (int lev = 0; lev <= finestLevel(); lev++) {
        nparticles += NumberOfParticlesAtLevel(lev,only_valid,true);
    }
    if (!only_local) {
        ParallelAllReduce::Sum(nparticles, ParallelContext::CommunicatorSub());
    }
    return nparticles;
}

template <typename ParticleType, int NArrayReal, int NArrayInt,
          template<class> class Allocator>
Vector<Long>
ParticleContainer_impl<ParticleType, NArrayReal, NArrayInt, Allocator>::NumberOfParticlesInGrid (int lev, bool only_valid, bool only_local) const
{
    AMREX_ASSERT(lev >= 0 && lev < int(m_particles.size()));

    LayoutData<Long> np_per_grid_local(ParticleBoxArray(lev),
                                       ParticleDistributionMap(lev));

    for (ParConstIterType pti(*this, lev); pti.isValid(); ++pti)
    {
        int gid = pti.index();
        if (only_valid)
        {
            if constexpr(!ParticleType::is_soa_particle){
                const auto& ptile = ParticlesAt(lev, pti);
                const auto& aos = ptile.GetArrayOfStructs();
                const auto pstruct = aos().dataPtr();
                const int np = ptile.numParticles();

                ReduceOps<ReduceOpSum> reduce_op;
                ReduceData<int> reduce_data(reduce_op);
                using ReduceTuple = typename decltype(reduce_data)::Type;

                reduce_op.eval(np, reduce_data,
                           [=] AMREX_GPU_DEVICE (int i) -> ReduceTuple
                            {
                               return (pstruct[i].id() > 0) ? 1 : 0;
                            });

                int np_valid = amrex::get<0>(reduce_data.value(reduce_op));
                np_per_grid_local[gid] += np_valid;

            } else{
                const auto& ptile = ParticlesAt(lev, pti);
                const int np = ptile.numParticles();
                auto const tile_data = ptile.getParticleTileData();

                ReduceOps<ReduceOpSum> reduce_op;
                ReduceData<int> reduce_data(reduce_op);
                using ReduceTuple = typename decltype(reduce_data)::Type;

                reduce_op.eval(np, reduce_data,
                            [=] AMREX_GPU_DEVICE (int i) -> ReduceTuple
                            {
                               return (tile_data.idata(0)[i] > 0) ? 1 : 0;
                            });

                int np_valid = amrex::get<0>(reduce_data.value(reduce_op));
                np_per_grid_local[gid] += np_valid;
            }
        } else
        {
            np_per_grid_local[gid] += pti.numParticles();
        }
    }

    Vector<Long> nparticles(np_per_grid_local.size(), 0);
    if (only_local)
    {
        for (ParConstIterType pti(*this, lev); pti.isValid(); ++pti)
        {
            nparticles[pti.index()] = np_per_grid_local[pti.index()];
        }
    }
    else
    {
        ParallelDescriptor::GatherLayoutDataToVector(np_per_grid_local, nparticles,
                                                     ParallelContext::IOProcessorNumberSub());
        ParallelDescriptor::Bcast(&nparticles[0], nparticles.size(),
                                  ParallelContext::IOProcessorNumberSub());
    }

    return nparticles;
}

template <typename ParticleType, int NArrayReal, int NArrayInt,
          template<class> class Allocator>
Long ParticleContainer_impl<ParticleType, NArrayReal, NArrayInt, Allocator>::NumberOfParticlesAtLevel (int level, bool only_valid, bool only_local) const
{
    Long nparticles = 0;

    if (level < 0 || level >= int(m_particles.size())) return nparticles;

    if (only_valid) {
        ReduceOps<ReduceOpSum> reduce_op;
        ReduceData<unsigned long long> reduce_data(reduce_op);
        using ReduceTuple = typename decltype(reduce_data)::Type;

        if constexpr(!ParticleType::is_soa_particle){

            for (const auto& kv : GetParticles(level)) {
                const auto& ptile = kv.second;
                auto const& ptaos = ptile.GetArrayOfStructs();
                ParticleType const* pp = ptaos().data();

                reduce_op.eval(ptaos.numParticles(), reduce_data,
                            [=] AMREX_GPU_DEVICE (int i) -> ReduceTuple
                            {
                               return (pp[i].id() > 0) ? 1 : 0;
                            });
            }

        } else{
            for (const auto& kv : GetParticles(level)) {
            const auto& ptile = kv.second;
            auto const tile_data = ptile.getConstParticleTileData();
            auto const& ptaos = ptile.GetStructOfArrays();

            reduce_op.eval(ptaos.numParticles(), reduce_data,
                           [=] AMREX_GPU_DEVICE (int i) -> ReduceTuple
                           {
                               return (tile_data.idata(0)[i] > 0) ? 1 : 0; //get the id in SoA particle way
                           });
            }
        }

        nparticles = static_cast<Long>(amrex::get<0>(reduce_data.value(reduce_op)));
    }
    else {
        for (const auto& kv : GetParticles(level)) {
            const auto& ptile = kv.second;
            nparticles += ptile.numParticles();
        }
    }

    if (!only_local) {
        ParallelAllReduce::Sum(nparticles, ParallelContext::CommunicatorSub());
    }

    return nparticles;
}

//
// This includes both valid and invalid particles since invalid particles still take up space.
//

template <typename ParticleType, int NArrayReal, int NArrayInt,
          template<class> class Allocator>
std::array<Long, 3>
ParticleContainer_impl<ParticleType, NArrayReal, NArrayInt, Allocator>
::ByteSpread () const
{
    Long cnt = 0;

    for (unsigned lev = 0; lev < m_particles.size(); lev++) {
        const auto& pmap = m_particles[lev];
        for (const auto& kv : pmap) {
            const auto& ptile = kv.second;
            cnt += ptile.numParticles();
        }
    }

    Long mn = cnt, mx = mn;

    const int IOProc = ParallelContext::IOProcessorNumberSub();
    const Long sz = sizeof(ParticleType)+NumRealComps()*sizeof(ParticleReal)+NumIntComps()*sizeof(int);

#ifdef AMREX_LAZY
    Lazy::QueueReduction( [=] () mutable {
#endif
            ParallelReduce::Min(mn,  IOProc, ParallelContext::CommunicatorSub());
            ParallelReduce::Max(mx,  IOProc, ParallelContext::CommunicatorSub());
            ParallelReduce::Sum(cnt, IOProc, ParallelContext::CommunicatorSub());

            amrex::Print() << "ParticleContainer spread across MPI nodes - bytes (num particles): [Min: "
                           << mn*sz
                           << " (" << mn << ")"
                           << ", Max: "
                           << mx*sz
                           << " (" << mx << ")"
                           << ", Total: "
                           << cnt*sz
                           << " (" << cnt << ")]\n";
#ifdef AMREX_LAZY
        });
#endif

    return {mn*sz, mx*sz, cnt*sz};
}

template <typename ParticleType, int NArrayReal, int NArrayInt,
          template<class> class Allocator>
std::array<Long, 3>
ParticleContainer_impl<ParticleType, NArrayReal, NArrayInt, Allocator>
::PrintCapacity () const
{
    Long cnt = 0;

    for (unsigned lev = 0; lev < m_particles.size(); lev++) {
        const auto& pmap = m_particles[lev];
        for (const auto& kv : pmap) {
            const auto& ptile = kv.second;
            cnt += ptile.capacity();
        }
    }

    Long mn = cnt, mx = mn;

    const int IOProc = ParallelContext::IOProcessorNumberSub();

#ifdef AMREX_LAZY
    Lazy::QueueReduction( [=] () mutable {
#endif
            ParallelReduce::Min(mn,  IOProc, ParallelContext::CommunicatorSub());
            ParallelReduce::Max(mx,  IOProc, ParallelContext::CommunicatorSub());
            ParallelReduce::Sum(cnt, IOProc, ParallelContext::CommunicatorSub());

            amrex::Print() << "ParticleContainer spread across MPI nodes - bytes: [Min: "
                           << mn
                           << ", Max: "
                           << mx
                           << ", Total: "
                           << cnt
                           << "]\n";
#ifdef AMREX_LAZY
        });
#endif

    return {mn, mx, cnt};
}

template <typename ParticleType, int NArrayReal, int NArrayInt,
          template<class> class Allocator>
void
ParticleContainer_impl<ParticleType, NArrayReal, NArrayInt, Allocator>::ShrinkToFit ()
{
    for (unsigned lev = 0; lev < m_particles.size(); lev++) {
        auto& pmap = m_particles[lev];
        for (auto& kv : pmap) {
            auto& ptile = kv.second;
            ptile.shrink_to_fit();
        }
    }
}

/**
 * Adds the number of particles in each cell to the values currently located in
 * the input MultiFab.
 */


template <typename ParticleType, int NArrayReal, int NArrayInt,
          template<class> class Allocator>
void
ParticleContainer_impl<ParticleType, NArrayReal, NArrayInt, Allocator>::Increment (MultiFab& mf, int lev)
{
    BL_PROFILE("ParticleContainer::Increment");

    AMREX_ASSERT(OK());
    if (m_particles.empty()) return;
    AMREX_ASSERT(lev >= 0 && lev < int(m_particles.size()));
    AMREX_ASSERT(numParticlesOutOfRange(*this, 0) == 0);

    const auto& geom = Geom(lev);
    const auto plo = geom.ProbLoArray();
    const auto dxi = geom.InvCellSizeArray();
    const auto domain = geom.Domain();
    amrex::ParticleToMesh(*this, mf, lev,
        [=] AMREX_GPU_DEVICE (const ParticleType& p,
                              amrex::Array4<amrex::Real> const& count)
        {
            auto iv = getParticleCell(p, plo, dxi, domain);
            amrex::Gpu::Atomic::AddNoRet(&count(iv), 1.0_rt);
        }, false);
}

template <typename ParticleType, int NArrayReal, int NArrayInt,
          template<class> class Allocator>
Long
ParticleContainer_impl<ParticleType, NArrayReal, NArrayInt, Allocator>::IncrementWithTotal (MultiFab& mf, int lev, bool local)
{
    BL_PROFILE("ParticleContainer::IncrementWithTotal(lev)");
    Increment(mf, lev);
    return TotalNumberOfParticles(true, local);
}

template <typename ParticleType, int NArrayReal, int NArrayInt,
          template<class> class Allocator>
void
ParticleContainer_impl<ParticleType, NArrayReal, NArrayInt, Allocator>::RemoveParticlesAtLevel (int level)
{
    BL_PROFILE("ParticleContainer::RemoveParticlesAtLevel()");
    if (level >= int(this->m_particles.size())) return;

    if (!this->m_particles[level].empty())
    {
        ParticleLevel().swap(this->m_particles[level]);
    }
}

template <typename ParticleType, int NArrayReal, int NArrayInt,
          template<class> class Allocator>
void
ParticleContainer_impl<ParticleType, NArrayReal, NArrayInt, Allocator>::RemoveParticlesNotAtFinestLevel ()
{
  BL_PROFILE("ParticleContainer::RemoveParticlesNotAtFinestLevel()");
  AMREX_ASSERT(this->finestLevel()+1 == int(this->m_particles.size()));

  Long cnt = 0;

  for (unsigned lev = 0; lev < m_particles.size() - 1; ++lev) {
      auto& pmap = m_particles[lev];
      if (!pmap.empty()) {
          for (auto& kv : pmap) {
              const auto& pbx = kv.second;
              cnt += pbx.numParticles();
          }
          ParticleLevel().swap(pmap);
      }
  }

  //
  // Print how many particles removed on each processor if any were removed.
  //
  if (this->m_verbose > 1 && cnt > 0) {
      amrex::AllPrint() << "Processor " << ParallelContext::MyProcSub() << " removed " << cnt
                        << " particles not in finest level\n";
  }
}

struct FilterVirt
{

    amrex::AssignGrid<amrex::DenseBinIteratorFactory<amrex::Box>> m_assign_buffer_grid;
    GpuArray<Real, AMREX_SPACEDIM> m_plo, m_dxi;
    Box m_domain;

    FilterVirt (const amrex::AssignGrid<amrex::DenseBinIteratorFactory<amrex::Box>> assign_buffer_grid, const GpuArray<Real, AMREX_SPACEDIM>& plo,
                const GpuArray<Real, AMREX_SPACEDIM> & dxi, const Box& domain)
      : m_assign_buffer_grid(assign_buffer_grid), m_plo(plo), m_dxi(dxi), m_domain(domain)
    {}

    template <typename SrcData>
    AMREX_GPU_HOST_DEVICE
    int operator() (const SrcData& src, int src_i) const noexcept
    {
        auto iv = getParticleCell(src.m_aos[src_i], m_plo, m_dxi, m_domain);
        return (m_assign_buffer_grid(iv)!=-1);
    }
};

struct TransformerVirt
{
    template <typename DstData, typename SrcData>
    AMREX_GPU_HOST_DEVICE AMREX_FORCE_INLINE
    void operator() (DstData& dst, const SrcData& src,
                     int src_i, int dst_i) const noexcept
    {
        copyParticle(dst, src, src_i, dst_i);

        (dst.m_aos[dst_i]).id() = VirtualParticleID;
        (dst.m_aos[dst_i]).cpu() = 0;
    }
};


template <typename ParticleType, int NArrayReal, int NArrayInt,
          template<class> class Allocator>
void
ParticleContainer_impl<ParticleType, NArrayReal, NArrayInt, Allocator>
::CreateVirtualParticles (int level, AoS& virts) const
{
    ParticleTileType ptile;
    CreateVirtualParticles(level, ptile);
    ptile.GetArrayOfStructs().swap(virts);
}

template <typename ParticleType, int NArrayReal, int NArrayInt,
          template<class> class Allocator>
void
ParticleContainer_impl<ParticleType, NArrayReal, NArrayInt, Allocator>
::CreateVirtualParticles (int level, ParticleTileType& virts) const
{
    BL_PROFILE("ParticleContainer::CreateVirtualParticles()");
    AMREX_ASSERT(level > 0);
    AMREX_ASSERT(virts.empty());

    if (level >= static_cast<int>(m_particles.size())) {
        return;
    }

    std::string aggregation_type = AggregationType();
    int aggregation_buffer = AggregationBuffer();

    if (aggregation_type == "None")
    {
        auto virts_offset = virts.numParticles();
        for(ParConstIterType pti(*this, level); pti.isValid(); ++pti)
        {
            const auto& src_tile = ParticlesAt(level, pti);

            auto np = src_tile.numParticles();
            virts.resize(virts_offset+np);
            transformParticles(virts, src_tile, 0, virts_offset, np, TransformerVirt());
            virts_offset += np;
        }
    }
    if (aggregation_type == "Cell")
    {
        //Components would be based on
        int nComp = AMREX_SPACEDIM + NStructReal + NArrayReal;
        // NArrayReal, NStructInt, NArrayInt behavior as before
        int nGhost = 0;
        MultiFab mf(ParticleBoxArray(level), ParticleDistributionMap(level), nComp, nGhost);

        nComp = 1 + NStructInt + NArrayInt;
        iMultiFab imf(ParticleBoxArray(level), ParticleDistributionMap(level), nComp, nGhost);

        const auto& geom = Geom(level);
        const auto plo = geom.ProbLoArray();
        const auto dxi = geom.InvCellSizeArray();
        const auto domain = geom.Domain();

        BoxList bl_buffer;
        bl_buffer.complementIn(Geom(level).Domain(), ParticleBoxArray(level));
        BoxArray buffer(std::move(bl_buffer));
        buffer.grow(aggregation_buffer);

        ParticleLocator<DenseBins<Box>> locator;
        locator.build(buffer, geom);
        AssignGrid<DenseBinIteratorFactory<Box>> assign_buffer_grid = locator.getGridAssignor();

        amrex::ParticleToMesh(*this, mf, level,
        [=] AMREX_GPU_DEVICE (const ParticleType& p,
                              amrex::Array4<amrex::Real> const& partData,
                              amrex::GpuArray<amrex::Real,AMREX_SPACEDIM> const& plo_loc,
                              amrex::GpuArray<amrex::Real,AMREX_SPACEDIM> const& dxi_loc)
        {
            auto iv = getParticleCell(p, plo_loc, dxi_loc, domain);
            if(assign_buffer_grid(iv)==-1)
            {
               //Ordering may make this not unique
               for (int i = 0; i < NArrayReal; ++i)
               {
                   amrex::Gpu::Atomic::AddNoRet(&partData(iv,AMREX_SPACEDIM+NStructReal+i), partData(iv,AMREX_SPACEDIM)!=0.0 ? static_cast<Real>(0) : static_cast<Real>(p.rdata(NStructReal+i)));
               }
               //Add the rdata(0)-weighted sum of position
               for (int i = 0; i < AMREX_SPACEDIM; ++i)
               {
                   amrex::Gpu::Atomic::AddNoRet(&partData(iv,i), static_cast<Real>((p.rdata(0)*p.pos(i))));
               }
               //Add the rdata(0)-weighted sum of other rdata fields
               for (int i = 1; i < NStructReal; ++i)
               {
                   amrex::Gpu::Atomic::AddNoRet(&partData(iv,AMREX_SPACEDIM+i), static_cast<Real>((p.rdata(0)*p.rdata(i))));
               }
               //Add the rdata(0) sum
               for (int i = 0; i < 1; ++i)
               {
                   amrex::Gpu::Atomic::AddNoRet(&partData(iv,AMREX_SPACEDIM+i), static_cast<Real>(p.rdata(0)));
               }
            }

        }); //skipping extra false argument, doing mf.setVal(0) at beginning

        amrex::ParticleToMesh(*this, imf, level,
        [=] AMREX_GPU_DEVICE (const ParticleType& p,
                              amrex::Array4<int> const& partData,
                              amrex::GpuArray<amrex::Real,AMREX_SPACEDIM> const& plo_loc,
                              amrex::GpuArray<amrex::Real,AMREX_SPACEDIM> const& dxi_loc)
        {

            auto iv = getParticleCell(p, plo_loc, dxi_loc, domain);
            if(assign_buffer_grid(iv)==-1)
            {
                //if this cell has no particle id info, do a straight copy to store idata
                if(partData(iv,0)==0)
                {
                    //Add 1 to indicate at least 1 particle at cell iv
                    amrex::Gpu::Atomic::AddNoRet(&partData(iv,0), 1);
                    for (int i = 0; i < NStructInt; ++i)
                    {
                        amrex::Gpu::Atomic::AddNoRet(&partData(iv,1+i), p.idata(i));
                    }
                    for (int i = 0; i < NArrayInt; ++i)
                    {
                        amrex::Gpu::Atomic::AddNoRet(&partData(iv,1+NStructInt+i), p.idata(NStructInt+i));
                    }
                }
            }
        });

    //There may be a better way to ensure virts is the right length
    virts.resize(imf.sum(0));

    int last_offset = 0;
    for (MFIter mfi(mf); mfi.isValid(); ++mfi)
    {
        const auto bx = mfi.tilebox();
        const auto partData = mf.array(mfi);
        const auto imf_arr = imf.array(mfi);

        Gpu::DeviceVector<int> offsets(bx.numPts());
        auto *offsets_ptr = offsets.dataPtr();
        int next_offset = Scan::ExclusiveSum((int) bx.numPts(),(imf_arr.ptr(bx.smallEnd(),0)),(offsets.dataPtr()),Scan::retSum);
        auto dst = virts.getParticleTileData();
        ParallelFor(bx, [=] AMREX_GPU_DEVICE(int i, int j, int k)
        {
             if(imf_arr(i,j,k,0)!=0)
             {
                 SuperParticleType p;
                 p.cpu() = 0;
                 p.id() = VirtualParticleID;

                 //Set rdata(0) first so we can normalize the weighted fields
                 p.rdata(0) = static_cast<ParticleReal>(partData(i,j,k,AMREX_SPACEDIM));
                 //Set pos with the normalized weighted field
                 for (int n = 0; n < AMREX_SPACEDIM; ++n)
                 {
                     p.pos(n) = static_cast<ParticleReal>(partData(i,j,k,n) / p.rdata(0));
                 }
                 //Set rdata(n>0) with the normalized weighted field for NStructReal
                 for (int n = 1; n < NStructReal; ++n)
                 {
                     p.rdata(n) = static_cast<ParticleReal>(partData(i,j,k,AMREX_SPACEDIM+n) / p.rdata(0));
                 }
                 //Set rdata(n>0) with the normalized weighted field for NArrayReal
                 for (int n = 0; n < NArrayReal; ++n)
                 {
                     p.rdata(NStructReal+n) = static_cast<ParticleReal>(partData(i,j,k,AMREX_SPACEDIM+NStructReal+n));
                 }
                 //Set idata with the "first" particles idata field for NStructInt
                 for (int n = 0; n < NStructInt; ++n)
                 {
                     p.idata(n) = imf_arr(i,j,k,1+n);
                 }
                 //Set idata with the "first" particles idata field for NArrayInt
                 for (int n = 0; n < NArrayInt; ++n)
                 {
                     p.idata(NStructInt+n) = imf_arr(i,j,k,1+NStructInt+n);
                 }
                 //Set the new particle in dst tile
                 dst.setSuperParticle(p, last_offset+offsets_ptr[((i-imf_arr.begin.x)+(j-imf_arr.begin.y)*imf_arr.jstride+(k-imf_arr.begin.z)*imf_arr.kstride)]);
             }

        });
        last_offset+=next_offset;
        Gpu::streamSynchronize();
    }

    // last_offset should equal virts.numParticles()
    auto virts_offset = last_offset;
    for(ParConstIterType pti(*this, level); pti.isValid(); ++pti)
    {
        const auto& src_tile = ParticlesAt(level, pti);

        auto np = src_tile.numParticles();
        virts.resize(virts_offset+np);
        virts_offset += filterAndTransformParticles(virts, src_tile, FilterVirt(assign_buffer_grid,plo,dxi,domain), TransformerVirt(),0,virts_offset);
        Gpu::streamSynchronize();
    }
    virts.resize(virts_offset);
    Gpu::streamSynchronize();
    }
}

struct AssignGridFilter
{

    int m_lev_min, m_lev_max, m_nGrow, m_gid;
    amrex::AmrAssignGrid<amrex::DenseBinIteratorFactory<amrex::Box>> m_assign_grid;

    /**
       \brief This filters based on matching grids
       *
     **/
    AssignGridFilter (amrex::AmrAssignGrid<amrex::DenseBinIteratorFactory<amrex::Box>> assign_grid, int gid, int level, int nGrow)
      : m_lev_min(level), m_lev_max(level+1), m_nGrow(nGrow), m_gid(gid), m_assign_grid(assign_grid)
    {}

    template <typename SrcData>
    AMREX_GPU_HOST_DEVICE
    int operator() (const SrcData& src, int src_i) const noexcept
    {
        const auto tup_min = (m_assign_grid)(src.m_aos[src_i], m_lev_min, m_lev_max, m_nGrow);
        const auto tup_max = (m_assign_grid)(src.m_aos[src_i], m_lev_max, m_lev_max, m_nGrow);
        const auto p_boxes = amrex::get<0>(tup_min);
        const auto p_boxes_max = amrex::get<0>(tup_max);
        const auto p_levs_max  = amrex::get<1>(tup_max);
        return p_boxes_max >=0 && p_boxes == m_gid && p_levs_max == m_lev_max;
    }
};

struct TransformerGhost
{

    template <typename DstData, typename SrcData>
    AMREX_GPU_HOST_DEVICE
    void operator() (DstData& dst, const SrcData& src,
                     int src_i, int dst_i) const noexcept
    {
        copyParticle(dst, src, src_i, dst_i);

        (dst.m_aos[dst_i]).id() = GhostParticleID;
        (dst.m_aos[dst_i]).cpu() = 0;
    }
};

template <typename ParticleType, int NArrayReal, int NArrayInt,
          template<class> class Allocator>
void
ParticleContainer_impl<ParticleType, NArrayReal, NArrayInt, Allocator>
::CreateGhostParticles (int level, int nGrow, AoS& ghosts) const
{
    ParticleTileType ptile;
    CreateGhostParticles(level, nGrow, ptile);
    ptile.GetArrayOfStructs().swap(ghosts);
}

template <typename ParticleType, int NArrayReal, int NArrayInt,
          template<class> class Allocator>
void
ParticleContainer_impl<ParticleType, NArrayReal, NArrayInt, Allocator>
::CreateGhostParticles (int level, int nGrow, ParticleTileType& ghosts) const
{
    BL_PROFILE("ParticleContainer::CreateGhostParticles()");
    AMREX_ASSERT(ghosts.empty());
    AMREX_ASSERT(level < finestLevel());

    if (level >= static_cast<int>(m_particles.size())) {
        return;
    }

    if (! m_particle_locator.isValid(GetParGDB())) {
        m_particle_locator.build(GetParGDB());
    }

    m_particle_locator.setGeometry(GetParGDB());
    AmrAssignGrid<DenseBinIteratorFactory<Box>> assign_grid = m_particle_locator.getGridAssignor();
    auto ghost_offset = ghosts.numParticles();
    for(ParConstIterType pti(*this, level); pti.isValid(); ++pti)
    {
        const auto& src_tile = ParticlesAt(level, pti);
        int gid = pti.index();

        auto np = src_tile.numParticles();
        ghosts.resize(ghost_offset+np);
        ghost_offset += filterAndTransformParticles(ghosts, src_tile, AssignGridFilter(assign_grid,gid,level,nGrow), TransformerGhost(),0,ghost_offset);
    }
    ghosts.resize(ghost_offset);
    Gpu::streamSynchronize();
}

template <typename ParticleType, int NArrayReal, int NArrayInt,
          template<class> class Allocator>
void
ParticleContainer_impl<ParticleType, NArrayReal, NArrayInt, Allocator>::
clearParticles ()
{
    BL_PROFILE("ParticleContainer::clearParticles()");

    for (int lev = 0; lev < static_cast<int>(m_particles.size()); ++lev)
    {
        for (auto& kv : m_particles[lev]) { kv.second.resize(0); }
        particle_detail::clearEmptyEntries(m_particles[lev]);
    }
}

template <typename ParticleType, int NArrayReal, int NArrayInt,
          template<class> class Allocator>
template <class PCType, std::enable_if_t<IsParticleContainer<PCType>::value, int> foo>
void
ParticleContainer_impl<ParticleType, NArrayReal, NArrayInt, Allocator>::
copyParticles (const PCType& other, bool local)
{
    using PData = ConstParticleTileData<typename ParticleType::StorageParticleType, NArrayReal, NArrayInt>;
    copyParticles(other, [=] AMREX_GPU_HOST_DEVICE (const PData& /*data*/, int /*i*/) { return 1; }, local);
}

template <typename ParticleType, int NArrayReal, int NArrayInt,
          template<class> class Allocator>
template <class PCType, std::enable_if_t<IsParticleContainer<PCType>::value, int> foo>
void
ParticleContainer_impl<ParticleType, NArrayReal, NArrayInt, Allocator>::
addParticles (const PCType& other, bool local)
{
    using PData = ConstParticleTileData<typename ParticleType::StorageParticleType, NArrayReal, NArrayInt>;
    addParticles(other, [=] AMREX_GPU_HOST_DEVICE (const PData& /*data*/, int /*i*/) { return 1; }, local);
}

template <typename ParticleType, int NArrayReal, int NArrayInt,
          template<class> class Allocator>
template <class F, class PCType,
          std::enable_if_t<IsParticleContainer<PCType>::value, int> foo,
          std::enable_if_t<! std::is_integral<F>::value, int> bar>
void
ParticleContainer_impl<ParticleType, NArrayReal, NArrayInt, Allocator>::
copyParticles (const PCType& other, F&& f, bool local)
{
    BL_PROFILE("ParticleContainer::copyParticles");
    clearParticles();
    addParticles(other, std::forward<F>(f), local);
}

template <typename ParticleType, int NArrayReal, int NArrayInt,
          template<class> class Allocator>
template <class F, class PCType,
          std::enable_if_t<IsParticleContainer<PCType>::value, int> foo,
          std::enable_if_t<! std::is_integral<F>::value, int> bar>
void
ParticleContainer_impl<ParticleType, NArrayReal, NArrayInt, Allocator>::
addParticles (const PCType& other, F&& f, bool local)
{
    BL_PROFILE("ParticleContainer::addParticles");

    for (int lev = 0; lev < other.numLevels(); ++lev)
    {
        const auto& plevel_other = other.GetParticles(lev);
        for(MFIter mfi = other.MakeMFIter(lev); mfi.isValid(); ++mfi)
        {
            auto index = std::make_pair(mfi.index(), mfi.LocalTileIndex());
            if(plevel_other.find(index) == plevel_other.end()) continue;

            auto& ptile = DefineAndReturnParticleTile(lev, mfi.index(), mfi.LocalTileIndex());
            const auto& ptile_other = plevel_other.at(index);
            auto np = ptile_other.numParticles();
            if (np == 0) continue;

            auto dst_index = ptile.numParticles();
            ptile.resize(dst_index + np);

            auto count = amrex::filterParticles(ptile, ptile_other, std::forward<F>(f), 0, dst_index, np);

            ptile.resize(dst_index + count);
        }
    }

    if (! local) Redistribute();
}

//
// This redistributes valid particles and discards invalid ones.
//
template <typename ParticleType, int NArrayReal, int NArrayInt,
          template<class> class Allocator>
void
ParticleContainer_impl<ParticleType, NArrayReal, NArrayInt, Allocator>
::Redistribute (int lev_min, int lev_max, int nGrow, int local, bool remove_negative)
{
    BL_PROFILE_SYNC_START_TIMED("SyncBeforeComms: Redist");

#ifdef AMREX_USE_GPU
    if ( Gpu::inLaunchRegion() )
    {
        RedistributeGPU(lev_min, lev_max, nGrow, local, remove_negative);
    }
    else
    {
        RedistributeCPU(lev_min, lev_max, nGrow, local, remove_negative);
    }
#else
    RedistributeCPU(lev_min, lev_max, nGrow, local, remove_negative);
#endif

    BL_PROFILE_SYNC_STOP();
}

template <typename ParticleType, int NArrayReal, int NArrayInt,
          template<class> class Allocator>
template <class index_type>
void
ParticleContainer<NStructReal, NStructInt, NArrayReal, NArrayInt, Allocator>
::ReorderParticles (int lev, const MFIter& mfi, const index_type* permutations)
{
    auto& ptile           = ParticlesAt(lev, mfi);
    auto& aos             = ptile.GetArrayOfStructs();
    const size_t np       = aos.numParticles();
    const size_t np_total = np + aos.numNeighborParticles();

    if (memEfficientSort) {
        {
            ParticleVector tmp_particles(np_total);
            auto src = ptile.getParticleTileData();
            ParticleType* dst = tmp_particles.data();

            AMREX_HOST_DEVICE_FOR_1D( np_total, i,
            {
                dst[i] = i < np ? src.m_aos[permutations[i]] : src.m_aos[i];
            });

            Gpu::streamSynchronize();
            ptile.GetArrayOfStructs()().swap(tmp_particles);
        }

        RealVector tmp_real(np_total);
        for (int comp = 0; comp < NArrayReal + m_num_runtime_real; ++comp) {
            auto src = ptile.GetStructOfArrays().GetRealData(comp).data();
            ParticleReal* dst = tmp_real.data();
            AMREX_HOST_DEVICE_FOR_1D( np_total, i,
            {
                dst[i] = i < np ? src[permutations[i]] : src[i];
            });

            Gpu::streamSynchronize();

            ptile.GetStructOfArrays().GetRealData(comp).swap(tmp_real);
        }

        IntVector tmp_int(np_total);
        for (int comp = 0; comp < NArrayInt + m_num_runtime_int; ++comp) {
            auto src = ptile.GetStructOfArrays().GetIntData(comp).data();
            int* dst = tmp_int.data();
            AMREX_HOST_DEVICE_FOR_1D( np_total , i,
            {
                dst[i] = i < np ? src[permutations[i]] : src[i];
            });

            Gpu::streamSynchronize();

            ptile.GetStructOfArrays().GetIntData(comp).swap(tmp_int);
        }
    } else {
        ParticleTileType ptile_tmp;
        ptile_tmp.define(m_num_runtime_real, m_num_runtime_int);
        ptile_tmp.resize(np_total);
        // copy re-ordered particles
        gatherParticles(ptile_tmp, ptile, np, permutations);
        // copy neighbor particles
        amrex::copyParticles(ptile_tmp, ptile, np, np, np_total-np);
        ptile.swap(ptile_tmp);
    }
}

template <int NStructReal, int NStructInt, int NArrayReal, int NArrayInt,
          template<class> class Allocator>
void
ParticleContainer_impl<ParticleType, NArrayReal, NArrayInt, Allocator>::SortParticlesByCell ()
{
    SortParticlesByBin(IntVect(AMREX_D_DECL(1, 1, 1)));
}

template <typename ParticleType, int NArrayReal, int NArrayInt,
          template<class> class Allocator>
void
<<<<<<< HEAD
ParticleContainer_impl<ParticleType, NArrayReal, NArrayInt, Allocator>::SortParticlesByBin (IntVect bin_size)
=======
ParticleContainer<NStructReal, NStructInt, NArrayReal, NArrayInt, Allocator>
::SortParticlesByBin (IntVect bin_size)
>>>>>>> ce3401fb
{
    BL_PROFILE("ParticleContainer::SortParticlesByBin()");

    if (bin_size == IntVect::TheZeroVector()) return;

    for (int lev = 0; lev < numLevels(); ++lev)
    {
        const Geometry& geom = Geom(lev);
        const auto dxi = geom.InvCellSizeArray();
        const auto plo = geom.ProbLoArray();
        const auto domain = geom.Domain();

        for(MFIter mfi = MakeMFIter(lev); mfi.isValid(); ++mfi)
        {
            auto& ptile           = ParticlesAt(lev, mfi);
            auto& aos             = ptile.GetArrayOfStructs();
            auto  pstruct_ptr     = aos().dataPtr();
            const size_t np       = aos.numParticles();

            const Box& box = mfi.validbox();

            int ntiles = numTilesInBox(box, true, bin_size);

            m_bins.build(np, pstruct_ptr, ntiles, GetParticleBin{plo, dxi, domain, bin_size, box});
<<<<<<< HEAD
            auto inds = m_bins.permutationPtr();

            if (memEfficientSort) {
                if constexpr(!ParticleType::is_soa_particle) {
                    ParticleVector tmp_particles(np_total);
                    auto src = ptile.getParticleTileData();
                    ParticleType* dst = tmp_particles.data();

                    AMREX_HOST_DEVICE_FOR_1D( np_total, i,
                    {
                        dst[i] = i < np ? src.m_aos[inds[i]] : src.m_aos[i];
                    });

                    Gpu::streamSynchronize();
                    ptile.GetArrayOfStructs()().swap(tmp_particles);
                }

                RealVector tmp_real(np_total);
                for (int comp = 0; comp < NArrayReal + m_num_runtime_real; ++comp) {
                    auto src = ptile.GetStructOfArrays().GetRealData(comp).data();
                    ParticleReal* dst = tmp_real.data();
                    AMREX_HOST_DEVICE_FOR_1D( np_total, i,
                    {
                        dst[i] = i < np ? src[inds[i]] : src[i];
                    });
=======
            ReorderParticles(lev, mfi, m_bins.permutationPtr());
        }
    }
}
>>>>>>> ce3401fb

template <int NStructReal, int NStructInt, int NArrayReal, int NArrayInt,
          template<class> class Allocator>
void
ParticleContainer<NStructReal, NStructInt, NArrayReal, NArrayInt, Allocator>
::SortParticlesForDeposition (IntVect idx_type)
{
    BL_PROFILE("ParticleContainer::SortParticlesForDeposition()");

    for (int lev = 0; lev < numLevels(); ++lev)
    {
        const Geometry& geom = Geom(lev);

        for(MFIter mfi = MakeMFIter(lev); mfi.isValid(); ++mfi)
        {
            auto& ptile           = ParticlesAt(lev, mfi);
            auto& aos             = ptile.GetArrayOfStructs();
            auto  pstruct_ptr     = aos().dataPtr();
            const size_t np       = aos.numParticles();

            const Box& box = mfi.validbox();

            using index_type = typename decltype(m_bins)::index_type;
            Gpu::DeviceVector<index_type> perm;
            PermutationForDeposition<index_type>(perm, np, pstruct_ptr, box, geom, idx_type);
            ReorderParticles(lev, mfi, perm.dataPtr());
        }
    }
}

//
// The GPU implementation of Redistribute
//
template <typename ParticleType, int NArrayReal, int NArrayInt,
          template<class> class Allocator>
void
ParticleContainer_impl<ParticleType, NArrayReal, NArrayInt, Allocator>
::RedistributeGPU (int lev_min, int lev_max, int nGrow, int local, bool remove_negative)
{
#ifdef AMREX_USE_GPU

    if (local) AMREX_ASSERT(numParticlesOutOfRange(*this, lev_min, lev_max, local) == 0);

    // sanity check
    AMREX_ALWAYS_ASSERT(do_tiling == false);

    BL_PROFILE("ParticleContainer::RedistributeGPU()");
    BL_PROFILE_VAR_NS("Redistribute_partition", blp_partition);

    int theEffectiveFinestLevel = m_gdb->finestLevel();
    while (!m_gdb->LevelDefined(theEffectiveFinestLevel)) { theEffectiveFinestLevel--; }

    if (int(m_particles.size()) < theEffectiveFinestLevel+1) {
        if (Verbose()) {
            amrex::Print() << "ParticleContainer::Redistribute() resizing containers from "
                           << m_particles.size() << " to "
                           << theEffectiveFinestLevel + 1 << '\n';
        }
        m_particles.resize(theEffectiveFinestLevel+1);
        m_dummy_mf.resize(theEffectiveFinestLevel+1);
    }

    for (int lev = 0; lev < theEffectiveFinestLevel+1; ++lev) { RedefineDummyMF(lev); }

    int finest_lev_particles;
    if (lev_max == -1) {
        lev_max = theEffectiveFinestLevel;
        finest_lev_particles = m_particles.size() - 1;
    } else {
        finest_lev_particles = lev_max;
    }
    AMREX_ASSERT(lev_max <= finestLevel());

    this->defineBufferMap();

    if (! m_particle_locator.isValid(GetParGDB())) m_particle_locator.build(GetParGDB());
    m_particle_locator.setGeometry(GetParGDB());
    auto assign_grid = m_particle_locator.getGridAssignor();

    BL_PROFILE_VAR_START(blp_partition);
    ParticleCopyOp op;
    int num_levels = finest_lev_particles + 1;
    op.setNumLevels(num_levels);
    Vector<std::map<int, int> > new_sizes(num_levels);
    const auto plo    = Geom(0).ProbLoArray();
    const auto phi    = Geom(0).ProbHiArray();
    const auto rlo    = Geom(0).ProbLoArrayInParticleReal();
    const auto rhi    = Geom(0).ProbHiArrayInParticleReal();
    const auto is_per = Geom(0).isPeriodicArray();
    for (int lev = lev_min; lev <= finest_lev_particles; ++lev)
    {
        auto& plev = m_particles[lev];
        for (auto& kv : plev)
        {
            int gid = kv.first.first;
            int tid = kv.first.second;
            auto index = std::make_pair(gid, tid);

            auto& src_tile = plev[index];
            auto& aos = src_tile.GetArrayOfStructs();
            const size_t np = aos.numParticles();

            AMREX_ASSERT_WITH_MESSAGE((NumRealComps() == 0 && NumIntComps() == 0) ||
                                      aos.size() == src_tile.GetStructOfArrays().size(),
                "The AoS and SoA data on this tile are different sizes - "
                "perhaps particles have not been initialized correctly?");

            int num_stay = partitionParticlesByDest(src_tile, assign_grid, BufferMap(),
                                                    plo, phi, rlo, rhi, is_per, lev, gid, tid,
                                                    lev_min, lev_max, nGrow, remove_negative);

            int num_move = np - num_stay;
            new_sizes[lev][gid] = num_stay;
            op.resize(gid, lev, num_move);

            auto p_boxes = op.m_boxes[lev][gid].dataPtr();
            auto p_levs = op.m_levels[lev][gid].dataPtr();
            auto p_src_indices = op.m_src_indices[lev][gid].dataPtr();
            auto p_periodic_shift = op.m_periodic_shift[lev][gid].dataPtr();
            auto p_ptr = &(aos[0]);

            AMREX_FOR_1D ( num_move, i,
            {
                const auto& p = p_ptr[i + num_stay];
                if (p.id() < 0)
                {
                    p_boxes[i] = -1;
                    p_levs[i]  = -1;
                }
                else
                {
                    const auto tup = assign_grid(p, lev_min, lev_max, nGrow);
                    p_boxes[i] = amrex::get<0>(tup);
                    p_levs[i]  = amrex::get<1>(tup);
                }
                p_periodic_shift[i] = IntVect(AMREX_D_DECL(0,0,0));
                p_src_indices[i] = i+num_stay;
            });
        }
    }
    BL_PROFILE_VAR_STOP(blp_partition);

    ParticleCopyPlan plan;

    plan.build(*this, op, h_redistribute_int_comp,
               h_redistribute_real_comp, local);

    amrex::PODVector<char, PolymorphicArenaAllocator<char> > snd_buffer;
    Gpu::DeviceVector<char> rcv_buffer;

    packBuffer(*this, op, plan, snd_buffer);

    // clear particles from container
    for (int lev = lev_min; lev <= lev_max; ++lev)
    {
        auto& plev = m_particles[lev];
        for (auto& kv : plev)
        {
            int gid = kv.first.first;
            int tid = kv.first.second;
            auto index = std::make_pair(gid, tid);
            auto& tile = plev[index];
            tile.resize(new_sizes[lev][gid]);
        }
    }

    for (int lev = lev_min; lev <= lev_max; lev++)
    {
        particle_detail::clearEmptyEntries(m_particles[lev]);
    }

    if (int(m_particles.size()) > theEffectiveFinestLevel+1) {
        if (m_verbose > 0) {
            amrex::Print() << "ParticleContainer::Redistribute() resizing m_particles from "
                        << m_particles.size() << " to " << theEffectiveFinestLevel+1 << '\n';
        }
        AMREX_ASSERT(int(m_particles.size()) >= 2);

        m_particles.resize(theEffectiveFinestLevel + 1);
        m_dummy_mf.resize(theEffectiveFinestLevel + 1);
    }

    if (ParallelDescriptor::UseGpuAwareMpi())
    {
        plan.buildMPIFinish(BufferMap());
        communicateParticlesStart(*this, plan, snd_buffer, rcv_buffer);
        unpackBuffer(*this, plan, snd_buffer, RedistributeUnpackPolicy());
        communicateParticlesFinish(plan);
        unpackRemotes(*this, plan, rcv_buffer, RedistributeUnpackPolicy());
    }
    else
    {
        Gpu::Device::streamSynchronize();
        Gpu::PinnedVector<char> pinned_snd_buffer;
        Gpu::PinnedVector<char> pinned_rcv_buffer;

        if (snd_buffer.arena()->isPinned()) {
            plan.buildMPIFinish(BufferMap());
            Gpu::Device::streamSynchronize();
            communicateParticlesStart(*this, plan, snd_buffer, pinned_rcv_buffer);
        } else {
            pinned_snd_buffer.resize(snd_buffer.size());
            Gpu::dtoh_memcpy_async(pinned_snd_buffer.dataPtr(), snd_buffer.dataPtr(), snd_buffer.size());
            plan.buildMPIFinish(BufferMap());
            Gpu::Device::streamSynchronize();
            communicateParticlesStart(*this, plan, pinned_snd_buffer, pinned_rcv_buffer);
        }

        rcv_buffer.resize(pinned_rcv_buffer.size());
        unpackBuffer(*this, plan, snd_buffer, RedistributeUnpackPolicy());
        communicateParticlesFinish(plan);
        Gpu::htod_memcpy_async(rcv_buffer.dataPtr(), pinned_rcv_buffer.dataPtr(), pinned_rcv_buffer.size());
        unpackRemotes(*this, plan, rcv_buffer, RedistributeUnpackPolicy());
    }

    Gpu::Device::streamSynchronize();
    AMREX_ASSERT(numParticlesOutOfRange(*this, lev_min, lev_max, nGrow) == 0);
#else
    amrex::ignore_unused(lev_min,lev_max,nGrow,local,remove_negative);
#endif
}

//
// The CPU implementation of Redistribute
//
template <typename ParticleType, int NArrayReal, int NArrayInt,
          template<class> class Allocator>
void
ParticleContainer_impl<ParticleType, NArrayReal, NArrayInt, Allocator>
::RedistributeCPU (int lev_min, int lev_max, int nGrow, int local, bool remove_negative)
{
  BL_PROFILE("ParticleContainer::RedistributeCPU()");

  const int MyProc    = ParallelContext::MyProcSub();
  auto      strttime  = amrex::second();

  if (local > 0) BuildRedistributeMask(0, local);

  // On startup there are cases where Redistribute() could be called
  // with a given finestLevel() where that AmrLevel has yet to be defined.
  int theEffectiveFinestLevel = m_gdb->finestLevel();

  while (!m_gdb->LevelDefined(theEffectiveFinestLevel))
      theEffectiveFinestLevel--;

  if (int(m_particles.size()) < theEffectiveFinestLevel+1) {
      if (Verbose()) {
          amrex::Print() << "ParticleContainer::Redistribute() resizing containers from "
                         << m_particles.size() << " to "
                         << theEffectiveFinestLevel + 1 << '\n';
      }
      m_particles.resize(theEffectiveFinestLevel+1);
      m_dummy_mf.resize(theEffectiveFinestLevel+1);
  }

  // It is important to do this even if we don't have more levels because we may have changed the
  // grids at this level in a regrid.
  for (int lev = 0; lev < theEffectiveFinestLevel+1; ++lev)
      RedefineDummyMF(lev);

  int finest_lev_particles;
  if (lev_max == -1) {
      lev_max = theEffectiveFinestLevel;
      finest_lev_particles = m_particles.size() - 1;
  } else {
      finest_lev_particles = lev_max;
  }
  AMREX_ASSERT(lev_max <= finestLevel());

  // This will hold the valid particles that go to another process
  std::map<int, Vector<char> > not_ours;

  int num_threads = OpenMP::get_max_threads();

  // these are temporary buffers for each thread
  std::map<int, Vector<Vector<char> > > tmp_remote;
  Vector<std::map<std::pair<int, int>, Vector<ParticleVector> > > tmp_local;
  Vector<std::map<std::pair<int, int>, Vector<StructOfArrays<NArrayReal, NArrayInt, Allocator> > > > soa_local;
  tmp_local.resize(theEffectiveFinestLevel+1);
  soa_local.resize(theEffectiveFinestLevel+1);

  // we resize these buffers outside the parallel region
  for (int lev = lev_min; lev <= lev_max; lev++) {
      for (MFIter mfi(*m_dummy_mf[lev], this->do_tiling ? this->tile_size : IntVect::TheZeroVector());
           mfi.isValid(); ++mfi) {
          auto index = std::make_pair(mfi.index(), mfi.LocalTileIndex());
          tmp_local[lev][index].resize(num_threads);
          soa_local[lev][index].resize(num_threads);
          for (int t = 0; t < num_threads; ++t) {
              soa_local[lev][index][t].define(m_num_runtime_real, m_num_runtime_int);
          }
      }
  }
  if (local) {
    for (int i = 0; i < neighbor_procs.size(); ++i)
      tmp_remote[neighbor_procs[i]].resize(num_threads);
  } else {
    for (int i = 0; i < ParallelContext::NProcsSub(); ++i)
      tmp_remote[i].resize(num_threads);
  }

  // first pass: for each tile in parallel, in each thread copies the particles that
  // need to be moved into it's own, temporary buffer.
  for (int lev = lev_min; lev <= finest_lev_particles; lev++) {
      auto& pmap = m_particles[lev];

      Vector<std::pair<int, int> > grid_tile_ids;
      Vector<ParticleTileType*> ptile_ptrs;
      for (auto& kv : pmap)
      {
          grid_tile_ids.push_back(kv.first);
          ptile_ptrs.push_back(&(kv.second));
      }

#ifdef AMREX_USE_OMP
#pragma omp parallel for
#endif
      for (int pmap_it = 0; pmap_it < static_cast<int>(ptile_ptrs.size()); ++pmap_it)
      {
          int thread_num = OpenMP::get_thread_num();
          int grid = grid_tile_ids[pmap_it].first;
          int tile = grid_tile_ids[pmap_it].second;
          auto& soa = ptile_ptrs[pmap_it]->GetStructOfArrays();
          auto& aos = ptile_ptrs[pmap_it]->GetArrayOfStructs();

          // AMREX_ASSERT_WITH_MESSAGE((NumRealComps() == 0 && NumIntComps() == 0)
          //                           || aos.size() == soa.size(),
          //     "The AoS and SoA data on this tile are different sizes - "
          //     "perhaps particles have not been initialized correctly?");
          unsigned npart = ptile_ptrs[pmap_it]->numParticles();
          ParticleLocData pld;

          if constexpr(!ParticleType::is_soa_particle){

            if (npart != 0) {
                Long last = npart - 1;
                Long pindex = 0;
                while (pindex <= last) {
                      ParticleType& p = aos[pindex];

                      if ((remove_negative == false) && (p.id() < 0)) {
                          ++pindex;
                          continue;
                      }

                     if (p.id() < 0)
                     {
                         aos[pindex] = aos[last];
                         for (int comp = 0; comp < NumRealComps(); comp++)
                           soa.GetRealData(comp)[pindex] = soa.GetRealData(comp)[last];
                       for (int comp = 0; comp < NumIntComps(); comp++)
                           soa.GetIntData(comp)[pindex] = soa.GetIntData(comp)[last];
                       correctCellVectors(last, pindex, grid, aos[pindex]);
                          --last;
                          continue;
                      }

                     locateParticle(p, pld, lev_min, lev_max, nGrow, local ? grid : -1);

                     particlePostLocate(p, pld, lev);

                     if (p.id() < 0)
                     {
                         aos[pindex] = aos[last];
                        for (int comp = 0; comp < NumRealComps(); comp++)
                            soa.GetRealData(comp)[pindex] = soa.GetRealData(comp)[last];
                        for (int comp = 0; comp < NumIntComps(); comp++)
                           soa.GetIntData(comp)[pindex] = soa.GetIntData(comp)[last];
                       correctCellVectors(last, pindex, grid, aos[pindex]);
                          --last;
                          continue;
                      }

                      const int who = ParallelContext::global_to_local_rank(ParticleDistributionMap(pld.m_lev)[pld.m_grid]);
                      if (who == MyProc) {
                         if (pld.m_lev != lev || pld.m_grid != grid || pld.m_tile != tile) {
                             // We own it but must shift it to another place.
                            auto index = std::make_pair(pld.m_grid, pld.m_tile);
                            AMREX_ASSERT(tmp_local[pld.m_lev][index].size() == num_threads);
                            tmp_local[pld.m_lev][index][thread_num].push_back(p);
                            for (int comp = 0; comp < NumRealComps(); ++comp) {
                                RealVector& arr = soa_local[pld.m_lev][index][thread_num].GetRealData(comp);
                               arr.push_back(soa.GetRealData(comp)[pindex]);
                            }
                              for (int comp = 0; comp < NumIntComps(); ++comp) {
                                  IntVector& arr = soa_local[pld.m_lev][index][thread_num].GetIntData(comp);
                                  arr.push_back(soa.GetIntData(comp)[pindex]);
                                }

                            p.id() = -p.id(); // Invalidate the particle
                         }
                      }
                      else {
                       auto& particles_to_send = tmp_remote[who][thread_num];
                       auto old_size = particles_to_send.size();
                       auto new_size = old_size + superparticle_size;
                       particles_to_send.resize(new_size);
                       std::memcpy(&particles_to_send[old_size], &p, particle_size);
                       char* dst = &particles_to_send[old_size] + particle_size;
                       int array_comp_start = AMREX_SPACEDIM + NStructReal;
                       for (int comp = 0; comp < NumRealComps(); comp++) {
                           if (h_redistribute_real_comp[array_comp_start + comp]) {
                               std::memcpy(dst, &soa.GetRealData(comp)[pindex], sizeof(ParticleReal));
                               dst += sizeof(ParticleReal);
                           }
                       }
                       array_comp_start = 2 + NStructInt;
                       for (int comp = 0; comp < NumIntComps(); comp++) {
                           if (h_redistribute_int_comp[array_comp_start + comp]) {
                               std::memcpy(dst, &soa.GetIntData(comp)[pindex], sizeof(int));
                               dst += sizeof(int);
                           }
                       }

                       p.id() = -p.id(); // Invalidate the particle
                    }

                    if (p.id() < 0)
                    {
                      aos[pindex] = aos[last];
                      for (int comp = 0; comp < NumRealComps(); comp++)
                          soa.GetRealData(comp)[pindex] = soa.GetRealData(comp)[last];
                      for (int comp = 0; comp < NumIntComps(); comp++)
                          soa.GetIntData(comp)[pindex] = soa.GetIntData(comp)[last];
                      correctCellVectors(last, pindex, grid, aos[pindex]);
                      --last;
                      continue;
                    }

                  ++pindex;
                }

                aos().erase(aos().begin() + last + 1, aos().begin() + npart);
                for (int comp = 0; comp < NumRealComps(); comp++) {
                    RealVector& rdata = soa.GetRealData(comp);
                    rdata.erase(rdata.begin() + last + 1, rdata.begin() + npart);
                }
                for (int comp = 0; comp < NumIntComps(); comp++) {
                    IntVector& idata = soa.GetIntData(comp);
                    idata.erase(idata.begin() + last + 1, idata.begin() + npart);
                }
            }

              } else{ // soa particle

              auto particle_tile = ptile_ptrs[pmap_it];
              if (npart != 0) {
                Long last = npart - 1;
                Long pindex = 0;
                while (pindex <= last) {
                  auto ptd = particle_tile->getParticleTileData();
                  ParticleType p(ptd,pindex);

                  if ((remove_negative == false) && (p.id() < 0)) {
                      ++pindex;
                      continue;
                    }

                  if (p.id() < 0){
                      for (int comp = 0; comp < NumRealComps(); comp++)
                          soa.GetRealData(comp)[pindex] = soa.GetRealData(comp)[last];
                      for (int comp = 0; comp < NumIntComps(); comp++)
                          soa.GetIntData(comp)[pindex] = soa.GetIntData(comp)[last];
                      correctCellVectors(last, pindex, grid, aos[pindex]);
                      --last;
                      continue;
                    }

                  locateParticle(p, pld, lev_min, lev_max, nGrow, local ? grid : -1);

                  particlePostLocate(p, pld, lev);

                  if (p.id() < 0) {
                      for (int comp = 0; comp < NumRealComps(); comp++)
                          soa.GetRealData(comp)[pindex] = soa.GetRealData(comp)[last];
                      for (int comp = 0; comp < NumIntComps(); comp++)
                          soa.GetIntData(comp)[pindex] = soa.GetIntData(comp)[last];
                      correctCellVectors(last, pindex, grid, aos[pindex]);
                      --last;
                      continue;
                    }

                  const int who = ParallelContext::global_to_local_rank(ParticleDistributionMap(pld.m_lev)[pld.m_grid]);
                  if (who == MyProc) {
                      if (pld.m_lev != lev || pld.m_grid != grid || pld.m_tile != tile) {
                          // We own it but must shift it to another place.
                          auto index = std::make_pair(pld.m_grid, pld.m_tile);
                          AMREX_ASSERT(tmp_local[pld.m_lev][index].size() == num_threads);
                          tmp_local[pld.m_lev][index][thread_num].push_back(p);
                          for (int comp = 0; comp < NumRealComps(); ++comp) {
                              RealVector& arr = soa_local[pld.m_lev][index][thread_num].GetRealData(comp);
                              arr.push_back(soa.GetRealData(comp)[pindex]);
                          }
                          for (int comp = 0; comp < NumIntComps(); ++comp) {
                              IntVector& arr = soa_local[pld.m_lev][index][thread_num].GetIntData(comp);
                              arr.push_back(soa.GetIntData(comp)[pindex]);
                          }

                          p.id() = -p.id(); // Invalidate the particle
                        }
                    }
                  else {
                      auto& particles_to_send = tmp_remote[who][thread_num];
                      auto old_size = particles_to_send.size();
                      auto new_size = old_size + superparticle_size;
                      particles_to_send.resize(new_size);

                      char* dst = &particles_to_send[old_size];
                      int array_comp_start = AMREX_SPACEDIM + NStructReal;
                      for (int comp = 0; comp < NumRealComps(); comp++) {
                          if (h_redistribute_real_comp[array_comp_start + comp]) {
                              std::memcpy(dst, &soa.GetRealData(comp)[pindex], sizeof(ParticleReal));
                              dst += sizeof(ParticleReal);
                          }
                        }
                      array_comp_start = 2 + NStructInt;
                      for (int comp = 0; comp < NumIntComps(); comp++) {
                          if (h_redistribute_int_comp[array_comp_start + comp]) {
                              std::memcpy(dst, &soa.GetIntData(comp)[pindex], sizeof(int));
                              dst += sizeof(int);
                          }
                        }
                      p.id() = -p.id(); // Invalidate the particle
                    }

                  if (p.id() < 0){
                      for (int comp = 0; comp < NumRealComps(); comp++)
                          soa.GetRealData(comp)[pindex] = soa.GetRealData(comp)[last];
                      for (int comp = 0; comp < NumIntComps(); comp++)
                          soa.GetIntData(comp)[pindex] = soa.GetIntData(comp)[last];
                      correctCellVectors(last, pindex, grid, aos[pindex]);
                      --last;
                      continue;
                    }

                  ++pindex;
                }

              for (int comp = 0; comp < NumRealComps(); comp++) {
                  RealVector& rdata = soa.GetRealData(comp);
                  rdata.erase(rdata.begin() + last + 1, rdata.begin() + npart);
              }
              for (int comp = 0; comp < NumIntComps(); comp++) {
                  IntVector& idata = soa.GetIntData(comp);
                  idata.erase(idata.begin() + last + 1, idata.begin() + npart);
                }
             }
            }
      }
  }

  for (int lev = lev_min; lev <= lev_max; lev++) {
      particle_detail::clearEmptyEntries(m_particles[lev]);
  }

  // Second pass - for each tile in parallel, collect the particles we are owed from all thread's buffers.
  for (int lev = lev_min; lev <= lev_max; lev++) {
      typename std::map<std::pair<int, int>, Vector<ParticleVector > >::iterator pmap_it;

      Vector<std::pair<int, int> > grid_tile_ids;
      Vector<Vector<ParticleVector>* > pvec_ptrs;

      // we need to create any missing map entries in serial here
      for (pmap_it=tmp_local[lev].begin(); pmap_it != tmp_local[lev].end(); pmap_it++)
      {
          m_particles[lev][pmap_it->first];
          grid_tile_ids.push_back(pmap_it->first);
          pvec_ptrs.push_back(&(pmap_it->second));
      }

#ifdef AMREX_USE_OMP
#pragma omp parallel for
#endif
      for (int pit = 0; pit < static_cast<int>(pvec_ptrs.size()); ++pit)
      {
          auto index = grid_tile_ids[pit];
          auto& ptile = DefineAndReturnParticleTile(lev, index.first, index.second);
          auto& aos = ptile.GetArrayOfStructs();
          auto& soa = ptile.GetStructOfArrays();
          auto& aos_tmp = *(pvec_ptrs[pit]);
          auto& soa_tmp = soa_local[lev][index];
          for (int i = 0; i < num_threads; ++i) {
              aos.insert(aos.end(), aos_tmp[i].begin(), aos_tmp[i].end());
              aos_tmp[i].erase(aos_tmp[i].begin(), aos_tmp[i].end());
              for (int comp = 0; comp < NumRealComps(); ++comp) {
                  RealVector& arr = soa.GetRealData(comp);
                  RealVector& tmp = soa_tmp[i].GetRealData(comp);
                  arr.insert(arr.end(), tmp.begin(), tmp.end());
                  tmp.erase(tmp.begin(), tmp.end());
              }
              for (int comp = 0; comp < NumIntComps(); ++comp) {
                  IntVector& arr = soa.GetIntData(comp);
                  IntVector& tmp = soa_tmp[i].GetIntData(comp);
                  arr.insert(arr.end(), tmp.begin(), tmp.end());
                  tmp.erase(tmp.begin(), tmp.end());
              }
          }
      }
  }

  for (auto& map_it : tmp_remote) {
      int who = map_it.first;
      not_ours[who];
  }

  Vector<int> dest_proc_ids;
  Vector<Vector<Vector<char> >* > pbuff_ptrs;
  for (auto& kv : tmp_remote)
  {
      dest_proc_ids.push_back(kv.first);
      pbuff_ptrs.push_back(&(kv.second));
  }

#ifdef AMREX_USE_OMP
#pragma omp parallel for
#endif
  for (int pmap_it = 0; pmap_it < static_cast<int>(pbuff_ptrs.size()); ++pmap_it)
  {
      int who = dest_proc_ids[pmap_it];
      Vector<Vector<char> >& tmp = *(pbuff_ptrs[pmap_it]);
      for (int i = 0; i < num_threads; ++i) {
          not_ours[who].insert(not_ours[who].end(), tmp[i].begin(), tmp[i].end());
          tmp[i].erase(tmp[i].begin(), tmp[i].end());
      }
  }

  particle_detail::clearEmptyEntries(not_ours);

  if (int(m_particles.size()) > theEffectiveFinestLevel+1) {
      // Looks like we lost an AmrLevel on a regrid.
      if (m_verbose > 0) {
          amrex::Print() << "ParticleContainer::Redistribute() resizing m_particles from "
                         << m_particles.size() << " to " << theEffectiveFinestLevel+1 << '\n';
      }
      AMREX_ASSERT(int(m_particles.size()) >= 2);

      m_particles.resize(theEffectiveFinestLevel + 1);
      m_dummy_mf.resize(theEffectiveFinestLevel + 1);
  }

  if (ParallelContext::NProcsSub() == 1) {
      AMREX_ASSERT(not_ours.empty());
  }
  else {
      RedistributeMPI(not_ours, lev_min, lev_max, nGrow, local);
  }

  AMREX_ASSERT(OK(lev_min, lev_max, nGrow));

  if (m_verbose > 0) {
      auto stoptime = amrex::second() - strttime;

      ByteSpread();

#ifdef AMREX_LAZY
      Lazy::QueueReduction( [=] () mutable {
#endif
              ParallelReduce::Max(stoptime, ParallelContext::IOProcessorNumberSub(),
                                  ParallelContext::CommunicatorSub());

              amrex::Print() << "ParticleContainer::Redistribute() time: " << stoptime << "\n\n";
#ifdef AMREX_LAZY
          });
#endif
  }
}

template <typename ParticleType, int NArrayReal, int NArrayInt,
          template<class> class Allocator>
void
ParticleContainer_impl<ParticleType, NArrayReal, NArrayInt, Allocator>::
RedistributeMPI (std::map<int, Vector<char> >& not_ours,
                 int lev_min, int lev_max, int nGrow, int local)
{
    BL_PROFILE("ParticleContainer::RedistributeMPI()");
    BL_PROFILE_VAR_NS("RedistributeMPI_locate", blp_locate);
    BL_PROFILE_VAR_NS("RedistributeMPI_copy", blp_copy);

#ifdef AMREX_USE_MPI

    using buffer_type = unsigned long long;

    std::map<int, Vector<buffer_type> > mpi_snd_data;
    for (const auto& kv : not_ours)
    {
        auto nbt = (kv.second.size() + sizeof(buffer_type)-1)/sizeof(buffer_type);
        mpi_snd_data[kv.first].resize(nbt);
        std::memcpy((char*) mpi_snd_data[kv.first].data(), kv.second.data(), kv.second.size());
    }

    const int NProcs = ParallelContext::NProcsSub();
    const int NNeighborProcs = neighbor_procs.size();

    // We may now have particles that are rightfully owned by another CPU.
    Vector<Long> Snds(NProcs, 0), Rcvs(NProcs, 0);  // bytes!

    Long NumSnds = 0;
    if (local > 0)
    {
        AMREX_ALWAYS_ASSERT(lev_min == 0);
        AMREX_ALWAYS_ASSERT(lev_max == 0);
        BuildRedistributeMask(0, local);
        NumSnds = doHandShakeLocal(not_ours, neighbor_procs, Snds, Rcvs);
    }
    else
    {
        NumSnds = doHandShake(not_ours, Snds, Rcvs);
    }

    const int SeqNum = ParallelDescriptor::SeqNum();

    if ((! local) && NumSnds == 0)
        return;  // There's no parallel work to do.

    if (local)
    {
        Long tot_snds_this_proc = 0;
        Long tot_rcvs_this_proc = 0;
        for (int i = 0; i < NNeighborProcs; ++i) {
            tot_snds_this_proc += Snds[neighbor_procs[i]];
            tot_rcvs_this_proc += Rcvs[neighbor_procs[i]];
        }
        if ( (tot_snds_this_proc == 0) && (tot_rcvs_this_proc == 0) ) {
            return; // There's no parallel work to do.
        }
    }

    Vector<int> RcvProc;
    Vector<std::size_t> rOffset; // Offset (in bytes) in the receive buffer

    std::size_t TotRcvInts = 0;
    std::size_t TotRcvBytes = 0;
    for (int i = 0; i < NProcs; ++i) {
        if (Rcvs[i] > 0) {
            RcvProc.push_back(i);
            rOffset.push_back(TotRcvInts);
            TotRcvBytes += Rcvs[i];
            auto nbt = (Rcvs[i] + sizeof(buffer_type)-1)/sizeof(buffer_type);
            TotRcvInts += nbt;
        }
    }

    const auto nrcvs = static_cast<int>(RcvProc.size());
    Vector<MPI_Status>  stats(nrcvs);
    Vector<MPI_Request> rreqs(nrcvs);

    // Allocate data for rcvs as one big chunk.
    Vector<unsigned long long> recvdata(TotRcvInts);

    // Post receives.
    for (int i = 0; i < nrcvs; ++i) {
        const auto Who    = RcvProc[i];
        const auto offset = rOffset[i];
        const auto Cnt = (Rcvs[Who] + sizeof(buffer_type)-1)/sizeof(buffer_type);
        AMREX_ASSERT(Cnt > 0);
        AMREX_ASSERT(Cnt < size_t(std::numeric_limits<int>::max()));
        AMREX_ASSERT(Who >= 0 && Who < NProcs);

        rreqs[i] = ParallelDescriptor::Arecv(&recvdata[offset], Cnt, Who, SeqNum,
                                             ParallelContext::CommunicatorSub()).req();
    }

    // Send.
    for (const auto& kv : mpi_snd_data) {
        const auto Who = kv.first;
        const auto Cnt = kv.second.size();

        AMREX_ASSERT(Cnt > 0);
        AMREX_ASSERT(Who >= 0 && Who < NProcs);
        AMREX_ASSERT(Cnt < std::numeric_limits<int>::max());

        ParallelDescriptor::Send(kv.second.data(), Cnt, Who, SeqNum,
                                 ParallelContext::CommunicatorSub());
    }

    if (nrcvs > 0) {
        ParallelDescriptor::Waitall(rreqs, stats);

        BL_PROFILE_VAR_START(blp_locate);

        int npart = TotRcvBytes / superparticle_size;

        Vector<int> rcv_levs(npart);
        Vector<int> rcv_grid(npart);
        Vector<int> rcv_tile(npart);

        int ipart = 0;
        ParticleLocData pld;
        for (int j = 0; j < nrcvs; ++j)
        {
            const auto offset = rOffset[j];
            const auto Who    = RcvProc[j];
            const auto Cnt    = Rcvs[Who] / superparticle_size;
            for (int i = 0; i < int(Cnt); ++i)
            {
                char* pbuf = ((char*) &recvdata[offset]) + i*superparticle_size;

                ParticleReal pos[AMREX_SPACEDIM];
                std::memcpy(&pos[0], pbuf, AMREX_SPACEDIM*sizeof(ParticleReal));

                int idcpu[2];
                std::memcpy(&idcpu[0], pbuf + NumRealComps()*sizeof(ParticleReal), 2*sizeof(int));

                Particle<0, 0> p;
                p.id() = idcpu[0];
                p.cpu() = idcpu[1];
                AMREX_D_TERM(p.pos(0) = pos[0];,
                             p.pos(1) = pos[1];,
                             p.pos(2) = pos[2]);

                bool success = Where(p, pld, lev_min, lev_max, 0);
                if (!success)
                {
                    success = (nGrow > 0) && Where(p, pld, lev_min, lev_min, nGrow);
                    pld.m_grown_gridbox = pld.m_gridbox; // reset grown box for subsequent calls.
                }
                if (!success)
                {
                    amrex::Abort("RedistributeMPI_locate:: invalid particle.");
                }

                rcv_levs[ipart] = pld.m_lev;
                rcv_grid[ipart] = pld.m_grid;
                rcv_tile[ipart] = pld.m_tile;

                ++ipart;
            }
        }

        BL_PROFILE_VAR_STOP(blp_locate);

        BL_PROFILE_VAR_START(blp_copy);

#ifndef AMREX_USE_GPU
        ipart = 0;
        for (int i = 0; i < nrcvs; ++i)
        {
            const auto offset = rOffset[i];
            const auto Who    = RcvProc[i];
            const auto Cnt = Rcvs[Who] / superparticle_size;
            for (int j = 0; j < int(Cnt); ++j)
            {
                auto& ptile = m_particles[rcv_levs[ipart]][std::make_pair(rcv_grid[ipart],
                                                                          rcv_tile[ipart])];
                char* pbuf = ((char*) &recvdata[offset]) + j*superparticle_size;

                if constexpr(! ParticleType::is_soa_particle) {
                    ParticleType p;
                    std::memcpy(&p, pbuf, sizeof(ParticleType));
                    pbuf += sizeof(ParticleType);
                    ptile.push_back(p);
                }

                int array_comp_start = AMREX_SPACEDIM + NStructReal;
                for (int comp = 0; comp < NumRealComps(); ++comp) {
                    if (h_redistribute_real_comp[array_comp_start + comp]) {
                        ParticleReal rdata;
                        std::memcpy(&rdata, pbuf, sizeof(ParticleReal));
                        pbuf += sizeof(ParticleReal);
                        ptile.push_back_real(comp, rdata);
                    } else {
                        ptile.push_back_real(comp, 0.0);
                    }
                }

                array_comp_start = 2 + NStructInt;
                for (int comp = 0; comp < NumIntComps(); ++comp) {
                    if (h_redistribute_int_comp[array_comp_start + comp]) {
                        int idata;
                        std::memcpy(&idata, pbuf, sizeof(int));
                        pbuf += sizeof(int);
                        ptile.push_back_int(comp, idata);
                    } else {
                        ptile.push_back_int(comp, 0);
                    }
                }
                ++ipart;
            }
        }

#else
        Vector<std::map<std::pair<int, int>, Gpu::HostVector<ParticleType> > > host_particles;
        host_particles.reserve(15);
        host_particles.resize(finestLevel()+1);

        Vector<std::map<std::pair<int, int>,
                        std::vector<Gpu::HostVector<ParticleReal> > > > host_real_attribs;
        host_real_attribs.reserve(15);
        host_real_attribs.resize(finestLevel()+1);

        Vector<std::map<std::pair<int, int>,
                        std::vector<Gpu::HostVector<int> > > > host_int_attribs;
        host_int_attribs.reserve(15);
        host_int_attribs.resize(finestLevel()+1);

        ipart = 0;
        for (int i = 0; i < nrcvs; ++i)
        {
            const auto offset = rOffset[i];
            const auto Who    = RcvProc[i];
            const auto Cnt = Rcvs[Who] / superparticle_size;
            for (auto j = decltype(Cnt)(0); j < Cnt; ++j)
            {
                int lev = rcv_levs[ipart];
                std::pair<int, int> ind(std::make_pair(rcv_grid[ipart], rcv_tile[ipart]));

                char* pbuf = ((char*) &recvdata[offset]) + j*superparticle_size;

                if constexpr(! ParticleType::is_soa_particle) {
                    ParticleType p;
                    std::memcpy(&p, pbuf, sizeof(ParticleType));
                    pbuf += sizeof(ParticleType);
                    host_particles[lev][ind].push_back(p);
                }

                host_real_attribs[lev][ind].resize(NumRealComps());
                host_int_attribs[lev][ind].resize(NumIntComps());

                // add the real...
                int array_comp_start = AMREX_SPACEDIM + NStructReal;
                for (int comp = 0; comp < NumRealComps(); ++comp) {
                    if (h_redistribute_real_comp[array_comp_start + comp]) {
                        Real rdata;
                        std::memcpy(&rdata, pbuf, sizeof(Real));
                        pbuf += sizeof(Real);
                        host_real_attribs[lev][ind][comp].push_back(rdata);
                    } else {
                        host_real_attribs[lev][ind][comp].push_back(0.0);
                    }
                }

                // ... and int array data
                array_comp_start = 2 + NStructInt;
                for (int comp = 0; comp < NumIntComps(); ++comp) {
                    if (h_redistribute_int_comp[array_comp_start + comp]) {
                        int idata;
                        std::memcpy(&idata, pbuf, sizeof(int));
                        pbuf += sizeof(int);
                        host_int_attribs[lev][ind][comp].push_back(idata);
                    } else {
                        host_int_attribs[lev][ind][comp].push_back(0);
                    }
                }
                ++ipart;
            }
        }

        for (int host_lev = 0; host_lev < static_cast<int>(host_particles.size()); ++host_lev)
        {
            for (auto& kv : host_particles[host_lev]) {
              auto grid = kv.first.first;
              auto tile = kv.first.second;
              const auto& src_tile = kv.second;

              auto& dst_tile = GetParticles(host_lev)[std::make_pair(grid,tile)];
              auto old_size = dst_tile.GetArrayOfStructs().size();
              auto new_size = old_size + src_tile.size();
              dst_tile.resize(new_size);

              Gpu::copyAsync(Gpu::hostToDevice,
                             src_tile.begin(), src_tile.end(),
                             dst_tile.GetArrayOfStructs().begin() + old_size);

              for (int i = 0; i < NumRealComps(); ++i) {
                  Gpu::copyAsync(Gpu::hostToDevice,
                                 host_real_attribs[host_lev][std::make_pair(grid,tile)][i].begin(),
                                 host_real_attribs[host_lev][std::make_pair(grid,tile)][i].end(),
                                 dst_tile.GetStructOfArrays().GetRealData(i).begin() + old_size);
              }

              for (int i = 0; i < NumIntComps(); ++i) {
                  Gpu::copyAsync(Gpu::hostToDevice,
                                 host_int_attribs[host_lev][std::make_pair(grid,tile)][i].begin(),
                                 host_int_attribs[host_lev][std::make_pair(grid,tile)][i].end(),
                                 dst_tile.GetStructOfArrays().GetIntData(i).begin() + old_size);
              }
            }
          }

        Gpu::Device::streamSynchronize();
#endif

        BL_PROFILE_VAR_STOP(blp_copy);
    }
#else
    amrex::ignore_unused(not_ours,lev_min,lev_max,nGrow,local);
#endif
}

template <typename ParticleType, int NArrayReal, int NArrayInt,
          template<class> class Allocator>
bool
ParticleContainer_impl<ParticleType, NArrayReal, NArrayInt, Allocator>::OK (int lev_min, int lev_max, int nGrow) const
{
    BL_PROFILE("ParticleContainer::OK()");

    if (lev_max == -1)
        lev_max = finestLevel();

    return (numParticlesOutOfRange(*this, lev_min, lev_max, nGrow) == 0);
}

template <typename ParticleType, int NArrayReal, int NArrayInt,
          template<class> class Allocator>
void
ParticleContainer_impl<ParticleType, NArrayReal, NArrayInt, Allocator>
::AddParticlesAtLevel (AoS& particles, int level, int nGrow)
{
    ParticleTileType ptile;
    ptile.GetArrayOfStructs().swap(particles);
    AddParticlesAtLevel(ptile, level, nGrow);
}

template <typename ParticleType, int NArrayReal, int NArrayInt,
          template<class> class Allocator>
void
ParticleContainer_impl<ParticleType, NArrayReal, NArrayInt, Allocator>
::AddParticlesAtLevel (ParticleTileType& particles, int level, int nGrow)
{
    BL_PROFILE("ParticleContainer::AddParticlesAtLevel()");

    if (int(m_particles.size()) < level+1)
    {
        if (Verbose())
        {
            amrex::Print() << "ParticleContainer::AddParticlesAtLevel resizing m_particles from "
                           << m_particles.size()
                           << " to "
                           << level+1 << '\n';
        }
        m_particles.resize(level+1);
        m_dummy_mf.resize(level+1);
        for (int lev = 0; lev < level+1; ++lev) {
            RedefineDummyMF(lev);
        }
    }

    auto& ptile = DefineAndReturnParticleTile(level, 0, 0);
    int old_np = ptile.size();
    int num_to_add = particles.size();
    int new_np = old_np + num_to_add;
    ptile.resize(new_np);
    amrex::copyParticles(ptile, particles, 0, old_np, num_to_add);
    Redistribute(level, level, nGrow);
    particles.resize(0);
}

// This is the single-level version for cell-centered density
template <typename ParticleType, int NArrayReal, int NArrayInt,
          template<class> class Allocator>
void
ParticleContainer_impl<ParticleType, NArrayReal, NArrayInt, Allocator>::
AssignCellDensitySingleLevel (int rho_index,
                              MultiFab& mf_to_be_filled,
                              int       lev,
                              int       ncomp,
                              int       particle_lvl_offset) const
{
    BL_PROFILE("ParticleContainer::AssignCellDensitySingleLevel()");

    if (rho_index != 0) amrex::Abort("AssignCellDensitySingleLevel only works if rho_index = 0");

    MultiFab* mf_pointer;

    if (OnSameGrids(lev, mf_to_be_filled)) {
      // If we are already working with the internal mf defined on the
      // particle_box_array, then we just work with this.
      mf_pointer = &mf_to_be_filled;
    }
    else {
      // If mf_to_be_filled is not defined on the particle_box_array, then we need
      // to make a temporary here and copy into mf_to_be_filled at the end.
      mf_pointer = new MultiFab(ParticleBoxArray(lev),
                                ParticleDistributionMap(lev),
                                ncomp, mf_to_be_filled.nGrow());
    }

    // We must have ghost cells for each FAB so that a particle in one grid can spread
    // its effect to an adjacent grid by first putting the value into ghost cells of its
    // own grid.  The mf->SumBoundary call then adds the value from one grid's ghost cell
    // to another grid's valid region.
    if (mf_pointer->nGrow() < 1)
       amrex::Error("Must have at least one ghost cell when in AssignCellDensitySingleLevel");

    const auto strttime = amrex::second();

    const auto dxi              = Geom(lev).InvCellSizeArray();
    const auto plo              = Geom(lev).ProbLoArray();
    const auto pdxi             = Geom(lev + particle_lvl_offset).InvCellSizeArray();

    if (Geom(lev).isAnyPeriodic() && ! Geom(lev).isAllPeriodic())
    {
        amrex::Error("AssignCellDensitySingleLevel: problem must be periodic in no or all directions");
    }

    mf_pointer->setVal(0);

    using ParConstIter = ParConstIter_impl<ParticleType, NArrayReal, NArrayInt, Allocator>;
#ifdef AMREX_USE_OMP
#pragma omp parallel if (Gpu::notInLaunchRegion())
#endif
    {
        FArrayBox local_rho;
        for (ParConstIter pti(*this, lev); pti.isValid(); ++pti) {
            const Long np = pti.numParticles();
            auto ptd = pti.GetParticleTile().getConstParticleTileData();
            FArrayBox& fab = (*mf_pointer)[pti];
            auto rhoarr = fab.array();
#ifdef AMREX_USE_OMP
            Box tile_box;
            if (Gpu::notInLaunchRegion())
            {
                tile_box = pti.tilebox();
                tile_box.grow(mf_pointer->nGrow());
                local_rho.resize(tile_box,ncomp);
                local_rho.setVal<RunOn::Host>(0.0);
                rhoarr = local_rho.array();
            }
#endif

            if (particle_lvl_offset == 0)
            {
                AMREX_HOST_DEVICE_FOR_1D( np, i,
                {
                    auto p = make_particle<ParticleType>{}(ptd,i);
                    amrex_deposit_cic(p, ncomp, rhoarr, plo, dxi);
                });
            }
            else
            {
                AMREX_HOST_DEVICE_FOR_1D( np, i,
                {
                    auto p = make_particle<ParticleType>{}(ptd,i);
                    amrex_deposit_particle_dx_cic(p, ncomp, rhoarr, plo, dxi, pdxi);
                });
            }

#ifdef AMREX_USE_OMP
            if (Gpu::notInLaunchRegion())
            {
                fab.atomicAdd<RunOn::Host>(local_rho, tile_box, tile_box, 0, 0, ncomp);
            }
#endif
        }
    }

    mf_pointer->SumBoundary(Geom(lev).periodicity());

    // If ncomp > 1, first divide the momenta (component n)
    // by the mass (component 0) in order to get velocities.
    // Be careful not to divide by zero.
    for (int n = 1; n < ncomp; n++)
    {
        for (MFIter mfi(*mf_pointer); mfi.isValid(); ++mfi)
        {
            (*mf_pointer)[mfi].protected_divide<RunOn::Device>((*mf_pointer)[mfi],0,n,1);
        }
    }

    // Only multiply the first component by (1/vol) because this converts mass
    // to density. If there are additional components (like velocity), we don't
    // want to divide those by volume.
    const Real* dx = Geom(lev).CellSize();
    const Real vol = AMREX_D_TERM(dx[0], *dx[1], *dx[2]);

    mf_pointer->mult(Real(1.0)/vol, 0, 1, mf_pointer->nGrow());

    // If mf_to_be_filled is not defined on the particle_box_array, then we need
    // to copy here from mf_pointer into mf_to_be_filled.
    if (mf_pointer != &mf_to_be_filled)
    {
        mf_to_be_filled.ParallelCopy(*mf_pointer,0,0,ncomp,0,0);
        delete mf_pointer;
    }

    if (m_verbose > 1)
    {
        auto stoptime = amrex::second() - strttime;

        ParallelReduce::Max(stoptime, ParallelContext::IOProcessorNumberSub(),
                            ParallelContext::CommunicatorSub());

        amrex::Print() << "ParticleContainer::AssignCellDensitySingleLevel) time: "
                       << stoptime << '\n';
    }
}

template <typename ParticleType, int NArrayReal, int NArrayInt,
          template<class> class Allocator>
void
ParticleContainer_impl<ParticleType, NArrayReal, NArrayInt, Allocator>::Interpolate (Vector<std::unique_ptr<MultiFab> >& mesh_data,
                                                                                int lev_min, int lev_max)
{
    BL_PROFILE("ParticleContainer::Interpolate()");
    for (int lev = lev_min; lev <= lev_max; ++lev) {
        InterpolateSingleLevel(*mesh_data[lev], lev);
    }
}

template <typename ParticleType, int NArrayReal, int NArrayInt,
          template<class> class Allocator>
void
ParticleContainer_impl<ParticleType, NArrayReal, NArrayInt, Allocator>::
InterpolateSingleLevel (MultiFab& mesh_data, int lev)
{
    BL_PROFILE("ParticleContainer::InterpolateSingleLevel()");

    if (mesh_data.nGrow() < 1)
        amrex::Error("Must have at least one ghost cell when in InterpolateSingleLevel");

    const Geometry& gm = Geom(lev);
    const auto     plo = gm.ProbLoArray();
    const auto     dxi = gm.InvCellSizeArray();

    using ParIter = ParIter_impl<ParticleType, NArrayReal, NArrayInt, Allocator>;

#ifdef AMREX_USE_OMP
#pragma omp parallel if (Gpu::notInLaunchRegion())
#endif
    for (ParIter pti(*this, lev); pti.isValid(); ++pti)
    {
        auto& particles = pti.GetArrayOfStructs();
        auto ptd = pti.GetParticleTile().getParticleTileData();
        FArrayBox& fab = mesh_data[pti];
        const auto fabarr = fab.array();
        const Long np = particles.numParticles();

        int nComp = fab.nComp();
        AMREX_FOR_1D( np, i,
        {
            auto p = make_particle<ParticleType>{}(ptd,i);
            amrex_interpolate_cic(p, nComp, fabarr, plo, dxi);
        });
    }
}

template <int NStructReal, int NStructInt, int NArrayReal, int NArrayInt,
          template<class> class Allocator>
void
ParticleContainer<NStructReal, NStructInt, NArrayReal, NArrayInt, Allocator>::
ResizeRuntimeRealComp (int new_size, bool communicate)
{
    int old_size = m_num_runtime_real;

    m_runtime_comps_defined = (new_size > 0);
    m_num_runtime_real = new_size;
    int cur_size = h_redistribute_real_comp.size();
    h_redistribute_real_comp.resize(cur_size-old_size+new_size, communicate);
    SetParticleSize();

    for (int lev = 0; lev < numLevels(); ++lev) {
        for (ParIterType pti(*this,lev); pti.isValid(); ++pti) {
            auto& tile = DefineAndReturnParticleTile(lev, pti);
            auto np = tile.numParticles();
            if (np > 0 && new_size > old_size) {
                auto& soa = tile.GetStructOfArrays();
                soa.resize(np);
            }
        }
    }
}

template <int NStructReal, int NStructInt, int NArrayReal, int NArrayInt,
          template<class> class Allocator>
void
ParticleContainer<NStructReal, NStructInt, NArrayReal, NArrayInt, Allocator>::
ResizeRuntimeIntComp (int new_size, bool communicate)
{
    int old_size = m_num_runtime_int;

    m_runtime_comps_defined = (new_size > 0);
    m_num_runtime_int = new_size;
    int cur_size = h_redistribute_int_comp.size();
    h_redistribute_int_comp.resize(cur_size-old_size+new_size, communicate);
    SetParticleSize();

    for (int lev = 0; lev < numLevels(); ++lev) {
        for (ParIterType pti(*this,lev); pti.isValid(); ++pti) {
            auto& tile = DefineAndReturnParticleTile(lev, pti);
            auto np = tile.numParticles();
            if (np > 0 && new_size > old_size) {
                auto& soa = tile.GetStructOfArrays();
                soa.resize(np);
            }
        }
    }
}<|MERGE_RESOLUTION|>--- conflicted
+++ resolved
@@ -1150,7 +1150,7 @@
           template<class> class Allocator>
 template <class index_type>
 void
-ParticleContainer<NStructReal, NStructInt, NArrayReal, NArrayInt, Allocator>
+ParticleContainer_impl<ParticleType, NArrayReal, NArrayInt, Allocator>
 ::ReorderParticles (int lev, const MFIter& mfi, const index_type* permutations)
 {
     auto& ptile           = ParticlesAt(lev, mfi);
@@ -1159,10 +1159,10 @@
     const size_t np_total = np + aos.numNeighborParticles();
 
     if (memEfficientSort) {
-        {
-            ParticleVector tmp_particles(np_total);
-            auto src = ptile.getParticleTileData();
-            ParticleType* dst = tmp_particles.data();
+        if constexpr(!ParticleType::is_soa_particle) {
+                ParticleVector tmp_particles(np_total);
+                auto src = ptile.getParticleTileData();
+                ParticleType* dst = tmp_particles.data();
 
             AMREX_HOST_DEVICE_FOR_1D( np_total, i,
             {
@@ -1212,7 +1212,7 @@
     }
 }
 
-template <int NStructReal, int NStructInt, int NArrayReal, int NArrayInt,
+template <typename ParticleType, int NArrayReal, int NArrayInt,
           template<class> class Allocator>
 void
 ParticleContainer_impl<ParticleType, NArrayReal, NArrayInt, Allocator>::SortParticlesByCell ()
@@ -1223,12 +1223,8 @@
 template <typename ParticleType, int NArrayReal, int NArrayInt,
           template<class> class Allocator>
 void
-<<<<<<< HEAD
-ParticleContainer_impl<ParticleType, NArrayReal, NArrayInt, Allocator>::SortParticlesByBin (IntVect bin_size)
-=======
-ParticleContainer<NStructReal, NStructInt, NArrayReal, NArrayInt, Allocator>
+ParticleContainer_impl<ParticleType, NArrayReal, NArrayInt, Allocator>
 ::SortParticlesByBin (IntVect bin_size)
->>>>>>> ce3401fb
 {
     BL_PROFILE("ParticleContainer::SortParticlesByBin()");
 
@@ -1253,43 +1249,15 @@
             int ntiles = numTilesInBox(box, true, bin_size);
 
             m_bins.build(np, pstruct_ptr, ntiles, GetParticleBin{plo, dxi, domain, bin_size, box});
-<<<<<<< HEAD
-            auto inds = m_bins.permutationPtr();
-
-            if (memEfficientSort) {
-                if constexpr(!ParticleType::is_soa_particle) {
-                    ParticleVector tmp_particles(np_total);
-                    auto src = ptile.getParticleTileData();
-                    ParticleType* dst = tmp_particles.data();
-
-                    AMREX_HOST_DEVICE_FOR_1D( np_total, i,
-                    {
-                        dst[i] = i < np ? src.m_aos[inds[i]] : src.m_aos[i];
-                    });
-
-                    Gpu::streamSynchronize();
-                    ptile.GetArrayOfStructs()().swap(tmp_particles);
-                }
-
-                RealVector tmp_real(np_total);
-                for (int comp = 0; comp < NArrayReal + m_num_runtime_real; ++comp) {
-                    auto src = ptile.GetStructOfArrays().GetRealData(comp).data();
-                    ParticleReal* dst = tmp_real.data();
-                    AMREX_HOST_DEVICE_FOR_1D( np_total, i,
-                    {
-                        dst[i] = i < np ? src[inds[i]] : src[i];
-                    });
-=======
             ReorderParticles(lev, mfi, m_bins.permutationPtr());
         }
     }
 }
->>>>>>> ce3401fb
-
-template <int NStructReal, int NStructInt, int NArrayReal, int NArrayInt,
-          template<class> class Allocator>
-void
-ParticleContainer<NStructReal, NStructInt, NArrayReal, NArrayInt, Allocator>
+
+template <typename ParticleType, int NArrayReal, int NArrayInt,
+          template<class> class Allocator>
+void
+ParticleContainer_impl<ParticleType, NArrayReal, NArrayInt, Allocator>
 ::SortParticlesForDeposition (IntVect idx_type)
 {
     BL_PROFILE("ParticleContainer::SortParticlesForDeposition()");
@@ -2521,10 +2489,10 @@
     }
 }
 
-template <int NStructReal, int NStructInt, int NArrayReal, int NArrayInt,
-          template<class> class Allocator>
-void
-ParticleContainer<NStructReal, NStructInt, NArrayReal, NArrayInt, Allocator>::
+template <typename ParticleType, int NArrayReal, int NArrayInt,
+          template<class> class Allocator>
+void
+ParticleContainer_impl<ParticleType, NArrayReal, NArrayInt, Allocator>::
 ResizeRuntimeRealComp (int new_size, bool communicate)
 {
     int old_size = m_num_runtime_real;
@@ -2547,10 +2515,10 @@
     }
 }
 
-template <int NStructReal, int NStructInt, int NArrayReal, int NArrayInt,
-          template<class> class Allocator>
-void
-ParticleContainer<NStructReal, NStructInt, NArrayReal, NArrayInt, Allocator>::
+template <typename ParticleType, int NArrayReal, int NArrayInt,
+          template<class> class Allocator>
+void
+ParticleContainer_impl<ParticleType, NArrayReal, NArrayInt, Allocator>::
 ResizeRuntimeIntComp (int new_size, bool communicate)
 {
     int old_size = m_num_runtime_int;
