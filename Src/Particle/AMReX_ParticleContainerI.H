--- conflicted
+++ resolved
@@ -944,13 +944,8 @@
 ParticleContainer<NStructReal, NStructInt, NArrayReal, NArrayInt>
 ::Redistribute (int lev_min, int lev_max, int nGrow, int local)
 {
-<<<<<<< HEAD
-#ifdef AMREX_USE_CUDA
+#ifdef AMREX_USE_GPU
     if ( Gpu::inLaunchRegion() )
-=======
-#ifdef AMREX_USE_GPU
-    if ( (nGrow == 0) and Gpu::inLaunchRegion() )
->>>>>>> 4809ebef
     {
         RedistributeGPU(lev_min, lev_max, nGrow, local);
     }
