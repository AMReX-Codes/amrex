--- conflicted
+++ resolved
@@ -297,19 +297,11 @@
     return shifted;
 }
 
-<<<<<<< HEAD
-template <int NStructReal, int NStructInt, int NArrayReal, int NArrayInt>
-void
+template <int NStructReal, int NStructInt, int NArrayReal, int NArrayInt>
+ParticleLocData
 ParticleContainer<NStructReal, NStructInt, NArrayReal, NArrayInt>::Reset (ParticleType& p,
                                                                           bool          update,
                                                                           bool          verbose) const
-=======
-template <int NR, int NI, int NA>
-ParticleLocData
-ParticleContainer<NR, NI, NA>::Reset (ParticleType&        p,
-				      bool                 update,
-				      bool                 verbose) const
->>>>>>> 8dcb5332
 {
     BL_PROFILE("ParticleContainer<NStructReal, NStructInt, NArrayReal, NArrayInt>::Reset()");
     BL_ASSERT(m_gdb != 0);
@@ -524,15 +516,9 @@
 #endif
 }
 
-<<<<<<< HEAD
 template <int NStructReal, int NStructInt, int NArrayReal, int NArrayInt>
 void
 ParticleContainer<NStructReal, NStructInt, NArrayReal, NArrayInt>::MoveRandom ()
-=======
-template <int NR, int NI, int NA>
-void
-ParticleContainer<NR, NI, NA>::MoveRandom ()
->>>>>>> 8dcb5332
 {
     //
     // Move particles randomly at all levels
