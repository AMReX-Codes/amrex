--- conflicted
+++ resolved
@@ -215,12 +215,9 @@
 bool
 ParticleContainer<NStructReal, NStructInt, NArrayReal, NArrayInt>::PeriodicShift (ParticleType& p) const
 {
-<<<<<<< HEAD
-=======
     //    BL_PROFILE("ParticleContainer<NSR, NSI, NAR, NAI>::PeriodicShift()");
 
     //
->>>>>>> f4611f4b
     // This routine should only be called when Where() returns false.
     BL_ASSERT(m_gdb != 0);
 
