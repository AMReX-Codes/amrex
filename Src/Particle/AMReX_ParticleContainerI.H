--- conflicted
+++ resolved
@@ -1133,7 +1133,7 @@
 
             Gpu::streamSynchronize();
             ptile.GetArrayOfStructs()().swap(tmp_particles);
-        }
+        
 
         RealVector tmp_real(np_total);
         for (int comp = 0; comp < NArrayReal + m_num_runtime_real; ++comp) {
@@ -1204,51 +1204,18 @@
             auto& ptile           = ParticlesAt(lev, mfi);
             auto& aos             = ptile.GetArrayOfStructs();
             auto  pstruct_ptr     = aos().dataPtr();
-<<<<<<< HEAD
             const size_t np       = ptile.numParticles();
             const size_t np_total = np + ptile.numNeighborParticles();
-=======
-            const size_t np       = aos.numParticles();
->>>>>>> da0c0321
 
             const Box& box = mfi.validbox();
 
             int ntiles = numTilesInBox(box, true, bin_size);
 
             m_bins.build(np, pstruct_ptr, ntiles, GetParticleBin{plo, dxi, domain, bin_size, box});
-<<<<<<< HEAD
-            auto inds = m_bins.permutationPtr();
-
-            if (memEfficientSort) {
-                if constexpr(!ParticleType::is_soa_particle) {
-                    ParticleVector tmp_particles(np_total);
-                    auto src = ptile.getParticleTileData();
-                    ParticleType* dst = tmp_particles.data();
-
-                    amrex::ParallelFor(np_total,
-                        [=] AMREX_GPU_DEVICE (int i) noexcept
-                        {
-                            dst[i] = i < np ? src.m_aos[inds[i]] : src.m_aos[i];
-                        });
-
-                    Gpu::streamSynchronize();
-                    ptile.GetArrayOfStructs()().swap(tmp_particles);
-                }
-
-                RealVector tmp_real(np_total);
-                for (int comp = 0; comp < NArrayReal + m_num_runtime_real; ++comp) {
-                    auto src = ptile.GetStructOfArrays().GetRealData(comp).data();
-                    ParticleReal* dst = tmp_real.data();
-                    AMREX_HOST_DEVICE_FOR_1D( np_total, i,
-                    {
-                        dst[i] = i < np ? src[inds[i]] : src[i];
-                    });
-=======
             ReorderParticles(lev, mfi, m_bins.permutationPtr());
         }
     }
 }
->>>>>>> da0c0321
 
 template <typename ParticleType, int NArrayReal, int NArrayInt,
           template<class> class Allocator>
