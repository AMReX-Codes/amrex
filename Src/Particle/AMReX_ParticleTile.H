#ifndef AMREX_PARTICLETILE_H_
#define AMREX_PARTICLETILE_H_
#include <AMReX_Config.H>

#include <AMReX_Extension.H>
#include <AMReX_Particle.H>
#include <AMReX_ArrayOfStructs.H>
#include <AMReX_StructOfArrays.H>
#include <AMReX_Vector.H>
#include <AMReX_REAL.H>
#include <AMReX_RealVect.H>

#include <array>

namespace amrex {

// Forward Declaration
template <int NArrayReal, int NArrayInt>
struct ConstSoAParticle;
template <int NArrayReal, int NArrayInt>
struct SoAParticle;

template <typename T_ParticleType, int NArrayReal, int NArrayInt>
struct ConstParticleTileData;

template <typename T_ParticleType, int NArrayReal, int NArrayInt>
struct ParticleTileData
{
    static constexpr int NAR = NArrayReal;
    static constexpr int NAI = NArrayInt;

    using ParticleType = T_ParticleType;
    using Self = ParticleTileData<ParticleType, NAR, NAI>;

    static constexpr int NStructReal = ParticleType::NReal;
    static constexpr int NStructInt = ParticleType::NInt;

    using SuperParticleType = Particle<NStructReal+NAR, NStructInt+NAI>;

    Long m_size;

    ParticleType* AMREX_RESTRICT m_aos;
<<<<<<< HEAD

    GpuArray<ParticleReal*, NAR> m_rdata;
    GpuArray<int*, NAI> m_idata;
=======
    GpuArray<ParticleReal*, NArrayReal> m_rdata;
    GpuArray<int*, NArrayInt> m_idata;
>>>>>>> cfc4c822

    int m_num_runtime_real;
    int m_num_runtime_int;
    ParticleReal* AMREX_RESTRICT * AMREX_RESTRICT m_runtime_rdata;
    int* AMREX_RESTRICT * AMREX_RESTRICT m_runtime_idata;

    // AMREX_GPU_HOST_DEVICE AMREX_FORCE_INLINE
    // ParticleReal pos (const int dir, const int index) const &
    // {
    //     if constexpr(!ParticleType::is_soa_particle) {
    //         return this->m_aos[index].pos(dir);
    //     } else {
    //         return this->m_rdata[dir][index];
    //     }
    // }

    AMREX_GPU_HOST_DEVICE AMREX_FORCE_INLINE
    ParticleReal& pos (const int dir, const int index) const &
    {
        if constexpr(!ParticleType::is_soa_particle) {
            return this->m_aos[index].pos(dir);
        }
        return this->m_rdata[dir][index];
    }

    AMREX_GPU_HOST_DEVICE AMREX_FORCE_INLINE
    auto id (const int index) const &
    {
        if constexpr(!ParticleType::is_soa_particle) {
            return this->m_aos[index].id();
        } else {
            return this->m_idata[0][index];
        }
    }

    AMREX_GPU_HOST_DEVICE AMREX_FORCE_INLINE
    auto& id (const int index) &
    {
        if constexpr(!ParticleType::is_soa_particle) {
                return this->m_aos[index].id();
        } else {
            return this->m_idata[0][index];
        }
    }

    AMREX_GPU_HOST_DEVICE AMREX_FORCE_INLINE
    auto cpu (const int index) const &
    {
        if constexpr(!ParticleType::is_soa_particle) {
            return this->m_aos[index].cpu();
        } else {
            return this->m_idata[1][index];
        }
    }

    AMREX_GPU_HOST_DEVICE AMREX_FORCE_INLINE
    auto& cpu (const int index) &
    {
        if constexpr(!ParticleType::is_soa_particle) {
            return this->m_aos[index].cpu();
        } else {
            return this->m_idata[1][index];
        }
    }

    AMREX_GPU_HOST_DEVICE AMREX_FORCE_INLINE
    auto* rdata (const int attribute_index)
    {
        return this->m_rdata[attribute_index];
    }

    AMREX_GPU_HOST_DEVICE AMREX_FORCE_INLINE
    auto const * rdata (const int attribute_index) const
    {
        return this->m_rdata[attribute_index];
    }

    AMREX_GPU_HOST_DEVICE AMREX_FORCE_INLINE
    auto* idata (const int attribute_index)
    {
        return this->m_idata[attribute_index];
    }

    AMREX_GPU_HOST_DEVICE AMREX_FORCE_INLINE
    auto const * idata (const int attribute_index) const
    {
        return this->m_idata[attribute_index];
    }

    AMREX_GPU_HOST_DEVICE AMREX_FORCE_INLINE
    void packParticleData (char* buffer, int src_index, std::size_t dst_offset,
                           const int* comm_real, const int * comm_int) const noexcept
    {
        AMREX_ASSERT(src_index < m_size);
        auto dst = buffer + dst_offset;
        memcpy(dst, m_aos + src_index, sizeof(ParticleType));
        dst += sizeof(ParticleType);
        int array_start_index  = AMREX_SPACEDIM + NStructReal;
        for (int i = 0; i < NAR; ++i)
        {
            if (comm_real[array_start_index + i])
            {
                memcpy(dst, m_rdata[i] + src_index, sizeof(ParticleReal));
                dst += sizeof(ParticleReal);
            }
        }
        int runtime_start_index  = AMREX_SPACEDIM + NStructReal + NAR;
        for (int i = 0; i < m_num_runtime_real; ++i)
        {
            if (comm_real[runtime_start_index + i])
            {
                memcpy(dst, m_runtime_rdata[i] + src_index, sizeof(ParticleReal));
                dst += sizeof(ParticleReal);
            }
        }
        array_start_index  = 2 + NStructInt;
        for (int i = 0; i < NAI; ++i)
        {
            if (comm_int[array_start_index + i])
            {
                memcpy(dst, m_idata[i] + src_index, sizeof(int));
                dst += sizeof(int);
            }
        }
        runtime_start_index  = 2 + NStructInt + NAI;
        for (int i = 0; i < m_num_runtime_int; ++i)
        {
            if (comm_int[runtime_start_index + i])
            {
                memcpy(dst, m_runtime_idata[i] + src_index, sizeof(int));
                dst += sizeof(int);
            }
        }
    }

    AMREX_GPU_HOST_DEVICE AMREX_FORCE_INLINE
    void unpackParticleData (const char* buffer, Long src_offset, int dst_index,
                             const int* comm_real, const int* comm_int) const noexcept
    {
        AMREX_ASSERT(dst_index < m_size);
        auto src = buffer + src_offset;
        memcpy(m_aos + dst_index, src, sizeof(ParticleType));
        src += sizeof(ParticleType);
        int array_start_index  = AMREX_SPACEDIM + NStructReal;
        for (int i = 0; i < NAR; ++i)
        {
            if (comm_real[array_start_index + i])
            {
                memcpy(m_rdata[i] + dst_index, src, sizeof(ParticleReal));
                src += sizeof(ParticleReal);
            }
        }
        int runtime_start_index  = AMREX_SPACEDIM + NStructReal + NAR;
        for (int i = 0; i < m_num_runtime_real; ++i)
        {
            if (comm_real[runtime_start_index + i])
            {
                memcpy(m_runtime_rdata[i] + dst_index, src, sizeof(ParticleReal));
                src += sizeof(ParticleReal);
            }
        }
        array_start_index  = 2 + NStructInt;
        for (int i = 0; i < NAI; ++i)
        {
            if (comm_int[array_start_index + i])
            {
                memcpy(m_idata[i] + dst_index, src, sizeof(int));
                src += sizeof(int);
            }
        }
        runtime_start_index  = 2 + NStructInt + NAI;
        for (int i = 0; i < m_num_runtime_int; ++i)
        {
            if (comm_int[runtime_start_index + i])
            {
                memcpy(m_runtime_idata[i] + dst_index, src, sizeof(int));
                src += sizeof(int);
            }
        }
    }

    template <typename T = ParticleType, typename std::enable_if<!T::is_soa_particle, int>::type = 0>
    AMREX_GPU_HOST_DEVICE AMREX_FORCE_INLINE
    SuperParticleType getSuperParticle (int index) const noexcept
    {
        AMREX_ASSERT(index < m_size);
        SuperParticleType sp;
        for (int i = 0; i < AMREX_SPACEDIM; ++i)
            sp.pos(i) = m_aos[index].pos(i);
        for (int i = 0; i < NStructReal; ++i)
            sp.rdata(i) = m_aos[index].rdata(i);
        for (int i = 0; i < NAR; ++i)
            sp.rdata(NStructReal+i) = m_rdata[i][index];
        sp.id() = m_aos[index].id();
        sp.cpu() = m_aos[index].cpu();
        for (int i = 0; i < NStructInt; ++i)
            sp.idata(i) = m_aos[index].idata(i);
        for (int i = 0; i < NAI; ++i)
            sp.idata(NStructInt+i) = m_idata[i][index];
        return sp;
    }

    template <typename T = ParticleType, typename std::enable_if<T::is_soa_particle, int>::type = 0>
    AMREX_GPU_HOST_DEVICE AMREX_FORCE_INLINE
    SuperParticleType getSuperParticle (int index) const noexcept
    {
        AMREX_ASSERT(index < m_size);
        SuperParticleType sp;
        for (int i = 0; i < AMREX_SPACEDIM; ++i)
            sp.pos(i) = m_rdata[i][index];
        for (int i = 0; i < NStructReal; ++i)
            sp.rdata(i) = m_rdata[i][index];
        for (int i = 0; i < NAR; ++i)
            sp.rdata(NStructReal+i) = m_rdata[i][index];
        sp.id() = m_idata[0][index];
        sp.cpu() = m_idata[1][index];
        for (int i = 0; i < NStructInt; ++i)
            sp.idata(i) = m_idata[i][index];
        for (int i = 0; i < NAI; ++i)
            sp.idata(NStructInt+i) = m_idata[i][index];
        return sp;
    }

    AMREX_GPU_HOST_DEVICE AMREX_FORCE_INLINE
    void setSuperParticle (const SuperParticleType& sp, int index) const noexcept
    {
        for (int i = 0; i < AMREX_SPACEDIM; ++i)
            m_aos[index].pos(i) = sp.pos(i);
        for (int i = 0; i < NStructReal; ++i)
            m_aos[index].rdata(i) = sp.rdata(i);
        for (int i = 0; i < NAR; ++i)
            m_rdata[i][index] = sp.rdata(NStructReal+i);
        m_aos[index].id() = sp.id();
        m_aos[index].cpu() = sp.cpu();
        for (int i = 0; i < NStructInt; ++i)
            m_aos[index].idata(i) = sp.idata(i);
        for (int i = 0; i < NAI; ++i)
            m_idata[i][index] = sp.idata(NStructInt+i);
    }
};

// SOA Particle Structure
template <int T_NArrayReal, int T_NArrayInt>
struct ConstSoAParticle : SoAParticleBase
{
    static constexpr int NArrayReal = T_NArrayReal;
    static constexpr int NArrayInt = T_NArrayInt;
    using StorageParticleType = SoAParticleBase;
    using ConstPTD = ConstParticleTileData<SoAParticleBase, NArrayReal, NArrayInt>;
    static constexpr bool is_soa_particle = true;
    static constexpr bool is_constsoa_particle = true;

    using RealType = ParticleReal;

    AMREX_GPU_HOST_DEVICE AMREX_FORCE_INLINE
    ConstSoAParticle(ConstPTD const ptd, long i) :
        m_constparticle_tile_data(ptd), m_index(i)
    {
    }

    //static Long the_next_id;

    //functions to get id and cpu in the SOA data

    AMREX_GPU_HOST_DEVICE AMREX_FORCE_INLINE
    int cpu () const { return this->m_constparticle_tile_data.m_idata[1][m_index]; }

    AMREX_GPU_HOST_DEVICE AMREX_FORCE_INLINE
    int id () const { return this->m_constparticle_tile_data.m_idata[0][m_index]; }

    //functions to get positions of the particle in the SOA data

    AMREX_GPU_HOST_DEVICE AMREX_FORCE_INLINE
    RealVect pos () const & {return RealVect(AMREX_D_DECL(this->m_constparticle_tile_data->m_rdata[0][m_index], this->m_constparticle_tile_data.m_rdata[1][m_index], this->m_constparticle_tile_data->m_rdata[2][m_index]));}

    AMREX_GPU_HOST_DEVICE AMREX_FORCE_INLINE
    const RealType&  pos (int position_index) const &
    {
        AMREX_ASSERT(position_index < AMREX_SPACEDIM);
        return this->m_constparticle_tile_data.m_rdata[position_index][m_index];
    }

    static Long NextID ();

    /**
    * \brief This version can only be used inside omp critical.
    */
    static Long UnprotectedNextID ();

    /**
    * \brief Reset on restart.
    *
    * \param nextid
    */
    static void NextID (Long nextid);

    private :

    static_assert(std::is_trivially_copyable<ParticleTileData<SoAParticleBase, NArrayReal, NArrayInt>>(), "ParticleTileData is not trivially copyable");

    ConstPTD m_constparticle_tile_data;
    int m_index;
};

template <int T_NArrayReal, int T_NArrayInt>
struct SoAParticle : SoAParticleBase
{
    static constexpr int NArrayReal = T_NArrayReal;
    static constexpr int NArrayInt = T_NArrayInt;
    using StorageParticleType = SoAParticleBase;
    using PTD = ParticleTileData<SoAParticleBase, NArrayReal, NArrayInt>;
    static constexpr bool is_soa_particle = true;
    static constexpr bool is_constsoa_particle = false;

    using ConstType = ConstSoAParticle<T_NArrayReal, T_NArrayInt>;
    using RealType = ParticleReal;

    AMREX_GPU_HOST_DEVICE AMREX_FORCE_INLINE
    SoAParticle(PTD const ptd, long i) :
        m_particle_tile_data(ptd), m_index(i)
    {
    }

    static Long the_next_id;

    //functions to get id and cpu in the SOA data

    AMREX_GPU_HOST_DEVICE AMREX_FORCE_INLINE
    int& cpu () & { return this->m_particle_tile_data.m_idata[1][m_index]; }

    AMREX_GPU_HOST_DEVICE AMREX_FORCE_INLINE
    int& id () & { return this->m_particle_tile_data.m_idata[0][m_index]; }

    AMREX_GPU_HOST_DEVICE AMREX_FORCE_INLINE
    const int& cpu () const & { return this->m_particle_tile_data.m_idata[1][m_index]; }

    AMREX_GPU_HOST_DEVICE AMREX_FORCE_INLINE
    const int& id () const & { return this->m_particle_tile_data.m_idata[0][m_index]; }

    //functions to get positions of the particle in the SOA data

    AMREX_GPU_HOST_DEVICE AMREX_FORCE_INLINE
    RealVect pos () const & {return RealVect(AMREX_D_DECL(this->m_particle_tile_data->m_rdata[0][m_index], this->m_particle_tile_data.m_rdata[1][m_index], this->m_particle_tile_data->m_rdata[2][m_index]));}

    AMREX_GPU_HOST_DEVICE AMREX_FORCE_INLINE
    RealType& pos (int position_index) &
    {
        AMREX_ASSERT(position_index < AMREX_SPACEDIM);
        return this->m_particle_tile_data.m_rdata[position_index][m_index];
    }

    AMREX_GPU_HOST_DEVICE AMREX_FORCE_INLINE
    RealType  pos (int position_index) const &
    {
        AMREX_ASSERT(position_index < AMREX_SPACEDIM);
        return this->m_particle_tile_data.m_rdata[position_index][m_index];
    }

    static Long NextID ();

    /**
    * \brief This version can only be used inside omp critical.
    */
    static Long UnprotectedNextID ();

    /**
    * \brief Reset on restart.
    *
    * \param nextid
    */
    static void NextID (Long nextid);

private :

    static_assert(std::is_trivially_copyable<ParticleTileData<SoAParticleBase, NArrayReal, NArrayInt>>(), "ParticleTileData is not trivially copyable");

    PTD m_particle_tile_data;
    int m_index;
};

//template <int NArrayReal, int NArrayInt> Long ConstSoAParticle<NArrayReal, NArrayInt>::the_next_id = 1;
template <int NArrayReal, int NArrayInt> Long SoAParticle<NArrayReal, NArrayInt>::the_next_id = 1;

template <int NArrayReal, int NArrayInt>
Long
SoAParticle<NArrayReal, NArrayInt>::NextID ()
{
    Long next;
// we should be able to test on _OPENMP < 201107 for capture (version 3.1)
// but we must work around a bug in gcc < 4.9
#if defined(AMREX_USE_OMP) && defined(_OPENMP) && _OPENMP < 201307
#pragma omp critical (amrex_particle_nextid)
#elif defined(AMREX_USE_OMP)
#pragma omp atomic capture
#endif
    next = the_next_id++;

    if (next > LastParticleID)
        amrex::Abort("SoAParticle<NArrayReal, NArrayInt>::NextID() -- too many particles");

    return next;
}

template <int NArrayReal, int NArrayInt>
Long
SoAParticle<NArrayReal, NArrayInt>::UnprotectedNextID ()
{
    Long next = the_next_id++;
    if (next > LastParticleID)
        amrex::Abort("SoAParticle<NArrayReal, NArrayInt>::NextID() -- too many particles");
    return next;
}

template <int NArrayReal, int NArrayInt>
void
SoAParticle<NArrayReal, NArrayInt>::NextID (Long nextid)
{
    the_next_id = nextid;
}

template <typename T_ParticleType, int NArrayReal, int NArrayInt>
struct ConstParticleTileData
{
    static constexpr int NAR = NArrayReal;
    static constexpr int NAI = NArrayInt;
    using ParticleType = T_ParticleType;

    static constexpr int NStructReal = ParticleType::NReal;
    static constexpr int NStructInt = ParticleType::NInt;

    using SuperParticleType = Particle<NStructReal+NArrayReal, NStructInt+NArrayInt>;

    Long m_size;
    const ParticleType* AMREX_RESTRICT m_aos;
<<<<<<< HEAD

    GpuArray<const ParticleReal* AMREX_RESTRICT, NArrayReal> m_rdata;
    GpuArray<const int* AMREX_RESTRICT, NArrayInt > m_idata;
=======
    GpuArray<const ParticleReal*, NArrayReal> m_rdata;
    GpuArray<const int*, NArrayInt> m_idata;
>>>>>>> cfc4c822

    AMREX_GPU_HOST_DEVICE AMREX_FORCE_INLINE
    auto id (const int index) const &
    {
        if constexpr(!ParticleType::is_soa_particle) {
            return this->m_aos[index].id();
        } else {
            return this->m_idata[0][index];
        }
    }

    AMREX_GPU_HOST_DEVICE AMREX_FORCE_INLINE
    auto const* rdata (const int attribute_index) const
    {
        return this->m_rdata[attribute_index];
    }

    AMREX_GPU_HOST_DEVICE AMREX_FORCE_INLINE
    auto const* idata (const int attribute_index) const
    {
        return this->m_idata[attribute_index];
    }

    int m_num_runtime_real;
    int m_num_runtime_int;
    const ParticleReal* AMREX_RESTRICT * AMREX_RESTRICT m_runtime_rdata;
    const int* AMREX_RESTRICT * AMREX_RESTRICT m_runtime_idata;

    AMREX_GPU_HOST_DEVICE AMREX_FORCE_INLINE
    void packParticleData(char* buffer, int src_index, Long dst_offset,
                          const int* comm_real, const int * comm_int) const noexcept
    {
        AMREX_ASSERT(src_index < m_size);
        auto dst = buffer + dst_offset;
        memcpy(dst, m_aos + src_index, sizeof(ParticleType));
        dst += sizeof(ParticleType);
        int array_start_index  = AMREX_SPACEDIM + NStructReal;
        for (int i = 0; i < NArrayReal; ++i)
        {
            if (comm_real[array_start_index + i])
            {
                memcpy(dst, m_rdata[i] + src_index, sizeof(ParticleReal));
                dst += sizeof(ParticleReal);
            }
        }
        int runtime_start_index  = AMREX_SPACEDIM + NStructReal + NArrayReal;
        for (int i = 0; i < m_num_runtime_real; ++i)
        {
            if (comm_real[runtime_start_index + i])
            {
                memcpy(dst, m_runtime_rdata[i] + src_index, sizeof(ParticleReal));
                dst += sizeof(ParticleReal);
            }
        }
        array_start_index  = 2 + NStructInt;
        for (int i = 0; i < NArrayInt; ++i)
        {
            if (comm_int[array_start_index + i])
            {
                memcpy(dst, m_idata[i] + src_index, sizeof(int));
                dst += sizeof(int);
            }
        }
        runtime_start_index  = 2 + NStructInt + NArrayInt;
        for (int i = 0; i < m_num_runtime_int; ++i)
        {
            if (comm_int[runtime_start_index + i])
            {
                memcpy(dst, m_runtime_idata[i] + src_index, sizeof(int));
                dst += sizeof(int);
            }
        }
    }

    template <typename T = ParticleType, typename std::enable_if<!T::is_soa_particle, int>::type = 0>
    AMREX_GPU_HOST_DEVICE AMREX_FORCE_INLINE
    SuperParticleType getSuperParticle (int index) const noexcept
    {
        AMREX_ASSERT(index < m_size);
        SuperParticleType sp;
        for (int i = 0; i < AMREX_SPACEDIM; ++i)
            sp.pos(i) = m_aos[index].pos(i);
        for (int i = 0; i < NStructReal; ++i)
            sp.rdata(i) = m_aos[index].rdata(i);
        if constexpr(NArrayReal > 0)
            for (int i = 0; i < NArrayReal; ++i)
                sp.rdata(NStructReal+i) = m_rdata[i][index];
        sp.id() = m_aos[index].id();
        sp.cpu() = m_aos[index].cpu();
        for (int i = 0; i < NStructInt; ++i)
            sp.idata(i) = m_aos[index].idata(i);
        if constexpr(NArrayInt > 0)
            for (int i = 0; i < NArrayInt; ++i)
                sp.idata(NStructInt+i) = m_idata[i][index];
        return sp;
    }

    template <typename T = ParticleType, typename std::enable_if<T::is_soa_particle, int>::type = 0>
    AMREX_GPU_HOST_DEVICE AMREX_FORCE_INLINE
    SuperParticleType getSuperParticle (int index) const noexcept
    {
        AMREX_ASSERT(index < m_size);
        SuperParticleType sp;
        for (int i = 0; i < AMREX_SPACEDIM; ++i)
            sp.pos(i) = m_rdata[i][index];
        for (int i = 0; i < NStructReal; ++i)
            sp.rdata(i) = m_rdata[i][index];
        for (int i = 0; i < NAR; ++i)
            sp.rdata(NStructReal+i) = m_rdata[i][index];
        sp.id() = m_idata[0][index];
        sp.cpu() = m_idata[1][index];
        for (int i = 0; i < NStructInt; ++i)
            sp.idata(i) = m_idata[i][index];
        for (int i = 0; i < NAI; ++i)
            sp.idata(NStructInt+i) = m_idata[i][index];
        return sp;
    }
};

template <typename T_ParticleType, int NArrayReal, int NArrayInt,
          template<class> class Allocator=DefaultAllocator>
struct ParticleTile
{
    template <typename T>
    using AllocatorType = Allocator<T>;

    using ParticleType = T_ParticleType;
    static constexpr int NAR = NArrayReal;
    static constexpr int NAI = NArrayInt;
    using RealType = typename ParticleType::RealType;

    static constexpr int NStructReal = ParticleType::NReal;
    static constexpr int NStructInt = ParticleType::NInt;

    using SuperParticleType = Particle<NStructReal + NArrayReal, NStructInt + NArrayInt>;

    using AoS = ArrayOfStructs<ParticleType, Allocator>;
    //using ParticleVector = typename AoS::ParticleVector;

    using SoA = StructOfArrays<NArrayReal, NArrayInt, Allocator>;
    using RealVector = typename SoA::RealVector;
    using IntVector = typename SoA::IntVector;
    using StorageParticleType = typename ParticleType::StorageParticleType;

    using ParticleTileDataType = ParticleTileData<StorageParticleType, NArrayReal, NArrayInt>;
    using ConstParticleTileDataType = ConstParticleTileData<StorageParticleType, NArrayReal, NArrayInt>;

    ParticleTile ()
        : m_defined(false)
    {}

    void define (int a_num_runtime_real, int a_num_runtime_int)
    {
        m_defined = true;
        GetStructOfArrays().define(a_num_runtime_real, a_num_runtime_int);
        m_runtime_r_ptrs.resize(a_num_runtime_real);
        m_runtime_i_ptrs.resize(a_num_runtime_int);
        m_runtime_r_cptrs.resize(a_num_runtime_real);
        m_runtime_i_cptrs.resize(a_num_runtime_int);
    }

    // Get cpu data

    // AoS
    template <typename T = ParticleType, typename std::enable_if<T::is_soa_particle, int>::type = 0>
    ParticleCPUWrapper cpu (int index) & {
        ParticleType p(this->getParticleTileData(), index);
        return p.cpu();
    }

    // const
    template <typename T = ParticleType, typename std::enable_if<T::is_soa_particle, int>::type = 0>
    ConstParticleCPUWrapper cpu (int index) const & {
        using ConstParticleType = typename ParticleType::ConstType;
        ConstParticleType p(this->getConstParticleTileData(), index);
        return p.cpu();
    }

    // SoA
    template <typename T = ParticleType, typename std::enable_if<!T::is_soa_particle, int>::type = 0>
    ParticleCPUWrapper cpu (int index) & {
        ParticleType& p = m_aos_tile().dataPtr()[index];
        return p.cpu();
    }

    // const

    template <typename T = ParticleType, typename std::enable_if<!T::is_soa_particle, int>::type = 0>
    ConstParticleCPUWrapper cpu (int index) const & {
        ParticleType& p = m_aos_tile().dataPtr()[index];
        return p.cpu();
    }

    // Get id data

    // AoS
    template <typename T = ParticleType, typename std::enable_if<T::is_soa_particle, int>::type = 0>
    ParticleIDWrapper id (int index) & {
        ParticleType p(this->getParticleTileData(), index);
        return p.id();
    }

    // const
    template <typename T = ParticleType, typename std::enable_if<T::is_soa_particle, int>::type = 0>
    ConstParticleIDWrapper id (int index) const & {
        using ConstParticleType = typename ParticleType::ConstType;
        ConstParticleType p(this->getConstParticleTileData(), index);
        return p.id();
    }

    // SoA
    template <typename T = ParticleType, typename std::enable_if<!T::is_soa_particle, int>::type = 0>
    ParticleIDWrapper id (int index) & {
        ParticleType& p = m_aos_tile().dataPtr()[index];
        return p.id();
    }

    // const
    template <typename T = ParticleType, typename std::enable_if<!T::is_soa_particle, int>::type = 0>
    ConstParticleIDWrapper id (int index) const & {
        ParticleType& p = m_aos_tile().dataPtr()[index];
        return p.id();
    }

    // Get positions data

    template <typename T = ParticleType, typename std::enable_if<T::is_soa_particle, int>::type = 0>
    RealType& pos (int index, int position_index) & {
        static_assert(NArrayReal == T::PTD::NAR, "ParticleTile mismatch in R");
        static_assert(NArrayInt == T::PTD::NAI, "ParticleTile mismatch in I");
        static_assert(0 == T::StorageParticleType::NReal, "ParticleTile 2 mismatch in R");
        static_assert(0 == T::StorageParticleType::NInt, "ParticleTile 2 mismatch in I");
        ParticleTileDataType x=this->getParticleTileData();
        ParticleType p(x, index);
        return p.pos(position_index);
    }

    template <typename T = ParticleType, typename std::enable_if<T::is_soa_particle, int>::type = 0>
    RealType  pos (int index, int position_index) const &
    {
        using ConstParticleType = typename ParticleType::ConstType;
        ConstParticleType p(this->getConstParticleTileData(), index);
        return p.pos(position_index);
    }

    template <typename T = ParticleType, typename std::enable_if<!T::is_soa_particle, int>::type = 0>
    RealType& pos (int index, int position_index) & {
        ParticleType& p = m_aos_tile().dataPtr()[index];
        return p.pos(position_index);
    }


    template <typename T = ParticleType, typename std::enable_if<!T::is_soa_particle, int>::type = 0>
    RealType  pos (int index, int position_index) const &
    {
        ParticleType& p = m_aos_tile().dataPtr()[index];
        return p.pos(position_index);
    }


    AoS&       GetArrayOfStructs ()       { return m_aos_tile; }
    const AoS& GetArrayOfStructs () const { return m_aos_tile; }

    SoA&       GetStructOfArrays ()       { return m_soa_tile; }
    const SoA& GetStructOfArrays () const { return m_soa_tile; }

    bool empty () const { return m_aos_tile.empty(); }

    /**
    * \brief Returns the total number of particles (real and neighbor)
    *
    */

    template <typename T = ParticleType, typename std::enable_if<!T::is_soa_particle, int>::type = 0>
    std::size_t size () const { return m_aos_tile.size(); }

    template <typename T = ParticleType, typename std::enable_if<T::is_soa_particle, int>::type = 0>
    std::size_t size () const { return m_soa_tile.size(); }

    /**
    * \brief Returns the number of real particles (excluding neighbors)
    *
    */
    template <typename T = ParticleType, typename std::enable_if<!T::is_soa_particle, int>::type = 0>
    int numParticles () const { return m_aos_tile.numParticles(); }

    template <typename T = ParticleType, typename std::enable_if<T::is_soa_particle, int>::type = 0>
    int numParticles () const { return m_soa_tile.numParticles(); }

    /**
    * \brief Returns the number of real particles (excluding neighbors)
    *
    */
    template <typename T = ParticleType, typename std::enable_if<!T::is_soa_particle, int>::type = 0>
    int numRealParticles () const { return m_aos_tile.numRealParticles(); }

    template <typename T = ParticleType, typename std::enable_if<T::is_soa_particle, int>::type = 0>
    int numRealParticles () const { return m_soa_tile.numRealParticles(); }

    /**
    * \brief Returns the number of neighbor particles (excluding reals)
    *
    */
    template <typename T = ParticleType, typename std::enable_if<!T::is_soa_particle, int>::type = 0>
    int numNeighborParticles () const { return m_aos_tile.numNeighborParticles(); }

    template <typename T = ParticleType, typename std::enable_if<T::is_soa_particle, int>::type = 0>
    int numNeighborParticles () const { return m_soa_tile.numNeighborParticles(); }

    /**
    * \brief Returns the total number of particles, real and neighbor
    *
    */
    template <typename T = ParticleType, typename std::enable_if<!T::is_soa_particle, int>::type = 0>
    int numTotalParticles () const { return m_aos_tile.numTotalParticles() ; }

    template <typename T = ParticleType, typename std::enable_if<T::is_soa_particle, int>::type = 0>
    int numTotalParticles () const { return m_soa_tile.numTotalParticles() ; }

    void setNumNeighbors (int num_neighbors)
    {
        m_soa_tile.setNumNeighbors(num_neighbors);
        m_aos_tile.setNumNeighbors(num_neighbors);
    }

    int getNumNeighbors ()
    {
        AMREX_ASSERT( m_soa_tile.getNumNeighbors() == m_aos_tile.getNumNeighbors() );
        return m_aos_tile.getNumNeighbors();
    }

    void resize (std::size_t count)
    {
        m_aos_tile.resize(count);
        m_soa_tile.resize(count);
    }

    ///
    /// Add one particle to this tile.
    ///
    void push_back (const ParticleType& p) { m_aos_tile().push_back(p); }

    ///
    /// Add one particle to this tile.
    ///
    template < int NR = NArrayReal, int NI = NArrayInt,
               std::enable_if_t<NR != 0 || NI != 0, int> foo = 0>
    void push_back (const SuperParticleType& sp)
    {
        auto np = numParticles();

        m_aos_tile.resize(np+1);
        m_soa_tile.resize(np+1);

        auto& arr_rdata = m_soa_tile.GetRealData();
        auto& arr_idata = m_soa_tile.GetIntData();

        for (int i = 0; i < AMREX_SPACEDIM; ++i)
            m_aos_tile[np].pos(i) = sp.pos(i);
        for (int i = 0; i < NStructReal; ++i)
            m_aos_tile[np].rdata(i) = sp.rdata(i);
        for (int i = 0; i < NArrayReal; ++i)
            arr_rdata[i][np] = sp.rdata(NStructReal+i);
        m_aos_tile[np].id() = sp.id();
        m_aos_tile[np].cpu() = sp.cpu();
        for (int i = 0; i < NStructInt; ++i)
            m_aos_tile[np].idata(i) = sp.idata(i);
        for (int i = 0; i < NArrayInt; ++i)
            arr_idata[i][np] = sp.idata(NStructInt+i);
    }

    ///
    /// Add a Real value to the struct-of-arrays at index comp.
    /// This sets the data for one particle.
    ///
    void push_back_real (int comp, ParticleReal v) {
        m_soa_tile.GetRealData(comp).push_back(v);
    }

    ///
    /// Add Real values to the struct-of-arrays, for all comps at once.
    /// This sets the data for one particle.
    ///
    void push_back_real (const std::array<ParticleReal, NArrayReal>& v) {
        for (int i = 0; i < NArrayReal; ++i) {
            m_soa_tile.GetRealData(i).push_back(v[i]);
        }
    }

    ///
    /// Add a range of Real values to the struct-of-arrays for the given comp.
    /// This sets the data for several particles at once.
    ///
    void push_back_real (int comp, const ParticleReal* beg, const ParticleReal* end) {
        auto it = m_soa_tile.GetRealData(comp).end();
        m_soa_tile.GetRealData(comp).insert(it, beg, end);
    }

    ///
    /// Add a range of Real values to the struct-of-arrays for the given comp.
    /// This sets the data for several particles at once.
    ///
    void push_back_real (int comp, amrex::Vector<amrex::ParticleReal>::const_iterator beg, amrex::Vector<amrex::ParticleReal>::const_iterator end) {
        push_back_real(comp, &(*beg), &(*end));
    }

    ///
    /// Add a range of Real values to the struct-of-arrays for the given comp.
    /// This sets the data for several particles at once.
    ///
    void push_back_real (int comp, amrex::Vector<amrex::ParticleReal> const & vec) {
        push_back_real(comp, vec.cbegin(), vec.cend());
    }

    ///
    /// Add npar copies of the Real value v to the struct-of-arrays for the given comp.
    /// This sets the data for several particles at once.
    ///
    void push_back_real (int comp, std::size_t npar, ParticleReal v) {
        auto new_size = m_soa_tile.GetRealData(comp).size() + npar;
        m_soa_tile.GetRealData(comp).resize(new_size, v);
    }

    ///
    /// Add an int value to the struct-of-arrays at index comp.
    /// This sets the data for one particle.
    ///
    void push_back_int (int comp, int v) {
        m_soa_tile.GetIntData(comp).push_back(v);
    }

    ///
    /// Add int values to the struct-of-arrays, for all comps at once.
    /// This sets the data for one particle.
    ///
    void push_back_int (const std::array<int, NArrayInt>& v) {
        for (int i = 0; i < NArrayInt; ++i) {
            m_soa_tile.GetIntData(i).push_back(v[i]);
        }
    }

    ///
    /// Add a range of int values to the struct-of-arrays for the given comp.
    /// This sets the data for several particles at once.
    ///
    void push_back_int (int comp, const int* beg, const int* end) {
        auto it = m_soa_tile.GetIntData(comp).end();
        m_soa_tile.GetIntData(comp).insert(it, beg, end);
    }

    ///
    /// Add a range of int values to the struct-of-arrays for the given comp.
    /// This sets the data for several particles at once.
    ///
    void push_back_int (int comp, amrex::Vector<int>::const_iterator beg, amrex::Vector<int>::const_iterator end) {
        push_back_int(comp, &(*beg), &(*end));
    }

    ///
    /// Add a range of int values to the struct-of-arrays for the given comp.
    /// This sets the data for several particles at once.
    ///
    void push_back_int (int comp, amrex::Vector<int> const & vec) {
        push_back_int(comp, vec.cbegin(), vec.cend());
    }

    ///
    /// Add npar copies of the int value v to the struct-of-arrays for the given comp.
    /// This sets the data for several particles at once.
    ///
    void push_back_int (int comp, std::size_t npar, int v) {
        auto new_size = m_soa_tile.GetIntData(comp).size() + npar;
        m_soa_tile.GetIntData(comp).resize(new_size, v);
    }

    int NumRealComps () const noexcept { return m_soa_tile.NumRealComps(); }

    int NumIntComps () const noexcept { return m_soa_tile.NumIntComps(); }

    int NumRuntimeRealComps () const noexcept { return m_runtime_r_ptrs.size(); }

    int NumRuntimeIntComps () const noexcept { return m_runtime_i_ptrs.size(); }

    void shrink_to_fit ()
    {
        m_aos_tile().shrink_to_fit();
        for (int j = 0; j < NumRealComps(); ++j)
        {
            auto& rdata = GetStructOfArrays().GetRealData(j);
            rdata.shrink_to_fit();
        }

        for (int j = 0; j < NumIntComps(); ++j)
        {
            auto& idata = GetStructOfArrays().GetIntData(j);
            idata.shrink_to_fit();
        }
    }

    Long capacity () const
    {
        Long nbytes = 0;
        nbytes += m_aos_tile().capacity() * sizeof(ParticleType);
        for (int j = 0; j < NumRealComps(); ++j)
        {
            auto& rdata = GetStructOfArrays().GetRealData(j);
            nbytes += rdata.capacity() * sizeof(ParticleReal);
        }

        for (int j = 0; j < NumIntComps(); ++j)
        {
            auto& idata = GetStructOfArrays().GetIntData(j);
            nbytes += idata.capacity()*sizeof(int);
        }
        return nbytes;
    }

    void swap (ParticleTile<ParticleType, NArrayReal, NArrayInt, Allocator>& other)
    {
        m_aos_tile().swap(other.GetArrayOfStructs()());
        for (int j = 0; j < NumRealComps(); ++j)
        {
            auto& rdata = GetStructOfArrays().GetRealData(j);
            rdata.swap(other.GetStructOfArrays().GetRealData(j));
        }

        for (int j = 0; j < NumIntComps(); ++j)
        {
            auto& idata = GetStructOfArrays().GetIntData(j);
            idata.swap(other.GetStructOfArrays().GetIntData(j));
        }
    }

    ParticleTileDataType getParticleTileData ()
    {
        int index = NArrayReal;
#ifdef AMREX_USE_GPU
        Gpu::HostVector<ParticleReal*> h_runtime_r_ptrs(m_runtime_r_ptrs.size());
        for (auto& r_ptr : h_runtime_r_ptrs) {
            r_ptr = m_soa_tile.GetRealData(index++).dataPtr();
        }
        if (h_runtime_r_ptrs.size() > 0) {
            Gpu::htod_memcpy_async(m_runtime_r_ptrs.data(), h_runtime_r_ptrs.data(),
                                   h_runtime_r_ptrs.size()*sizeof(ParticleReal*));
        }
#else
        for (auto& r_ptr : m_runtime_r_ptrs) {
            r_ptr = m_soa_tile.GetRealData(index++).dataPtr();
        }
#endif

        index = NArrayInt;
#ifdef AMREX_USE_GPU
        Gpu::HostVector<int*> h_runtime_i_ptrs(m_runtime_i_ptrs.size());
        for (auto& i_ptr : h_runtime_i_ptrs) {
            i_ptr = m_soa_tile.GetIntData(index++).dataPtr();
        }
        if (h_runtime_i_ptrs.size() > 0) {
            Gpu::htod_memcpy_async(m_runtime_i_ptrs.data(), h_runtime_i_ptrs.data(),
                                   h_runtime_i_ptrs.size()*sizeof(int*));
        }
#else
        for (auto& i_ptr : m_runtime_i_ptrs) {
            i_ptr = m_soa_tile.GetIntData(index++).dataPtr();
        }
#endif

        ParticleTileDataType ptd;
        ptd.m_aos = m_aos_tile().dataPtr();
        if constexpr(NArrayReal > 0)
            for (int i = 0; i < NArrayReal; ++i)
                ptd.m_rdata[i] = m_soa_tile.GetRealData(i).dataPtr();
        if constexpr(NArrayInt > 0)
            for (int i = 0; i < NArrayInt; ++i)
                ptd.m_idata[i] = m_soa_tile.GetIntData(i).dataPtr();
        ptd.m_size = size();
        ptd.m_num_runtime_real = m_runtime_r_ptrs.size();
        ptd.m_num_runtime_int = m_runtime_i_ptrs.size();
        ptd.m_runtime_rdata = m_runtime_r_ptrs.dataPtr();
        ptd.m_runtime_idata = m_runtime_i_ptrs.dataPtr();

#ifdef AMREX_USE_GPU
        if ((h_runtime_r_ptrs.size() > 0) || (h_runtime_i_ptrs.size() > 0)) {
            Gpu::streamSynchronize();
        }
#endif

        return ptd;
    }

    ConstParticleTileDataType getConstParticleTileData () const
    {
        int index = NArrayReal;
#ifdef AMREX_USE_GPU
        Gpu::HostVector<ParticleReal const*> h_runtime_r_cptrs(m_runtime_r_cptrs.size());
        for (auto& r_ptr : h_runtime_r_cptrs) {
            r_ptr = m_soa_tile.GetRealData(index++).dataPtr();
        }
        if (h_runtime_r_cptrs.size() > 0) {
            Gpu::htod_memcpy_async(m_runtime_r_cptrs.data(), h_runtime_r_cptrs.data(),
                                   h_runtime_r_cptrs.size()*sizeof(ParticleReal const*));
        }
#else
        for (auto& r_ptr : m_runtime_r_cptrs) {
            r_ptr = m_soa_tile.GetRealData(index++).dataPtr();
        }
#endif

        index = NArrayInt;
#ifdef AMREX_USE_GPU
        Gpu::HostVector<int const*> h_runtime_i_cptrs(m_runtime_i_cptrs.size());
        for (auto& i_ptr : h_runtime_i_cptrs) {
            i_ptr = m_soa_tile.GetIntData(index++).dataPtr();
        }
        if (h_runtime_i_cptrs.size() > 0) {
            Gpu::htod_memcpy_async(m_runtime_i_cptrs.data(), h_runtime_i_cptrs.data(),
                                   h_runtime_i_cptrs.size()*sizeof(int const*));
        }
#else
        for (auto& i_ptr : m_runtime_i_cptrs) {
            i_ptr = m_soa_tile.GetIntData(index++).dataPtr();
        }
#endif

        ConstParticleTileDataType ptd;
        ptd.m_aos = m_aos_tile().dataPtr();
        if constexpr(NArrayReal > 0)
            for (int i = 0; i < NArrayReal; ++i)
                ptd.m_rdata[i] = m_soa_tile.GetRealData(i).dataPtr();
        if constexpr(NArrayInt > 0)
            for (int i = 0; i < NArrayInt; ++i)
                ptd.m_idata[i] = m_soa_tile.GetIntData(i).dataPtr();
        ptd.m_size = size();
        ptd.m_num_runtime_real = m_runtime_r_cptrs.size();
        ptd.m_num_runtime_int = m_runtime_i_cptrs.size();
        ptd.m_runtime_rdata = m_runtime_r_cptrs.dataPtr();
        ptd.m_runtime_idata = m_runtime_i_cptrs.dataPtr();

#ifdef AMREX_USE_GPU
        if ((h_runtime_r_cptrs.size() > 0) || (h_runtime_i_cptrs.size() > 0)) {
            Gpu::streamSynchronize();
        }
#endif

        return ptd;
    }

private:

    AoS m_aos_tile;
    SoA m_soa_tile;

    bool m_defined;

    amrex::PODVector<ParticleReal*, Allocator<ParticleReal*> > m_runtime_r_ptrs;
    amrex::PODVector<int*, Allocator<int*> > m_runtime_i_ptrs;

    mutable amrex::PODVector<const ParticleReal*, Allocator<const ParticleReal*> > m_runtime_r_cptrs;
    mutable amrex::PODVector<const int*, Allocator<const int*> >m_runtime_i_cptrs;
};

} // namespace amrex

#endif // AMREX_PARTICLETILE_H_<|MERGE_RESOLUTION|>--- conflicted
+++ resolved
@@ -40,14 +40,9 @@
     Long m_size;
 
     ParticleType* AMREX_RESTRICT m_aos;
-<<<<<<< HEAD
 
     GpuArray<ParticleReal*, NAR> m_rdata;
     GpuArray<int*, NAI> m_idata;
-=======
-    GpuArray<ParticleReal*, NArrayReal> m_rdata;
-    GpuArray<int*, NArrayInt> m_idata;
->>>>>>> cfc4c822
 
     int m_num_runtime_real;
     int m_num_runtime_int;
@@ -482,14 +477,9 @@
 
     Long m_size;
     const ParticleType* AMREX_RESTRICT m_aos;
-<<<<<<< HEAD
-
-    GpuArray<const ParticleReal* AMREX_RESTRICT, NArrayReal> m_rdata;
-    GpuArray<const int* AMREX_RESTRICT, NArrayInt > m_idata;
-=======
+
     GpuArray<const ParticleReal*, NArrayReal> m_rdata;
-    GpuArray<const int*, NArrayInt> m_idata;
->>>>>>> cfc4c822
+    GpuArray<const int*, NArrayInt > m_idata;
 
     AMREX_GPU_HOST_DEVICE AMREX_FORCE_INLINE
     auto id (const int index) const &
