--- conflicted
+++ resolved
@@ -654,55 +654,6 @@
         m_runtime_i_cptrs.resize(a_num_runtime_int);
     }
 
-<<<<<<< HEAD
-    // Get cpu data
-
-    // AoS
-    template <typename T = ParticleType, typename std::enable_if<T::is_soa_particle, int>::type = 0>
-    int& cpu (int index) & {
-        ParticleType p(this->getParticleTileData(), index);
-        return p.cpu();
-    }
-
-    // const
-    template <typename T = ParticleType, typename std::enable_if<T::is_soa_particle, int>::type = 0>
-    int cpu (int index) const & {
-        using ConstParticleType = typename ParticleType::ConstType;
-        ConstParticleType p(this->getConstParticleTileData(), index);
-        return p.cpu();
-    }
-
-    // SoA
-    template <typename T = ParticleType, typename std::enable_if<!T::is_soa_particle, int>::type = 0>
-    ParticleCPUWrapper cpu (int index) & {
-        ParticleType& p = m_aos_tile().dataPtr()[index];
-        return p.cpu();
-    }
-
-    // const
-
-    template <typename T = ParticleType, typename std::enable_if<!T::is_soa_particle, int>::type = 0>
-    ConstParticleCPUWrapper cpu (int index) const & {
-        ParticleType& p = m_aos_tile().dataPtr()[index];
-        return p.cpu();
-    }
-
-    // Get id data
-
-    // AoS
-    template <typename T = ParticleType, typename std::enable_if<T::is_soa_particle, int>::type = 0>
-    int& id (int index) & {
-        ParticleType p(this->getParticleTileData(), index);
-        return p.id();
-    }
-
-    // const
-    template <typename T = ParticleType, typename std::enable_if<T::is_soa_particle, int>::type = 0>
-    int id (int index) const & {
-        using ConstParticleType = typename ParticleType::ConstType;
-        ConstParticleType p(this->getConstParticleTileData(), index);
-        return p.id();
-=======
     // Get id data
     decltype(auto) id (int index) & {
         if constexpr (!ParticleType::is_soa_particle) {
@@ -719,7 +670,6 @@
         } else {
             return m_soa_tile.GetIntData(0)[index];
         }
->>>>>>> b5331285
     }
 
     // Get cpu data
