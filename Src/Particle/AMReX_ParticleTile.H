--- conflicted
+++ resolved
@@ -743,15 +743,11 @@
     SoA&       GetStructOfArrays ()       { return m_soa_tile; }
     const SoA& GetStructOfArrays () const { return m_soa_tile; }
 
-<<<<<<< HEAD
-    bool empty () const { return size() == 0; }
-=======
-    template <typename T = ParticleType, typename std::enable_if<!T::is_soa_particle, int>::type = 0>
-    bool empty () const { return size() == 0; }
+    template <typename T = ParticleType, typename std::enable_if<!T::is_soa_particle, int>::type = 0>
+    bool empty () const { return m_aos_tile.empty(); }
 
     template <typename T = ParticleType, typename std::enable_if<T::is_soa_particle, int>::type = 0>
     bool empty () const { return m_soa_tile.empty(); }
->>>>>>> d330a951
 
     /**
     * \brief Returns the total number of particles (real and neighbor)
