--- conflicted
+++ resolved
@@ -8,11 +8,8 @@
 #include <AMReX_Print.H>
 #include <AMReX_GpuUtility.H>
 #include <AMReX_TypeTraits.H>
-<<<<<<< HEAD
 #include <AMReX_ParticleUtil.H>
-=======
 #include <AMReX_Vector.H>
->>>>>>> 84a1f7d0
 
 #include <limits>
 #include <utility>
@@ -98,12 +95,7 @@
 ReduceSum (PC const& pc, int lev_min, int lev_max, F&& f)
     -> decltype(particle_detail::call_f(f, typename PC::ParticleTileType::ConstParticleTileDataType(), int()))
 {
-<<<<<<< HEAD
     using value_type = decltype(particle_detail::call_f(f, typename PC::ParticleTileType::ConstParticleTileDataType(), int()));
-    using ParIter = typename PC::ParConstIterType;
-=======
-    using value_type = decltype(f(typename PC::SuperParticleType()));
->>>>>>> 84a1f7d0
     value_type sm = 0;
 
 #ifdef AMREX_USE_GPU
@@ -151,16 +143,10 @@
             {
                 const auto& tile = plev.at(grid_tile_ids[pmap_it]);
                 const auto np = tile.numParticles();
-<<<<<<< HEAD
-                                const auto ptd = tile.getConstParticleTileData();
-                for (int i = 0; i < np; ++i)
+                const auto ptd = tile.getConstParticleTileData();
+                for (int i = 0; i < np; ++i) {
                     sm += particle_detail::call_f(f, ptd, i);
-=======
-                const auto ptd = tile.getConstParticleTileData();
-                for (int i = 0; i < np; ++i) {
-                    sm += f(ptd.getSuperParticle(i));
                 }
->>>>>>> 84a1f7d0
             }
         }
     }
@@ -246,12 +232,7 @@
 ReduceMax (PC const& pc, int lev_min, int lev_max, F&& f)
     -> decltype(particle_detail::call_f(f, typename PC::ParticleTileType::ConstParticleTileDataType(), int()))
 {
-<<<<<<< HEAD
     using value_type = decltype(particle_detail::call_f(f, typename PC::ParticleTileType::ConstParticleTileDataType(), int()));
-    using ParIter = typename PC::ParConstIterType;
-=======
-    using value_type = decltype(f(typename PC::SuperParticleType()));
->>>>>>> 84a1f7d0
     constexpr value_type value_lowest = std::numeric_limits<value_type>::lowest();
     value_type r = value_lowest;
 
@@ -300,16 +281,10 @@
             {
                 const auto& tile = plev.at(grid_tile_ids[pmap_it]);
                 const auto np = tile.numParticles();
-<<<<<<< HEAD
-                                const auto ptd = tile.getConstParticleTileData();
-                for (int i = 0; i < np; ++i)
+                const auto ptd = tile.getConstParticleTileData();
+                for (int i = 0; i < np; ++i) {
                     r = std::max(r, particle_detail::call_f(f, ptd, i));
-=======
-                const auto ptd = tile.getConstParticleTileData();
-                for (int i = 0; i < np; ++i) {
-                    r = std::max(r, f(ptd.getSuperParticle(i)));
                 }
->>>>>>> 84a1f7d0
             }
         }
     }
@@ -395,12 +370,7 @@
 ReduceMin (PC const& pc, int lev_min, int lev_max, F&& f)
     -> decltype(particle_detail::call_f(f, typename PC::ParticleTileType::ConstParticleTileDataType(), int()))
 {
-<<<<<<< HEAD
     using value_type = decltype(particle_detail::call_f(f, typename PC::ParticleTileType::ConstParticleTileDataType(), int()));
-    using ParIter = typename PC::ParConstIterType;
-=======
-    using value_type = decltype(f(typename PC::SuperParticleType()));
->>>>>>> 84a1f7d0
     constexpr value_type value_max = std::numeric_limits<value_type>::max();
     value_type r = value_max;
 
@@ -449,16 +419,10 @@
             {
                 const auto& tile = plev.at(grid_tile_ids[pmap_it]);
                 const auto np = tile.numParticles();
-<<<<<<< HEAD
-                                const auto ptd = tile.getConstParticleTileData();
-                for (int i = 0; i < np; ++i)
+                const auto ptd = tile.getConstParticleTileData();
+                for (int i = 0; i < np; ++i) {
                     r = std::min(r, particle_detail::call_f(f, ptd, i));
-=======
-                const auto ptd = tile.getConstParticleTileData();
-                for (int i = 0; i < np; ++i) {
-                    r = std::min(r, f(ptd.getSuperParticle(i)));
                 }
->>>>>>> 84a1f7d0
             }
         }
     }
@@ -588,16 +552,10 @@
             {
                 const auto& tile = plev.at(grid_tile_ids[pmap_it]);
                 const auto np = tile.numParticles();
-<<<<<<< HEAD
-                                const auto ptd = tile.getConstParticleTileData();
-                for (int i = 0; i < np; ++i)
+                const auto ptd = tile.getConstParticleTileData();
+                for (int i = 0; i < np; ++i) {
                     r = r && particle_detail::call_f(f, ptd, i);
-=======
-                const auto ptd = tile.getConstParticleTileData();
-                for (int i = 0; i < np; ++i) {
-                    r = r && f(ptd.getSuperParticle(i));
                 }
->>>>>>> 84a1f7d0
             }
         }
     }
@@ -698,14 +656,10 @@
                 const auto np = tile.numParticles();
                 const auto ptd = tile.getConstParticleTileData();
                 reduce_op.eval(np, reduce_data,
-<<<<<<< HEAD
                                [=] AMREX_GPU_DEVICE (const int i) -> ReduceTuple
                                {
                                    return particle_detail::call_f(f, ptd, i);
                                });
-=======
-                               [=] AMREX_GPU_DEVICE (const int i) -> ReduceTuple {return {f(ptd.getSuperParticle(i))};});
->>>>>>> 84a1f7d0
             }
         }
 
@@ -732,17 +686,10 @@
             {
                 const auto& tile = plev.at(grid_tile_ids[pmap_it]);
                 const auto np = tile.numParticles();
-<<<<<<< HEAD
-                                const auto ptd = tile.getConstParticleTileData();
-                for (int i = 0; i < np; ++i)
+                const auto ptd = tile.getConstParticleTileData();
+                for (int i = 0; i < np; ++i) {
                     r = r || particle_detail::call_f(f, ptd, i);
-=======
-                const auto ptd = tile.getConstParticleTileData();
-                for (int i = 0; i < np; ++i) {
-                    r = r || f(ptd.getSuperParticle(i));
                 }
-
->>>>>>> 84a1f7d0
             }
         }
     }
