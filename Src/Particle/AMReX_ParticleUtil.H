--- conflicted
+++ resolved
@@ -214,15 +214,9 @@
 
     for (int idim = 0; idim < AMREX_SPACEDIM; ++idim)
     {
-<<<<<<< HEAD
         if (! is_per[idim]) continue;
-        if (p.pos(idim) >= phi[idim]) { 
-            while (p.pos(idim) >= phi[idim]) { 
-=======
-        if (not is_per[idim]) continue;
         if (p.pos(idim) >= phi[idim]) {
             while (p.pos(idim) >= phi[idim]) {
->>>>>>> 2d4ad87b
                 p.pos(idim) -= (phi[idim] - plo[idim]);
             }
             if (p.pos(idim) < plo[idim]) p.pos(idim) = plo[idim]; // clamp to avoid precision issues;
