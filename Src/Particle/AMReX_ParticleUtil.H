#ifndef AMREX_PARTICLEUTIL_H_
#define AMREX_PARTICLEUTIL_H_
#include <AMReX_Config.H>

#include <AMReX_IntVect.H>
#include <AMReX_Box.H>
#include <AMReX_Gpu.H>
#include <AMReX_Print.H>
#include <AMReX_MakeParticle.H>
#include <AMReX_Math.H>
#include <AMReX_MFIter.H>
#include <AMReX_ParGDB.H>
#include <AMReX_ParticleTile.H>
#include <AMReX_ParticleBufferMap.H>
#include <AMReX_TypeTraits.H>
#include <AMReX_Scan.H>

#include <limits>

namespace amrex
{

namespace particle_detail {

template <typename F, typename P>
AMREX_GPU_HOST_DEVICE AMREX_FORCE_INLINE
auto call_f (F const& f, P const& p, amrex::RandomEngine const& engine) noexcept
    -> decltype(f(P{},RandomEngine{}))
{
    return f(p,engine);
}

template <typename F, typename P>
AMREX_GPU_HOST_DEVICE AMREX_FORCE_INLINE
auto call_f (F const& f, P const& p, amrex::RandomEngine const&) noexcept
    -> decltype(f(P{}))
{
    return f(p);
}

template <typename F, typename SrcData, typename N>
AMREX_GPU_HOST_DEVICE AMREX_FORCE_INLINE
auto call_f (F const& f, SrcData const& src, N i, amrex::RandomEngine const& engine) noexcept
    -> decltype(f(SrcData{},N{},RandomEngine{}))
{
    return f(src,i,engine);
}

template <typename F, typename SrcData, typename N>
AMREX_GPU_HOST_DEVICE AMREX_FORCE_INLINE
auto call_f (F const& f, SrcData const& src, N i, amrex::RandomEngine const&) noexcept
    -> decltype(f(SrcData{},N{}))
{
    return f(src,i);
}

// The next several functions are used by ParticleReduce

// Lambda takes a Particle
template <typename F, typename T_ParticleType, int NAR, int NAI>
AMREX_GPU_HOST_DEVICE AMREX_FORCE_INLINE
auto call_f (F const& f,
             const ConstParticleTileData<T_ParticleType, NAR, NAI>& p,
             const int i) noexcept
    -> decltype(f(p.m_aos[i]))
{
    return f(p.m_aos[i]);
}

// Lambda takes a SuperParticle
template <typename F, typename T_ParticleType, int NAR, int NAI,
          typename std::enable_if<NAR != 0 || NAI != 0, int>::type = 0>
AMREX_GPU_HOST_DEVICE AMREX_FORCE_INLINE
auto call_f (F const& f,
             const ConstParticleTileData<T_ParticleType, NAR, NAI>& p,
             const int i) noexcept
    -> decltype(f(p.getSuperParticle(i)))
{
    return f(p.getSuperParticle(i));
}

// Lambda takes a ConstParticleTileData
template <typename F, typename T_ParticleType, int NAR, int NAI>
AMREX_GPU_HOST_DEVICE AMREX_FORCE_INLINE
auto call_f (F const& f,
             const ConstParticleTileData<T_ParticleType, NAR, NAI>& p,
             const int i) noexcept
    -> decltype(f(p, i))
{
    return f(p, i);
}

// These next several functions are used by ParticleToMesh and MeshToParticle

// Lambda takes a Particle
template <typename F, typename T, typename T_ParticleType, int NAR, int NAI>
AMREX_GPU_HOST_DEVICE AMREX_FORCE_INLINE
auto call_f (F const& f,
             const ConstParticleTileData<T_ParticleType, NAR, NAI>& p,
             const int i, Array4<T> const& fabarr,
             GpuArray<Real,AMREX_SPACEDIM> const& plo,
             GpuArray<Real,AMREX_SPACEDIM> const& dxi) noexcept
    -> decltype(f(p.m_aos[i], fabarr, plo, dxi))
{
    return f(p.m_aos[i], fabarr, plo, dxi);
}

// Lambda takes a Particle
template <typename F, typename T, typename T_ParticleType, int NAR, int NAI>
AMREX_GPU_HOST_DEVICE AMREX_FORCE_INLINE
auto call_f (F const& f,
             const ConstParticleTileData<T_ParticleType, NAR, NAI>& p,
             const int i, Array4<T> const& fabarr,
             GpuArray<Real,AMREX_SPACEDIM> const&,
             GpuArray<Real,AMREX_SPACEDIM> const&) noexcept
    -> decltype(f(p.m_aos[i], fabarr))
{
    return f(p.m_aos[i], fabarr);
}

// Lambda takes a Particle
template <typename F, typename T, typename T_ParticleType, int NAR, int NAI>
AMREX_GPU_HOST_DEVICE AMREX_FORCE_INLINE
auto call_f (F const& f,
             const ParticleTileData<T_ParticleType, NAR, NAI>& p,
             const int i, Array4<const T> const& fabarr,
             GpuArray<Real,AMREX_SPACEDIM> const& plo,
             GpuArray<Real,AMREX_SPACEDIM> const& dxi) noexcept
    -> decltype(f(p.m_aos[i], fabarr, plo, dxi))
{
    return f(p.m_aos[i], fabarr, plo, dxi);
}

// Lambda takes a Particle
template <typename F, typename T, typename T_ParticleType, int NAR, int NAI>
AMREX_GPU_HOST_DEVICE AMREX_FORCE_INLINE
auto call_f (F const& f,
             const ParticleTileData<T_ParticleType, NAR, NAI>& p,
             const int i, Array4<const T> const& fabarr,
             GpuArray<Real,AMREX_SPACEDIM> const&,
             GpuArray<Real,AMREX_SPACEDIM> const&) noexcept
    -> decltype(f(p.m_aos[i], fabarr))
{
    return f(p.m_aos[i], fabarr);
}

// Lambda takes a SuperParticle
template <typename F, typename T, typename T_ParticleType, int NAR, int NAI,
          typename std::enable_if<(NAR != 0) || (NAI != 0), int>::type = 0>
AMREX_GPU_HOST_DEVICE AMREX_FORCE_INLINE
auto call_f (F const& f,
             const ConstParticleTileData<T_ParticleType, NAR, NAI>& p,
             const int i, Array4<T> const& fabarr,
             GpuArray<Real,AMREX_SPACEDIM> const& plo,
             GpuArray<Real,AMREX_SPACEDIM> const& dxi) noexcept
    -> decltype(f(p.getSuperParticle(i), fabarr, plo, dxi))
{
    return f(p.getSuperParticle(i), fabarr, plo, dxi);
}

// Lambda takes a SuperParticle
template <typename F, typename T, typename T_ParticleType, int NAR, int NAI,
          typename std::enable_if<(NAR != 0) || (NAI != 0), int>::type = 0>
AMREX_GPU_HOST_DEVICE AMREX_FORCE_INLINE
auto call_f (F const& f,
             const ConstParticleTileData<T_ParticleType, NAR, NAI>& p,
             const int i, Array4<T> const& fabarr,
             GpuArray<Real,AMREX_SPACEDIM> const&,
             GpuArray<Real,AMREX_SPACEDIM> const&) noexcept
    -> decltype(f(p.getSuperParticle(i), fabarr))
{
    return f(p.getSuperParticle(i), fabarr);
}

// Lambda takes a ConstParticleTileData
template <typename F, typename T, typename T_ParticleType, int NAR, int NAI>
AMREX_GPU_HOST_DEVICE AMREX_FORCE_INLINE
auto call_f (F const& f,
             const ConstParticleTileData<T_ParticleType, NAR, NAI>& p,
             const int i, Array4<T> const& fabarr,
             GpuArray<Real,AMREX_SPACEDIM> const&,
             GpuArray<Real,AMREX_SPACEDIM> const&) noexcept
    -> decltype(f(p, i, fabarr))
{
    return f(p, i, fabarr);
}

// Lambda takes a ConstParticleTileData
template <typename F, typename T, typename T_ParticleType, int NAR, int NAI>
AMREX_GPU_HOST_DEVICE AMREX_FORCE_INLINE
auto call_f (F const& f,
             const ConstParticleTileData<T_ParticleType, NAR, NAI>& p,
             const int i, Array4<T> const& fabarr,
             GpuArray<Real,AMREX_SPACEDIM> const& plo,
             GpuArray<Real,AMREX_SPACEDIM> const& dxi) noexcept
    -> decltype(f(p, i, fabarr, plo, dxi))
{
    return f(p, i, fabarr, plo, dxi);
}

// Lambda takes a ParticleTileData
template <typename F, typename T, typename T_ParticleType, int NAR, int NAI>
AMREX_GPU_HOST_DEVICE AMREX_FORCE_INLINE
auto call_f (F const& f,
             const ParticleTileData<T_ParticleType, NAR, NAI>& p,
             const int i, Array4<const T> const& fabarr,
             GpuArray<Real,AMREX_SPACEDIM> const& plo,
             GpuArray<Real,AMREX_SPACEDIM> const& dxi) noexcept
    -> decltype(f(p, i, fabarr, plo, dxi))
{
    return f(p, i, fabarr, plo, dxi);
}

// Lambda takes a ParticleTileData
template <typename F, typename T, typename T_ParticleType, int NAR, int NAI>
AMREX_GPU_HOST_DEVICE AMREX_FORCE_INLINE
auto call_f (F const& f,
             const ParticleTileData<T_ParticleType, NAR, NAI>& p,
             const int i, Array4<const T> const& fabarr,
             GpuArray<Real,AMREX_SPACEDIM> const&,
             GpuArray<Real,AMREX_SPACEDIM> const&) noexcept
    -> decltype(f(p, i, fabarr))
{
    return f(p, i, fabarr);
}


}

/**
 * \brief Returns the number of particles that are more than nGrow cells
 * from the box correspond to the input iterator.
 *
 * \tparam Iterator an AMReX ParticleIterator
 *
 * \param the iterator pointing to the current grid/tile to test
 * \param nGrow the number of grow cells allowed.
 *
 */
template <class Iterator, std::enable_if_t<IsParticleIterator<Iterator>::value, int> foo = 0>
int
numParticlesOutOfRange (Iterator const& pti, int nGrow)
{
    return numParticlesOutOfRange(pti,
                                  IntVect(AMREX_D_DECL(nGrow, nGrow, nGrow)));
}

/**
 * \brief Returns the number of particles that are more than nGrow cells
 * from the box correspond to the input iterator.
 *
 * \tparam Iterator an AMReX ParticleIterator
 *
 * \param the iterator pointing to the current grid/tile to test
 * \param nGrow the number of grow cells allowed.
 *
 */

template <class Iterator, std::enable_if_t<IsParticleIterator<Iterator>::value && !Iterator::ContainerType::ParticleType::is_soa_particle, int> foo = 0>
int
numParticlesOutOfRange (Iterator const& pti, IntVect nGrow)
{
    using ParticleType = typename Iterator::ContainerType::ParticleType;

    const auto& tile = pti.GetParticleTile();
    const auto np = tile.numParticles();
    const auto ptd = tile.getConstParticleTileData();
    const auto& geom = pti.Geom(pti.GetLevel());

    const auto domain = geom.Domain();
    const auto plo = geom.ProbLoArray();
    const auto dxi = geom.InvCellSizeArray();

    Box box = pti.tilebox();
    box.grow(nGrow);

    ReduceOps<ReduceOpSum> reduce_op;
    ReduceData<int> reduce_data(reduce_op);
    using ReduceTuple = typename decltype(reduce_data)::Type;

    reduce_op.eval(np, reduce_data,
    [=] AMREX_GPU_DEVICE (int i) -> ReduceTuple
    {
        auto p = make_particle<ParticleType>{}(ptd,i);
        if ((p.id() < 0)) return false;
        IntVect iv(
            AMREX_D_DECL(int(amrex::Math::floor((p.pos(0)-plo[0])*dxi[0])),
                         int(amrex::Math::floor((p.pos(1)-plo[1])*dxi[1])),
                         int(amrex::Math::floor((p.pos(2)-plo[2])*dxi[2]))));
        iv += domain.smallEnd();
        return !box.contains(iv);
    });
    int hv = amrex::get<0>(reduce_data.value(reduce_op));
    return hv;
}

template <class Iterator, std::enable_if_t<IsParticleIterator<Iterator>::value && Iterator::ContainerType::ParticleType::is_soa_particle, int> foo = 0>
int
numParticlesOutOfRange (Iterator const& pti, IntVect nGrow)
{
    using ParticleType = typename Iterator::ContainerType::ConstParticleType;

    const auto& tile = pti.GetParticleTile();
    const auto tile_data = tile.getConstParticleTileData();
    const auto np = tile.numParticles();
    const auto& geom = pti.Geom(pti.GetLevel());

    const auto domain = geom.Domain();
    const auto plo = geom.ProbLoArray();
    const auto dxi = geom.InvCellSizeArray();

    Box box = pti.tilebox();
    box.grow(nGrow);

    ReduceOps<ReduceOpSum> reduce_op;
    ReduceData<int> reduce_data(reduce_op);
    using ReduceTuple = typename decltype(reduce_data)::Type;

    reduce_op.eval(np, reduce_data,
    [=] AMREX_GPU_DEVICE (int i) -> ReduceTuple
    {
        ParticleType p(tile_data,i);
        if ((p.id() < 0)) { return false; }
        auto iv = IntVect(
            AMREX_D_DECL(int(amrex::Math::floor((p.pos(0)-plo[0])*dxi[0])),
                         int(amrex::Math::floor((p.pos(1)-plo[1])*dxi[1])),
                         int(amrex::Math::floor((p.pos(2)-plo[2])*dxi[2]))));
        iv += domain.smallEnd();
        return !box.contains(iv);
    });
    int hv = amrex::get<0>(reduce_data.value(reduce_op));
    return hv;
}

/**
 * \brief Returns the number of particles that are more than nGrow cells
 * from their assigned box.
 *
 * This version tests over all levels.
 *
 * \tparam PC a type of AMReX particle container.
 *
 * \param pc the particle container to test
 * \param nGrow the number of grow cells allowed.
 *
 */
template <class PC, std::enable_if_t<IsParticleContainer<PC>::value, int> foo = 0>
int
numParticlesOutOfRange (PC const& pc, int nGrow)
{
    return numParticlesOutOfRange(pc, 0, pc.finestLevel(), nGrow);
}

/**
 * \brief Returns the number of particles that are more than nGrow cells
 * from their assigned box.
 *
 * This version tests over all levels.
 *
 * \tparam PC a type of AMReX particle container.
 *
 * \param pc the particle container to test
 * \param nGrow the number of grow cells allowed.
 *
 */
template <class PC, std::enable_if_t<IsParticleContainer<PC>::value, int> foo = 0>
int
numParticlesOutOfRange (PC const& pc, IntVect nGrow)
{
    return numParticlesOutOfRange(pc, 0, pc.finestLevel(), nGrow);
}

/**
 * \brief Returns the number of particles that are more than nGrow cells
 * from their assigned box.
 *
 * This version goes over only the specified levels
 *
 * \tparam PC a type of AMReX particle container.
 *
 * \param pc the particle container to test
 * \param lev_min the minimum level to test
 * \param lev_max the maximum level to test
 * \param nGrow the number of grow cells allowed.
 *
 */
template <class PC, std::enable_if_t<IsParticleContainer<PC>::value, int> foo = 0>
int
numParticlesOutOfRange (PC const& pc, int lev_min, int lev_max, int nGrow)
{
    BL_PROFILE("numParticlesOutOfRange()");

    return numParticlesOutOfRange(pc, lev_min, lev_max,
                                  IntVect(AMREX_D_DECL(nGrow, nGrow, nGrow)));
}

/**
 * \brief Returns the number of particles that are more than nGrow cells
 * from their assigned box.
 *
 * This version goes over only the specified levels
 *
 * \tparam PC a type of AMReX particle container.
 *
 * \param pc the particle container to test
 * \param lev_min the minimum level to test
 * \param lev_max the maximum level to test
 * \param nGrow the number of grow cells allowed.
 *
 */
template <class PC, std::enable_if_t<IsParticleContainer<PC>::value, int> foo = 0>
int
numParticlesOutOfRange (PC const& pc, int lev_min, int lev_max, IntVect nGrow)
{
    BL_PROFILE("numParticlesOutOfRange()");

    using ParIter = typename PC::ParConstIterType;
    int num_wrong = 0;
    for (int lev = lev_min; lev <= lev_max; ++lev)
    {
#ifdef AMREX_USE_OMP
#pragma omp parallel if (Gpu::notInLaunchRegion() && !system::regtest_reduction) reduction(+:num_wrong)
#endif
        for(ParIter pti(pc, lev); pti.isValid(); ++pti)
        {
            num_wrong += numParticlesOutOfRange(pti, nGrow);
        }
    }
    ParallelAllReduce::Sum(num_wrong, ParallelContext::CommunicatorSub());

    return num_wrong;
}

AMREX_GPU_HOST_DEVICE AMREX_FORCE_INLINE
int getTileIndex (const IntVect& iv, const Box& box, const bool a_do_tiling,
                  const IntVect& a_tile_size, Box& tbx)
{
    if (a_do_tiling == false) {
        tbx = box;
        return 0;
    } else {
        //
        // This function must be consistent with FabArrayBase::buildTileArray function!!!
        //
        auto tiling_1d = [](int i, int lo, int hi, int tilesize,
                            int& ntile, int& tileidx, int& tlo, int& thi) {
            int ncells = hi-lo+1;
            ntile = amrex::max(ncells/tilesize, 1);
            int ts_right = ncells/ntile;
            int ts_left  = ts_right+1;
            int nleft = ncells - ntile*ts_right;
            int ii = i - lo;
            int nbndry = nleft*ts_left;
            if (ii < nbndry) {
                tileidx = ii / ts_left; // tiles on the left of nbndry have size of ts_left
                tlo = lo + tileidx * ts_left;
                thi = tlo + ts_left - 1;
            } else {
                tileidx = nleft + (ii-nbndry) / ts_right;  // tiles on the right: ts_right
                tlo = lo + tileidx * ts_right + nleft;
                thi = tlo + ts_right - 1;
            }
        };
        const IntVect& small = box.smallEnd();
        const IntVect& big   = box.bigEnd();
        IntVect ntiles, ivIndex, tilelo, tilehi;

        AMREX_D_TERM(int iv0 = amrex::min(amrex::max(iv[0], small[0]), big[0]);,
                     int iv1 = amrex::min(amrex::max(iv[1], small[1]), big[1]);,
                     int iv2 = amrex::min(amrex::max(iv[2], small[2]), big[2]););

        AMREX_D_TERM(tiling_1d(iv0, small[0], big[0], a_tile_size[0], ntiles[0], ivIndex[0], tilelo[0], tilehi[0]);,
                     tiling_1d(iv1, small[1], big[1], a_tile_size[1], ntiles[1], ivIndex[1], tilelo[1], tilehi[1]);,
                     tiling_1d(iv2, small[2], big[2], a_tile_size[2], ntiles[2], ivIndex[2], tilelo[2], tilehi[2]););

        tbx = Box(tilelo, tilehi);

        return AMREX_D_TERM(ivIndex[0], + ntiles[0]*ivIndex[1], + ntiles[0]*ntiles[1]*ivIndex[2]);
    }
}

AMREX_GPU_HOST_DEVICE AMREX_FORCE_INLINE
int numTilesInBox (const Box& box, const bool a_do_tiling, const IntVect& a_tile_size)
{
    if (a_do_tiling == false) {
        return 1;
    } else {
        //
        // This function must be consistent with FabArrayBase::buildTileArray function!!!
        //
        auto tiling_1d = [](int lo, int hi, int tilesize, int& ntile) {
            int ncells = hi-lo+1;
            ntile = amrex::max(ncells/tilesize, 1);
        };

        const IntVect& small = box.smallEnd();
        const IntVect& big   = box.bigEnd();
        IntVect ntiles;

        AMREX_D_TERM(tiling_1d(small[0], big[0], a_tile_size[0], ntiles[0]);,
                     tiling_1d(small[1], big[1], a_tile_size[1], ntiles[1]);,
                     tiling_1d(small[2], big[2], a_tile_size[2], ntiles[2]););

        return AMREX_D_TERM(ntiles[0], *=ntiles[1], *=ntiles[2]);
    }
}

struct BinMapper
{
    BinMapper(const int* off_bins_p,
              const GpuArray<Real,AMREX_SPACEDIM>* dxi_p,
              const GpuArray<Real,AMREX_SPACEDIM>* plo_p,
              const Dim3* lo_p,
              const Dim3* hi_p,
              int* bin_type_array=nullptr)
        : m_off_bins_p(off_bins_p), m_dxi_p(dxi_p), m_plo_p(plo_p)                  ,
          m_lo_p(lo_p)            , m_hi_p(hi_p)  , m_bin_type_array(bin_type_array) {}

    template <typename T>
    AMREX_GPU_HOST_DEVICE
    unsigned int operator() (const T& p, int i) const
    {
        int type   = (m_bin_type_array) ? m_bin_type_array[i] : 0;
        int offset = m_off_bins_p[type];

        AMREX_D_TERM(AMREX_ASSERT((p.pos(0)-m_plo_p[type][0])*m_dxi_p[type][0] - m_lo_p[type].x >= 0.0);,
                     AMREX_ASSERT((p.pos(1)-m_plo_p[type][1])*m_dxi_p[type][1] - m_lo_p[type].y >= 0.0);,
                     AMREX_ASSERT((p.pos(2)-m_plo_p[type][2])*m_dxi_p[type][2] - m_lo_p[type].z >= 0.0));

        auto iv = IntVect(AMREX_D_DECL(static_cast<int>(amrex::Math::floor((p.pos(0)-m_plo_p[type][0])*m_dxi_p[type][0])) - m_lo_p[type].x,
                                       static_cast<int>(amrex::Math::floor((p.pos(1)-m_plo_p[type][1])*m_dxi_p[type][1])) - m_lo_p[type].y,
                                       static_cast<int>(amrex::Math::floor((p.pos(2)-m_plo_p[type][2])*m_dxi_p[type][2])) - m_lo_p[type].z));
        auto iv3 = iv.dim3();
        int nx   = m_hi_p[type].x-m_lo_p[type].x+1;
        int ny   = m_hi_p[type].y-m_lo_p[type].y+1;
        int nz   = m_hi_p[type].z-m_lo_p[type].z+1;
        int uix = amrex::min(nx-1,amrex::max(0,iv3.x));
        int uiy = amrex::min(ny-1,amrex::max(0,iv3.y));
        int uiz = amrex::min(nz-1,amrex::max(0,iv3.z));
        return static_cast<unsigned int>( (uix * ny + uiy) * nz + uiz + offset );
    }

private:
    const int* m_off_bins_p;
    const GpuArray<Real,AMREX_SPACEDIM>* m_dxi_p;
    const GpuArray<Real,AMREX_SPACEDIM>* m_plo_p;
    const Dim3* m_lo_p;
    const Dim3* m_hi_p;
    int* m_bin_type_array;
};

struct GetParticleBin
{
    GpuArray<Real,AMREX_SPACEDIM> plo;
    GpuArray<Real,AMREX_SPACEDIM> dxi;
    Box domain;
    IntVect bin_size;
    Box box;

    template <typename ParticleType>
    AMREX_GPU_HOST_DEVICE
    unsigned int operator() (const ParticleType& p) const noexcept
    {
        Box tbx;
        auto iv = getParticleCell(p, plo, dxi, domain);
        auto tid = getTileIndex(iv, box, true, bin_size, tbx);
        return static_cast<unsigned int>(tid);
    }
};

template <typename P>
AMREX_GPU_HOST_DEVICE AMREX_FORCE_INLINE
IntVect getParticleCell (P const& p,
                         amrex::GpuArray<amrex::Real,AMREX_SPACEDIM> const& plo,
                         amrex::GpuArray<amrex::Real,AMREX_SPACEDIM> const& dxi,
                         const Box& domain) noexcept
{
    IntVect iv(
        AMREX_D_DECL(int(amrex::Math::floor((p.pos(0)-plo[0])*dxi[0])),
                     int(amrex::Math::floor((p.pos(1)-plo[1])*dxi[1])),
                     int(amrex::Math::floor((p.pos(2)-plo[2])*dxi[2]))));
    iv += domain.smallEnd();
    return iv;
}

template <typename P>
AMREX_GPU_HOST_DEVICE AMREX_FORCE_INLINE
int getParticleGrid (P const& p, amrex::Array4<int> const& mask,
                     amrex::GpuArray<amrex::Real,AMREX_SPACEDIM> const& plo,
                     amrex::GpuArray<amrex::Real,AMREX_SPACEDIM> const& dxi,
                     const Box& domain) noexcept
{
    if (p.id() < 0) return -1;
    IntVect iv = getParticleCell(p, plo, dxi, domain);
    return mask(iv);
}

template <typename P>
AMREX_GPU_HOST_DEVICE AMREX_FORCE_INLINE
bool enforcePeriodic (P& p,
                      amrex::GpuArray<amrex::Real,AMREX_SPACEDIM> const& plo,
                      amrex::GpuArray<amrex::Real,AMREX_SPACEDIM> const& phi,
                      amrex::GpuArray<amrex::ParticleReal,AMREX_SPACEDIM> const& rlo,
                      amrex::GpuArray<amrex::ParticleReal,AMREX_SPACEDIM> const& rhi,
                      amrex::GpuArray<int,AMREX_SPACEDIM> const& is_per) noexcept
{
    bool shifted = false;
    for (int idim = 0; idim < AMREX_SPACEDIM; ++idim)
    {
        if (! is_per[idim]) continue;
        if (p.pos(idim) > rhi[idim]) {
            while (p.pos(idim) > rhi[idim]) {
                p.pos(idim) -= static_cast<ParticleReal>(phi[idim] - plo[idim]);
            }
            // clamp to avoid precision issues;
            if (p.pos(idim) < rlo[idim]) {
                p.pos(idim) = rlo[idim];
            }
            shifted = true;
        }
        else if (p.pos(idim) < rlo[idim]) {
            while (p.pos(idim) < rlo[idim]) {
                p.pos(idim) += static_cast<ParticleReal>(phi[idim] - plo[idim]);
            }
            // clamp to avoid precision issues;
<<<<<<< HEAD
            if (p.pos(idim) >= rhi[idim]) {
                p.pos(idim) = std::nextafter(p.pos(idim), rlo[idim]);

=======
            if (p.pos(idim) > rhi[idim]) {
                p.pos(idim) = rhi[idim];
>>>>>>> 27ef4ea5
            }
            shifted = true;
        }
        AMREX_ASSERT( (p.pos(idim) >= rlo[idim] ) && ( p.pos(idim) <= rhi[idim] ));
    }

    return shifted;
}

#if defined(AMREX_USE_GPU)

template <typename PTile, typename PLocator>
int
partitionParticlesByDest (PTile& ptile, const PLocator& ploc, const ParticleBufferMap& pmap,
                          const GpuArray<Real,AMREX_SPACEDIM>& plo,
                          const GpuArray<Real,AMREX_SPACEDIM>& phi,
                          const GpuArray<ParticleReal,AMREX_SPACEDIM>& rlo,
                          const GpuArray<ParticleReal,AMREX_SPACEDIM>& rhi,
                          const GpuArray<int ,AMREX_SPACEDIM>& is_per,
                          int lev, int gid, int /*tid*/,
                          int lev_min, int lev_max, int nGrow, bool remove_negative)
{
    const int np = ptile.numParticles();
    if (np == 0) return 0;

    auto getPID = pmap.getPIDFunctor();

    int pid = ParallelContext::MyProcSub();
    constexpr int chunk_size = 256*256*256;
    int num_chunks = std::max(1, (np + (chunk_size - 1)) / chunk_size);

    PTile ptile_tmp;
    ptile_tmp.define(ptile.NumRuntimeRealComps(), ptile.NumRuntimeIntComps());
    ptile_tmp.resize(std::min(np, chunk_size));

    auto src_data = ptile.getParticleTileData();
    auto dst_data = ptile_tmp.getParticleTileData();

    int last_offset = 0;
    for (int ichunk = 0; ichunk < num_chunks; ++ichunk)
    {
        int this_offset = ichunk*chunk_size;
        int this_chunk_size = std::min(chunk_size, np - this_offset);

        int num_stay;
        {
            auto particle_stays = [=] AMREX_GPU_DEVICE (int i) -> int
            {
                int assigned_grid;
                int assigned_lev;

                if (src_data.id(i+this_offset) < 0 )
                {
                    assigned_grid = -1;
                    assigned_lev  = -1;
                }
                else
                {
                    amrex::Particle<0> p_prime;
                    AMREX_D_TERM(p_prime.pos(0) = src_data.pos(0, i+this_offset);,
                                 p_prime.pos(1) = src_data.pos(1, i+this_offset);,
                                 p_prime.pos(2) = src_data.pos(2, i+this_offset););

                    enforcePeriodic(p_prime, plo, phi, rlo, rhi, is_per);
                    auto tup_prime = ploc(p_prime, lev_min, lev_max, nGrow);
                    assigned_grid = amrex::get<0>(tup_prime);
                    assigned_lev  = amrex::get<1>(tup_prime);
                    if (assigned_grid >= 0)
                    {
                      AMREX_D_TERM(src_data.pos(0, i+this_offset) = p_prime.pos(0);,
                                   src_data.pos(1, i+this_offset) = p_prime.pos(1);,
                                   src_data.pos(2, i+this_offset) = p_prime.pos(2););
                    }
                    else if (lev_min > 0)
                    {
                      AMREX_D_TERM(p_prime.pos(0) = src_data.pos(0, i+this_offset);,
                                   p_prime.pos(1) = src_data.pos(1, i+this_offset);,
                                   p_prime.pos(2) = src_data.pos(2, i+this_offset););
                      auto tup = ploc(p_prime, lev_min, lev_max, nGrow);
                      assigned_grid = amrex::get<0>(tup);
                      assigned_lev  = amrex::get<1>(tup);
                    }
                }

                if ((remove_negative == false) && (src_data.id(i+this_offset) < 0)) {
                    return true;
                }

                return ((assigned_grid == gid) && (assigned_lev == lev) && (getPID(lev, gid) == pid));
            };

            num_stay = Scan::PrefixSum<int> (this_chunk_size,
                          [=] AMREX_GPU_DEVICE (int i) -> int
                          {
                              return particle_stays(i);
                          },
                          [=] AMREX_GPU_DEVICE (int i, int const& s)
                          {
                              int src_i = i + this_offset;
                              int dst_i = particle_stays(i) ? s : this_chunk_size-1-(i-s);
                              copyParticle(dst_data, src_data, src_i, dst_i);
                          },
                          Scan::Type::exclusive);
        }

        if (num_chunks == 1)
        {
            ptile.swap(ptile_tmp);
        }
        else
        {
            AMREX_FOR_1D(this_chunk_size, i,
                         {
                             copyParticle(src_data, dst_data, i, i + this_offset);
                         });
        }

        if ( ichunk > 0 )
        {
            int num_swap = std::min(this_offset - last_offset, num_stay);
            AMREX_FOR_1D( num_swap, i,
            {
                swapParticle(src_data, src_data, last_offset + i,
                             this_offset + num_stay - 1 - i);
            });
        }

        last_offset += num_stay;
    }

    return last_offset;
}

#endif

template <class PC1, class PC2>
bool SameIteratorsOK (const PC1& pc1, const PC2& pc2) {
    if (pc1.numLevels() != pc2.numLevels()) {return false;}
    if (pc1.do_tiling != pc2.do_tiling) {return false;}
    if (pc1.tile_size != pc2.tile_size) {return false;}
    for (int lev = 0; lev < pc1.numLevels(); ++lev) {
        if (pc1.ParticleBoxArray(lev) != pc2.ParticleBoxArray(lev)) {return false;}
        if (pc1.ParticleDistributionMap(lev) != pc2.ParticleDistributionMap(lev)) {return false;}
    }
    return true;
}

template <class PC>
void EnsureThreadSafeTiles(PC& pc) {
    using Iter = typename PC::ParIterType;
    for (int lev = 0; lev < pc.numLevels(); ++lev) {
        for (Iter pti(pc, lev); pti.isValid(); ++pti) {
            pc.DefineAndReturnParticleTile(lev, pti);
        }
    }
}

IntVect computeRefFac (const ParGDBBase* a_gdb, int src_lev, int lev);

Vector<int> computeNeighborProcs (const ParGDBBase* a_gdb, int ngrow);

namespace particle_detail
{
template <typename C>
void clearEmptyEntries (C& c)
{
    for (auto c_it = c.begin(); c_it != c.end(); /* no ++ */)
    {
        if (c_it->second.empty()) { c.erase(c_it++); }
        else { ++c_it; }
    }
}
}

template <class index_type, typename F>
void PermutationForDeposition (Gpu::DeviceVector<index_type>& perm, index_type nitems,
                               index_type nbins, F&& f)
{
    BL_PROFILE("PermutationForDeposition()");

    constexpr index_type gpu_block_size = 1024;
    constexpr index_type gpu_block_size_m1 = gpu_block_size - 1;
    constexpr index_type llist_guard = std::numeric_limits<index_type>::max();

    // round up to gpu_block_size
    nbins = (nbins + gpu_block_size_m1) / gpu_block_size * gpu_block_size;

    Gpu::DeviceVector<index_type> llist_start(nbins, llist_guard);
    Gpu::DeviceVector<index_type> llist_next(nitems);
    perm.resize(nitems);
    Gpu::DeviceScalar<index_type> global_idx(0);

    index_type* pllist_start = llist_start.dataPtr();
    index_type* pllist_next = llist_next.dataPtr();
    index_type* pperm = perm.dataPtr();
    index_type* pglobal_idx = global_idx.dataPtr();

    amrex::ParallelFor(nitems, [=] AMREX_GPU_DEVICE (index_type i) noexcept
    {
        i = nitems - i - 1;
        pllist_next[i] = Gpu::Atomic::Exch(pllist_start + f(i), i);
    });

#if defined(AMREX_USE_CUDA) || defined(AMREX_USE_HIP)
    amrex::launch<gpu_block_size>(nbins / gpu_block_size, Gpu::gpuStream(),
        [=] AMREX_GPU_DEVICE () {
            __shared__ index_type sdata[gpu_block_size];
            index_type current_idx = pllist_start[threadIdx.x + gpu_block_size * blockIdx.x];

            while (true) {
                sdata[threadIdx.x] = index_type(current_idx != llist_guard);
                index_type x = 0;

                // simple block wide prefix sum
                for (index_type i = 1; i<gpu_block_size; i*=2) {
                    __syncthreads();
                    if (threadIdx.x >= i) {
                        x = sdata[threadIdx.x - i];
                    }
                    __syncthreads();
                    if (threadIdx.x >= i) {
                        sdata[threadIdx.x] += x;
                    }
                }
                __syncthreads();
                if (sdata[gpu_block_size_m1] == 0) {
                    break;
                }
                __syncthreads();
                if (threadIdx.x == gpu_block_size_m1) {
                    x = sdata[gpu_block_size_m1];
                    sdata[gpu_block_size_m1] = Gpu::Atomic::Add(pglobal_idx, x);
                }
                __syncthreads();
                if (threadIdx.x < gpu_block_size_m1) {
                    sdata[threadIdx.x] += sdata[gpu_block_size_m1];
                }
                __syncthreads();
                if (threadIdx.x == gpu_block_size_m1) {
                    sdata[gpu_block_size_m1] += x;
                }
                __syncthreads();

                if (current_idx != llist_guard) {
                    pperm[sdata[threadIdx.x] - 1] = current_idx;
                    current_idx = pllist_next[current_idx];
                }
            }
        });
#else
    Abort("Not implemented");
#endif

    Gpu::Device::streamSynchronize();
}

template <class index_type, class pos_struct>
void PermutationForDeposition (Gpu::DeviceVector<index_type>& perm, index_type nitems,
                               pos_struct const* v, Box bx, Geometry geom, const IntVect idx_type)
{
    AMREX_ALWAYS_ASSERT(idx_type.allGE(IntVect(0)) && idx_type.allLE(IntVect(2)));

    const IntVect refine_vect = max(idx_type, IntVect(1)).min(IntVect(2));
    const IntVect type_vect = idx_type - idx_type / 2 * 2;

    geom.refine(refine_vect);

    Box domain = geom.Domain();

    bx.convert(type_vect);
    domain.convert(type_vect);

    const RealVect dxi(geom.InvCellSize());
    const RealVect pos_offset = Real(0.5) * (RealVect(geom.ProbLo()) + RealVect(geom.ProbHi())
        - RealVect(geom.CellSize()) * RealVect(domain.smallEnd() + domain.bigEnd()));

    const int ref_product = AMREX_D_TERM(refine_vect[0], * refine_vect[1], * refine_vect[2]);
    const IntVect ref_offset(AMREX_D_DECL(1, refine_vect[0], refine_vect[0] * refine_vect[1]));

    PermutationForDeposition<index_type>(perm, nitems, bx.numPts() * ref_product,
        [=] AMREX_GPU_DEVICE (index_type idx) noexcept
        {
            IntVect iv = ((v[idx].pos() - pos_offset) * dxi).round();

            IntVect iv_coarse = iv / refine_vect;
            IntVect iv_remainder = iv - iv_coarse * refine_vect;

            iv_coarse = iv_coarse.max(bx.smallEnd());
            iv_coarse = iv_coarse.min(bx.bigEnd());
            return bx.index(iv_coarse) + bx.numPts() * (iv_remainder * ref_offset).sum();
        });
}


#ifdef AMREX_USE_HDF5_ASYNC
void async_vol_es_wait_particle();
void async_vol_es_wait_close_particle();
#endif
}

#endif // include guard<|MERGE_RESOLUTION|>--- conflicted
+++ resolved
@@ -623,14 +623,8 @@
                 p.pos(idim) += static_cast<ParticleReal>(phi[idim] - plo[idim]);
             }
             // clamp to avoid precision issues;
-<<<<<<< HEAD
             if (p.pos(idim) >= rhi[idim]) {
                 p.pos(idim) = std::nextafter(p.pos(idim), rlo[idim]);
-
-=======
-            if (p.pos(idim) > rhi[idim]) {
-                p.pos(idim) = rhi[idim];
->>>>>>> 27ef4ea5
             }
             shifted = true;
         }
