--- conflicted
+++ resolved
@@ -623,13 +623,9 @@
                 p.pos(idim) += static_cast<ParticleReal>(phi[idim] - plo[idim]);
             }
             // clamp to avoid precision issues;
-<<<<<<< HEAD
-            if (p.pos(idim) > rhi[idim]) {
-                p.pos(idim) = static_cast<ParticleReal>(rhi[idim]);
-=======
             if (p.pos(idim) >= rhi[idim]) {
                 p.pos(idim) = std::nextafter(p.pos(idim), rlo[idim]);
->>>>>>> cfc4c822
+
             }
             shifted = true;
         }
