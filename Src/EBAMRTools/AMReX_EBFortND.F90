#include "AMReX_CONSTANTS.H"

module ebfnd_ebamrtools_module

  !     since this is a .F90 file (instead of .f90) we run this through a C++ preprocessor
  !     for e.g., #if (BL_SPACEDIM == 1) statements.

  implicit none

  public

contains
  integer function imatebamrt(i, j)
    implicit none
    integer i, j, retval
    retval = 0
    if (i.eq.j) then
       retval = 1
    endif

    imatebamrt = retval
  end function imatebamrt

  subroutine ebfnd_average( &
       coar, coar_lo, coar_hi,  coar_nco, &
       fine, fine_lo, fine_hi,  fine_nco, &
       coarboxlo,coarboxhi, &
       refboxlo,  refboxhi, refrat, &
       isrc, idst, ncomp) &
       bind(C, name="ebfnd_average")

    use amrex_fort_module, only : amrex_spacedim, c_real=>amrex_real

    implicit none

    integer      :: iif,jjf,kkf, coar_nco, fine_nco
    integer      :: iic,jjc,kkc, refrat, ncomp, isrc, idst
    integer      :: ib, jb, kb, ivar, ivarc, ivarf, idir
    integer      :: coar_lo(0:2),coar_hi(0:2)
    integer      :: fine_lo(0:2),fine_hi(0:2)
    integer      :: coarboxlo(0:2), coarboxhi(0:2)
    integer      :: refboxlo(0:2),   refboxhi(0:2)
    real(c_real) :: numfinepercoar, fineval, coarval
    real(c_real) :: fine(fine_lo(0):fine_hi(0),fine_lo(1):fine_hi(1),fine_lo(2):fine_hi(2), 0:fine_nco-1)
    real(c_real) :: coar(coar_lo(0):coar_hi(0),coar_lo(1):coar_hi(1),coar_lo(2):coar_hi(2), 0:coar_nco-1)

    numfinepercoar = one
    do idir = 1, BL_SPACEDIM
       numfinepercoar = numfinepercoar*refrat
    enddo

    do ivar = 0, ncomp-1
       ivarf = isrc + ivar
       ivarc = idst + ivar
       do kkc = coarboxlo(2), coarboxhi(2)
          do jjc = coarboxlo(1), coarboxhi(1)
             do iic = coarboxlo(0), coarboxhi(0)

                coar(iic,jjc,kkc, ivarc) = zero

                do kb = refboxlo(2), refboxhi(2)
                   do jb = refboxlo(1), refboxhi(1)
                      do ib = refboxlo(0), refboxhi(0)

                         iif = refrat*iic + ib
                         jjf = refrat*jjc + jb
                         kkf = refrat*kkc + kb
                         coar(iic,jjc,kkc, ivarc) = coar(iic, jjc, kkc,ivarc) + fine(iif, jjf, kkf, ivarf)
                         fineval = fine(iif, jjf, kkf, ivarf)
                         coarval = coar(iic,jjc,kkc, ivarc)

                      enddo
                   enddo
                enddo

                coar(iic,jjc,kkc, ivarc) = coar(iic, jjc, kkc,ivarc)/numfinepercoar

             enddo
          enddo
       enddo
    enddo


  end subroutine ebfnd_average


  subroutine ebfnd_average_face( &
       coar, coar_lo, coar_hi,  coar_nco, &
       fine, fine_lo, fine_hi,  fine_nco, &
       coarboxlo,coarboxhi, &
       refboxlo,refboxhi, &
       facedir, refrat, isrc, idst, ncomp) &
       bind(C, name="ebfnd_average_face")

    use amrex_fort_module, only : amrex_spacedim, c_real=>amrex_real

    implicit none

    integer      :: iif,jjf,kkf, coar_nco, fine_nco
    integer      :: iic,jjc,kkc, refrat, ncomp, isrc, idst
    integer      :: ivar, ivarc, ivarf, facedir
    integer      :: coar_lo(0:2),coar_hi(0:2)
    integer      :: fine_lo(0:2),fine_hi(0:2), ii, jj, kk
    integer      :: coarboxlo(0:2), coarboxhi(0:2)
    integer      :: refboxlo(0:2), refboxhi(0:2)
    real(c_real) :: fineval, coarval, numfinepercoar
    real(c_real) :: fine(fine_lo(0):fine_hi(0),fine_lo(1):fine_hi(1),fine_lo(2):fine_hi(2), 0:fine_nco-1)
    real(c_real) :: coar(coar_lo(0):coar_hi(0),coar_lo(1):coar_hi(1),coar_lo(2):coar_hi(2), 0:coar_nco-1)


    !number of fine faces per coarse face
    numfinepercoar = refrat
#if BL_SPACEDIM==3
    numfinepercoar = refrat*refrat
#endif

    do ivar = 0, ncomp-1
       ivarf = isrc + ivar
       ivarc = idst + ivar
       do kkc = coarboxlo(2), coarboxhi(2)
          do jjc = coarboxlo(1), coarboxhi(1)
             do iic = coarboxlo(0), coarboxhi(0)

                coar(iic,jjc,kkc, ivarc) = zero
                do kk = refboxlo(2), refboxhi(2)
                   do jj = refboxlo(1), refboxhi(1)
                      do ii = refboxlo(0), refboxhi(0)

                         iif = iic*refrat + ii
                         jjf = jjc*refrat + jj
                         kkf = kkc*refrat + kk


                         fineval = fine(iif, jjf, kkf, ivarf)
                         coarval = coar(iic, jjc, kkc, ivarc)
                         coar(iic,jjc,kkc, ivarc) = coarval + fineval

                      enddo
                   enddo
                enddo

                coar(iic,jjc,kkc, ivarc) = coar(iic, jjc, kkc,ivarc)/numfinepercoar

             enddo
          enddo
       enddo
    enddo


  end subroutine ebfnd_average_face


  subroutine ebfnd_pwcinterp( &
       fine, fine_lo, fine_hi, fine_nco,  &
       coar, coar_lo, coar_hi, coar_nco,  &
       fineboxlo,fineboxhi, &
       refrat, isrc, idst, ncomp) &
       bind(C, name="ebfnd_pwcinterp")

    use amrex_fort_module, only : amrex_spacedim, c_real=>amrex_real

    implicit none

    integer      :: iif,jjf,kkf,  ncomp, ivar, ivarf, ivarc
    integer      :: iic,jjc,kkc, refrat, coar_nco, fine_nco, isrc, idst
    integer      :: coar_lo(0:2),coar_hi(0:2)
    integer      :: fine_lo(0:2),fine_hi(0:2)
    integer      :: fineboxlo(0:2), fineboxhi(0:2)

    real(c_real) :: fine(fine_lo(0):fine_hi(0),fine_lo(1):fine_hi(1),fine_lo(2):fine_hi(2), 0:fine_nco-1)
    real(c_real) :: coar(coar_lo(0):coar_hi(0),coar_lo(1):coar_hi(1),coar_lo(2):coar_hi(2), 0:coar_nco-1)

    do ivar = 0, ncomp-1
       ivarc = isrc + ivar
       ivarf = idst + ivar

       do kkf = fineboxlo(2), fineboxhi(2)
          do jjf = fineboxlo(1), fineboxhi(1)
             do iif = fineboxlo(0), fineboxhi(0)

                iic = iif/refrat
                jjc = jjf/refrat
                kkc = kkf/refrat

                fine(iif, jjf, kkf, ivarf) = coar(iic,jjc,kkc, ivarc)

             enddo
          enddo
       enddo
    enddo


  end subroutine ebfnd_pwcinterp


  ! this is piecewise linear interp all in one pass - away from boundaries
  subroutine ebfnd_pwlinterp_nobound( &
       fine, fine_lo, fine_hi, fine_nco,  &
       coar, coar_lo, coar_hi, coar_nco,  &
       fineboxlo,fineboxhi, & 
       refrat, isrc, idst, ncomp) &
       bind(C, name="ebfnd_pwlinterp_nobound")

    use amrex_fort_module, only : amrex_spacedim, c_real=>amrex_real

    implicit none

    integer      :: iif,jjf,kkf,  ncomp, ivar, ivarf, ivarc
    integer      :: iic,jjc,kkc, refrat, coar_nco, fine_nco, isrc, idst
    integer      :: coar_lo(0:2),coar_hi(0:2)
    integer      :: fine_lo(0:2),fine_hi(0:2)
    integer      :: fineboxlo(0:2), fineboxhi(0:2)

    real(c_real) :: fine(fine_lo(0):fine_hi(0),fine_lo(1):fine_hi(1),fine_lo(2):fine_hi(2), 0:fine_nco-1)
    real(c_real) :: coar(coar_lo(0):coar_hi(0),coar_lo(1):coar_hi(1),coar_lo(2):coar_hi(2), 0:coar_nco-1)
    real(c_real) :: xdist, ydist, zdist, xslope, yslope, zslope, dxf, dxc
    real(c_real) :: xcoar, ycoar, zcoar, xfine, yfine, zfine

    dxf = one
    dxc = refrat

    do ivar = 0, ncomp-1
       ivarc = isrc + ivar
       ivarf = idst + ivar

       ! first do the easy bit--not near any boundaries
       do kkf = fineboxlo(2), fineboxhi(2)
          do jjf = fineboxlo(1), fineboxhi(1)
             do iif = fineboxlo(0), fineboxhi(0)

                iic = iif/refrat
                jjc = jjf/refrat
                kkc = kkf/refrat

                xcoar = dxc*(iic + half)
                ycoar = dxc*(jjc + half)
                zcoar = zero

                xfine = dxf*(iif + half)
                yfine = dxf*(jjf + half)
                zfine = zero

                xslope = half*(coar(iic+1,jjc  ,kkc  , ivarc)-  coar(iic-1,jjc  ,kkc  , ivarc))/dxc 
                yslope = half*(coar(iic  ,jjc+1,kkc  , ivarc)-  coar(iic  ,jjc-1,kkc  , ivarc))/dxc
                zslope = zero

                xdist = xfine - xcoar
                ydist = yfine - ycoar
                zdist = zero

#if BL_SPACEDIM == 3
                zcoar = dxc*(kkc + half)
                zfine = dxf*(kkf + half)
                zdist = zfine - zcoar
                zslope = half*(coar(iic  ,jjc  ,kkc+1, ivarc)-  coar(iic  ,jjc  ,kkc-1, ivarc))/dxc
#endif
                fine(iif, jjf, kkf, ivarf) = coar(iic,jjc,kkc, ivarc) &
                     + xdist * xslope  &
                     + ydist * yslope  &
                     + zdist * zslope 

             enddo
          enddo
       enddo


    enddo


  end subroutine ebfnd_pwlinterp_nobound


  ! this is piecewise linear incrementing by the slope*dist in one direction
  subroutine ebfnd_pwl_incr_at_bound( &
       fine, fine_lo, fine_hi, fine_nco,  &
       coar, coar_lo, coar_hi, coar_nco,  &
       has_lo, has_hi, idir,  &
       coar_lo_box_lo,  coar_lo_box_hi, &
       coar_hi_box_lo,  coar_hi_box_hi, &
       coar_cen_box_lo, coar_cen_box_hi, &
       refboxlo, refboxhi, &
       refrat, isrc, idst, ncomp) &
         bind(C, name="ebfnd_pwl_incr_at_bound")

    use amrex_fort_module, only : amrex_spacedim, c_real=>amrex_real

    implicit none
    integer      :: has_lo,  has_hi, idir, ioff, joff, koff
    integer      :: coar_lo_box_lo(0:2),  coar_lo_box_hi(0:2)
    integer      :: coar_hi_box_lo(0:2),  coar_hi_box_hi(0:2)
    integer      :: coar_cen_box_lo(0:2),  coar_cen_box_hi(0:2)
    integer      :: refboxlo(0:2),   refboxhi(0:2), ib, jb, kb

    integer      :: iif,jjf,kkf,  ncomp, ivar, ivarf, ivarc
    integer      :: iic,jjc,kkc, refrat, coar_nco, fine_nco, isrc, idst
    integer      :: coar_lo(0:2),coar_hi(0:2)
    integer      :: fine_lo(0:2),fine_hi(0:2)


    real(c_real) :: fine(fine_lo(0):fine_hi(0),fine_lo(1):fine_hi(1),fine_lo(2):fine_hi(2), 0:fine_nco-1)
    real(c_real) :: coar(coar_lo(0):coar_hi(0),coar_lo(1):coar_hi(1),coar_lo(2):coar_hi(2), 0:coar_nco-1)
    real(c_real) :: xdist, xslope,  dxf, dxc,  indf, indc
    real(c_real) :: xcoar, xfine, finevalold, finevalnew, coarhi, coarlo

    dxf = one
    dxc = refrat
    ioff = 0
    joff = 0
    koff = 0
    if(idir .eq. 0) then
       ioff = 1
    else if (idir .eq. 1) then
       joff = 1
    else if (idir .eq. 2) then
       koff = 1
    endif



    do ivar = 0, ncomp-1
       ivarc = isrc + ivar
       ivarf = idst + ivar

       !first the center bit
       do kkc = coar_cen_box_lo(2),  coar_cen_box_hi(2)
          do jjc = coar_cen_box_lo(1),  coar_cen_box_hi(1)
             do iic = coar_cen_box_lo(0),  coar_cen_box_hi(0)

                do kb = refboxlo(2), refboxhi(2)
                   do jb = refboxlo(1), refboxhi(1)
                      do ib = refboxlo(0), refboxhi(0)

                         iif = refrat*iic + ib
                         jjf = refrat*jjc + jb
                         kkf = refrat*kkc + kb
                         if(idir .eq. 0) then
                            indf = iif
                            indc = iic
                         else if (idir .eq. 1) then
                            indf = jjf
                            indc = jjc

                         else if (idir .eq. 2) then
                            indf = kkf
                            indc = kkc
                         endif

                         xcoar = dxc*(indc + half)
                         xfine = dxf*(indf + half)
                         xdist = xfine - xcoar

                         coarhi = coar(iic+ioff,jjc+joff,kkc+koff, ivarc)
                         coarlo = coar(iic-ioff,jjc-joff,kkc-koff, ivarc)
                         xslope = (coarhi - coarlo)/(two*dxc)
                         finevalold = fine(iif, jjf, kkf, ivarf)


                         finevalnew = finevalold  + xdist * xslope
                         fine(iif, jjf, kkf, ivarf) = finevalnew

                      enddo
                   enddo
                enddo
             enddo
          enddo
       enddo

       !now use one-sided diff for lo and hi
       if(has_hi .eq. 1) then

          do kkc = coar_hi_box_lo(2),  coar_hi_box_hi(2)
             do jjc = coar_hi_box_lo(1),  coar_hi_box_hi(1)
                do iic = coar_hi_box_lo(0),  coar_hi_box_hi(0)

                   do kb = refboxlo(2), refboxhi(2)
                      do jb = refboxlo(1), refboxhi(1)
                         do ib = refboxlo(0), refboxhi(0)

                            iif = refrat*iic + ib
                            jjf = refrat*jjc + jb
                            kkf = refrat*kkc + kb
                            if(idir .eq. 0) then
                               indf = iif
                               indc = iic
                            else if (idir .eq. 1) then
                               indf = jjf
                               indc = jjc

                            else if (idir .eq. 2) then
                               indf = kkf
                               indc = kkc
                            endif

                            xcoar = dxc*(indc + half)
                            xfine = dxf*(indf + half)
                            xdist = xfine - xcoar

                            coarhi = coar(iic     ,jjc     ,kkc     , ivarc)
                            coarlo = coar(iic-ioff,jjc-joff,kkc-koff, ivarc)

                            xslope = (coarhi - coarlo)/dxc
                            fine(iif, jjf, kkf, ivarf) = fine(iif, jjf, kkf, ivarf)  + xdist * xslope

                         enddo
                      enddo
                   enddo
                enddo
             enddo
          enddo
       endif

       if(has_lo .eq. 1) then

          do kkc = coar_lo_box_lo(2),  coar_lo_box_hi(2)
             do jjc = coar_lo_box_lo(1),  coar_lo_box_hi(1)
                do iic = coar_lo_box_lo(0),  coar_lo_box_hi(0)

                   do kb = refboxlo(2), refboxhi(2)
                      do jb = refboxlo(1), refboxhi(1)
                         do ib = refboxlo(0), refboxhi(0)

                            iif = refrat*iic + ib
                            jjf = refrat*jjc + jb
                            kkf = refrat*kkc + kb
                            if(idir .eq. 0) then
                               indf = iif
                               indc = iic
                            else if (idir .eq. 1) then
                               indf = jjf
                               indc = jjc

                            else if (idir .eq. 2) then
                               indf = kkf
                               indc = kkc
                            endif

                            xcoar = dxc*(indc + half)
                            xfine = dxf*(indf + half)
                            xdist = xfine - xcoar
                            coarhi = coar(iic+ioff,jjc+joff,kkc+koff, ivarc)
                            coarlo = coar(iic     ,jjc     ,kkc     , ivarc)

                            xslope = (coarhi - coarlo)/dxc

                            fine(iif, jjf, kkf, ivarf) = fine(iif, jjf, kkf, ivarf)  + xdist * xslope

                         enddo
                      enddo
                   enddo
                enddo
             enddo
          enddo
       endif

    enddo


  end subroutine ebfnd_pwl_incr_at_bound


  ! this is piecewise linear interp all in one pass - away from boundaries
  subroutine ebfnd_pwqinterp_nobound( &
       fine, fine_lo, fine_hi, fine_nco,  &
       coar, coar_lo, coar_hi, coar_nco,  &
       fineboxlo,fineboxhi, & 
       refrat, isrc, idst, ncomp) &
       bind(C, name="ebfnd_pwqinterp_nobound")

    use amrex_fort_module, only : amrex_spacedim, c_real=>amrex_real

    implicit none

    integer      :: iif,jjf,kkf,  ncomp, ivar, ivarf, ivarc
    integer      :: iic,jjc,kkc, refrat, coar_nco, fine_nco, isrc, idst
    integer      :: coar_lo(0:2),coar_hi(0:2)
    integer      :: fine_lo(0:2),fine_hi(0:2)
    integer      :: fineboxlo(0:2), fineboxhi(0:2)

    real(c_real) :: fine(fine_lo(0):fine_hi(0),fine_lo(1):fine_hi(1),fine_lo(2):fine_hi(2), 0:fine_nco-1)
    real(c_real) :: coar(coar_lo(0):coar_hi(0),coar_lo(1):coar_hi(1),coar_lo(2):coar_hi(2), 0:coar_nco-1)
    real(c_real) :: xdist, ydist, zdist, xslope, yslope, zslope, dxf, dxc
    real(c_real) :: xcoar, ycoar, zcoar, xfine, yfine, zfine, coarval, finevalnew
    real(c_real) :: dxx, dyy, dzz, dxy, dxz, dyz, coarhix, coarhiy, coarhiz,coarlox, coarloy, coarloz

    dxf = one
    dxc = refrat

    do ivar = 0, ncomp-1
       ivarc = isrc + ivar
       ivarf = idst + ivar

       ! first do the easy bit--not near any boundaries
       do kkf = fineboxlo(2), fineboxhi(2)
          do jjf = fineboxlo(1), fineboxhi(1)
             do iif = fineboxlo(0), fineboxhi(0)

                iic = iif/refrat
                jjc = jjf/refrat
                kkc = kkf/refrat

                xcoar = dxc*(iic + half)
                ycoar = dxc*(jjc + half)
                zcoar = zero

                xfine = dxf*(iif + half)
                yfine = dxf*(jjf + half)
                zfine = zero
                
                coarhix = coar(iic+1,jjc  ,kkc  , ivarc)
                coarlox = coar(iic-1,jjc  ,kkc  , ivarc)
                coarhiy = coar(iic  ,jjc+1,kkc  , ivarc)
                coarloy = coar(iic  ,jjc-1,kkc  , ivarc)
                coarhiz = 0
                coarloz = 0
                xslope = (coarhix - coarlox)/(two*dxc) 
                yslope = (coarhiy - coarloy)/(two*dxc) 
                zslope = zero

                dxx = (  coar(iic+1,jjc  ,kkc  ,ivarc) &
                     +   coar(iic-1,jjc  ,kkc  ,ivarc)-  &
                     two*coar(iic  ,jjc  ,kkc  ,ivarc))/(dxc*dxc) 
                dyy = (  coar(iic  ,jjc+1,kkc  ,ivarc) &
                     +   coar(iic  ,jjc-1,kkc  ,ivarc)-  &
                     two*coar(iic  ,jjc  ,kkc  ,ivarc))/(dxc*dxc) 

                dxy = (coar(iic+1,jjc+1,kkc ,ivarc) &
                     + coar(iic-1,jjc-1,kkc, ivarc) &
                     - coar(iic+1,jjc-1,kkc ,ivarc) &
                     - coar(iic-1,jjc+1,kkc, ivarc))/(four*dxc*dxc) 
                dxz = zero
                dyz = zero
                dzz = zero
                xdist = xfine - xcoar
                ydist = yfine - ycoar
                zdist = zero

#if BL_SPACEDIM == 3
                coarhiz = coar(iic  ,jjc  ,kkc+1, ivarc)
                coarloz = coar(iic  ,jjc  ,kkc-1, ivarc)
                zslope = (coarhiz - coarloz)/(two*dxc) 
                dxz = (coar(iic+1,jjc  ,kkc+1,ivarc) &
                     + coar(iic-1,jjc  ,kkc-1,ivarc) &
                     - coar(iic+1,jjc  ,kkc-1,ivarc) &
                     - coar(iic-1,jjc  ,kkc+1,ivarc))/(four*dxc*dxc) 
                dyz = (coar(iic  ,jjc+1,kkc+1,ivarc)&
                     + coar(iic  ,jjc-1,kkc-1,ivarc)&
                     - coar(iic  ,jjc-1,kkc+1,ivarc) &
                     - coar(iic  ,jjc+1,kkc-1,ivarc))/(four*dxc*dxc) 

                zcoar = dxc*(kkc + half)
                zfine = dxf*(kkf + half)
                zdist = zfine - zcoar
                dzz = (coar(iic  ,jjc  ,kkc+1, ivarc) + coar(iic  ,jjc  ,kkc-1, ivarc)-  two*coar(iic,jjc,kkc,ivarc))/(dxc*dxc) 
#endif

                coarval = coar(iic,jjc,kkc, ivarc) 
                finevalnew = coarval &
                     + xdist * xslope  &
                     + ydist * yslope  &
                     + zdist * zslope  &
                     + half*xdist*xdist*dxx &
                     + half*ydist*ydist*dyy &
                     + half*zdist*zdist*dzz &
                     + xdist*ydist*dxy &
                     + xdist*zdist*dxz &
                     + ydist*zdist*dyz 
                fine(iif, jjf, kkf, ivarf) = finevalnew

             enddo
          enddo
       enddo


    enddo


  end subroutine ebfnd_pwqinterp_nobound


  subroutine ebfnd_divflux( &
       divflux, divflux_lo, divflux_hi, divflux_nco,  &
       fluxfa0, fluxfa0_lo, fluxfa0_hi, fluxfa0_nco,  &
       fluxfa1, fluxfa1_lo, fluxfa1_hi, fluxfa1_nco,  &
       fluxfa2, fluxfa2_lo, fluxfa2_hi, fluxfa2_nco,  &
       gridlo,gridhi, &
       multbyarea, dx, isrc, idst, ncomp) &
       bind(C, name="ebfnd_divflux")

    use amrex_fort_module, only : dim=>amrex_spacedim, c_real=>amrex_real

    implicit none

    integer      :: iif,jjf,kkf,  ncomp, ivar, ivardivf, ivarflux, multbyarea
    integer      :: fluxfa0_nco
    integer      :: fluxfa1_nco
    integer      :: fluxfa2_nco
    integer      :: divflux_nco, isrc, idst
    integer      :: fluxfa0_lo(0:2),fluxfa0_hi(0:2)
    integer      :: fluxfa1_lo(0:2),fluxfa1_hi(0:2)
    integer      :: fluxfa2_lo(0:2),fluxfa2_hi(0:2)
    integer      :: divflux_lo(0:2),divflux_hi(0:2)
    integer      :: gridlo(0:2), gridhi(0:2)
    integer      :: multbyarea

    real(c_real) :: dx, xterm, yterm, zterm
<<<<<<< HEAD
    real(c_real) :: denom, inv_denom
    integer      :: d
=======
    real(c_real) :: fhix, flox, denom
>>>>>>> c68eb588
    real(c_real) :: divflux(divflux_lo(0):divflux_hi(0),divflux_lo(1):divflux_hi(1),divflux_lo(2):divflux_hi(2), 0:divflux_nco-1)
    real(c_real) :: fluxfa0(fluxfa0_lo(0):fluxfa0_hi(0),fluxfa0_lo(1):fluxfa0_hi(1),fluxfa0_lo(2):fluxfa0_hi(2), 0:fluxfa0_nco-1)
    real(c_real) :: fluxfa1(fluxfa1_lo(0):fluxfa1_hi(0),fluxfa1_lo(1):fluxfa1_hi(1),fluxfa1_lo(2):fluxfa1_hi(2), 0:fluxfa1_nco-1)
    real(c_real) :: fluxfa2(fluxfa2_lo(0):fluxfa2_hi(0),fluxfa2_lo(1):fluxfa2_hi(1),fluxfa2_lo(2):fluxfa2_hi(2), 0:fluxfa2_nco-1)

    if(multbyarea .eq. 1) then
<<<<<<< HEAD
       denom = dx
    else
       denom = one
       do d=1,dim
          denom = denom * dx
       enddo
    endif
    inv_denom = one/denom
=======
       denom = one/dx
    else
       denom = one/dx/dx
    endif
>>>>>>> c68eb588

    do ivar = 0, ncomp-1
       ivarflux = isrc + ivar
       ivardivf = idst + ivar

       do kkf = gridlo(2), gridhi(2)
          do jjf = gridlo(1), gridhi(1)
             do iif = gridlo(0), gridhi(0)

                xterm = fluxfa0(iif+1, jjf  , kkf  , ivarflux) - fluxfa0(iif, jjf, kkf, ivarflux)
                yterm = fluxfa1(iif  , jjf+1, kkf  , ivarflux) - fluxfa1(iif, jjf, kkf, ivarflux)
                zterm = zero
#if BL_SPACEDIM==3
                zterm = fluxfa2(iif  , jjf  , kkf+1, ivarflux) - fluxfa2(iif, jjf, kkf, ivarflux) 
#endif
<<<<<<< HEAD
                divflux(iif, jjf, kkf, ivardivf) = (xterm + yterm + zterm) * inv_denom
=======
                divflux(iif, jjf, kkf, ivardivf) = (xterm + yterm + zterm)/denom

>>>>>>> c68eb588

             enddo
          enddo
       enddo
    enddo


  end subroutine ebfnd_divflux


  subroutine ebfnd_gradlim( &
       gph, gph_lo, gph_hi, gph_nco,  &
       phi, phi_lo, phi_hi, phi_nco,  &
       gridlo,gridhi, &
       ncomp, dx, dolimiting) &
       bind(C, name="ebfnd_gradlim")

    use amrex_fort_module, only : amrex_spacedim, c_real=>amrex_real

    implicit none

    integer      :: i,j,k,  ncomp, ivar
    integer      :: phi_nco, gradcomp, vecdir,ii,jj,kk
    integer      :: gph_nco,  dolimiting
    integer      :: phi_lo(0:2), phi_hi(0:2)
    integer      :: gph_lo(0:2), gph_hi(0:2)
    integer      :: gridlo(0:2), gridhi(0:2)

    real(c_real) :: dx, dplo, dphi, dpce, dplim
    real(c_real) :: gph(gph_lo(0):gph_hi(0),gph_lo(1):gph_hi(1),gph_lo(2):gph_hi(2), 0:gph_nco-1)
    real(c_real) :: phi(phi_lo(0):phi_hi(0),phi_lo(1):phi_hi(1),phi_lo(2):phi_hi(2), 0:phi_nco-1)

    if(dolimiting .eq. 1) then
       do ivar = 0, ncomp-1
          do vecdir = 0, BL_SPACEDIM-1

             gradcomp = BL_SPACEDIM*ivar + vecdir
             ii = imatebamrt(0, vecdir)
             jj = imatebamrt(1, vecdir)
             kk = imatebamrt(2, vecdir)

             do k = gridlo(2), gridhi(2)
                do j = gridlo(1), gridhi(1)
                   do i = gridlo(0), gridhi(0)

                      dphi = phi(i+ii, j+jj, k+kk, ivar) - phi(i   ,j   ,k   , ivar) 
                      dplo = phi(i   , j   , k   , ivar) - phi(i-ii,j-jj,k-kk, ivar) 
                      dpce = half*(dplo + dphi)
                      !van Leer limiting
                      if(dplo*dphi .lt. zero) then
                         dplim = zero
                      else
                         dplim = min(two*abs(dplo), two*abs(dphi))
                         dplim = min(dplim, abs(dpce))
                         dplim = dplim*sign(one, dplo)
                      endif

                      gph(i, j, k, gradcomp) = dplim/dx

                   enddo
                enddo
             enddo
          enddo
       enddo
    else
       do ivar = 0, ncomp-1
          do vecdir = 0, BL_SPACEDIM-1

             gradcomp = BL_SPACEDIM*ivar + vecdir
             ii = imatebamrt(0, vecdir)
             jj = imatebamrt(1, vecdir)
             kk = imatebamrt(2, vecdir)

             do k = gridlo(2), gridhi(2)
                do j = gridlo(1), gridhi(1)
                   do i = gridlo(0), gridhi(0)
                      dphi = phi(i+ii, j+jj, k+kk, ivar) - phi(i   ,j   ,k   , ivar) 
                      dplo = phi(i   , j   , k   , ivar) - phi(i-ii,j-jj,k-kk, ivar) 
                      dpce = half*(dplo + dphi)
                      ! no limiting here
                      gph(i, j , k , gradcomp) = dpce/dx

                   enddo
                enddo
             enddo
          enddo
       enddo
    endif


  end subroutine ebfnd_gradlim

end module ebfnd_ebamrtools_module<|MERGE_RESOLUTION|>--- conflicted
+++ resolved
@@ -603,19 +603,14 @@
     integer      :: multbyarea
 
     real(c_real) :: dx, xterm, yterm, zterm
-<<<<<<< HEAD
     real(c_real) :: denom, inv_denom
     integer      :: d
-=======
-    real(c_real) :: fhix, flox, denom
->>>>>>> c68eb588
     real(c_real) :: divflux(divflux_lo(0):divflux_hi(0),divflux_lo(1):divflux_hi(1),divflux_lo(2):divflux_hi(2), 0:divflux_nco-1)
     real(c_real) :: fluxfa0(fluxfa0_lo(0):fluxfa0_hi(0),fluxfa0_lo(1):fluxfa0_hi(1),fluxfa0_lo(2):fluxfa0_hi(2), 0:fluxfa0_nco-1)
     real(c_real) :: fluxfa1(fluxfa1_lo(0):fluxfa1_hi(0),fluxfa1_lo(1):fluxfa1_hi(1),fluxfa1_lo(2):fluxfa1_hi(2), 0:fluxfa1_nco-1)
     real(c_real) :: fluxfa2(fluxfa2_lo(0):fluxfa2_hi(0),fluxfa2_lo(1):fluxfa2_hi(1),fluxfa2_lo(2):fluxfa2_hi(2), 0:fluxfa2_nco-1)
 
     if(multbyarea .eq. 1) then
-<<<<<<< HEAD
        denom = dx
     else
        denom = one
@@ -624,12 +619,6 @@
        enddo
     endif
     inv_denom = one/denom
-=======
-       denom = one/dx
-    else
-       denom = one/dx/dx
-    endif
->>>>>>> c68eb588
 
     do ivar = 0, ncomp-1
        ivarflux = isrc + ivar
@@ -645,12 +634,7 @@
 #if BL_SPACEDIM==3
                 zterm = fluxfa2(iif  , jjf  , kkf+1, ivarflux) - fluxfa2(iif, jjf, kkf, ivarflux) 
 #endif
-<<<<<<< HEAD
                 divflux(iif, jjf, kkf, ivardivf) = (xterm + yterm + zterm) * inv_denom
-=======
-                divflux(iif, jjf, kkf, ivardivf) = (xterm + yterm + zterm)/denom
-
->>>>>>> c68eb588
 
              enddo
           enddo
