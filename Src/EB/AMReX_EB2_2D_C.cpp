#include <AMReX_EB2_C.H>

namespace amrex { namespace EB2 {

namespace {
AMREX_GPU_HOST_DEVICE AMREX_FORCE_INLINE
void set_eb_data (const int i, const int j,
                  Array4<Real> const& apx, Array4<Real> const& apy,
                  GpuArray<Real,AMREX_SPACEDIM> const& dx,
                  Array4<Real> const& vfrac, Array4<Real> const& vcent,
                  Array4<Real> const& barea, Array4<Real> const& bcent,
                  Array4<Real> const& bnorm) noexcept
{
<<<<<<< HEAD
    //std::cout << "set_eb_data"<< std::endl;
=======
#ifdef AMREX_USE_FLOAT
    constexpr Real almostone = 1.0_rt-1.e-6_rt;
    constexpr Real small = 1.e-5_rt;
    constexpr Real tiny = 1.e-6_rt;
#else
>>>>>>> ff9e8324
    constexpr Real almostone = 1.0-1.e-15;
    constexpr Real small = 1.e-14;
    constexpr Real tiny = 1.e-15;
#endif

<<<<<<< HEAD
    const Real axm = apx(i  ,j  ,0)*dx[1];
    const Real axp = apx(i+1,j  ,0)*dx[1];
    const Real aym = apy(i  ,j  ,0)*dx[0];
    const Real ayp = apy(i  ,j+1,0)*dx[0];
    const Real daxp = (axm-axp);
    const Real dayp = (aym-ayp);
    const Real apnorm = std::hypot(daxp,dayp) + 1.e-30;
    const Real nx = daxp * (1.0/apnorm);
    const Real ny = dayp * (1.0/apnorm);
    const Real bareascaling = std::sqrt( (nx*dx[0])*(nx*dx[0]) +
            (ny*dx[1])*(ny*dx[1]) );

    //std::cout << "****"<< dx[0] << " " << dx[1] << std::endl;
  //  std::cout << axm << " " << axp << " " << aym << " "
//<< ayp << " " << apnorm << " " << nx << " "  << ny << " " << dx[0] << " " << dx[1] << std::endl;
=======
    const Real axm = apx(i  ,j  ,0);
    const Real axp = apx(i+1,j  ,0);
    const Real aym = apy(i  ,j  ,0);
    const Real ayp = apy(i  ,j+1,0);
    const Real apnorm = std::hypot(axm-axp,aym-ayp) + 1.e-30_rt;
    const Real nx = (axm-axp) * (1.0_rt/apnorm);
    const Real ny = (aym-ayp) * (1.0_rt/apnorm);
>>>>>>> ff9e8324

    const Real nxabs = amrex::Math::abs(nx);
    const Real nyabs = amrex::Math::abs(ny);

    Real x_ym;
    Real x_yp;
    Real signx;
    Real y_xm;
    Real y_xp;
    Real signy;
<<<<<<< HEAD
    if (nx > 0.0) {
        x_ym = -0.5*dx[0] + aym;
        x_yp = -0.5*dx[0] + ayp;
        signx = 1.0;
    } else {
        x_ym = 0.5*dx[0] - aym;
        x_yp = 0.5*dx[0] - ayp;
        signx = -1.0;
    }

    if (ny > 0.0) {
        y_xm = -0.5*dx[1] + axm;
        y_xp = -0.5*dx[1] + axp;
        signy = 1.0;
    } else {
        y_xm = 0.5*dx[1] - axm;
        y_xp = 0.5*dx[1] - axp;
        signy = -1.0;
    }

    //std::cout  << x_ym << " " << x_yp << " " << y_xm << " " << y_xp << std::endl;

    barea(i,j,0) = (nx*daxp + ny*dayp)/bareascaling;
    bcent(i,j,0,0) = 0.5*(x_ym+x_yp);
    bcent(i,j,0,1) = 0.5*(y_xm+y_xp);
=======
    if (nx > 0.0_rt) {
        x_ym = -0.5_rt + aym;
        x_yp = -0.5_rt + ayp;
        signx = 1.0_rt;
    } else {
        x_ym = 0.5_rt - aym;
        x_yp = 0.5_rt - ayp;
        signx = -1.0_rt;
    }

    if (ny > 0.0_rt) {
        y_xm = -0.5_rt + axm;
        y_xp = -0.5_rt + axp;
        signy = 1.0_rt;
    } else {
        y_xm = 0.5_rt - axm;
        y_xp = 0.5_rt - axp;
        signy = -1.0_rt;
    }

    barea(i,j,0) = nx*(axm-axp) + ny*(aym-ayp);
    bcent(i,j,0,0) = 0.5_rt*(x_ym+x_yp);
    bcent(i,j,0,1) = 0.5_rt*(y_xm+y_xp);
>>>>>>> ff9e8324
    bnorm(i,j,0,0) = nx;
    bnorm(i,j,0,1) = ny;

    if (nxabs < tiny || nyabs > almostone) {
        barea(i,j,0) = 1.0_rt;
        bcent(i,j,0,0) = 0.0_rt;
        bnorm(i,j,0,0) = 0.0_rt;
        bnorm(i,j,0,1) = signy;
<<<<<<< HEAD
        vfrac(i,j,0) = 0.5*(axm+axp)*dx[0];
        vcent(i,j,0,0) = 0.0;
        vcent(i,j,0,1) = (-0.125*dayp*dx[1]*dx[1] + ny*dx[0]*0.5*bcent(i,j,0,1)*bcent(i,j,0,1)) / (vfrac(i,j,0) + 1.e-30);
=======
        vfrac(i,j,0) = 0.5_rt*(axm+axp);
        vcent(i,j,0,0) = 0.0_rt;
        vcent(i,j,0,1) = (0.125_rt*(ayp-aym) + ny*0.5_rt*bcent(i,j,0,1)*bcent(i,j,0,1)) / (vfrac(i,j,0) + 1.e-30_rt);
>>>>>>> ff9e8324
    } else if (nyabs < tiny || nxabs > almostone) {
        barea(i,j,0) = 1.0_rt;
        bcent(i,j,0,1) = 0.0_rt;
        bnorm(i,j,0,0) = signx;
<<<<<<< HEAD
        bnorm(i,j,0,1) = 0.0;
        vfrac(i,j,0) = 0.5*(aym+ayp)*dx[1];
        vcent(i,j,0,0) = (-0.125*daxp*dx[0]*dx[0] + nx*dx[1]*0.5*bcent(i,j,0,0)*bcent(i,j,0,0)) / (vfrac(i,j,0) + 1.e-30);
        vcent(i,j,0,1) = 0.0;
    } else {
        Real aa = nxabs/ny*dx[0]/dx[1];
        const Real dxx = x_ym - x_yp;
        const Real dx2 = dxx * (x_ym + x_yp);
        const Real dx3 = dxx * (x_ym*x_ym + x_ym*x_yp + x_yp*x_yp);
        const Real af1 = 0.5*(axm+axp)*dx[0] + aa*0.5*dx2;
        vcent(i,j,0,0) = -0.125*daxp*dx[0]*dx[0] + aa*(1./6.)*dx3;

        aa = nyabs/nx*dx[1]/dx[1];
        const Real dy = y_xm - y_xp;
        const Real dy2 = dy * (y_xm + y_xp);
        const Real dy3 = dy * (y_xm*y_xm + y_xm*y_xp + y_xp*y_xp);
        const Real af2 = 0.5*(aym+ayp)*dx[1] + aa*0.5*dy2;
        vcent(i,j,0,1) = -0.125*dayp*dx[1]*dx[1] + aa*(1./6.)*dy3;

        vfrac(i,j,0) = 0.5*(af1+af2);
        if (vfrac(i,j,0)/(dx[0]*dx[1]) > 1.0-small) {
            vfrac(i,j,0) = dx[0]*dx[1];
            vcent(i,j,0,0) = 0.0;
            vcent(i,j,0,1) = 0.0;
        } else if (vfrac(i,j,0)/(dx[0]*dx[1]) < small) {
            vfrac(i,j,0) = 0.0;
            vcent(i,j,0,0) = 0.0;
            vcent(i,j,0,1) = 0.0;
        } else {
            vcent(i,j,0,0) *= (1.0/vfrac(i,j,0));
            vcent(i,j,0,1) *= (1.0/vfrac(i,j,0));
            vcent(i,j,0,0) = amrex::min(amrex::max(vcent(i,j,0,0),Real(-0.5)*dx[0]),Real(0.5)*dx[0]);
            vcent(i,j,0,1) = amrex::min(amrex::max(vcent(i,j,0,1),Real(-0.5)*dx[1]),Real(0.5)*dx[1]);
=======
        bnorm(i,j,0,1) = 0.0_rt;
        vfrac(i,j,0) = 0.5_rt*(aym+ayp);
        vcent(i,j,0,0) = (0.125_rt*(axp-axm) + nx*0.5_rt*bcent(i,j,0,0)*bcent(i,j,0,0)) / (vfrac(i,j,0) + 1.e-30_rt);
        vcent(i,j,0,1) = 0.0_rt;
    } else {
        Real aa = nxabs/ny;
        const Real dx = x_ym - x_yp;
        const Real dx2 = dx * (x_ym + x_yp);
        const Real dx3 = dx * (x_ym*x_ym + x_ym*x_yp + x_yp*x_yp);
        const Real af1 = 0.5_rt*(axm+axp) + aa*0.5_rt*dx2;
        vcent(i,j,0,0) = 0.125_rt*(axp-axm) + aa*(1._rt/6._rt)*dx3;

        aa = nyabs/nx;
        const Real dy = y_xm - y_xp;
        const Real dy2 = dy * (y_xm + y_xp);
        const Real dy3 = dy * (y_xm*y_xm + y_xm*y_xp + y_xp*y_xp);
        const Real af2 = 0.5_rt*(aym+ayp) + aa*0.5_rt*dy2;
        vcent(i,j,0,1) = 0.125_rt*(ayp-aym) + aa*(1._rt/6._rt)*dy3;

        vfrac(i,j,0) = 0.5_rt*(af1+af2);
        if (vfrac(i,j,0) > 1.0_rt-small) {
            vfrac(i,j,0) = 1.0_rt;
            vcent(i,j,0,0) = 0.0_rt;
            vcent(i,j,0,1) = 0.0_rt;
        } else if (vfrac(i,j,0) < small) {
            vfrac(i,j,0) = 0.0_rt;
            vcent(i,j,0,0) = 0.0_rt;
            vcent(i,j,0,1) = 0.0_rt;
        } else {
            vcent(i,j,0,0) *= (1.0_rt/vfrac(i,j,0));
            vcent(i,j,0,1) *= (1.0_rt/vfrac(i,j,0));
            vcent(i,j,0,0) = amrex::min(amrex::max(vcent(i,j,0,0),Real(-0.5)),Real(0.5));
            vcent(i,j,0,1) = amrex::min(amrex::max(vcent(i,j,0,1),Real(-0.5)),Real(0.5));
>>>>>>> ff9e8324
        }
    }
    bcent(i,j,0,0) /= dx[0];
    bcent(i,j,0,1) /= dx[1];
    vcent(i,j,0,0) /= dx[0];
    vcent(i,j,0,1) /= dx[1];
    vfrac(i,j,0) = vfrac(i,j,0)/(dx[0]*dx[1]);
}

AMREX_GPU_HOST_DEVICE AMREX_FORCE_INLINE
void set_covered(const int i, const int j,
                 Array4<EBCellFlag> const& cell,
                 Array4<Real> const& vfrac, Array4<Real> const& vcent,
                 Array4<Real> const& barea, Array4<Real> const& bcent,
                 Array4<Real> const& bnorm) noexcept
{
   vfrac(i,j,0) = 0.0_rt;
   vcent(i,j,0,0) = 0.0_rt;
   vcent(i,j,0,1) = 0.0_rt;
   barea(i,j,0) = 0.0_rt;
   bcent(i,j,0,0) = -1.0_rt;
   bcent(i,j,0,1) = -1.0_rt;
   bnorm(i,j,0,0) = 0.0_rt;
   bnorm(i,j,0,1) = 0.0_rt;
   cell(i,j,0).setCovered();
}

AMREX_GPU_HOST_DEVICE AMREX_FORCE_INLINE
bool set_eb_cell (int i, int j, Array4<EBCellFlag> const& cell,
                  Array4<Real> const& apx, Array4<Real> const& apy,
                  GpuArray<Real,AMREX_SPACEDIM> const& dx,
                  Array4<Real> const& vfrac, Array4<Real> const& vcent,
                  Array4<Real> const& barea, Array4<Real> const& bcent,
                  Array4<Real> const& bnorm, Real small_volfrac) noexcept
{
    bool is_small_cell = false;
    if (cell(i,j,0).isRegular()) {
        vfrac(i,j,0) = 1.0_rt;
        vcent(i,j,0,0) = 0.0_rt;
        vcent(i,j,0,1) = 0.0_rt;
        barea(i,j,0) = 0.0_rt;
        bcent(i,j,0,0) = -1.0_rt;
        bcent(i,j,0,1) = -1.0_rt;
        bnorm(i,j,0,0) = 0.0_rt;
        bnorm(i,j,0,1) = 0.0_rt;
    } else if (cell(i,j,0).isCovered()) {
        vfrac(i,j,0) = 0.0_rt;
        vcent(i,j,0,0) = 0.0_rt;
        vcent(i,j,0,1) = 0.0_rt;
        barea(i,j,0) = 0.0_rt;
        bcent(i,j,0,0) = -1.0_rt;
        bcent(i,j,0,1) = -1.0_rt;
        bnorm(i,j,0,0) = 0.0_rt;
        bnorm(i,j,0,1) = 0.0_rt;
    } else {
        set_eb_data(i,j,apx,apy,dx,vfrac,vcent,barea,bcent,bnorm);
        // remove small cells
        if (vfrac(i,j,0) < small_volfrac) {
            set_covered(i,j,cell,vfrac,vcent,barea,bcent,bnorm);
            is_small_cell = true;
        }
    }
    return is_small_cell;
}

}

int build_faces (Box const& bx, Array4<EBCellFlag> const& cell,
                 Array4<Type_t> const& fx, Array4<Type_t> const& fy,
                 Array4<Real const> const& levset,
                 Array4<Real const> const& interx, Array4<Real const> const& intery,
                 Array4<Real> const& apx, Array4<Real> const& apy,
                 Array4<Real> const& fcx, Array4<Real> const& fcy,
                 GpuArray<Real,AMREX_SPACEDIM> const& dx,
                 GpuArray<Real,AMREX_SPACEDIM> const& problo,
                 bool cover_multiple_cuts) noexcept
{
#ifdef AMREX_USE_FLOAT
    constexpr Real small = 1.e-5_rt;
#else
    constexpr Real small = 1.e-14;
#endif
    const Real dxinv = 1.0_rt/dx[0];
    const Real dyinv = 1.0_rt/dx[1];
    const Box& ndbxg1 = amrex::grow(amrex::surroundingNodes(bx),1);
    AMREX_LAUNCH_HOST_DEVICE_LAMBDA ( ndbxg1, tbx,
    {
        Box lbx = amrex::grow(amrex::surroundingNodes(bx,0),1);
        auto lo = amrex::max_lbound(tbx, lbx);
        auto hi = amrex::min_ubound(tbx, lbx);
        for (int j = lo.y; j <= hi.y; ++j) {
        for (int i = lo.x; i <= hi.x; ++i)
        {
            if (fx(i,j,0) == Type::regular) {
                apx(i,j,0) = 1.0_rt;
                fcx(i,j,0) = 0.0_rt;
            } else if (fx(i,j,0) == Type::covered) {
                apx(i,j,0) = 0.0_rt;
                fcx(i,j,0) = 0.0_rt;
            } else {
                if (levset(i,j,0) < 0.0_rt) {
                    apx(i,j,0) = (intery(i,j,0)-(problo[1]+j*dx[1]))*dyinv;
                    fcx(i,j,0) = 0.5_rt*apx(i,j,0) - 0.5_rt;
                } else {
                    apx(i,j,0) = 1.0_rt - (intery(i,j,0)-(problo[1]+j*dx[1]))*dyinv;
                    fcx(i,j,0) = 0.5_rt - 0.5_rt*apx(i,j,0);
                }

                if (apx(i,j,0) > 1.0_rt-small) {
                    apx(i,j,0) = 1.0_rt;
                    fcx(i,j,0) = 0.0_rt;
                    fx(i,j,0) = Type::regular;
                } else if (apx(i,j,0) < small) {
                    apx(i,j,0) = 0.0_rt;
                    fcx(i,j,0) = 0.0_rt;
                    fx(i,j,0) = Type::covered;
                }
            }
        }}

        lbx = amrex::grow(amrex::surroundingNodes(bx,1),1);
        lo = amrex::max_lbound(tbx, lbx);
        hi = amrex::min_ubound(tbx, lbx);
        for (int j = lo.y; j <= hi.y; ++j) {
        for (int i = lo.x; i <= hi.x; ++i)
        {
            if (fy(i,j,0) == Type::regular) {
                apy(i,j,0) = 1.0_rt;
                fcy(i,j,0) = 0.0_rt;
            } else if (fy(i,j,0) == Type::covered) {
                apy(i,j,0) = 0.0_rt;
                fcy(i,j,0) = 0.0_rt;
            } else {
                if (levset(i,j,0) < 0.0_rt) {
                    apy(i,j,0) = (interx(i,j,0)-(problo[0]+i*dx[0]))*dxinv;
                    fcy(i,j,0) = 0.5_rt*apy(i,j,0) - 0.5_rt;
                } else {
                    apy(i,j,0) = 1.0_rt - (interx(i,j,0)-(problo[0]+i*dx[0]))*dxinv;
                    fcy(i,j,0) = 0.5_rt - 0.5_rt*apy(i,j,0);
                }

                if (apy(i,j,0) > 1.0_rt-small) {
                    apy(i,j,0) = 1.0_rt;
                    fcy(i,j,0) = 0.0_rt;
                    fy(i,j,0) = Type::regular;
                } else if (apy(i,j,0) < small) {
                    apy(i,j,0) = 0.0_rt;
                    fcy(i,j,0) = 0.0_rt;
                    fy(i,j,0) = Type::covered;
                }
            }
        }}
    });

    Gpu::Buffer<int> nmulticuts = {0};
    int* hp = nmulticuts.hostData();
    int* dp = nmulticuts.data();

    const Box& bxg1 = amrex::grow(bx, 1);
    AMREX_HOST_DEVICE_FOR_3D ( bxg1, i, j, k,
    {
        amrex::ignore_unused(k);
        if (cell(i,j,0).isSingleValued()) {
            if (fx(i,j,0) == Type::regular && fx(i+1,j,0) == Type::regular &&
                fy(i,j,0) == Type::regular && fy(i,j+1,0) == Type::regular)
            {
                cell(i,j,0).setRegular();
            }
            else if (fx(i,j,0) == Type::covered && fx(i+1,j,0) == Type::covered &&
                     fy(i,j,0) == Type::covered && fy(i,j+1,0) == Type::covered)
            {
                cell(i,j,0).setCovered();
            }
            else
            {
                int ncuts = 0;
                if (fx(i  ,j  ,0) == Type::irregular) ++ncuts;
                if (fx(i+1,j  ,0) == Type::irregular) ++ncuts;
                if (fy(i  ,j  ,0) == Type::irregular) ++ncuts;
                if (fy(i  ,j+1,0) == Type::irregular) ++ncuts;
                if (ncuts > 2) {
                    Gpu::Atomic::Add(dp,1);
                }
            }
        }
    });

    nmulticuts.copyToHost();

    if (*hp > 0 && !cover_multiple_cuts) {
        amrex::Abort("amrex::EB2::build_faces: more than 2 cuts not supported");
    }

    return *hp;
}

void build_cells (Box const& bx, Array4<EBCellFlag> const& cell,
                  Array4<Type_t> const& fx, Array4<Type_t> const& fy,
                  Array4<Real> const& apx, Array4<Real> const& apy,
                  GpuArray<Real,AMREX_SPACEDIM> const& dx,
                  Array4<Real> const& vfrac, Array4<Real> const& vcent,
                  Array4<Real> const& barea, Array4<Real> const& bcent,
                  Array4<Real> const& bnorm, Array4<Real> const& levset,
                  Real small_volfrac, Geometry const& geom, bool extend_domain_face,
                  int& nsmallcells, int const nmulticuts) noexcept
{
    Gpu::Buffer<int> smc = {0};
    int* hp = smc.hostData();
    int* dp = smc.data();

    const Box& bxg1 = amrex::grow(bx,1);
    AMREX_HOST_DEVICE_PARALLEL_FOR_3D(bxg1, i, j, k,
    {
        amrex::ignore_unused(k);
        bool is_small = set_eb_cell(i, j, cell, apx, apy, dx, vfrac, vcent, barea, bcent,
                                    bnorm, small_volfrac);
        if (is_small) {
            Gpu::Atomic::Add(dp, 1);
        }
    });

    // set cells in the extended region to covered if the
    // corresponding cell on the domain face is covered
    if(extend_domain_face) {

       Box gdomain = geom.Domain();
       for (int idim = 0; idim < AMREX_SPACEDIM; ++idim) {
           if (geom.isPeriodic(idim)) {
               gdomain.setSmall(idim, std::min(gdomain.smallEnd(idim), bxg1.smallEnd(idim)));
               gdomain.setBig(idim, std::max(gdomain.bigEnd(idim), bxg1.bigEnd(idim)));
           }
       }

       if (! gdomain.contains(bxg1)) {
       AMREX_HOST_DEVICE_FOR_3D ( bxg1, i, j, k,
       {
              const auto & dlo = gdomain.loVect();
              const auto & dhi = gdomain.hiVect();

              // find the cell(ii,jj,kk) on the corr. domain face
              // this would have already been set to correct value
              bool in_extended_domain = false;
              int ii = i;
              int jj = j;
              int kk = k;
              if(i < dlo[0]) {
                  in_extended_domain = true;
                  ii = dlo[0];
              }
              else if(i > dhi[0]) {
                  in_extended_domain = true;
                  ii = dhi[0];
              }

              if(j < dlo[1]) {
                  in_extended_domain = true;
                  jj = dlo[1];
              }
              else if(j > dhi[1]) {
                  in_extended_domain = true;
                  jj = dhi[1];
              }

              // set cell in extendable region to covered if necessary
              if( in_extended_domain && (! cell(i,j,k).isCovered())
                  && cell(ii,jj,kk).isCovered() )
              {
                  Gpu::Atomic::Add(dp, 1);
                  set_covered(i,j,cell,vfrac,vcent,barea,bcent,bnorm);
              }
          });
       }
    }

    smc.copyToHost();
    nsmallcells += *hp;

    if (nsmallcells > 0 || nmulticuts > 0) {
        Box const& nbxg1 = amrex::surroundingNodes(bxg1);
        AMREX_HOST_DEVICE_FOR_3D(nbxg1, i, j, k,
        {
            if (levset(i,j,k) < Real(0.0)) {
                if        (bxg1.contains(i-1,j-1,k)
                           &&       cell(i-1,j-1,k).isCovered()) {
                    levset(i,j,k) = Real(0.0);
                } else if (bxg1.contains(i  ,j-1,k)
                           &&       cell(i  ,j-1,k).isCovered()) {
                    levset(i,j,k) = Real(0.0);
                } else if (bxg1.contains(i-1,j  ,k)
                           &&       cell(i-1,j  ,k).isCovered()) {
                    levset(i,j,k) = Real(0.0);
                } else if (bxg1.contains(i  ,j  ,k)
                           &&       cell(i  ,j  ,k).isCovered()) {
                    levset(i,j,k) = Real(0.0);
                }
            }
        });
    }

    // Build neighbors.  By default, all neighbors are already set.
    AMREX_HOST_DEVICE_FOR_3D ( bxg1, i, j, k,
    {
        amrex::ignore_unused(k);

        auto flg = cell(i,j,0);

        if (fx(i  ,j  ,0) == Type::covered) flg.setDisconnected(IntVect(-1, 0));
        if (fx(i+1,j  ,0) == Type::covered) flg.setDisconnected(IntVect( 1, 0));
        if (fy(i  ,j  ,0) == Type::covered) flg.setDisconnected(IntVect( 0,-1));
        if (fy(i  ,j+1,0) == Type::covered) flg.setDisconnected(IntVect( 0, 1));

        if (((fx(i,j,0) == Type::covered) || fy(i-1,j,0) == Type::covered) &&
            ((fx(i,j-1,0) == Type::covered) || fy(i,j,0) == Type::covered))
        {
            flg.setDisconnected(IntVect(-1,-1));
        }

        if (((fx(i+1,j,0) == Type::covered) || fy(i+1,j,0) == Type::covered) &&
            ((fx(i+1,j-1,0) == Type::covered) || fy(i,j,0) == Type::covered))
        {
            flg.setDisconnected(IntVect(1,-1));
        }

        if (((fx(i,j,0) == Type::covered) || fy(i-1,j+1,0) == Type::covered) &&
            ((fx(i,j+1,0) == Type::covered) || fy(i,j+1,0) == Type::covered))
        {
            flg.setDisconnected(IntVect(-1,1));
        }

        if (((fx(i+1,j,0) == Type::covered) || fy(i+1,j+1,0) == Type::covered) &&
            ((fx(i+1,j+1,0) == Type::covered) || fy(i,j+1,0) == Type::covered))
        {
            flg.setDisconnected(IntVect(1,1));
        }

        cell(i,j,0) = flg;
    });
}

}}<|MERGE_RESOLUTION|>--- conflicted
+++ resolved
@@ -11,46 +11,29 @@
                   Array4<Real> const& barea, Array4<Real> const& bcent,
                   Array4<Real> const& bnorm) noexcept
 {
-<<<<<<< HEAD
-    //std::cout << "set_eb_data"<< std::endl;
-=======
 #ifdef AMREX_USE_FLOAT
     constexpr Real almostone = 1.0_rt-1.e-6_rt;
     constexpr Real small = 1.e-5_rt;
     constexpr Real tiny = 1.e-6_rt;
 #else
->>>>>>> ff9e8324
     constexpr Real almostone = 1.0-1.e-15;
     constexpr Real small = 1.e-14;
     constexpr Real tiny = 1.e-15;
 #endif
 
-<<<<<<< HEAD
     const Real axm = apx(i  ,j  ,0)*dx[1];
     const Real axp = apx(i+1,j  ,0)*dx[1];
     const Real aym = apy(i  ,j  ,0)*dx[0];
     const Real ayp = apy(i  ,j+1,0)*dx[0];
     const Real daxp = (axm-axp);
     const Real dayp = (aym-ayp);
-    const Real apnorm = std::hypot(daxp,dayp) + 1.e-30;
+    const Real apnorm = std::hypot(daxp,dayp) + 1.e-30_rt;
     const Real nx = daxp * (1.0/apnorm);
     const Real ny = dayp * (1.0/apnorm);
     const Real bareascaling = std::sqrt( (nx*dx[0])*(nx*dx[0]) +
             (ny*dx[1])*(ny*dx[1]) );
 
-    //std::cout << "****"<< dx[0] << " " << dx[1] << std::endl;
-  //  std::cout << axm << " " << axp << " " << aym << " "
-//<< ayp << " " << apnorm << " " << nx << " "  << ny << " " << dx[0] << " " << dx[1] << std::endl;
-=======
-    const Real axm = apx(i  ,j  ,0);
-    const Real axp = apx(i+1,j  ,0);
-    const Real aym = apy(i  ,j  ,0);
-    const Real ayp = apy(i  ,j+1,0);
-    const Real apnorm = std::hypot(axm-axp,aym-ayp) + 1.e-30_rt;
-    const Real nx = (axm-axp) * (1.0_rt/apnorm);
-    const Real ny = (aym-ayp) * (1.0_rt/apnorm);
->>>>>>> ff9e8324
-
+   
     const Real nxabs = amrex::Math::abs(nx);
     const Real nyabs = amrex::Math::abs(ny);
 
@@ -60,57 +43,29 @@
     Real y_xm;
     Real y_xp;
     Real signy;
-<<<<<<< HEAD
-    if (nx > 0.0) {
-        x_ym = -0.5*dx[0] + aym;
-        x_yp = -0.5*dx[0] + ayp;
-        signx = 1.0;
-    } else {
-        x_ym = 0.5*dx[0] - aym;
-        x_yp = 0.5*dx[0] - ayp;
-        signx = -1.0;
-    }
-
-    if (ny > 0.0) {
-        y_xm = -0.5*dx[1] + axm;
-        y_xp = -0.5*dx[1] + axp;
-        signy = 1.0;
-    } else {
-        y_xm = 0.5*dx[1] - axm;
-        y_xp = 0.5*dx[1] - axp;
-        signy = -1.0;
-    }
-
-    //std::cout  << x_ym << " " << x_yp << " " << y_xm << " " << y_xp << std::endl;
-
-    barea(i,j,0) = (nx*daxp + ny*dayp)/bareascaling;
-    bcent(i,j,0,0) = 0.5*(x_ym+x_yp);
-    bcent(i,j,0,1) = 0.5*(y_xm+y_xp);
-=======
     if (nx > 0.0_rt) {
-        x_ym = -0.5_rt + aym;
-        x_yp = -0.5_rt + ayp;
+        x_ym = -0.5_rt*dx[0] + aym;
+        x_yp = -0.5_rt*dx[0] + ayp;
         signx = 1.0_rt;
     } else {
-        x_ym = 0.5_rt - aym;
-        x_yp = 0.5_rt - ayp;
+        x_ym = 0.5_rt*dx[0] - aym;
+        x_yp = 0.5_rt*dx[0] - ayp;
         signx = -1.0_rt;
     }
 
     if (ny > 0.0_rt) {
-        y_xm = -0.5_rt + axm;
-        y_xp = -0.5_rt + axp;
+        y_xm = -0.5_rt*dx[1] + axm;
+        y_xp = -0.5_rt*dx[1] + axp;
         signy = 1.0_rt;
     } else {
-        y_xm = 0.5_rt - axm;
-        y_xp = 0.5_rt - axp;
+        y_xm = 0.5_rt*dx[1] - axm;
+        y_xp = 0.5_rt*dx[1] - axp;
         signy = -1.0_rt;
     }
 
-    barea(i,j,0) = nx*(axm-axp) + ny*(aym-ayp);
+    barea(i,j,0) = (nx*daxp + ny*dayp)/bareascaling;
     bcent(i,j,0,0) = 0.5_rt*(x_ym+x_yp);
     bcent(i,j,0,1) = 0.5_rt*(y_xm+y_xp);
->>>>>>> ff9e8324
     bnorm(i,j,0,0) = nx;
     bnorm(i,j,0,1) = ny;
 
@@ -119,88 +74,46 @@
         bcent(i,j,0,0) = 0.0_rt;
         bnorm(i,j,0,0) = 0.0_rt;
         bnorm(i,j,0,1) = signy;
-<<<<<<< HEAD
-        vfrac(i,j,0) = 0.5*(axm+axp)*dx[0];
-        vcent(i,j,0,0) = 0.0;
-        vcent(i,j,0,1) = (-0.125*dayp*dx[1]*dx[1] + ny*dx[0]*0.5*bcent(i,j,0,1)*bcent(i,j,0,1)) / (vfrac(i,j,0) + 1.e-30);
-=======
-        vfrac(i,j,0) = 0.5_rt*(axm+axp);
+        vfrac(i,j,0) = 0.5_rt*(axm+axp)*dx[0];
         vcent(i,j,0,0) = 0.0_rt;
-        vcent(i,j,0,1) = (0.125_rt*(ayp-aym) + ny*0.5_rt*bcent(i,j,0,1)*bcent(i,j,0,1)) / (vfrac(i,j,0) + 1.e-30_rt);
->>>>>>> ff9e8324
+        vcent(i,j,0,1) = (0.125_rt*dayp*dx[1]*dx[1] + ny*dx[0]*0.5_rt*bcent(i,j,0,1)*bcent(i,j,0,1)) / (vfrac(i,j,0) + 1.e-30_rt);
     } else if (nyabs < tiny || nxabs > almostone) {
         barea(i,j,0) = 1.0_rt;
         bcent(i,j,0,1) = 0.0_rt;
         bnorm(i,j,0,0) = signx;
-<<<<<<< HEAD
-        bnorm(i,j,0,1) = 0.0;
-        vfrac(i,j,0) = 0.5*(aym+ayp)*dx[1];
-        vcent(i,j,0,0) = (-0.125*daxp*dx[0]*dx[0] + nx*dx[1]*0.5*bcent(i,j,0,0)*bcent(i,j,0,0)) / (vfrac(i,j,0) + 1.e-30);
-        vcent(i,j,0,1) = 0.0;
+        bnorm(i,j,0,1) = 0.0_rt;
+        vfrac(i,j,0) = 0.5_rt*(aym+ayp);
+        vcent(i,j,0,0) = (0.125_rt*daxp*dx[0]*dx[0] + nx*0.5_rt*bcent(i,j,0,0)*bcent(i,j,0,0)) / (vfrac(i,j,0) + 1.e-30_rt);
+        vcent(i,j,0,1) = 0.0_rt;
     } else {
         Real aa = nxabs/ny*dx[0]/dx[1];
         const Real dxx = x_ym - x_yp;
         const Real dx2 = dxx * (x_ym + x_yp);
         const Real dx3 = dxx * (x_ym*x_ym + x_ym*x_yp + x_yp*x_yp);
-        const Real af1 = 0.5*(axm+axp)*dx[0] + aa*0.5*dx2;
-        vcent(i,j,0,0) = -0.125*daxp*dx[0]*dx[0] + aa*(1./6.)*dx3;
+        const Real af1 = 0.5_rt*(axm+axp)*dx[0] + aa*0.5_rt*dx2;
+        vcent(i,j,0,0) = -0.125_rt*daxp*dx[0]*dx[0] + aa*(1._rt/6._rt)*dx3;
 
         aa = nyabs/nx*dx[1]/dx[1];
         const Real dy = y_xm - y_xp;
         const Real dy2 = dy * (y_xm + y_xp);
         const Real dy3 = dy * (y_xm*y_xm + y_xm*y_xp + y_xp*y_xp);
-        const Real af2 = 0.5*(aym+ayp)*dx[1] + aa*0.5*dy2;
-        vcent(i,j,0,1) = -0.125*dayp*dx[1]*dx[1] + aa*(1./6.)*dy3;
-
-        vfrac(i,j,0) = 0.5*(af1+af2);
-        if (vfrac(i,j,0)/(dx[0]*dx[1]) > 1.0-small) {
+        const Real af2 = 0.5_rt*(aym+ayp)*dx[1] + aa*0.5_rt*dy2;
+        vcent(i,j,0,1) = -0.125_rt*dayp*dx[1]*dx[1] + aa*(1._rt/6._rt)*dy3;
+
+        vfrac(i,j,0) = 0.5_rt*(af1+af2);
+        if (vfrac(i,j,0)/(dx[0]*dx[1]) > 1.0_rt-small) {
             vfrac(i,j,0) = dx[0]*dx[1];
-            vcent(i,j,0,0) = 0.0;
-            vcent(i,j,0,1) = 0.0;
-        } else if (vfrac(i,j,0)/(dx[0]*dx[1]) < small) {
-            vfrac(i,j,0) = 0.0;
-            vcent(i,j,0,0) = 0.0;
-            vcent(i,j,0,1) = 0.0;
-        } else {
-            vcent(i,j,0,0) *= (1.0/vfrac(i,j,0));
-            vcent(i,j,0,1) *= (1.0/vfrac(i,j,0));
-            vcent(i,j,0,0) = amrex::min(amrex::max(vcent(i,j,0,0),Real(-0.5)*dx[0]),Real(0.5)*dx[0]);
-            vcent(i,j,0,1) = amrex::min(amrex::max(vcent(i,j,0,1),Real(-0.5)*dx[1]),Real(0.5)*dx[1]);
-=======
-        bnorm(i,j,0,1) = 0.0_rt;
-        vfrac(i,j,0) = 0.5_rt*(aym+ayp);
-        vcent(i,j,0,0) = (0.125_rt*(axp-axm) + nx*0.5_rt*bcent(i,j,0,0)*bcent(i,j,0,0)) / (vfrac(i,j,0) + 1.e-30_rt);
-        vcent(i,j,0,1) = 0.0_rt;
-    } else {
-        Real aa = nxabs/ny;
-        const Real dx = x_ym - x_yp;
-        const Real dx2 = dx * (x_ym + x_yp);
-        const Real dx3 = dx * (x_ym*x_ym + x_ym*x_yp + x_yp*x_yp);
-        const Real af1 = 0.5_rt*(axm+axp) + aa*0.5_rt*dx2;
-        vcent(i,j,0,0) = 0.125_rt*(axp-axm) + aa*(1._rt/6._rt)*dx3;
-
-        aa = nyabs/nx;
-        const Real dy = y_xm - y_xp;
-        const Real dy2 = dy * (y_xm + y_xp);
-        const Real dy3 = dy * (y_xm*y_xm + y_xm*y_xp + y_xp*y_xp);
-        const Real af2 = 0.5_rt*(aym+ayp) + aa*0.5_rt*dy2;
-        vcent(i,j,0,1) = 0.125_rt*(ayp-aym) + aa*(1._rt/6._rt)*dy3;
-
-        vfrac(i,j,0) = 0.5_rt*(af1+af2);
-        if (vfrac(i,j,0) > 1.0_rt-small) {
-            vfrac(i,j,0) = 1.0_rt;
             vcent(i,j,0,0) = 0.0_rt;
             vcent(i,j,0,1) = 0.0_rt;
-        } else if (vfrac(i,j,0) < small) {
+        } else if (vfrac(i,j,0)/(dx[0]*dx[1]) < small) {
             vfrac(i,j,0) = 0.0_rt;
             vcent(i,j,0,0) = 0.0_rt;
             vcent(i,j,0,1) = 0.0_rt;
         } else {
             vcent(i,j,0,0) *= (1.0_rt/vfrac(i,j,0));
             vcent(i,j,0,1) *= (1.0_rt/vfrac(i,j,0));
-            vcent(i,j,0,0) = amrex::min(amrex::max(vcent(i,j,0,0),Real(-0.5)),Real(0.5));
-            vcent(i,j,0,1) = amrex::min(amrex::max(vcent(i,j,0,1),Real(-0.5)),Real(0.5));
->>>>>>> ff9e8324
+            vcent(i,j,0,0) = amrex::min(amrex::max(vcent(i,j,0,0),Real(-0.5)*dx[0]),Real(0.5)*dx[0]);
+            vcent(i,j,0,1) = amrex::min(amrex::max(vcent(i,j,0,1),Real(-0.5)*dx[1]),Real(0.5)*dx[1]);
         }
     }
     bcent(i,j,0,0) /= dx[0];
@@ -422,6 +335,31 @@
         }
     });
 
+    smc.copyToHost();
+    nsmallcells += *hp;
+
+    if (nsmallcells > 0 || nmulticuts > 0) {
+        Box const& nbxg1 = amrex::surroundingNodes(bxg1);
+        AMREX_HOST_DEVICE_FOR_3D(nbxg1, i, j, k,
+        {
+            if (levset(i,j,k) < Real(0.0)) {
+                if        (bxg1.contains(i-1,j-1,k)
+                           &&       cell(i-1,j-1,k).isCovered()) {
+                    levset(i,j,k) = Real(0.0);
+                } else if (bxg1.contains(i  ,j-1,k)
+                           &&       cell(i  ,j-1,k).isCovered()) {
+                    levset(i,j,k) = Real(0.0);
+                } else if (bxg1.contains(i-1,j  ,k)
+                           &&       cell(i-1,j  ,k).isCovered()) {
+                    levset(i,j,k) = Real(0.0);
+                } else if (bxg1.contains(i  ,j  ,k)
+                           &&       cell(i  ,j  ,k).isCovered()) {
+                    levset(i,j,k) = Real(0.0);
+                }
+            }
+        });
+    }
+
     // set cells in the extended region to covered if the
     // corresponding cell on the domain face is covered
     if(extend_domain_face) {
