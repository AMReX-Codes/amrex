#include <AMReX_EB2_C.H>

namespace amrex { namespace EB2 {

namespace {
AMREX_GPU_HOST_DEVICE AMREX_FORCE_INLINE
void set_eb_data (const int i, const int j, const int k,
                  Array4<Real> const& apx,
                  Array4<Real> const& apy, Array4<Real> const& apz,
                  Array4<Real const> const& fcx, Array4<Real const> const& fcy,
                  Array4<Real const> const& fcz, Array4<Real const> const& m2x,
                  Array4<Real const> const& m2y, Array4<Real const> const& m2z,
                  Array4<Real> const& vfrac, Array4<Real> const& vcent,
                  Array4<Real> const& barea, Array4<Real> const& bcent,
                  Array4<Real> const& bnorm)
{
    Real axm = apx(i,j,k);
    Real axp = apx(i+1,j,k);
    Real aym = apy(i,j,k);
    Real ayp = apy(i,j+1,k);
    Real azm = apz(i,j,k);
    Real azp = apz(i,j,k+1);

    // Check for multple cuts
    // We know there are no multiple cuts on faces by now.
    // So we only need to check the case that there are two cuts
    // at the opposite corners.
    bool multi_cuts = (axm >= 0.5 && axm < 1.0 &&
                       axp >= 0.5 && axp < 1.0 &&
                       aym >= 0.5 && aym < 1.0 &&
                       ayp >= 0.5 && ayp < 1.0 &&
                       azm >= 0.5 && azm < 1.0 &&
                       azp >= 0.5 && azp < 1.0);
    AMREX_ALWAYS_ASSERT_WITH_MESSAGE(!multi_cuts,
                                     "amrex::EB2::build_cells: multi-cuts not supported");

    Real dapx = axm - axp;
    Real dapy = aym - ayp;
    Real dapz = azm - azp;
    Real apnorm = std::sqrt(dapx*dapx+dapy*dapy+dapz*dapz);
            AMREX_ALWAYS_ASSERT_WITH_MESSAGE(apnorm != 0.0,
                                     "amrex::EB2:build_cells: apnorm==0");
    Real apnorminv = 1.0/apnorm;
    Real nx = dapx * apnorminv;
    Real ny = dapy * apnorminv;
    Real nz = dapz * apnorminv;
    bnorm(i,j,k,0) = nx;
    bnorm(i,j,k,1) = ny;
    bnorm(i,j,k,2) = nz;
    barea(i,j,k) = nx*dapx + ny*dapy + nz*dapz;

    Real aax = 0.5*(axm+axp);
    Real aay = 0.5*(aym+ayp);
    Real aaz = 0.5*(azm+azp);
    Real B0 = aax + aay + aaz;
    Real Bx = -nx*aax + ny*(aym*fcy(i,j,k,0)-ayp*fcy(i,j+1,k,0))
                      + nz*(azm*fcz(i,j,k,0)-azp*fcz(i,j,k+1,0));
    Real By = -ny*aay + nx*(axm*fcx(i,j,k,0)-axp*fcx(i+1,j,k,0))
                      + nz*(azm*fcz(i,j,k,1)-azp*fcz(i,j,k+1,1));
    Real Bz = -nz*aaz + nx*(axm*fcx(i,j,k,1)-axp*fcx(i+1,j,k,1))
                      + ny*(aym*fcy(i,j,k,1)-ayp*fcy(i,j+1,k,1));

    vfrac(i,j,k) = 0.5*(B0 + nx*Bx + ny*By + nz*Bz);

    Real bainv = 1.0/barea(i,j,k);
    bcent(i,j,k,0) = bainv * (Bx + nx*vfrac(i,j,k));
    bcent(i,j,k,1) = bainv * (By + ny*vfrac(i,j,k));
    bcent(i,j,k,2) = bainv * (Bz + nz*vfrac(i,j,k));

    Real b1 = 0.5*(axp-axm) + 0.5*(ayp*fcy(i,j+1,k,0) + aym*fcy(i,j,k,0)) + 0.5*(azp*fcz(i,j,k+1,0) + azm*fcz(i,j,k,0));
    Real b2 = 0.5*(axp*fcx(i+1,j,k,0) + axm*fcx(i,j,k,0)) + 0.5*(ayp-aym) + 0.5*(azp*fcz(i,j,k+1,1) + azm*fcz(i,j,k,1));
    Real b3 = 0.5*(axp*fcx(i+1,j,k,1) + axm*fcx(i,j,k,1)) + 0.5*(ayp*fcy(i,j+1,k,1) + aym*fcy(i,j,k,1)) + 0.5*(azp-azm);
    Real b4 = -nx*0.25*(axp-axm) - ny*(m2y(i,j+1,k,0) - m2y(i,j,k,0)) - nz*(m2z(i,j,k+1,0) - m2z(i,j,k,0));
    Real b5 = -nx*(m2x(i+1,j,k,0) - m2x(i,j,k,0)) - ny*0.25*(ayp-aym) - nz*(m2z(i,j,k+1,1) - m2z(i,j,k,1));
    Real b6 = -nx*(m2x(i+1,j,k,1) - m2x(i,j,k,1)) - ny*(m2y(i,j+1,k,1) - m2y(i,j,k,1)) - nz*0.25*(azp-azm);
    Real b7 = -nx*0.5*(axp*fcx(i+1,j,k,0) + axm*fcx(i,j,k,0)) - ny*0.5*(ayp*fcy(i,j+1,k,0) + aym*fcy(i,j,k,0)) - nz*(m2z(i,j,k+1,2) - m2z(i,j,k,2));
    Real b8 = -nx*0.5*(axp*fcx(i+1,j,k,1) + axm*fcx(i,j,k,1)) - ny*(m2y(i,j+1,k,2) - m2y(i,j,k,2)) - nz*0.5*(azp*fcz(i,j,k+1,0) + azm*fcz(i,j,k,0));
    Real b9 = -nx*(m2x(i+1,j,k,2) - m2x(i,j,k,2)) - ny*0.5*(ayp*fcy(i,j+1,k,1) + aym*fcy(i,j,k,1)) - nz*0.5*(azp*fcz(i,j,k+1,1) + azm*fcz(i,j,k,1));

    Real ny2 = ny*ny;
    Real ny3 = ny2*ny;
    Real ny4 = ny3*ny;
    Real nz2 = nz*nz;
    Real nz3 = nz2*nz;
    Real nz4 = nz3*nz;
    Real nz5 = nz4*nz;

    Real Sx = (5.*(b1*(5. - 3.*ny2) + 2.*b4*nx*(5. - 3.*ny2) +
                   ny*(nx*(b2 + 2.*b5*ny) + b7*(6. - 4.*ny2))) +
               (2.*b8*(15. - 11.*ny2 + ny4) +
                nx*(b3*(5. - 2.*ny2) - 2.*b9*ny*(-5. + ny2)))*nz +
               (-22.*b7*ny - 2.*nx*(15.*b4 - 5.*b6 + b2*ny) +
                ny2*((16.*b4 - 4.*(b5 + b6))*nx + 10.*b7*ny) +
                b1*(-15. + 8.*ny2))*nz2 +
               2.*(-(b9*nx*ny) + 5.*b8*(-2. + ny2))*nz3 +
               2.*b7*ny*nz4);

    Real Sy = (5.*(2.*b7*nx*(1. + 2.*ny2) + b2*(2. + 3.*ny2) +
                   ny*(b1*nx - 2.*b4*(-1. + ny2) + b5*(4. + 6.*ny2))) +
               (2.*b9*(5. + 9.*ny2 + ny4) +
                ny*(2.*b8*nx*(4. + ny2) + b3*(3. + 2.*ny2)))*nz +
               (2.*b7*nx*(4. - 5.*ny2) - 8.*b2*(-1. + ny2) +
                2.*ny*(-7.*b4 + 8.*b5 + 3.*b6 - b1*nx +
                       2.*(b4 - 4.*b5 + b6)*ny2))*nz2 +
               2.*(b3*ny + b9*(4. - 3.*ny2))*nz3 +
               (-8.*(b2 + b7*nx) + 4.*(b4 - 4.*b5 + b6)*ny)*nz4 -
               8.*b9*nz5);

    Real Sz = (-2.*(b3 + b8*nx + b9*ny)*(-5. - 4.*ny2 + 4.*ny4) +
               (5.*(2.*b4 + 4.*b6 + b1*nx) + (3.*b2 + 8.*b7*nx)*ny -
                2.*(7.*b4 - 3.*b5 - 8.*b6 + b1*nx)*ny2 +
                2.*b2*ny3 + 4.*(b4 + b5 - 4.*b6)*ny4)*nz +
               (b3*(15. - 8.*ny2) - 6.*b9*ny*(-3. + ny2) -
                10.*b8*nx*(-2. + ny2))*nz2 +
               2.*(-5.*b4 + 15.*b6 + (b2 + b7*nx)*ny +
                   2.*(b4 + b5 - 4.*b6)*ny2)*nz3 + 2.*b9*ny*nz4);

    Real den = 1. / (10.*(5. + 4.*nz2 - 4.*nz4 + 2.*ny4*(-2. + nz2) +
                                  2.*ny2*(2. - 3.*nz2 + nz4)) * (vfrac(i,j,k)+1.e-50) );

    vcent(i,j,k,0) = Sx * den;
    vcent(i,j,k,1) = Sy * den;
    vcent(i,j,k,2) = Sz * den;
}

AMREX_GPU_HOST_DEVICE AMREX_FORCE_INLINE
void cut_face_2d (Real& areafrac, Real& centx, Real& centy,
                  Real& Sx2, Real& Sy2, Real& Sxy,
                  Real axm, Real axp, Real aym, Real ayp,
                  Real bcx, Real bcy) noexcept
{
    constexpr Real small = 1.e-14;
    constexpr Real tiny  = 1.e-15;
    Real apnorm = std::hypot(axm-axp,aym-ayp);
    Real nx = (axm-axp) * (1./apnorm); // pointing to the wall
    Real ny = (aym-ayp) * (1./apnorm);

    Real nxabs = amrex::Math::abs(nx);
    Real nyabs = amrex::Math::abs(ny);

    if (nxabs < tiny || nyabs > 1.0-tiny) {
        areafrac = 0.5*(axm+axp);
        if (areafrac > 1.0-small) {
            areafrac = 1.0;
            centx = 0.0;
            centy = 0.0;
            Sx2 = Sy2 = 1./12.;
            Sxy = 0.0;
        } else if (areafrac < small) {
            areafrac = 0.0;
            centx = 0.0;
            centy = 0.0;
            Sx2 = 0.0;
            Sy2 = 0.0;
            Sxy = 0.0;
        } else {
            centx = 0.0;
            centy = (0.125*(ayp-aym) + ny*0.5*bcy*bcy)/areafrac;
            Sx2 = (1./24.)*(axm+axp);
            Sy2 = (1./24.)*(ayp+aym) + ny*(1./3.)*(bcy*bcy*bcy);
            Sxy = 0.0;
        }
    } else if (nyabs < tiny || nxabs > 1.0-tiny) {
        areafrac = 0.5*(aym+ayp);
        if (areafrac > 1.0-small) {
            areafrac = 1.0;
            centx = 0.0;
            centy = 0.0;
            Sx2 = Sy2 = 1./12.;
            Sxy = 0.0;
        } else if (areafrac < small) {
            areafrac = 0.0;
            centx = 0.0;
            centy = 0.0;
            Sx2 = 0.0;
            Sy2 = 0.0;
            Sxy = 0.0;
        } else {
            centx = (0.125*(axp-axm) + nx*0.5*bcx*bcx)/areafrac;
            centy = 0.0;
            Sx2 = (1./24.)*(axp+axm) + nx*(1./3.)*(bcx*bcx*bcx);
            Sy2 = (1./24.)*(ayp+aym);
            Sxy = 0.0;
        }
    } else {
        Real signx = (nx > 0.0) ? 1.0 : -1.0;
        Real x_ym = (-0.5 + aym)*signx;
        Real x_yp = (-0.5 + ayp)*signx;
        Real aa = nxabs/ny;
        Real dx = x_ym - x_yp;
        Real dx2 = dx * (x_ym + x_yp);
        Real dx3 = dx * (x_ym*x_ym + x_ym*x_yp + x_yp*x_yp);
        Real dx4 = dx * (x_ym + x_yp) * (x_ym*x_ym + x_yp*x_yp);
        Real af1 = 0.5*(axm+axp) + aa*0.5*dx2;
        centx = 0.125*(axp-axm) + aa*(1./6.)*dx3;
        Sx2 = (1./24.)*(axm+axp) + aa*(1./12.)*dx4;

        Real signy = (ny > 0.0) ? 1.0 : -1.0;
        Real y_xm = (-0.5 + axm)*signy;
        Real y_xp = (-0.5 + axp)*signy;
        aa = nyabs/nx;
        Real dy = y_xm - y_xp;
        Real dy2 = dy * (y_xm + y_xp);
        Real dy3 = dy * (y_xm*y_xm + y_xm*y_xp + y_xp*y_xp);
        Real dy4 = dy * (y_xm + y_xp) * (y_xm*y_xm + y_xp*y_xp);
        Real af2 = 0.5*(aym+ayp) + aa*0.5*dy2;
        centy = (1./8.)*(ayp-aym) + aa*(1./6.)*dy3;
        Sy2 = (1./24.)*(aym+ayp) + aa*(1./12.)*dy4;

        Real S_b = (nxabs < nyabs)
            ? (Sx2 - (1./24.) - signx*(1./6.)*(x_ym*x_ym*x_ym+x_yp*x_yp*x_yp)) / ny
            : (Sy2 - (1./24.) - signy*(1./6.)*(y_xm*y_xm*y_xm+y_xp*y_xp*y_xp)) / nx;
        Sxy = (nxabs < nyabs)
            ? -signy*(1./16.)*dy2 + 0.5*nx*S_b
            : -signx*(1./16.)*dx2 + 0.5*ny*S_b;

        areafrac = 0.5*(af1+af2);
        if (areafrac > 1.0-small) {
            areafrac = 1.0;
            centx = 0.0;
            centy = 0.0;
            Sx2 = Sy2 = 1./12.;
            Sxy = 0.0;
        } else if (areafrac < small) {
            areafrac = 0.0;
            centx = 0.0;
            centy = 0.0;
            Sx2 = 0.0;
            Sy2 = 0.0;
            Sxy = 0.0;
        } else {
            centx *= 1./areafrac;
            centy *= 1./areafrac;
            centx = amrex::min(amrex::max(centx,-0.5),0.5);
            centy = amrex::min(amrex::max(centy,-0.5),0.5);
        }
    }
}

AMREX_GPU_HOST_DEVICE AMREX_FORCE_INLINE
void set_covered (const int i, const int j, const int k,
                  Array4<EBCellFlag> const& cell,
                  Array4<Real> const& vfrac, Array4<Real> const& vcent,
                  Array4<Real> const& barea, Array4<Real> const& bcent,
                  Array4<Real> const& bnorm)
{
    vfrac(i,j,k) = 0.0;
    vcent(i,j,k,0) = 0.0;
    vcent(i,j,k,1) = 0.0;
    vcent(i,j,k,2) = 0.0;
    bcent(i,j,k,0) = -1.0;
    bcent(i,j,k,1) = -1.0;
    bcent(i,j,k,2) = -1.0;
    bnorm(i,j,k,0) = 0.0;
    bnorm(i,j,k,1) = 0.0;
    bnorm(i,j,k,2) = 0.0;
    barea(i,j,k) = 0.0;
    cell(i,j,k).setCovered();
}
}

void build_faces (Box const& bx, Array4<EBCellFlag> const& cell,
                  Array4<Type_t> const& fx, Array4<Type_t> const& fy,
                  Array4<Type_t> const& fz, Array4<Type_t> const& ex,
                  Array4<Type_t> const& ey, Array4<Type_t> const& ez,
                  Array4<Real const> const& levset, Array4<Real const> const& interx,
                  Array4<Real const> const& intery, Array4<Real const> const& interz,
                  Array4<Real> const& apx, Array4<Real> const& apy,
                  Array4<Real> const& apz, Array4<Real> const& fcx,
                  Array4<Real> const& fcy, Array4<Real> const& fcz,
                  Array4<Real> const& m2x, Array4<Real> const& m2y,
                  Array4<Real> const& m2z,
                  GpuArray<Real,AMREX_SPACEDIM> const& dx,
                  GpuArray<Real,AMREX_SPACEDIM> const& problo)
{
    constexpr Real small = 1.e-14;
    const Real dxinv = 1.0/dx[0];
    const Real dyinv = 1.0/dx[1];
    const Real dzinv = 1.0/dx[2];

    const Box& xbx = amrex::grow(amrex::surroundingNodes(bx,0),1);
    AMREX_HOST_DEVICE_FOR_3D ( xbx, i, j, k,
    {
        if (fx(i,j,k) == Type::regular) {
            apx(i,j,k) = 1.0;
            fcx(i,j,k,0) = 0.0;
            fcx(i,j,k,1) = 0.0;
            m2x(i,j,k,0) = (1./12.);
            m2x(i,j,k,1) = (1./12.);
            m2x(i,j,k,2) = 0.0;
        } else if (fx(i,j,k) == Type::covered) {
            apx(i,j,k) = 0.0;
            fcx(i,j,k,0) = 0.0;
            fcx(i,j,k,1) = 0.0;
            m2x(i,j,k,0) = 0.0;
            m2x(i,j,k,1) = 0.0;
            m2x(i,j,k,2) = 0.0;
        } else {
            int ncuts = 0;
            Real bcy = 0.0;
            Real bcz = 0.0;

            Real lym;
            if (ey(i,j,k) == Type::regular) {
                lym = 1.0;
            } else if (ey(i,j,k) == Type::covered) {
                lym = 0.0;
            } else  {
                ++ncuts;
                Real cut = (intery(i,j,k)-(problo[1]+j*dx[1]))*dyinv;
                bcy  += cut;
                lym = (levset(i,j,k) < 0.0) ? cut : 1.0-cut;
                lym = amrex::min(amrex::max(0.0,lym),1.0);
            }

            Real lyp;
            if (ey(i,j,k+1) == Type::regular) {
                lyp = 1.0;
            } else if (ey(i,j,k+1) == Type::covered) {
                lyp = 0.0;
            } else {
                ++ncuts;
                Real cut = (intery(i,j,k+1)-(problo[1]+j*dx[1]))*dyinv;
                bcy += cut;
                bcz += 1.0;
                lyp = (levset(i,j,k+1) < 0.0) ? cut : 1.0-cut;
                lyp = amrex::min(amrex::max(0.0,lyp),1.0);
            }

            Real lzm;
            if (ez(i,j,k) == Type::regular) {
                lzm = 1.0;
            } else if (ez(i,j,k) == Type::covered) {
                lzm = 0.0;
            } else {
                ++ncuts;
                Real cut = (interz(i,j,k)-(problo[2]+k*dx[2]))*dzinv;
                bcz += cut;
                lzm = (levset(i,j,k) < 0.0) ? cut : 1.0-cut;
                lzm = amrex::min(amrex::max(0.0,lzm),1.0);
            }

            Real lzp;
            if (ez(i,j+1,k) == Type::regular) {
                lzp = 1.0;
            } else if (ez(i,j+1,k) == Type::covered) {
                lzp = 0.0;
            } else {
                ++ncuts;
                Real cut = (interz(i,j+1,k)-(problo[2]+k*dx[2]))*dzinv;
                bcy += 1.0;
                bcz += cut;
                lzp = (levset(i,j+1,k) < 0.0) ? cut : 1.0-cut;
            }

            AMREX_ALWAYS_ASSERT_WITH_MESSAGE(ncuts <= 2,
                                             "amrex::EB2::build_faces: more than 2 cuts not supported");

            if (lym <= small && lyp <= small && lzm <= small && lzp <= small) {
                apx(i,j,k) = 0.0;
                fcx(i,j,k,0) = 0.0;
                fcx(i,j,k,1) = 0.0;
                m2x(i,j,k,0) = 0.0;
                m2x(i,j,k,1) = 0.0;
                m2x(i,j,k,2) = 0.0;
            } else if (lym == lyp && lzm == lzp) {
                apx(i,j,k) = 1.0;
                fcx(i,j,k,0) = 0.0;
                fcx(i,j,k,1) = 0.0;
                m2x(i,j,k,0) = (1./12.);
                m2x(i,j,k,1) = (1./12.);
                m2x(i,j,k,2) = 0.0;
            } else {
                bcy = 0.5*bcy - 0.5;
                bcz = 0.5*bcz - 0.5;
                cut_face_2d(apx(i,j,k),fcx(i,j,k,0),fcx(i,j,k,1),
                            m2x(i,j,k,0),m2x(i,j,k,1),m2x(i,j,k,2),
                            lzm,lzp,lym,lyp,bcy,bcz);
            }

            if (apx(i,j,k) == 0.0) {
                fx(i,j,k) = Type::covered;
            } else if (apx(i,j,k) == 1.0) {
                fx(i,j,k) = Type::regular;
            }
        }
    });

    const Box& ybx = amrex::grow(amrex::surroundingNodes(bx,1),1);
    AMREX_HOST_DEVICE_FOR_3D ( ybx, i, j, k,
    {
        if (fy(i,j,k) == Type::regular) {
            apy(i,j,k) = 1.0;
            fcy(i,j,k,0) = 0.0;
            fcy(i,j,k,1) = 0.0;
            m2y(i,j,k,0) = 1./12.;
            m2y(i,j,k,1) = 1./12.;
            m2y(i,j,k,2) = 0.0;
        } else if (fy(i,j,k) == Type::covered) {
            apy(i,j,k) = 0.0;
            fcy(i,j,k,0) = 0.0;
            fcy(i,j,k,1) = 0.0;
            m2y(i,j,k,0) = 0.0;
            m2y(i,j,k,1) = 0.0;
            m2y(i,j,k,2) = 0.0;
        } else {
            int ncuts = 0;
            Real bcx = 0.0;
            Real bcz = 0.0;

            Real lxm;
            if (ex(i,j,k) == Type::regular) {
                lxm = 1.0;
            } else if (ex(i,j,k) == Type::covered) {
                lxm = 0.0;
            } else {
                ++ncuts;
                Real cut = (interx(i,j,k)-(problo[0]+i*dx[0]))*dxinv;
                bcx += cut;
                lxm = (levset(i,j,k) < 0.0) ? cut : 1.0-cut;
                lxm = amrex::min(amrex::max(0.0,lxm),1.0);
            }

            Real lxp;
            if (ex(i,j,k+1) == Type::regular) {
                lxp = 1.0;
            } else if (ex(i,j,k+1) == Type::covered) {
                lxp = 0.0;
            } else {
                ++ncuts;
                Real cut = (interx(i,j,k+1)-(problo[0]+i*dx[0]))*dxinv;
                bcx += cut;
                bcz += 1.0;
                lxp = (levset(i,j,k+1) < 0.0) ? cut : 1.0-cut;
                lxp = amrex::min(amrex::max(0.0,lxp),1.0);
            }

            Real lzm;
            if (ez(i,j,k) == Type::regular) {
                lzm = 1.0;
            } else if (ez(i,j,k) == Type::covered) {
                lzm = 0.0;
            } else {
                ++ncuts;
                Real cut = (interz(i,j,k)-(problo[2]+k*dx[2]))*dzinv;
                bcz += cut;
                lzm = (levset(i,j,k) < 0.0) ? cut : 1.0-cut;
            }

            Real lzp;
            if (ez(i+1,j,k) == Type::regular) {
                lzp = 1.0;
            } else if (ez(i+1,j,k) == Type::covered) {
                lzp = 0.0;
            } else {
                ++ncuts;
                Real cut = (interz(i+1,j,k)-(problo[2]+k*dx[2]))*dzinv;
                bcx += 1.0;
                bcz += cut;
                lzp = (levset(i+1,j,k) < 0.0) ? cut : 1.0-cut;
            }

            AMREX_ALWAYS_ASSERT_WITH_MESSAGE(ncuts <= 2,
                                             "amrex::EB2::build_faces: more than 2 cuts not supported");

            if (lxm <= small && lxp <= small && lzm <= small && lzp <= small) {
                apy(i,j,k) = 0.0;
                fcy(i,j,k,0) = 0.0;
                fcy(i,j,k,1) = 0.0;
                m2y(i,j,k,0) = 0.0;
                m2y(i,j,k,1) = 0.0;
                m2y(i,j,k,2) = 0.0;
            } else if (lxm == lxp && lzm == lzp) {
                apy(i,j,k) = 1.0;
                fcy(i,j,k,0) = 0.0;
                fcy(i,j,k,1) = 0.0;
                m2y(i,j,k,0) = 1./12.;
                m2y(i,j,k,1) = 1./12.;
                m2y(i,j,k,2) = 0.0;
            } else {
                bcx = 0.5*bcx - 0.5;
                bcz = 0.5*bcz - 0.5;
                cut_face_2d(apy(i,j,k),fcy(i,j,k,0),fcy(i,j,k,1),
                            m2y(i,j,k,0),m2y(i,j,k,1),m2y(i,j,k,2),
                            lzm,lzp,lxm,lxp,bcx,bcz);
            }

            if (apy(i,j,k) == 0.0) {
                fy(i,j,k) = Type::covered;
            } else if (apy(i,j,k) == 1.0) {
                fy(i,j,k) = Type::regular;
            }
        }
    });

    const Box& zbx = amrex::grow(amrex::surroundingNodes(bx,2),1);
    AMREX_HOST_DEVICE_FOR_3D ( zbx, i, j, k,
    {
        if (fz(i,j,k) == Type::regular) {
            apz(i,j,k) = 1.0;
            fcz(i,j,k,0) = 0.0;
            fcz(i,j,k,1) = 0.0;
            m2z(i,j,k,0) = 1./12.;
            m2z(i,j,k,1) = 1./12.;
            m2z(i,j,k,2) = 0.0;
        } else if (fz(i,j,k) == Type::covered) {
            apz(i,j,k) = 0.0;
            fcz(i,j,k,0) = 0.0;
            fcz(i,j,k,1) = 0.0;
            m2z(i,j,k,0) = 0.0;
            m2z(i,j,k,1) = 0.0;
            m2z(i,j,k,2) = 0.0;
        } else {
            int ncuts = 0;
            Real bcx = 0.0;
            Real bcy = 0.0;

            Real lxm;
            if (ex(i,j,k) == Type::regular) {
                lxm = 1.0;
            } else if (ex(i,j,k) == Type::covered) {
                lxm = 0.0;
            } else {
                ++ncuts;
                Real cut = (interx(i,j,k)-(problo[0]+i*dx[0]))*dxinv;
                bcx += cut;
                lxm = (levset(i,j,k) < 0.0) ? cut : 1.0-cut;
                lxm = amrex::min(amrex::max(0.0,lxm),1.0);
            }

            Real lxp;
            if (ex(i,j+1,k) == Type::regular) {
                lxp = 1.0;
            } else if (ex(i,j+1,k) == Type::covered) {
                lxp = 0.0;
            } else {
                ++ncuts;
                Real cut = (interx(i,j+1,k)-(problo[0]+i*dx[0]))*dxinv;
                bcx += cut;
                bcy += 1.0;
                lxp = (levset(i,j+1,k) < 0.0) ? cut : 1.0-cut;
                lxp = amrex::min(amrex::max(0.0,lxp),1.0);
            }

            Real lym;
            if (ey(i,j,k) == Type::regular) {
                lym = 1.0;
            } else if (ey(i,j,k) == Type::covered) {
                lym = 0.0;
            } else {
                ++ncuts;
                Real cut = (intery(i,j,k)-(problo[1]+j*dx[1]))*dyinv;
                bcy += cut;
                lym = (levset(i,j,k) < 0.0) ? cut : 1.0-cut;
            }

            Real lyp;
            if (ey(i+1,j,k) == Type::regular) {
                lyp = 1.0;
            } else if (ey(i+1,j,k) == Type::covered) {
                lyp = 0.0;
            } else {
                ++ncuts;
                Real cut = (intery(i+1,j,k)-(problo[1]+j*dx[1]))*dyinv;
                bcx += 1.0;
                bcy += cut;
                lyp = (levset(i+1,j,k) < 0.0) ? cut : 1.0-cut;
            }

            AMREX_ALWAYS_ASSERT_WITH_MESSAGE(ncuts <= 2,
                                             "amrex::EB2::build_faces: more than 2 cuts not supported");

            if (lxm <= small && lxp <= small && lym <= small && lyp <= small) {
                apz(i,j,k) = 0.0;
                fcz(i,j,k,0) = 0.0;
                fcz(i,j,k,1) = 0.0;
                m2z(i,j,k,0) = 0.0;
                m2z(i,j,k,1) = 0.0;
                m2z(i,j,k,2) = 0.0;
            } else if (lxm == lxp && lym == lyp) {
                apz(i,j,k) = 1.0;
                fcz(i,j,k,0) = 0.0;
                fcz(i,j,k,1) = 0.0;
                m2z(i,j,k,0) = 1./12.;
                m2z(i,j,k,1) = 1./12.;
                m2z(i,j,k,2) = 0.0;
            } else {
                bcx = 0.5*bcx - 0.5;
                bcy = 0.5*bcy - 0.5;
                cut_face_2d(apz(i,j,k),fcz(i,j,k,0),fcz(i,j,k,1),
                            m2z(i,j,k,0),m2z(i,j,k,1),m2z(i,j,k,2),
                            lym,lyp,lxm,lxp,bcx,bcy);
            }

            if (apz(i,j,k) == 0.0) {
                fz(i,j,k) = Type::covered;
            } else if (apz(i,j,k) == 1.0) {
                fz(i,j,k) = Type::regular;
            }
        }
    });

    const Box& bxg1 = amrex::grow(bx,1);
    AMREX_HOST_DEVICE_FOR_3D ( bxg1, i, j, k,
    {
        if (cell(i,j,k).isSingleValued()) {
            if (fx(i,j,k) == Type::covered && fx(i+1,j,k) == Type::covered &&
                fy(i,j,k) == Type::covered && fy(i,j+1,k) == Type::covered &&
                fz(i,j,k) == Type::covered && fz(i,j,k+1) == Type::covered)
            {
                cell(i,j,k).setCovered();
            }
            else if (fx(i,j,k) == Type::regular && fx(i+1,j,k) == Type::regular &&
                     fy(i,j,k) == Type::regular && fy(i,j+1,k) == Type::regular &&
                     fz(i,j,k) == Type::regular && fz(i,j,k+1) == Type::regular)
            {
                cell(i,j,k).setRegular();
            }
        }
    });
}

void build_cells (Box const& bx, Array4<EBCellFlag> const& cell,
                  Array4<Type_t> const& fx, Array4<Type_t> const& fy,
                  Array4<Type_t> const& fz, Array4<Real> const& apx,
                  Array4<Real> const& apy, Array4<Real> const& apz,
                  Array4<Real const> const& fcx, Array4<Real const> const& fcy,
                  Array4<Real const> const& fcz, Array4<Real const> const& m2x,
                  Array4<Real const> const& m2y, Array4<Real const> const& m2z,
                  Array4<Real> const& vfrac, Array4<Real> const& vcent,
                  Array4<Real> const& barea, Array4<Real> const& bcent,
                  Array4<Real> const& bnorm, Array4<EBCellFlag> const& ctmp,
                  Real small_volfrac, 
                  Geometry const& geom, bool extend_domain_face)
{
    const Box& bxg1 = amrex::grow(bx,1);
    AMREX_HOST_DEVICE_FOR_3D ( bxg1, i, j, k,
    {
        if (cell(i,j,k).isRegular()) {
            vfrac(i,j,k) = 1.0;
            vcent(i,j,k,0) = 0.0;
            vcent(i,j,k,1) = 0.0;
            vcent(i,j,k,2) = 0.0;
            bcent(i,j,k,0) = -1.0;
            bcent(i,j,k,1) = -1.0;
            bcent(i,j,k,2) = -1.0;
            bnorm(i,j,k,0) = 0.0;
            bnorm(i,j,k,1) = 0.0;
            bnorm(i,j,k,2) = 0.0;
            barea(i,j,k) = 0.0;
        } else if (cell(i,j,k).isCovered()) {
            vfrac(i,j,k) = 0.0;
            vcent(i,j,k,0) = 0.0;
            vcent(i,j,k,1) = 0.0;
            vcent(i,j,k,2) = 0.0;
            bcent(i,j,k,0) = -1.0;
            bcent(i,j,k,1) = -1.0;
            bcent(i,j,k,2) = -1.0;
            bnorm(i,j,k,0) = 0.0;
            bnorm(i,j,k,1) = 0.0;
            bnorm(i,j,k,2) = 0.0;
            barea(i,j,k) = 0.0;            
        } else {

            set_eb_data(i,j,k,apx,apy,apz,
                        fcx,fcy,fcz,m2x,m2y,m2z,vfrac,vcent,
                        barea,bcent,bnorm);

            // remove small cells
            if (vfrac(i,j,k) < small_volfrac) {
                set_covered(i,j,k,cell,vfrac,vcent,barea,bcent,bnorm);
            }
        }
    });

    // set cells in the extended region to covered if the
    // corresponding cell on the domain face is covered
    if(extend_domain_face) {

       Box gdomain = geom.Domain();
       for (int idim = 0; idim < AMREX_SPACEDIM; ++idim) {
           if (geom.isPeriodic(idim)) {
               gdomain.setSmall(idim, std::min(gdomain.smallEnd(idim), bxg1.smallEnd(idim)));
               gdomain.setBig(idim, std::max(gdomain.bigEnd(idim), bxg1.bigEnd(idim)));
           }
       }

       if (! gdomain.contains(bxg1)) {
          AMREX_HOST_DEVICE_FOR_3D ( bxg1, i, j, k,
          {
              const auto & dlo = gdomain.loVect();
              const auto & dhi = gdomain.hiVect();

              // find the cell(ii,jj,kk) on the corr. domain face
              // this would have already been set to correct value
              bool in_extended_domain = false;
              int ii = i;
              int jj = j;
              int kk = k;
              if(i < dlo[0]) {
                  in_extended_domain = true;
                  ii = dlo[0];
              }
              else if(i > dhi[0]) {
                  in_extended_domain = true;
                  ii = dhi[0];
              }

              if(j < dlo[1]) {
                  in_extended_domain = true;
                  jj = dlo[1];
              }
              else if(j > dhi[1]) {
                  in_extended_domain = true;
                  jj = dhi[1];
              }

              if(k < dlo[2]) {
                  in_extended_domain = true;
                  kk = dlo[2];
              }
              else if(k > dhi[2]) {
                  in_extended_domain = true;
                  kk = dhi[2];
              }

              // set cell in extendable region to covered if necessary
              if( in_extended_domain && (! cell(i,j,k).isCovered()) 
                  && cell(ii,jj,kk).isCovered() ) 
              {
                  set_covered(i,j,k,cell,vfrac,vcent,barea,bcent,bnorm);
              }
          });
       }
    }

    // fix faces for small cells whose vfrac has been set to zero
    const Box xbx = Box(bx).surroundingNodes(0).grow(1,1).grow(2,1);
    AMREX_HOST_DEVICE_FOR_3D ( xbx, i, j, k,
    {
<<<<<<< HEAD
        if (vfrac(i-1,j,k) == 0._rt || vfrac(i,j,k) == 0._rt) {
            AMREX_DPCPP_ONLY(auto fcx = ptmp[0]);
            AMREX_DPCPP_ONLY(auto fcy = ptmp[1]);
            AMREX_DPCPP_ONLY(auto fcz = ptmp[2]);
            AMREX_DPCPP_ONLY(auto m2x = ptmp[3]);
            AMREX_DPCPP_ONLY(auto m2y = ptmp[4]);
            AMREX_DPCPP_ONLY(auto m2z = ptmp[5]);
=======
        if (vfrac(i-1,j,k) == 0._rt or vfrac(i,j,k) == 0._rt) {
>>>>>>> ad7974de
            fx(i,j,k) = Type::covered;
            apx(i,j,k) = 0.0;
            if (! cell(i  ,j,k).isCovered())
            {
                cell(i  ,j,k).setSingleValued();
                set_eb_data(i,j,k,apx,apy,apz,
                            fcx,fcy,fcz,m2x,m2y,m2z,vfrac,vcent,
                            barea,bcent,bnorm);
            }
            if (! cell(i-1,j,k).isCovered())
            {
                cell(i-1,j,k).setSingleValued();
                set_eb_data(i-1,j,k,apx,apy,apz,
                            fcx,fcy,fcz,m2x,m2y,m2z,vfrac,vcent,
                            barea,bcent,bnorm);
            }
        }
    });
    //
    const Box ybx = Box(bx).surroundingNodes(1).grow(0,1).grow(2,1);
    AMREX_HOST_DEVICE_FOR_3D ( ybx, i, j, k,
    {
<<<<<<< HEAD
        if (vfrac(i,j-1,k) == 0._rt || vfrac(i,j,k) == 0._rt) {
            AMREX_DPCPP_ONLY(auto fcx = ptmp[0]);
            AMREX_DPCPP_ONLY(auto fcy = ptmp[1]);
            AMREX_DPCPP_ONLY(auto fcz = ptmp[2]);
            AMREX_DPCPP_ONLY(auto m2x = ptmp[3]);
            AMREX_DPCPP_ONLY(auto m2y = ptmp[4]);
            AMREX_DPCPP_ONLY(auto m2z = ptmp[5]);
=======
        if (vfrac(i,j-1,k) == 0._rt or vfrac(i,j,k) == 0._rt) {
>>>>>>> ad7974de
            fy(i,j,k) = Type::covered;
            apy(i,j,k) = 0.0;
            if (! cell(i,j  ,k).isCovered())
            {
                cell(i,j  ,k).setSingleValued();
                set_eb_data(i,j,k,apx,apy,apz,
                            fcx,fcy,fcz,m2x,m2y,m2z,vfrac,vcent,
                            barea,bcent,bnorm);
            }
            if (! cell(i,j-1,k).isCovered())
            {
                cell(i,j-1,k).setSingleValued();
                set_eb_data(i,j-1,k,apx,apy,apz,
                            fcx,fcy,fcz,m2x,m2y,m2z,vfrac,vcent,
                            barea,bcent,bnorm);
            }
        }
    });
    //
    const Box zbx = Box(bx).surroundingNodes(2).grow(0,1).grow(1,1);
    AMREX_HOST_DEVICE_FOR_3D ( zbx, i, j, k,
    {
<<<<<<< HEAD
        if (vfrac(i,j,k-1) == 0._rt || vfrac(i,j,k) == 0._rt) {
            AMREX_DPCPP_ONLY(auto fcx = ptmp[0]);
            AMREX_DPCPP_ONLY(auto fcy = ptmp[1]);
            AMREX_DPCPP_ONLY(auto fcz = ptmp[2]);
            AMREX_DPCPP_ONLY(auto m2x = ptmp[3]);
            AMREX_DPCPP_ONLY(auto m2y = ptmp[4]);
            AMREX_DPCPP_ONLY(auto m2z = ptmp[5]);
=======
        if (vfrac(i,j,k-1) == 0._rt or vfrac(i,j,k) == 0._rt) {
>>>>>>> ad7974de
            fz(i,j,k) = Type::covered;
            apz(i,j,k) = 0.0;
            if (! cell(i,j,k  ).isCovered())
            {
                cell(i,j,k  ).setSingleValued();
                set_eb_data(i,j,k,apx,apy,apz,
                            fcx,fcy,fcz,m2x,m2y,m2z,vfrac,vcent,
                            barea,bcent,bnorm);
            }
            if (! cell(i,j,k-1).isCovered())
            {
                cell(i,j,k-1).setSingleValued();
                set_eb_data(i,j,k-1,apx,apy,apz,
                            fcx,fcy,fcz,m2x,m2y,m2z,vfrac,vcent,
                            barea,bcent,bnorm);
            }
        }
    });

    // Build neighbors.  By default all 26 neighbors are already set.
    AMREX_HOST_DEVICE_FOR_3D ( bxg1, i, j, k,
    {
        if (cell(i,j,k).isCovered()) {
            cell(i,j,k).setDisconnected();
        } else {
            auto flg = cell(i,j,k);

            if (fx(i,j,k) == Type::covered) {
                flg.setDisconnected(-1,0,0);
            }
            if (fx(i+1,j,k) == Type::covered) {
                flg.setDisconnected(1,0,0);
            }
            if (fy(i,j,k) == Type::covered) {
                flg.setDisconnected(0,-1,0);
            }
            if (fy(i,j+1,k) == Type::covered) {
                flg.setDisconnected(0,1,0);
            }
            if (fz(i,j,k) == Type::covered) {
                flg.setDisconnected(0,0,-1);
            }
            if (fz(i,j,k+1) == Type::covered) {
                flg.setDisconnected(0,0,1);
            }

            // x-y
            if ((fx(i,j,k) == Type::covered || fy(i-1,j,k) == Type::covered) &&
                (fx(i,j-1,k) == Type::covered || fy(i,j,k) == Type::covered))
            {
                flg.setDisconnected(-1,-1,0);
            }

            if ((fx(i+1,j,k) == Type::covered || fy(i+1,j,k) == Type::covered) &&
                (fx(i+1,j-1,k) == Type::covered || fy(i,j,k) == Type::covered))
            {
                flg.setDisconnected(1,-1,0);
            }

            if ((fx(i,j,k) == Type::covered || fy(i-1,j+1,k) == Type::covered) &&
                (fx(i,j+1,k) == Type::covered || fy(i,j+1,k) == Type::covered))
            {
                flg.setDisconnected(-1,1,0);
            }

            if ((fx(i+1,j,k) == Type::covered || fy(i+1,j+1,k) == Type::covered) &&
                (fx(i+1,j+1,k) == Type::covered || fy(i,j+1,k) == Type::covered))
            {
                flg.setDisconnected(1,1,0);
            }

            // x-z
            if ((fx(i,j,k) == Type::covered || fz(i-1,j,k) == Type::covered) &&
                (fx(i,j,k-1) == Type::covered || fz(i,j,k) == Type::covered))
            {
                flg.setDisconnected(-1,0,-1);
            }

            if ((fx(i+1,j,k) == Type::covered || fz(i+1,j,k) == Type::covered) &&
                (fx(i+1,j,k-1) == Type::covered || fz(i,j,k) == Type::covered))
            {
                flg.setDisconnected(1,0,-1);
            }

            if ((fx(i,j,k) == Type::covered || fz(i-1,j,k+1) == Type::covered) &&
                (fx(i,j,k+1) == Type::covered || fz(i,j,k+1) == Type::covered))
            {
                flg.setDisconnected(-1,0,1);
            }

            if ((fx(i+1,j,k) == Type::covered || fz(i+1,j,k+1) == Type::covered) &&
                (fx(i+1,j,k+1) == Type::covered || fz(i,j,k+1) == Type::covered))
            {
                flg.setDisconnected(1,0,1);
            }

            // y-z
            if ((fy(i,j,k) == Type::covered || fz(i,j-1,k) == Type::covered) &&
                (fy(i,j,k-1) == Type::covered || fz(i,j,k) == Type::covered))
            {
                flg.setDisconnected(0,-1,-1);
            }

            if ((fy(i,j+1,k) == Type::covered || fz(i,j+1,k) == Type::covered) &&
                (fy(i,j+1,k-1) == Type::covered || fz(i,j,k) == Type::covered))
            {
                flg.setDisconnected(0,1,-1);
            }

            if ((fy(i,j,k) == Type::covered || fz(i,j-1,k+1) == Type::covered) &&
                (fy(i,j,k+1) == Type::covered || fz(i,j,k+1) == Type::covered))
            {
                flg.setDisconnected(0,-1,1);
            }

            if ((fy(i,j+1,k) == Type::covered || fz(i,j+1,k+1) == Type::covered) &&
                (fy(i,j+1,k+1) == Type::covered || fz(i,j,k+1) == Type::covered))
            {
                flg.setDisconnected(0,1,1);
            }

            cell(i,j,k) = flg;
        }

        ctmp(i,j,k) = cell(i,j,k);
    });

    AMREX_HOST_DEVICE_FOR_3D ( bx, i, j, k,
    {
        if (!cell(i,j,k).isCovered()) {
            auto tmpflg = ctmp(i,j,k);
            auto newflg = tmpflg;

            // -1, -1, -1 corner
            if ((tmpflg.isDisconnected(-1, 0, 0) || ctmp(i-1,j  ,k  ).isDisconnected( 0,-1,-1)) &&
                (tmpflg.isDisconnected( 0,-1, 0) || ctmp(i  ,j-1,k  ).isDisconnected(-1, 0,-1)) &&
                (tmpflg.isDisconnected( 0, 0,-1) || ctmp(i  ,j  ,k-1).isDisconnected(-1,-1, 0)))
            {
                newflg.setDisconnected(-1,-1,-1);
            }

            // 1, -1, -1 corner
            if ((tmpflg.isDisconnected( 1, 0, 0) || ctmp(i+1,j  ,k  ).isDisconnected( 0,-1,-1)) &&
                (tmpflg.isDisconnected( 0,-1, 0) || ctmp(i  ,j-1,k  ).isDisconnected( 1, 0,-1)) &&
                (tmpflg.isDisconnected( 0, 0,-1) || ctmp(i  ,j  ,k-1).isDisconnected( 1,-1, 0)))
            {
                newflg.setDisconnected(1,-1,-1);
            }

            // -1, 1, -1 corner
            if ((tmpflg.isDisconnected(-1, 0, 0) || ctmp(i-1,j  ,k  ).isDisconnected( 0, 1,-1)) &&
                (tmpflg.isDisconnected( 0, 1, 0) || ctmp(i  ,j+1,k  ).isDisconnected(-1, 0,-1)) &&
                (tmpflg.isDisconnected( 0, 0,-1) || ctmp(i  ,j  ,k-1).isDisconnected(-1, 1, 0)))
            {
                newflg.setDisconnected(-1, 1,-1);
            }

            // 1, 1, -1 corner
            if ((tmpflg.isDisconnected( 1, 0, 0) || ctmp(i+1,j  ,k  ).isDisconnected( 0, 1,-1)) &&
                (tmpflg.isDisconnected( 0, 1, 0) || ctmp(i  ,j+1,k  ).isDisconnected( 1, 0,-1)) &&
                (tmpflg.isDisconnected( 0, 0,-1) || ctmp(i  ,j  ,k-1).isDisconnected( 1, 1, 0)))
            {
                newflg.setDisconnected(1, 1,-1);
            }

            // -1, -1, 1 corner
            if ((tmpflg.isDisconnected(-1, 0, 0) || ctmp(i-1,j  ,k  ).isDisconnected( 0,-1, 1)) &&
                (tmpflg.isDisconnected( 0,-1, 0) || ctmp(i  ,j-1,k  ).isDisconnected(-1, 0, 1)) &&
                (tmpflg.isDisconnected( 0, 0, 1) || ctmp(i  ,j  ,k+1).isDisconnected(-1,-1, 0)))
            {
                newflg.setDisconnected(-1,-1, 1);
            }

            // 1, -1, 1 corner
            if ((tmpflg.isDisconnected( 1, 0, 0) || ctmp(i+1,j  ,k  ).isDisconnected( 0,-1, 1)) &&
                (tmpflg.isDisconnected( 0,-1, 0) || ctmp(i  ,j-1,k  ).isDisconnected( 1, 0, 1)) &&
                (tmpflg.isDisconnected( 0, 0, 1) || ctmp(i  ,j  ,k+1).isDisconnected( 1,-1, 0)))
            {
                newflg.setDisconnected(1,-1, 1);
            }

            // -1, 1, 1 corner
            if ((tmpflg.isDisconnected(-1, 0, 0) || ctmp(i-1,j  ,k  ).isDisconnected( 0, 1, 1)) &&
                (tmpflg.isDisconnected( 0, 1, 0) || ctmp(i  ,j+1,k  ).isDisconnected(-1, 0, 1)) &&
                (tmpflg.isDisconnected( 0, 0, 1) || ctmp(i  ,j  ,k+1).isDisconnected(-1, 1, 0)))
            {
                newflg.setDisconnected(-1,1,1);
            }

            // 1, 1, 1 corner
            if ((tmpflg.isDisconnected( 1, 0, 0) || ctmp(i+1,j  ,k  ).isDisconnected( 0, 1, 1)) &&
                (tmpflg.isDisconnected( 0, 1, 0) || ctmp(i  ,j+1,k  ).isDisconnected( 1, 0, 1)) &&
                (tmpflg.isDisconnected( 0, 0, 1) || ctmp(i  ,j  ,k+1).isDisconnected( 1, 1, 0)))
            {
                newflg.setDisconnected(1,1,1);
            }

            cell(i,j,k) = newflg;
        }
    });
}

}}<|MERGE_RESOLUTION|>--- conflicted
+++ resolved
@@ -738,17 +738,7 @@
     const Box xbx = Box(bx).surroundingNodes(0).grow(1,1).grow(2,1);
     AMREX_HOST_DEVICE_FOR_3D ( xbx, i, j, k,
     {
-<<<<<<< HEAD
         if (vfrac(i-1,j,k) == 0._rt || vfrac(i,j,k) == 0._rt) {
-            AMREX_DPCPP_ONLY(auto fcx = ptmp[0]);
-            AMREX_DPCPP_ONLY(auto fcy = ptmp[1]);
-            AMREX_DPCPP_ONLY(auto fcz = ptmp[2]);
-            AMREX_DPCPP_ONLY(auto m2x = ptmp[3]);
-            AMREX_DPCPP_ONLY(auto m2y = ptmp[4]);
-            AMREX_DPCPP_ONLY(auto m2z = ptmp[5]);
-=======
-        if (vfrac(i-1,j,k) == 0._rt or vfrac(i,j,k) == 0._rt) {
->>>>>>> ad7974de
             fx(i,j,k) = Type::covered;
             apx(i,j,k) = 0.0;
             if (! cell(i  ,j,k).isCovered())
@@ -771,17 +761,7 @@
     const Box ybx = Box(bx).surroundingNodes(1).grow(0,1).grow(2,1);
     AMREX_HOST_DEVICE_FOR_3D ( ybx, i, j, k,
     {
-<<<<<<< HEAD
         if (vfrac(i,j-1,k) == 0._rt || vfrac(i,j,k) == 0._rt) {
-            AMREX_DPCPP_ONLY(auto fcx = ptmp[0]);
-            AMREX_DPCPP_ONLY(auto fcy = ptmp[1]);
-            AMREX_DPCPP_ONLY(auto fcz = ptmp[2]);
-            AMREX_DPCPP_ONLY(auto m2x = ptmp[3]);
-            AMREX_DPCPP_ONLY(auto m2y = ptmp[4]);
-            AMREX_DPCPP_ONLY(auto m2z = ptmp[5]);
-=======
-        if (vfrac(i,j-1,k) == 0._rt or vfrac(i,j,k) == 0._rt) {
->>>>>>> ad7974de
             fy(i,j,k) = Type::covered;
             apy(i,j,k) = 0.0;
             if (! cell(i,j  ,k).isCovered())
@@ -804,17 +784,7 @@
     const Box zbx = Box(bx).surroundingNodes(2).grow(0,1).grow(1,1);
     AMREX_HOST_DEVICE_FOR_3D ( zbx, i, j, k,
     {
-<<<<<<< HEAD
         if (vfrac(i,j,k-1) == 0._rt || vfrac(i,j,k) == 0._rt) {
-            AMREX_DPCPP_ONLY(auto fcx = ptmp[0]);
-            AMREX_DPCPP_ONLY(auto fcy = ptmp[1]);
-            AMREX_DPCPP_ONLY(auto fcz = ptmp[2]);
-            AMREX_DPCPP_ONLY(auto m2x = ptmp[3]);
-            AMREX_DPCPP_ONLY(auto m2y = ptmp[4]);
-            AMREX_DPCPP_ONLY(auto m2z = ptmp[5]);
-=======
-        if (vfrac(i,j,k-1) == 0._rt or vfrac(i,j,k) == 0._rt) {
->>>>>>> ad7974de
             fz(i,j,k) = Type::covered;
             apz(i,j,k) = 0.0;
             if (! cell(i,j,k  ).isCovered())
