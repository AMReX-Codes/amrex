--- conflicted
+++ resolved
@@ -29,7 +29,7 @@
 void set_eb_data (const int i, const int j, const int k,
                   Array4<EBCellFlag> const& cell, Array4<Real> const& apx,
                   Array4<Real> const& apy, Array4<Real> const& apz,
-                  GpuArray<Real,AMREX_SPACEDIM> const& dx,
+                  GpuArray<Real,AMREX_SPACEDIM> const& /*dx*/,
                   Array4<Real const> const& fcx, Array4<Real const> const& fcy,
                   Array4<Real const> const& fcz, Array4<Real const> const& m2x,
                   Array4<Real const> const& m2y, Array4<Real const> const& m2z,
@@ -140,17 +140,17 @@
                (-8._rt*(b2 + b7*nx) + 4._rt*(b4 - 4._rt*b5 + b6)*ny)*nz4 -
                8._rt*b9*nz5);
 
-    Real Sz = (-2._rt*(b3 + b8*nx + b9*ny)*(-5._rt - 4._rt*ny2 + 4._rt*ny4) +
-               (5._rt*(2._rt*b4 + 4._rt*b6 + b1*nx) + (3._rt*b2 + 8._rt*b7*nx)*ny -
-                2._rt*(7._rt*b4 - 3._rt*b5 - 8._rt*b6 + b1*nx)*ny2 +
-                2._rt*b2*ny3 + 4._rt*(b4 + b5 - 4._rt*b6)*ny4)*nz +
-               (b3*(15._rt - 8._rt*ny2) - 6._rt*b9*ny*(-3._rt + ny2) -
-                10._rt*b8*nx*(-2._rt + ny2))*nz2 +
-               2._rt*(-5._rt*b4 + 15._rt*b6 + (b2 + b7*nx)*ny +
-                   2._rt*(b4 + b5 - 4._rt*b6)*ny2)*nz3 + 2._rt*b9*ny*nz4);
-
-    Real den = 1._rt / (10._rt*(5._rt + 4._rt*nz2 - 4._rt*nz4 + 2._rt*ny4*(-2._rt + nz2) +
-                                  2._rt*ny2*(2._rt - 3._rt*nz2 + nz4)) * (vfrac(i,j,k)+1.e-30_rt) );
+    Real Sz = (-2.*(b3 + b8*nx + b9*ny)*(-5. - 4.*ny2 + 4.*ny4) +
+               (5.*(2.*b4 + 4.*b6 + b1*nx) + (3.*b2 + 8.*b7*nx)*ny -
+                2.*(7.*b4 - 3.*b5 - 8.*b6 + b1*nx)*ny2 +
+                2.*b2*ny3 + 4.*(b4 + b5 - 4.*b6)*ny4)*nz +
+               (b3*(15. - 8.*ny2) - 6.*b9*ny*(-3. + ny2) -
+                10.*b8*nx*(-2. + ny2))*nz2 +
+               2.*(-5.*b4 + 15.*b6 + (b2 + b7*nx)*ny +
+                   2.*(b4 + b5 - 4.*b6)*ny2)*nz3 + 2.*b9*ny*nz4);
+
+    Real den = 1. / (10.*(5. + 4.*nz2 - 4.*nz4 + 2.*ny4*(-2. + nz2) +
+                                  2.*ny2*(2. - 3.*nz2 + nz4)) * (vfrac(i,j,k)+1.e-50) );
 
     vcent(i,j,k,0) = Sx * den;
     vcent(i,j,k,1) = Sy * den;
@@ -228,7 +228,6 @@
         Real x_ym = (-0.5_rt + aym)*signx;
         Real x_yp = (-0.5_rt + ayp)*signx;
         Real aa = nxabs/ny;
-<<<<<<< HEAD
         Real dxx = x_ym - x_yp;
         Real dx2 = dxx * (x_ym + x_yp);
         Real dx3 = dxx * (x_ym*x_ym + x_ym*x_yp + x_yp*x_yp);
@@ -236,15 +235,6 @@
         Real af1 = 0.5*(axm+axp) + aa*0.5*dx2;
         centx = 0.125*(axp-axm) + aa*(1./6.)*dx3;
         Sx2 = (1./24.)*(axm+axp) + aa*(1./12.)*dx4;
-=======
-        Real dx = x_ym - x_yp;
-        Real dx2 = dx * (x_ym + x_yp);
-        Real dx3 = dx * (x_ym*x_ym + x_ym*x_yp + x_yp*x_yp);
-        Real dx4 = dx * (x_ym + x_yp) * (x_ym*x_ym + x_yp*x_yp);
-        Real af1 = 0.5_rt*(axm+axp) + aa*0.5_rt*dx2;
-        centx = 0.125_rt*(axp-axm) + aa*(1.0_rt/6._rt)*dx3;
-        Sx2 = (1.0_rt/24._rt)*(axm+axp) + aa*(1.0_rt/12._rt)*dx4;
->>>>>>> ff9e8324
 
         Real signy = (ny > 0.0_rt) ? 1.0_rt : -1.0_rt;
         Real y_xm = (-0.5_rt + axm)*signy;
@@ -949,6 +939,67 @@
         return;
     }
 
+    // set cells in the extended region to covered if the
+    // corresponding cell on the domain face is covered
+    if(extend_domain_face) {
+
+       Box gdomain = geom.Domain();
+       for (int idim = 0; idim < AMREX_SPACEDIM; ++idim) {
+           if (geom.isPeriodic(idim)) {
+               gdomain.setSmall(idim, std::min(gdomain.smallEnd(idim), bxg1.smallEnd(idim)));
+               gdomain.setBig(idim, std::max(gdomain.bigEnd(idim), bxg1.bigEnd(idim)));
+           }
+       }
+
+       if (! gdomain.contains(bxg1)) {
+          AMREX_HOST_DEVICE_FOR_3D ( bxg1, i, j, k,
+          {
+              const auto & dlo = gdomain.loVect();
+              const auto & dhi = gdomain.hiVect();
+
+              // find the cell(ii,jj,kk) on the corr. domain face
+              // this would have already been set to correct value
+              bool in_extended_domain = false;
+              int ii = i;
+              int jj = j;
+              int kk = k;
+              if(i < dlo[0]) {
+                  in_extended_domain = true;
+                  ii = dlo[0];
+              }
+              else if(i > dhi[0]) {
+                  in_extended_domain = true;
+                  ii = dhi[0];
+              }
+
+              if(j < dlo[1]) {
+                  in_extended_domain = true;
+                  jj = dlo[1];
+              }
+              else if(j > dhi[1]) {
+                  in_extended_domain = true;
+                  jj = dhi[1];
+              }
+
+              if(k < dlo[2]) {
+                  in_extended_domain = true;
+                  kk = dlo[2];
+              }
+              else if(k > dhi[2]) {
+                  in_extended_domain = true;
+                  kk = dhi[2];
+              }
+
+              // set cell in extendable region to covered if necessary
+              if( in_extended_domain && (! cell(i,j,k).isCovered())
+                  && cell(ii,jj,kk).isCovered() )
+              {
+                  set_covered(i,j,k,cell,vfrac,vcent,barea,bcent,bnorm);
+              }
+          });
+       }
+    }
+
     // Build neighbors.  By default all 26 neighbors are already set.
     AMREX_HOST_DEVICE_FOR_3D ( bxg1, i, j, k,
     {
