
#ifndef BL_FABARRAY_H
#define BL_FABARRAY_H
#include <AMReX_Config.H>

#include <AMReX_BLassert.H>
#include <AMReX_Array.H>
#include <AMReX_Vector.H>
#include <AMReX_Box.H>
#include <AMReX.H>
#include <AMReX_BoxArray.H>
#include <AMReX_BoxDomain.H>
#include <AMReX_FabFactory.H>
#include <AMReX_DistributionMapping.H>
#include <AMReX_Geometry.H>
#include <AMReX_ParallelDescriptor.H>
#include <AMReX_Utility.H>
#include <AMReX_ccse-mpi.H>
#include <AMReX_BLProfiler.H>
#include <AMReX_Periodicity.H>
#include <AMReX_Print.H>
#include <AMReX_FabArrayBase.H>
#include <AMReX_MFIter.H>
#include <AMReX_MakeType.H>
#include <AMReX_TypeTraits.H>
#include <AMReX_LayoutData.H>
#include <AMReX_BaseFabUtility.H>

#include <AMReX_Gpu.H>

#ifdef AMREX_USE_EB
#include <AMReX_EBFabFactory.H>
#endif

#ifdef AMREX_USE_OMP
#include <omp.h>
#endif

#include <cstring>
#include <limits>
#include <map>
#include <utility>
#include <vector>
#include <algorithm>
#include <set>
#include <string>

namespace amrex {

template <typename T, typename std::enable_if<!IsBaseFab<T>::value,int>::type = 0>
Long nBytesOwned (T const&) noexcept { return 0; }

template <typename T>
Long nBytesOwned (BaseFab<T> const& fab) noexcept { return fab.nBytesOwned(); }

/*
  A Collection of Fortran Array-like Objects


  The FabArray<FAB> class implements a collection (stored as an array) of
  Fortran array-like objects.  The parameterized type FAB is intended to be
  any class derived from BaseFab<T>.  For example, FAB may be a BaseFab of
  integers, so we could write:

    FabArray<BaseFab<int> > int_fabs;

  Then int_fabs is a FabArray that can hold a collection of BaseFab<int>
  objects.

  FabArray is not just a general container class for Fortran arrays.  It is
  intended to hold "grid" data for use in finite difference calculations in
  which the data is defined on a union of (usually disjoint) rectangular
  regions embedded in a uniform index space.  This region, called the valid
  region, is represented by a BoxArray.  For the purposes of this discussion,
  the Kth Box in the BoxArray represents the interior region of the Kth grid.

  Since the intent is to be used with finite difference calculations a
  FabArray also includes the notion of a boundary region for each grid.  The
  boundary region is specified by the ngrow parameter which tells the FabArray
  to allocate each FAB to be ngrow cells larger in all directions than the
  underlying Box.  The larger region covered by the union of all the FABs is
  called the region of definition.  The underlying notion is that the valid
  region contains the grid interior data and the region of definition includes
  the interior region plus the boundary areas.

  Operations are available to copy data from the valid regions into these
  boundary areas where the two overlap.  The number of components, that is,
  the number of values that can be stored in each cell of a FAB, is either
  given as an argument to the constructor or is inherent in the definition of
  the underlying FAB.  Each FAB in the FabArray will have the same number of
  components.

  In summary, a FabArray is an array of FABs.  The Kth element contains a FAB
  that holds the data for the Kth grid, a Box that defines the valid region
  of the Kth grid.

  A typical use for a FabArray would be to hold the solution vector or
  right-hand-side when solving a linear system of equations on a union of
  rectangular grids.  The copy operations would be used to copy data from the
  valid regions of neighboring grids into the boundary regions after each
  relaxation step of the iterative method.  If a multigrid method is used, a
  FabArray could be used to hold the data at each level in the multigrid
  hierarchy.

  This class is a concrete class not a polymorphic one.

  This class does NOT provide a copy constructor or assignment operator.
*/

//
// alloc: allocate memory or not
//
struct MFInfo {
    bool    alloc = true;
    Arena*  arena = nullptr;
    Vector<std::string> tags;

    MFInfo& SetAlloc (bool a) noexcept { alloc = a; return *this; }

    MFInfo& SetArena (Arena* ar) noexcept { arena = ar; return *this; }

    MFInfo& SetTag (const char* t) noexcept {
        tags.emplace_back(t);
        return *this;
    }

    MFInfo& SetTag (std::string t) noexcept {
        tags.emplace_back(std::move(t));
        return *this;
    }

    template <typename T, typename... Ts>
    MFInfo& SetTag (T&& t, Ts&&... ts) noexcept {
        tags.emplace_back(std::forward<T>(t));
        return SetTag(std::forward<Ts>(ts)...);
    }
};

struct TheFaArenaDeleter {
    using pointer = char*;
    void operator()(pointer p) const noexcept {
        The_FA_Arena()->free(p);
    }
};
using TheFaArenaPointer = std::unique_ptr<char, TheFaArenaDeleter>;

<<<<<<< HEAD
// Data used in non-blocking fill boundary.
template <class FAB>
struct FBData {

    //! Data used in non-blocking FillBoundary
    const FabArrayBase::FB*  fb = nullptr;
    int                 scomp;
    int                 ncomp;
    IntVect             nghost;
    Periodicity         period;
    bool                cross;
    bool                epo;

    //
=======
// Data used in non-blocking parallel copy.
template <class FAB>
struct PCData {

    const FabArrayBase::CPC*  cpc = nullptr;
    const FabArray<FAB>*      src = nullptr;
    FabArrayBase::CpOp  op;
    int                 tag = -1;
    int                 actual_n_rcvs = -1;
    IntVect             snghost, dnghost;
    Periodicity         period;
    int                 SC = -1, NC = -1, DC = -1;

>>>>>>> ff82946b
    char*               the_recv_data = nullptr;
    char*               the_send_data = nullptr;
    Vector<int>         recv_from;
    Vector<char*>       recv_data;
    Vector<std::size_t> recv_size;
    Vector<MPI_Request> recv_reqs;
<<<<<<< HEAD
    Vector<MPI_Status>  recv_stat;
    //
    Vector<char*>       send_data;
    Vector<MPI_Request> send_reqs;
    int                 tag;

};




=======
    Vector<MPI_Request> send_reqs;

};

>>>>>>> ff82946b
template <class FAB>
class FabArray
    :
    public FabArrayBase
{
public:

    struct FABType {
        typedef FAB value_type;
    };

    /*
    * if FAB is a BaseFab or its child, value_type = FAB::value_type
    * else                              value_type = FAB;
    */
    using value_type = typename std::conditional<IsBaseFab<FAB>::value, FAB, FABType>::type::value_type;

    //
    //! Constructs an empty FabArray<FAB>.
    FabArray ();

    /**
    * \brief Construct a FabArray<FAB> with a valid region defined by bxs
    * and a region of definition defined by the grow factor ngrow
    * and the number of components nvar.
    */
    FabArray (const BoxArray&            bxs,
              const DistributionMapping& dm,
              int                        nvar,
              int                        ngrow,
#ifdef AMREX_STRICT_MODE
              const MFInfo&              info,
              const FabFactory<FAB>&     factory);
#else
              const MFInfo&              info = MFInfo(),
              const FabFactory<FAB>&     factory = DefaultFabFactory<FAB>());
#endif

    FabArray (const BoxArray&            bxs,
              const DistributionMapping& dm,
              int                        nvar,
              const IntVect&             ngrow,
#ifdef AMREX_STRICT_MODE
              const MFInfo&              info,
              const FabFactory<FAB>&     factory);
#else
              const MFInfo&              info = MFInfo(),
              const FabFactory<FAB>&     factory = DefaultFabFactory<FAB>());
#endif

    FabArray (const FabArray<FAB>& rhs, MakeType maketype, int scomp, int ncomp);

    //! The destructor -- deletes all FABs in the array.
    virtual ~FabArray ();

    FabArray (FabArray<FAB>&& rhs) noexcept;
    FabArray<FAB>& operator= (FabArray<FAB>&& rhs) noexcept;

    FabArray (const FabArray<FAB>& rhs) = delete;
    FabArray<FAB>& operator= (const FabArray<FAB>& rhs) = delete;

    /**
    * \brief Define this FabArray identically to that performed by
    * the constructor having an analogous function signature.
    * This is only valid if this FabArray was defined using
    * the default constructor.
    */
    virtual void define (const BoxArray& bxs,
                         const DistributionMapping& dm,
                         int                        nvar,
                         int                        ngrow,
#ifdef AMREX_STRICT_MODE
                         const MFInfo&              info,
                         const FabFactory<FAB>&     factory);
#else
                         const MFInfo&              info = MFInfo(),
                         const FabFactory<FAB>&     factory = DefaultFabFactory<FAB>());
#endif

    virtual void define (const BoxArray& bxs,
                         const DistributionMapping& dm,
                         int                        nvar,
                         const IntVect&             ngrow,
#ifdef AMREX_STRICT_MODE
                         const MFInfo&              info,
                         const FabFactory<FAB>&     factory);
#else
                         const MFInfo&              info = MFInfo(),
                         const FabFactory<FAB>&     factory = DefaultFabFactory<FAB>());
#endif

    const FabFactory<FAB>& Factory () const noexcept { return *m_factory; }

    // Provides access to the Arena this FabArray was build with.
    Arena* arena () const noexcept { return m_dallocator.arena(); }

    const Vector<std::string>& tags () const noexcept { return m_tags; }

    bool hasEBFabFactory () const noexcept {
#ifdef AMREX_USE_EB
        const auto f = dynamic_cast<EBFArrayBoxFactory const*>(m_factory.get());
        return (f != nullptr);
#else
        return false;
#endif
    }

    bool isAllRegular () const noexcept {
#ifdef AMREX_USE_EB
        const auto f = dynamic_cast<EBFArrayBoxFactory const*>(m_factory.get());
        if (f) {
            return f->isAllRegular();
        } else {
            return true;
        }
#else
        return true;
#endif
    }

    /**
    * \brief Return true if the FabArray is well-defined.  That is,
    * the FabArray has a BoxArray and DistributionMapping, the
    * FABs are allocated for each Box in the BoxArray and the
    * sizes of the FABs and the number of components are consistent
    * with the definition of the FabArray.
    */
    bool ok () const;

    //! Return a constant reference to the FAB associated with mfi.
    const FAB& operator[] (const MFIter& mfi) const noexcept { return *(this->fabPtr(mfi)); }

    //! Return a constant reference to the FAB associated with mfi.
    const FAB& get (const MFIter& mfi) const noexcept { return *(this->fabPtr(mfi)); }

    //! Returns a reference to the FAB associated mfi.
    FAB& operator[] (const MFIter& mfi) noexcept { return *(this->fabPtr(mfi)); }

    //! Returns a reference to the FAB associated mfi.
    FAB& get (const MFIter& mfi) noexcept { return *(this->fabPtr(mfi)); }

    //! Return a constant reference to the FAB associated with the Kth element.
    const FAB& operator[] (int K) const noexcept { return *(this->fabPtr(K)); }

    //! Return a constant reference to the FAB associated with the Kth element.
    const FAB& get (int K) const noexcept { return *(this->fabPtr(K)); }

    //! Return a reference to the FAB associated with the Kth element.
    FAB& operator[] (int K) noexcept { return *(this->fabPtr(K)); }

    //! Return a reference to the FAB associated with the Kth element.
    FAB& get (int K) noexcept { return *(this->fabPtr(K)); }

    //! Return a reference to the FAB associated with local index L
    FAB& atLocalIdx (int L) noexcept { return *m_fabs_v[L]; }
    const FAB& atLocalIdx (int L) const noexcept { return *m_fabs_v[L]; }

    //! Return pointer to FAB
    FAB      * fabPtr (const MFIter& mfi) noexcept;
    FAB const* fabPtr (const MFIter& mfi) const noexcept;
    FAB      * fabPtr (int K) noexcept;  // Here K is global index
    FAB const* fabPtr (int K) const noexcept;

    template <class F=FAB, typename std::enable_if<IsBaseFab<F>::value,int>::type = 0>
    void prefetchToHost (const MFIter& mfi) const noexcept;

    template <class F=FAB, typename std::enable_if<IsBaseFab<F>::value,int>::type = 0>
    void prefetchToDevice (const MFIter& mfi) const noexcept;

    template <class F=FAB, typename std::enable_if<IsBaseFab<F>::value,int>::type = 0>
    Array4<typename FabArray<FAB>::value_type const> array (const MFIter& mfi) const noexcept;
    //
    template <class F=FAB, typename std::enable_if<IsBaseFab<F>::value,int>::type = 0>
    Array4<typename FabArray<FAB>::value_type> array (const MFIter& mfi) noexcept;
    //
    template <class F=FAB, typename std::enable_if<IsBaseFab<F>::value,int>::type = 0>
    Array4<typename FabArray<FAB>::value_type const> array (int K) const noexcept;
    //
    template <class F=FAB, typename std::enable_if<IsBaseFab<F>::value,int>::type = 0>
    Array4<typename FabArray<FAB>::value_type> array (int K) noexcept;

    template <class F=FAB, typename std::enable_if<IsBaseFab<F>::value,int>::type = 0>
    Array4<typename FabArray<FAB>::value_type const> const_array (const MFIter& mfi) const noexcept;
    //
    template <class F=FAB, typename std::enable_if<IsBaseFab<F>::value,int>::type = 0>
    Array4<typename FabArray<FAB>::value_type const> const_array (int K) const noexcept;

    template <class F=FAB, typename std::enable_if<IsBaseFab<F>::value,int>::type = 0>
    Array4<typename FabArray<FAB>::value_type const> array (const MFIter& mfi, int start_comp) const noexcept;
    //
    template <class F=FAB, typename std::enable_if<IsBaseFab<F>::value,int>::type = 0>
    Array4<typename FabArray<FAB>::value_type> array (const MFIter& mfi, int start_comp) noexcept;
    //
    template <class F=FAB, typename std::enable_if<IsBaseFab<F>::value,int>::type = 0>
    Array4<typename FabArray<FAB>::value_type const> array (int K, int start_comp) const noexcept;
    //
    template <class F=FAB, typename std::enable_if<IsBaseFab<F>::value,int>::type = 0>
    Array4<typename FabArray<FAB>::value_type> array (int K, int start_comp) noexcept;

    template <class F=FAB, typename std::enable_if<IsBaseFab<F>::value,int>::type = 0>
    Array4<typename FabArray<FAB>::value_type const> const_array (const MFIter& mfi, int start_comp) const noexcept;
    //
    template <class F=FAB, typename std::enable_if<IsBaseFab<F>::value,int>::type = 0>
    Array4<typename FabArray<FAB>::value_type const> const_array (int K, int start_comp) const noexcept;

    //! Explicitly set the Kth FAB in the FabArray to point to elem.
    void setFab (int K, std::unique_ptr<FAB> elem);

    //! Explicitly set the Kth FAB in the FabArray to point to elem.
    template <class F=FAB, std::enable_if_t<std::is_move_constructible<F>::value,int> = 0>
    void setFab (int K, FAB&& elem);

    //! Explicitly set the FAB associated with mfi in the FabArray to point to elem.
    void setFab (const MFIter&mfi, std::unique_ptr<FAB> elem);

    //! Explicitly set the FAB associated with mfi in the FabArray to point to elem.
    template <class F=FAB, std::enable_if_t<std::is_move_constructible<F>::value,int> = 0>
    void setFab (const MFIter&mfi, FAB&& elem);

    //! Release ownership of the FAB. This function is not thread safe.
    AMREX_NODISCARD
    FAB* release (int K);

    //! Release ownership of the FAB. This function is not thread safe.
    AMREX_NODISCARD
    FAB* release (const MFIter& mfi);

    //! Releases FAB memory in the FabArray.
    void clear ();

    //! Set all components in the entire region of each FAB to val.
    template <class F=FAB, typename std::enable_if<IsBaseFab<F>::value,int>::type = 0>
    void setVal (value_type val);

    //! Set all components in the entire region of each FAB to val.
    template <class F=FAB, typename std::enable_if<IsBaseFab<F>::value,int>::type = 0>
    void operator= (value_type val);

    /**
    * \brief Set the value of num_comp components in the valid region of
    * each FAB in the FabArray, starting at component comp to val.
    * Also set the value of nghost boundary cells.
    */
    template <class F=FAB, typename std::enable_if<IsBaseFab<F>::value,int>::type = 0>
    void setVal (value_type val,
                 int        comp,
                 int        num_comp,
                 int        nghost = 0);

    template <class F=FAB, typename std::enable_if<IsBaseFab<F>::value,int>::type = 0>
    void setVal (value_type val,
                 int        comp,
                 int        num_comp,
                 const IntVect& nghost);

    /**
    * \brief Set the value of num_comp components in the valid region of
    * each FAB in the FabArray, starting at component comp, as well
    * as nghost boundary cells, to val, provided they also intersect
    * with the Box region.
    */
    template <class F=FAB, typename std::enable_if<IsBaseFab<F>::value,int>::type = 0>
    void setVal (value_type val,
                 const Box& region,
                 int        comp,
                 int        num_comp,
                 int        nghost = 0);

    template <class F=FAB, typename std::enable_if<IsBaseFab<F>::value,int>::type = 0>
    void setVal (value_type val,
                 const Box& region,
                 int        comp,
                 int        num_comp,
                 const IntVect& nghost);
    /**
    * \brief Set all components in the valid region of each FAB in the
    * FabArray to val, including nghost boundary cells.
    */
    template <class F=FAB, typename std::enable_if<IsBaseFab<F>::value,int>::type = 0>
    void setVal (value_type val, int nghost);

    template <class F=FAB, typename std::enable_if<IsBaseFab<F>::value,int>::type = 0>
    void setVal (value_type val, const IntVect& nghost);

    /**
    * \brief Set all components in the valid region of each FAB in the
    * FabArray to val, including nghost boundary cells, that also
    * intersect the Box region.
    */
    template <class F=FAB, typename std::enable_if<IsBaseFab<F>::value,int>::type = 0>
    void setVal (value_type val, const Box& region, int nghost);

    template <class F=FAB, typename std::enable_if<IsBaseFab<F>::value,int>::type = 0>
    void setVal (value_type val, const Box& region, const IntVect& nghost);

    template <class F=FAB, typename std::enable_if<IsBaseFab<F>::value,int>::type = 0>
    void abs (int comp, int num_comp, int nghost = 0);

    template <class F=FAB, typename std::enable_if<IsBaseFab<F>::value,int>::type = 0>
    void abs (int comp, int num_comp, const IntVect& nghost);

    template <class F=FAB, typename std::enable_if<IsBaseFab<F>::value,int>::type = 0>
    void plus (value_type val, int comp, int num_comp, int nghost = 0);

    template <class F=FAB, typename std::enable_if<IsBaseFab<F>::value,int>::type = 0>
    void plus (value_type val, const Box& region, int comp, int num_comp, int nghost = 0);

    template <class F=FAB, typename std::enable_if<IsBaseFab<F>::value,int>::type = 0>
    void mult (value_type val, int comp, int num_comp, int nghost = 0);

    template <class F=FAB, typename std::enable_if<IsBaseFab<F>::value,int>::type = 0>
    void mult (value_type val, const Box& region, int comp, int num_comp, int nghost = 0);

    template <class F=FAB, typename std::enable_if<IsBaseFab<F>::value,int>::type = 0>
    void invert (value_type numerator, int comp, int num_comp, int nghost = 0);

    template <class F=FAB, typename std::enable_if<IsBaseFab<F>::value,int>::type = 0>
    void invert (value_type numerator, const Box& region, int comp, int num_comp, int nghost = 0);

    //! Set all values in the boundary region to val.
    template <class F=FAB, typename std::enable_if<IsBaseFab<F>::value,int>::type = 0>
    void setBndry (value_type val);

    //! Set ncomp values in the boundary region, starting at start_comp to val.
    template <class F=FAB, typename std::enable_if<IsBaseFab<F>::value,int>::type = 0>
    void setBndry (value_type val, int strt_comp, int ncomp);

   //! Set all values outside the Geometry domain to val.
    template <class F=FAB, typename std::enable_if<IsBaseFab<F>::value,int>::type = 0>
    void setDomainBndry (value_type val, const Geometry& goem);

    //! Set ncomp values outside the Geometry domain to val, starting at start_comp.
    template <class F=FAB, typename std::enable_if<IsBaseFab<F>::value,int>::type = 0>
    void setDomainBndry (value_type val, int strt_comp, int ncomp, const Geometry& goem);

    /**
    * \brief This function copies data from fa to this FabArray.  Each FAB
    * in fa is intersected with all FABs in this FabArray and a copy
    * is performed on the region of intersection.  The intersection
    * is restricted to the valid regions.
    */
    void ParallelAdd (const FabArray<FAB>& fa,
                      const Periodicity&   period = Periodicity::NonPeriodic())
       { ParallelCopy(fa,period,FabArray::ADD); }
    void ParallelCopy (const FabArray<FAB>& fa,
                       const Periodicity&   period = Periodicity::NonPeriodic(),
                       CpOp                 op = FabArrayBase::COPY)
       { ParallelCopy(fa,0,0,nComp(),0,0,period,op); }
    void copy (const FabArray<FAB>& fa,
               const Periodicity&   period = Periodicity::NonPeriodic(),
               CpOp                 op = FabArrayBase::COPY)
        { ParallelCopy(fa,period,op); }

    void ParallelAdd_nowait (const FabArray<FAB>& fa,
                             const Periodicity& period = Periodicity::NonPeriodic())
        { ParallelCopy_nowait(fa,period,FabArray::ADD); }
    void ParallelCopy_nowait (const FabArray<FAB>& fa,
                              const Periodicity&   period = Periodicity::NonPeriodic(),
                              CpOp                 op = FabArrayBase::COPY)
       { ParallelCopy_nowait(fa,0,0,nComp(),0,0,period,op); }

    /**
    * \brief This function copies data from src to this FabArray.  Each FAB
    * in src is intersected with all FABs in this FabArray and a copy
    * is performed on the region of intersection.  The intersection
    * is restricted to the num_comp components starting at src_comp
    * in the FabArray src, with the destination components in this
    * FabArray starting at dest_comp.
    */
    void ParallelAdd (const FabArray<FAB>& src,
                      int                  src_comp,
                      int                  dest_comp,
                      int                  num_comp,
                      const Periodicity&   period = Periodicity::NonPeriodic())
       { ParallelCopy(src,src_comp,dest_comp,num_comp, period, FabArrayBase::ADD); }
    void ParallelCopy (const FabArray<FAB>& src,
                       int                  src_comp,
                       int                  dest_comp,
                       int                  num_comp,
                       const Periodicity&   period = Periodicity::NonPeriodic(),
                       CpOp                 op = FabArrayBase::COPY)
       { ParallelCopy(src,src_comp,dest_comp,num_comp,0,0,period,op); }
    void copy (const FabArray<FAB>& src,
               int                  src_comp,
               int                  dest_comp,
               int                  num_comp,
               const Periodicity&   period = Periodicity::NonPeriodic(),
               CpOp                 op = FabArrayBase::COPY)
        { ParallelCopy(src,src_comp,dest_comp,num_comp, period, op); }

    void ParallelAdd_nowait (const FabArray<FAB>& src,
                             int                  src_comp,
                             int                  dest_comp,
                             int                  num_comp,
                             const Periodicity&   period = Periodicity::NonPeriodic())
       { ParallelCopy_nowait(src,src_comp,dest_comp,num_comp, period, FabArrayBase::ADD); }
    void ParallelCopy_nowait (const FabArray<FAB>& src,
                              int                  src_comp,
                              int                  dest_comp,
                              int                  num_comp,
                              const Periodicity&   period = Periodicity::NonPeriodic(),
                              CpOp                 op = FabArrayBase::COPY)
       { ParallelCopy_nowait(src,src_comp,dest_comp,num_comp,0,0,period,op); }

    //! Similar to the above function, except that source and destination are grown by src_nghost and dst_nghost, respectively
    void ParallelAdd (const FabArray<FAB>& src,
                      int                  src_comp,
                      int                  dest_comp,
                      int                  num_comp,
                      int                  src_nghost,
                      int                  dst_nghost,
                      const Periodicity&   period = Periodicity::NonPeriodic())
       { ParallelCopy(src,src_comp,dest_comp,num_comp,IntVect(src_nghost),IntVect(dst_nghost),period,
                      FabArrayBase::ADD); }
    void ParallelAdd (const FabArray<FAB>& src,
                      int                  src_comp,
                      int                  dest_comp,
                      int                  num_comp,
                      const IntVect&       src_nghost,
                      const IntVect&       dst_nghost,
                      const Periodicity&   period = Periodicity::NonPeriodic())
       { ParallelCopy(src,src_comp,dest_comp,num_comp,src_nghost,dst_nghost,period,FabArrayBase::ADD); }
    void ParallelCopy (const FabArray<FAB>& src,
                       int                  src_comp,
                       int                  dest_comp,
                       int                  num_comp,
                       int                  src_nghost,
                       int                  dst_nghost,
                       const Periodicity&   period = Periodicity::NonPeriodic(),
                       CpOp                 op = FabArrayBase::COPY)
       { ParallelCopy(src,src_comp,dest_comp,num_comp,IntVect(src_nghost),IntVect(dst_nghost),period,op); }
    void ParallelCopy (const FabArray<FAB>& src,
                       int                  src_comp,
                       int                  dest_comp,
                       int                  num_comp,
                       const IntVect&       src_nghost,
                       const IntVect&       dst_nghost,
                       const Periodicity&   period = Periodicity::NonPeriodic(),
                       CpOp                 op = FabArrayBase::COPY,
                       const FabArrayBase::CPC* a_cpc = nullptr);

    void ParallelAdd_nowait (const FabArray<FAB>& src,
                             int                  src_comp,
                             int                  dest_comp,
                             int                  num_comp,
                             int                  src_nghost,
                             int                  dst_nghost,
                             const Periodicity&   period = Periodicity::NonPeriodic())
       { ParallelCopy_nowait(src,src_comp,dest_comp,num_comp,IntVect(src_nghost),
                               IntVect(dst_nghost),period,FabArrayBase::ADD); }

    void ParallelAdd_nowait (const FabArray<FAB>& src,
                             int                  src_comp,
                             int                  dest_comp,
                             int                  num_comp,
                             const IntVect&       src_nghost,
                             const IntVect&       dst_nghost,
                             const Periodicity&   period = Periodicity::NonPeriodic())
       { ParallelCopy_nowait(src,src_comp,dest_comp,num_comp,src_nghost,
                             dst_nghost,period,FabArrayBase::ADD); }

    void ParallelCopy_nowait (const FabArray<FAB>& src,
                              int                  src_comp,
                              int                  dest_comp,
                              int                  num_comp,
                              int                  src_nghost,
                              int                  dst_nghost,
                              const Periodicity&   period = Periodicity::NonPeriodic(),
                              CpOp                 op = FabArrayBase::COPY)
       { ParallelCopy_nowait(src,src_comp,dest_comp,num_comp,IntVect(src_nghost),
                             IntVect(dst_nghost),period,op); }

    void ParallelCopy_nowait (const FabArray<FAB>& src,
                              int                  src_comp,
                              int                  dest_comp,
                              int                  num_comp,
                              const IntVect&       src_nghost,
                              const IntVect&       dst_nghost,
                              const Periodicity&   period = Periodicity::NonPeriodic(),
                              CpOp                 op = FabArrayBase::COPY,
                              const FabArrayBase::CPC* a_cpc = nullptr);

    void ParallelCopy_finish ();


    void copy (const FabArray<FAB>& src,
               int                  src_comp,
               int                  dest_comp,
               int                  num_comp,
               int                  src_nghost,
               int                  dst_nghost,
               const Periodicity&   period = Periodicity::NonPeriodic(),
               CpOp                 op = FabArrayBase::COPY)
       { ParallelCopy(src,src_comp,dest_comp,num_comp,IntVect(src_nghost),IntVect(dst_nghost),period,op); }
    void copy (const FabArray<FAB>& src,
               int                  src_comp,
               int                  dest_comp,
               int                  num_comp,
               const IntVect&       src_nghost,
               const IntVect&       dst_nghost,
               const Periodicity&   period = Periodicity::NonPeriodic(),
               CpOp                 op = FabArrayBase::COPY)
        { ParallelCopy(src,src_comp,dest_comp,num_comp,src_nghost,dst_nghost,period,op); }

    //! Copy from src to this.  this and src have the same BoxArray, but different DistributionMapping
    void Redistribute (const FabArray<FAB>& src,
                       int                  src_comp,
                       int                  dest_comp,
                       int                  num_comp,
                       const IntVect&       nghost);

    //
    // In the following copyTo functions, the destination FAB is identical on each process!!
    //

    /**
    * brief Copy the values contained in the intersection of the
    * valid + nghost region of this FabArray with the FAB dest into dest.
    */
    void copyTo (FAB& dest,
                 int  nghost = 0) const;

    /**
    * \brief Copy the values contained in the intersection of the
    * valid + nghost region of this FabArray with the FAB dest and the Box
    * subbox into that subregion of dest.
    */
    void copyTo (FAB&       dest,
                 const Box& subbox,
                 int        nghost = 0) const;

    /**
    * \brief Copy the values contained in the intersection of the
    * num_comp component valid + nghost region of this FabArray, starting at
    * component src_comp, with the FAB dest into dest, starting at
    * component dest_comp in dest.
    */
    void copyTo (FAB& dest,
                 int  src_comp,
                 int  dest_comp,
                 int  num_comp,
                 int  nghost = 0) const;

    /**
    * \brief Copy the values contained in the intersection of the
    * num_comp component valid + nghost region of this FabArray, starting at
    * component src_comp, with the FAB dest and the Box subbox, into
    * dest, starting at component dest_comp in dest.
    */
    void copyTo (FAB&       dest,
                 const Box& subbox,
                 int        src_comp,
                 int        dest_comp,
                 int        num_comp,
                 int        nghost = 0) const;

    //! Shift the boxarray by vector v
    void shift (const IntVect& v);

    bool defined (int i) const noexcept;
    bool defined (const MFIter& mfi) const noexcept;

    /**
    * \brief Copy on intersection within a FabArray.  Data is copied from
    * valid regions to intersecting regions of definition.  The
    * purpose is to fill in the boundary regions of each FAB in
    * the FabArray.  If cross=true, corner cells are not filled.
    * If the length of periodic is provided, periodic boundaries are
    * also filled.  Note that FabArray itself does not contains
    * any periodicity information.
    * FillBoundary expects that its cell-centered version of its BoxArray
    * is non-overlapping.
    */
    void FillBoundary (bool cross = false);

    void FillBoundary (const Periodicity& period, bool cross = false);
    void FillBoundary (const IntVect& nghost, const Periodicity& period, bool cross = false);

    //! Same as FillBoundary(), but only copies ncomp components starting at scomp.
    void FillBoundary (int scomp, int ncomp, bool cross = false);
    void FillBoundary (int scomp, int ncomp, const Periodicity& period, bool cross = false);
    void FillBoundary (int scomp, int ncomp, const IntVect& nghost, const Periodicity& period, bool cross = false);

    void FillBoundary_nowait (bool cross = false);
    void FillBoundary_nowait (const Periodicity& period, bool cross = false);
    void FillBoundary_nowait (int scomp, int ncomp, bool cross = false);
    void FillBoundary_nowait (int scomp, int ncomp, const Periodicity& period, bool cross = false);
    void FillBoundary_nowait (int scomp, int ncomp, const IntVect& nghost, const Periodicity& period, bool cross = false);
    template <class F=FAB, typename std::enable_if<IsBaseFab<F>::value,int>::type = 0>
    void FillBoundary_finish ();

    void FillBoundary_test ();

    /** \brief Fill cells outside periodic domains with their corresponding cells inside
    * the domain.  Ghost cells are treated the same as valid cells.  The BoxArray
    * is allowed to be overlapping.
    */
    void EnforcePeriodicity (const Periodicity& period);
    void EnforcePeriodicity (int scomp, int ncomp, const Periodicity& period);
    void EnforcePeriodicity (int scomp, int ncomp, const IntVect& nghost,
                             const Periodicity& period);

    // covered   : ghost cells covered by valid cells of this FabArray
    //             (including periodically shifted valid cells)
    // notcovered: ghost cells not covered by valid cells
    //             (including ghost cells outside periodic boundaries)
    // physbnd   : boundary cells outside the domain (excluding periodic boundaries)
    // interior  : interior cells (i.e., valid cells)
    template <class F=FAB, typename std::enable_if<IsBaseFab<F>::value,int>::type = 0>
    void BuildMask (const Box& phys_domain, const Periodicity& period,
                    value_type covered, value_type notcovered,
                    value_type physbnd, value_type interior);

    // The following are private functions.  But we have to make them public for cuda.

    template <class F=FAB, typename std::enable_if<IsBaseFab<F>::value,int>::type = 0>
    void FBEP_nowait (int scomp, int ncomp, const IntVect& nghost,
                      const Periodicity& period, bool cross,
                      bool enforce_periodicity_only = false);

    void FB_local_copy_cpu (const FB& TheFB, int scomp, int ncomp);
    void PC_local_cpu (const CPC& thecpc, FabArray<FAB> const& src,
                       int scomp, int dcomp, int ncomp, CpOp op);

    template <class F=FAB, typename std::enable_if<IsBaseFab<F>::value,int>::type = 0>
    void setVal (value_type x, const CommMetaData& thecmd, int scomp, int ncomp);

    template <class F=FAB, typename std::enable_if<IsBaseFab<F>::value,int>::type = 0>
    LayoutData<int> RecvLayoutMask (const CommMetaData& thecmd);

#ifdef AMREX_USE_GPU

    void FB_local_copy_gpu (const FB& TheFB, int scomp, int ncomp);
    void PC_local_gpu (const CPC& thecpc, FabArray<FAB> const& src,
                       int scomp, int dcomp, int ncomp, CpOp op);

    void CMD_local_setVal_gpu (value_type x, const CommMetaData& thecmd, int scomp, int ncomp);
    void CMD_remote_setVal_gpu (value_type x, const CommMetaData& thecmd, int scomp, int ncomp);

#if ( defined(__CUDACC__) && (__CUDACC_VER_MAJOR__ >= 10))

    void FB_local_copy_cuda_graph_1 (const FB& TheFB, int scomp, int ncomp);
    void FB_local_copy_cuda_graph_n (const FB& TheFB, int scomp, int ncomp);

#endif
#endif

#ifdef AMREX_USE_MPI

#ifdef AMREX_USE_GPU
#if ( defined(__CUDACC__) && (__CUDACC_VER_MAJOR__ >= 10) )

    void FB_pack_send_buffer_cuda_graph (const FB& TheFB, int scomp, int ncomp,
                                         Vector<char*>& send_data,
                                         Vector<std::size_t> const& send_size,
                                         Vector<const CopyComTagsContainer*> const& send_cctc);

    void FB_unpack_recv_buffer_cuda_graph (const FB& TheFB, int dcomp, int ncomp,
                                           Vector<char*> const& recv_data,
                                           Vector<std::size_t> const& recv_size,
                                           Vector<const CopyComTagsContainer*> const& recv_cctc,
                                           bool is_thread_safe);

#endif

    static void pack_send_buffer_gpu (FabArray<FAB> const& src, int scomp, int ncomp,
                                      Vector<char*> const& send_data,
                                      Vector<std::size_t> const& send_size,
                                      Vector<const CopyComTagsContainer*> const& send_cctc);

    static void unpack_recv_buffer_gpu (FabArray<FAB>& dst, int dcomp, int ncomp,
                                        Vector<char*> const& recv_data,
                                        Vector<std::size_t> const& recv_size,
                                        Vector<const CopyComTagsContainer*> const& recv_cctc,
                                        CpOp op, bool is_thread_safe);

#endif

    static void pack_send_buffer_cpu (FabArray<FAB> const& src, int scomp, int ncomp,
                                      Vector<char*> const& send_data,
                                      Vector<std::size_t> const& send_size,
                                      Vector<const CopyComTagsContainer*> const& send_cctc);

    static void unpack_recv_buffer_cpu (FabArray<FAB>& dst, int dcomp, int ncomp,
                                        Vector<char*> const& recv_data,
                                        Vector<std::size_t> const& recv_size,
                                        Vector<const CopyComTagsContainer*> const& recv_cctc,
                                        CpOp op, bool is_thread_safe);

#endif

protected:

    std::unique_ptr<FabFactory<FAB> > m_factory;
    DataAllocator m_dallocator;

    bool define_function_called = false;

    //
    //! The data.
    std::vector<FAB*> m_fabs_v;

    Vector<std::string> m_tags;

    //! for shared memory
    struct ShMem {
        ShMem () noexcept : alloc(false), n_values(0), n_points(0)
#if defined(BL_USE_MPI3)
                 , win(MPI_WIN_NULL)
#endif
            { }
        ~ShMem () {
#if defined(BL_USE_MPI3)
            if (win != MPI_WIN_NULL) MPI_Win_free(&win);
#endif
#ifdef BL_USE_TEAM
            if (alloc) {
                amrex::update_fab_stats(-n_points, -n_values, sizeof(value_type));
            }
#endif
        }
        ShMem (ShMem&& rhs) noexcept
                 : alloc(rhs.alloc), n_values(rhs.n_values), n_points(rhs.n_points)
#if defined(BL_USE_MPI3)
                 , win(rhs.win)
#endif
        {
            rhs.alloc = false;
#if defined(BL_USE_MPI3)
            rhs.win = MPI_WIN_NULL;
#endif
        }
        ShMem& operator= (ShMem&& rhs) noexcept {
            if (&rhs != this) {
                alloc = rhs.alloc;
                n_values = rhs.n_values;
                n_points = rhs.n_points;
                rhs.alloc = false;
#if defined(BL_USE_MPI3)
                win = rhs.win;
                rhs.win = MPI_WIN_NULL;
#endif
            }
            return *this;
        }
        ShMem (const ShMem&) = delete;
        ShMem& operator= (const ShMem&) = delete;
        bool  alloc;
        Long  n_values;
        Long  n_points;
#if defined(BL_USE_MPI3)
        MPI_Win win;
#endif
    };
    ShMem shmem;

    bool SharedMemory () const noexcept { return shmem.alloc; }

private:
    typedef typename std::vector<FAB*>::iterator    Iterator;

    void AllocFabs (const FabFactory<FAB>& factory, Arena* ar,
                    const Vector<std::string>& tags);

    void setFab_assert (int K, FAB const& fab) const;

public:

#ifdef BL_USE_MPI

    //! Prepost nonblocking receives
    void PostRcvs (const MapOfCopyComTagContainers&       RcvTags,
                   char*&                                 the_recv_data,
                   Vector<char*>&                         recv_data,
                   Vector<std::size_t>&                   recv_size,
                   Vector<int>&                           recv_from,
                   Vector<MPI_Request>&                   recv_reqs,
                   int                                    ncomp,
                   int                                    SeqNum) const;


    AMREX_NODISCARD TheFaArenaPointer PostRcvs (const MapOfCopyComTagContainers&       RcvTags,
                   Vector<char*>&                         recv_data,
                   Vector<std::size_t>&                   recv_size,
                   Vector<int>&                           recv_from,
                   Vector<MPI_Request>&                   recv_reqs,
                   int                                    ncomp,
                   int                                    SeqNum) const;

    void PrepareSendBuffers (const MapOfCopyComTagContainers&     SndTags,
                             char*&                               the_send_data,
                             Vector<char*>&                       send_data,
                             Vector<std::size_t>&                 send_size,
                             Vector<int>&                         send_rank,
                             Vector<MPI_Request>&                 send_reqs,
                             Vector<const CopyComTagsContainer*>& send_cctc,
                             int                                  ncomp) const;

    AMREX_NODISCARD TheFaArenaPointer PrepareSendBuffers (const MapOfCopyComTagContainers&     SndTags,
                             Vector<char*>&                       send_data,
                             Vector<std::size_t>&                 send_size,
                             Vector<int>&                         send_rank,
                             Vector<MPI_Request>&                 send_reqs,
                             Vector<const CopyComTagsContainer*>& send_cctc,
                             int                                  ncomp) const;

    static void PostSnds (Vector<char*> const&       send_data,
                          Vector<std::size_t> const& send_size,
                          Vector<int> const&         send_rank,
                          Vector<MPI_Request>&       send_reqs,
                          int                        SeqNum);
#endif

<<<<<<< HEAD
    //! Data used in non-blocking ParallelCopy
    const CPC*           pc_cpc = nullptr;
    const FabArray<FAB>* pc_src = nullptr;
    CpOp                 pc_op;
    int                  pc_tag;
    int                  pc_actual_n_rcvs;
    IntVect              pc_snghost, pc_dnghost;
    Periodicity          pc_period;
    int                  pc_SC, pc_NC, pc_DC;
    bool                 pc_finished;

    //
    char*                pc_the_recv_data = nullptr;
    char*                pc_the_send_data = nullptr;
    Vector<int>          pc_recv_from;
    Vector<char*>        pc_recv_data;
    Vector<std::size_t>  pc_recv_size;
    Vector<MPI_Request>  pc_recv_reqs;
    Vector<MPI_Request>  pc_send_reqs;

    std::unique_ptr<FBData<FAB>> fbd;

=======
    //! Data used in non-blocking FillBoundary
    bool fb_cross, fb_epo;
    int fb_scomp, fb_ncomp;
    IntVect fb_nghost;
    Periodicity fb_period;

    //
    char*               fb_the_recv_data = nullptr;
    char*               fb_the_send_data = nullptr;
    Vector<int>         fb_recv_from;
    Vector<char*>       fb_recv_data;
    Vector<std::size_t> fb_recv_size;
    Vector<MPI_Request> fb_recv_reqs;
    Vector<MPI_Status>  fb_recv_stat;
    //
    Vector<char*>       fb_send_data;
    Vector<MPI_Request> fb_send_reqs;
    int                 fb_tag;

    std::unique_ptr<PCData<FAB>> pcd;
>>>>>>> ff82946b
};


#include <AMReX_FabArrayCommI.H>

template <class FAB>
bool
FabArray<FAB>::defined (int K) const noexcept
{
    int li = localindex(K);
    if (li >= 0 && li < static_cast<int>(m_fabs_v.size()) && m_fabs_v[li] != 0) {
        return true;
    }
    else {
        return false;
    }
}

template <class FAB>
bool
FabArray<FAB>::defined (const MFIter& mfi) const noexcept
{
    int li = mfi.LocalIndex();
    if (li < static_cast<int>(m_fabs_v.size()) && m_fabs_v[li] != 0) {
        return true;
    }
    else {
        return false;
    }
}

template <class FAB>
FAB*
FabArray<FAB>::fabPtr (const MFIter& mfi) noexcept
{
    BL_ASSERT(mfi.LocalIndex() < indexArray.size());
    BL_ASSERT(DistributionMap() == mfi.DistributionMap());
    int li = mfi.LocalIndex();
    return m_fabs_v[li];
}

template <class FAB>
FAB const*
FabArray<FAB>::fabPtr (const MFIter& mfi) const noexcept
{
    BL_ASSERT(mfi.LocalIndex() < indexArray.size());
    BL_ASSERT(DistributionMap() == mfi.DistributionMap());
    int li = mfi.LocalIndex();
    return m_fabs_v[li];
}

template <class FAB>
FAB*
FabArray<FAB>::fabPtr (int K) noexcept
{
    int li = localindex(K);
    BL_ASSERT(li >=0 && li < indexArray.size());
    return m_fabs_v[li];
}

template <class FAB>
FAB const*
FabArray<FAB>::fabPtr (int K) const noexcept
{
    int li = localindex(K);
    BL_ASSERT(li >=0 && li < indexArray.size());
    return m_fabs_v[li];
}

template <class FAB>
template <class F, typename std::enable_if<IsBaseFab<F>::value,int>::type>
void
FabArray<FAB>::prefetchToHost (const MFIter& mfi) const noexcept
{
#ifdef AMREX_USE_CUDA
    this->fabPtr(mfi)->prefetchToHost();
#else
    amrex::ignore_unused(mfi);
#endif
}

template <class FAB>
template <class F, typename std::enable_if<IsBaseFab<F>::value,int>::type>
void
FabArray<FAB>::prefetchToDevice (const MFIter& mfi) const noexcept
{
#ifdef AMREX_USE_CUDA
    this->fabPtr(mfi)->prefetchToDevice();
#else
    amrex::ignore_unused(mfi);
#endif
}

template <class FAB>
template <class F, typename std::enable_if<IsBaseFab<F>::value,int>::type>
Array4<typename FabArray<FAB>::value_type const>
FabArray<FAB>::array (const MFIter& mfi) const noexcept
{
    return fabPtr(mfi)->const_array();
}

template <class FAB>
template <class F, typename std::enable_if<IsBaseFab<F>::value,int>::type>
Array4<typename FabArray<FAB>::value_type>
FabArray<FAB>::array (const MFIter& mfi) noexcept
{
    return fabPtr(mfi)->array();
}

template <class FAB>
template <class F, typename std::enable_if<IsBaseFab<F>::value,int>::type>
Array4<typename FabArray<FAB>::value_type const>
FabArray<FAB>::array (int K) const noexcept
{
    return fabPtr(K)->const_array();
}

template <class FAB>
template <class F, typename std::enable_if<IsBaseFab<F>::value,int>::type>
Array4<typename FabArray<FAB>::value_type>
FabArray<FAB>::array (int K) noexcept
{
    return fabPtr(K)->array();
}

template <class FAB>
template <class F, typename std::enable_if<IsBaseFab<F>::value,int>::type>
Array4<typename FabArray<FAB>::value_type const>
FabArray<FAB>::const_array (const MFIter& mfi) const noexcept
{
    return fabPtr(mfi)->const_array();
}

template <class FAB>
template <class F, typename std::enable_if<IsBaseFab<F>::value,int>::type>
Array4<typename FabArray<FAB>::value_type const>
FabArray<FAB>::const_array (int K) const noexcept
{
    return fabPtr(K)->const_array();
}

template <class FAB>
template <class F, typename std::enable_if<IsBaseFab<F>::value,int>::type>
Array4<typename FabArray<FAB>::value_type const>
FabArray<FAB>::array (const MFIter& mfi, int start_comp) const noexcept
{
    return fabPtr(mfi)->const_array(start_comp);
}

template <class FAB>
template <class F, typename std::enable_if<IsBaseFab<F>::value,int>::type>
Array4<typename FabArray<FAB>::value_type>
FabArray<FAB>::array (const MFIter& mfi, int start_comp) noexcept
{
    return fabPtr(mfi)->array(start_comp);
}

template <class FAB>
template <class F, typename std::enable_if<IsBaseFab<F>::value,int>::type>
Array4<typename FabArray<FAB>::value_type const>
FabArray<FAB>::array (int K, int start_comp) const noexcept
{
    return fabPtr(K)->const_array(start_comp);
}

template <class FAB>
template <class F, typename std::enable_if<IsBaseFab<F>::value,int>::type>
Array4<typename FabArray<FAB>::value_type>
FabArray<FAB>::array (int K, int start_comp) noexcept
{
    return fabPtr(K)->array(start_comp);
}

template <class FAB>
template <class F, typename std::enable_if<IsBaseFab<F>::value,int>::type>
Array4<typename FabArray<FAB>::value_type const>
FabArray<FAB>::const_array (const MFIter& mfi, int start_comp) const noexcept
{
    return fabPtr(mfi)->const_array(start_comp);
}

template <class FAB>
template <class F, typename std::enable_if<IsBaseFab<F>::value,int>::type>
Array4<typename FabArray<FAB>::value_type const>
FabArray<FAB>::const_array (int K, int start_comp) const noexcept
{
    return fabPtr(K)->const_array(start_comp);
}

template <class FAB>
AMREX_NODISCARD
FAB*
FabArray<FAB>::release (int K)
{
    const int li = localindex(K);
    if (li >= 0 && li < static_cast<int>(m_fabs_v.size()) && m_fabs_v[li] != nullptr) {
        Long nbytes = amrex::nBytesOwned(*m_fabs_v[li]);
        if (nbytes > 0) {
            for (auto const& t : m_tags) {
                updateMemUsage(t, -nbytes, nullptr);
            }
        }
        return std::exchange(m_fabs_v[li], nullptr);
    } else {
        return nullptr;
    }
}

template <class FAB>
AMREX_NODISCARD
FAB*
FabArray<FAB>::release (const MFIter& mfi)
{
    const int li = mfi.LocalIndex();
    if (li >= 0 && li < static_cast<int>(m_fabs_v.size()) && m_fabs_v[li] != nullptr) {
        Long nbytes = amrex::nBytesOwned(*m_fabs_v[li]);
        if (nbytes > 0) {
            for (auto const& t : m_tags) {
                updateMemUsage(t, -nbytes, nullptr);
            }
        }
        return std::exchange(m_fabs_v[li], nullptr);
    } else {
        return nullptr;
    }
}

template <class FAB>
void
FabArray<FAB>::clear ()
{
    if (define_function_called)
    {
        define_function_called = false;
        clearThisBD();  //!< addThisBD is called in define
    }

    Long nbytes = 0L;
    for (auto x : m_fabs_v) {
        if (x) {
            nbytes += amrex::nBytesOwned(*x);
            m_factory->destroy(x);
        }
    }
    m_fabs_v.clear();
    m_factory.reset();
    m_dallocator.m_arena = nullptr;
    // no need to clear the non-blocking fillboundary stuff

    if (nbytes > 0) {
        for (auto const& t : m_tags) {
            updateMemUsage(t, -nbytes, nullptr);
        }
    }
    m_tags.clear();

    FabArrayBase::clear();
}

template <class FAB>
template <class F, typename std::enable_if<IsBaseFab<F>::value,int>::type>
void
FabArray<FAB>::setVal (value_type val, int nghost)
{
    setVal(val,0,n_comp,IntVect(nghost));
}

template <class FAB>
template <class F, typename std::enable_if<IsBaseFab<F>::value,int>::type>
void
FabArray<FAB>::setVal (value_type val, const IntVect& nghost)
{
    setVal(val,0,n_comp,nghost);
}

template <class FAB>
template <class F, typename std::enable_if<IsBaseFab<F>::value,int>::type>
void
FabArray<FAB>::setVal (value_type val, const Box& region, int nghost)
{
    setVal(val,region,0,n_comp,IntVect(nghost));
}

template <class FAB>
template <class F, typename std::enable_if<IsBaseFab<F>::value,int>::type>
void
FabArray<FAB>::setVal (value_type val, const Box& region, const IntVect& nghost)
{
    setVal(val,region,0,n_comp,nghost);
}

template <class FAB>
FabArray<FAB>::FabArray ()
    : shmem()
{
    m_FA_stats.recordBuild();
}

template <class FAB>
FabArray<FAB>::FabArray (const BoxArray&            bxs,
                         const DistributionMapping& dm,
                         int                        nvar,
                         int                        ngrow,
                         const MFInfo&              info,
                         const FabFactory<FAB>&     factory)
    : FabArray<FAB>(bxs,dm,nvar,IntVect(ngrow),info,factory)
{}

template <class FAB>
FabArray<FAB>::FabArray (const BoxArray&            bxs,
                         const DistributionMapping& dm,
                         int                        nvar,
                         const IntVect&             ngrow,
                         const MFInfo&              info,
                         const FabFactory<FAB>&     factory)
    : m_factory(factory.clone()),
      shmem()
{
    m_FA_stats.recordBuild();
    define(bxs,dm,nvar,ngrow,info,*m_factory);
}

template <class FAB>
FabArray<FAB>::FabArray (const FabArray<FAB>& rhs, MakeType maketype, int scomp, int ncomp)
    : m_factory(rhs.Factory().clone()),
      shmem()
{
    m_FA_stats.recordBuild();
    define(rhs.boxArray(), rhs.DistributionMap(), ncomp, rhs.nGrowVect(),
           MFInfo().SetAlloc(false), *m_factory);

    if (maketype == amrex::make_alias)
    {
        for (int i = 0, n = indexArray.size(); i < n; ++i) {
            auto const& rhsfab = *(rhs.m_fabs_v[i]);
            m_fabs_v.push_back(m_factory->create_alias(rhsfab, scomp, ncomp));
        }
    }
    else
    {
        amrex::Abort("FabArray: unknown MakeType");
    }
}

template <class FAB>
FabArray<FAB>::FabArray (FabArray<FAB>&& rhs) noexcept
    : FabArrayBase (std::move(rhs))
    , m_factory    (std::move(rhs.m_factory))
    , m_dallocator (std::move(rhs.m_dallocator))
    , define_function_called(rhs.define_function_called)
    , m_fabs_v     (std::move(rhs.m_fabs_v))
    , m_tags       (std::move(rhs.m_tags))
    , shmem        (std::move(rhs.shmem))
    // no need to worry about the data used in non-blocking FillBoundary.
{
    m_FA_stats.recordBuild();
    rhs.define_function_called = false; // the responsibility of clear BD has been transferred.
    rhs.m_fabs_v.clear(); // clear the data pointers so that rhs.clear does delete them.
    rhs.clear();
}

template <class FAB>
FabArray<FAB>&
FabArray<FAB>::operator= (FabArray<FAB>&& rhs) noexcept
{
    if (&rhs != this)
    {
        clear();

        FabArrayBase::operator=(std::move(rhs));
        m_factory = std::move(rhs.m_factory);
        m_dallocator = std::move(rhs.m_dallocator);
        define_function_called = rhs.define_function_called;
        std::swap(m_fabs_v, rhs.m_fabs_v);
        std::swap(m_tags, rhs.m_tags);
        shmem = std::move(rhs.shmem);

        rhs.define_function_called = false;
        rhs.m_fabs_v.clear();
        rhs.m_tags.clear();
        rhs.clear();
    }
    return *this;
}

template <class FAB>
FabArray<FAB>::~FabArray ()
{
    m_FA_stats.recordDelete();
    clear();
}

template <class FAB>
bool
FabArray<FAB>::ok () const
{
    if (!define_function_called) return false;

    int isok = 1;

    for (MFIter fai(*this); fai.isValid() && isok; ++fai)
    {
        if (defined(fai))
        {
            if (get(fai).box() != fabbox(fai.index()))
            {
                isok = 0;
            }
        }
        else
        {
            isok = 0;
        }
    }

    ParallelAllReduce::Min(isok, ParallelContext::CommunicatorSub());

    return isok == 1;
}

template <class FAB>
void
FabArray<FAB>::define (const BoxArray&            bxs,
                       const DistributionMapping& dm,
                       int                        nvar,
                       int                        ngrow,
                       const MFInfo&              info,
                       const FabFactory<FAB>&     a_factory)
{
    define(bxs,dm,nvar,IntVect(ngrow),info,a_factory);
}

template <class FAB>
void
FabArray<FAB>::define (const BoxArray&            bxs,
                       const DistributionMapping& dm,
                       int                        nvar,
                       const IntVect&             ngrow,
                       const MFInfo&              info,
                       const FabFactory<FAB>&     a_factory)
{
    std::unique_ptr<FabFactory<FAB> > factory(a_factory.clone());

    clear();

    m_factory = std::move(factory);
    m_dallocator.m_arena = info.arena;

    define_function_called = true;

    BL_ASSERT(ngrow.allGE(IntVect::TheZeroVector()));
    BL_ASSERT(boxarray.size() == 0);
    FabArrayBase::define(bxs, dm, nvar, ngrow);

    addThisBD();

    if(info.alloc) {
        AllocFabs(*m_factory, info.arena, info.tags);
        Gpu::synchronize();
#ifdef BL_USE_TEAM
        ParallelDescriptor::MyTeam().MemoryBarrier();
#endif
    }
}

template <class FAB>
void
FabArray<FAB>::AllocFabs (const FabFactory<FAB>& factory, Arena* ar,
                          const Vector<std::string>& tags)
{
    const int n = indexArray.size();
    const int nworkers = ParallelDescriptor::TeamSize();
    shmem.alloc = (nworkers > 1);

    bool alloc = !shmem.alloc;

    FabInfo fab_info;
    fab_info.SetAlloc(alloc).SetShared(shmem.alloc).SetArena(ar);

    m_fabs_v.reserve(n);

    Long nbytes = 0L;
    for (int i = 0; i < n; ++i)
    {
        int K = indexArray[i];
        const Box& tmpbox = fabbox(K);
        m_fabs_v.push_back(factory.create(tmpbox, n_comp, fab_info, K));
        nbytes += amrex::nBytesOwned(*m_fabs_v.back());
    }

    m_tags.clear();
    m_tags.emplace_back("All");
    for (auto const& t : m_region_tag) {
        m_tags.push_back(t);
    }
    for (auto const& t : tags) {
        m_tags.push_back(t);
    }
    for (auto const& t: m_tags) {
        updateMemUsage(t, nbytes, ar);
    }

#ifdef BL_USE_TEAM
    if (shmem.alloc)
    {
        const int teamlead = ParallelDescriptor::MyTeamLead();

        shmem.n_values = 0;
        shmem.n_points = 0;
        Vector<Long> offset(n,0);
        Vector<Long> nextoffset(nworkers,-1);
        for (int i = 0; i < n; ++i) {
            int K = indexArray[i];
            int owner = distributionMap[K] - teamlead;
            Long s = m_fabs_v[i]->size();
            if (ownership[i]) {
                shmem.n_values += s;
                shmem.n_points += m_fabs_v[i]->numPts();
            }
            if (nextoffset[owner] < 0) {
                offset[i] = 0;
                nextoffset[owner] = s;
            } else {
                offset[i] = nextoffset[owner];
                nextoffset[owner] += s;
            }
        }

        size_t bytes = shmem.n_values*sizeof(value_type);

        value_type *mfp;
        Vector<value_type*> dps;

#if defined (BL_USE_MPI3)

        static MPI_Info info = MPI_INFO_NULL;
        if (info == MPI_INFO_NULL) {
            MPI_Info_create(&info);
            MPI_Info_set(info, "alloc_shared_noncontig", "true");
        }

        const MPI_Comm& team_comm = ParallelDescriptor::MyTeam().get();

        BL_MPI_REQUIRE( MPI_Win_allocate_shared(bytes, sizeof(value_type),
                                                info, team_comm, &mfp, &shmem.win) );

        for (int w = 0; w < nworkers; ++w) {
            MPI_Aint sz;
            int disp;
            value_type *dptr = 0;
            BL_MPI_REQUIRE( MPI_Win_shared_query(shmem.win, w, &sz, &disp, &dptr) );
            // BL_ASSERT(disp == sizeof(value_type));
            dps.push_back(dptr);
        }

#else

        amrex::Abort("BaseFab::define: to allocate shared memory, USE_MPI3 must be true");

#endif

        for (int i = 0; i < n; ++i) {
            int K = indexArray[i];
            int owner = distributionMap[K] - teamlead;
            value_type *p = dps[owner] + offset[i];
            m_fabs_v[i]->setPtr(p, m_fabs_v[i]->size());
        }

        for (Long i = 0; i < shmem.n_values; i++, mfp++) {
            new (mfp) value_type;
        }

        amrex::update_fab_stats(shmem.n_points, shmem.n_values, sizeof(value_type));
    }
#endif
}

template <class FAB>
void
FabArray<FAB>::setFab_assert (int K, FAB const& fab) const
{
    amrex::ignore_unused(K,fab);
    AMREX_ASSERT(n_comp == fab.nComp());
    AMREX_ASSERT(boxarray.size() > 0);
    AMREX_ASSERT(fab.box() == fabbox(K));
    AMREX_ASSERT(distributionMap[K] == ParallelDescriptor::MyProc());
}

template <class FAB>
void
FabArray<FAB>::setFab (int boxno, std::unique_ptr<FAB> elem)
{
    if (n_comp == 0) {
        n_comp = elem->nComp();
    }

    setFab_assert(boxno, *elem);

    if (m_fabs_v.size() == 0) {
        m_fabs_v.resize(indexArray.size(),nullptr);
    }

    const int li = localindex(boxno);
    if (m_fabs_v[li]) {
        m_factory->destroy(m_fabs_v[li]);
    }
    m_fabs_v[li] = elem.release();
}

template <class FAB>
template <class F, std::enable_if_t<std::is_move_constructible<F>::value,int> >
void
FabArray<FAB>::setFab (int boxno, FAB&& elem)
{
    if (n_comp == 0) {
        n_comp = elem.nComp();
    }

    setFab_assert(boxno, elem);

    if (m_fabs_v.size() == 0) {
        m_fabs_v.resize(indexArray.size(),nullptr);
    }

    const int li = localindex(boxno);
    if (m_fabs_v[li]) {
        m_factory->destroy(m_fabs_v[li]);
    }
    m_fabs_v[li] = new FAB(std::move(elem));
}

template <class FAB>
void
FabArray<FAB>::setFab (const MFIter& mfi, std::unique_ptr<FAB> elem)
{
    if (n_comp == 0) {
        n_comp = elem->nComp();
    }

    setFab_assert(mfi.index(), *elem);

    if (m_fabs_v.size() == 0) {
        m_fabs_v.resize(indexArray.size(),nullptr);
    }

    const int li = mfi.LocalIndex();
    if (m_fabs_v[li]) {
        m_factory->destroy(m_fabs_v[li]);
    }
    m_fabs_v[li] = elem.release();
}

template <class FAB>
template <class F, std::enable_if_t<std::is_move_constructible<F>::value,int> >
void
FabArray<FAB>::setFab (const MFIter& mfi, FAB&& elem)
{
    if (n_comp == 0) {
        n_comp = elem.nComp();
    }

    setFab_assert(mfi.index(), elem);

    if (m_fabs_v.size() == 0) {
        m_fabs_v.resize(indexArray.size(),nullptr);
    }

    const int li = mfi.LocalIndex();
    if (m_fabs_v[li]) {
        m_factory->destroy(m_fabs_v[li]);
    }
    m_fabs_v[li] = new FAB(std::move(elem));
}

template <class FAB>
template <class F, typename std::enable_if<IsBaseFab<F>::value,int>::type>
void
FabArray<FAB>::setBndry (value_type val)
{
    setBndry(val, 0, n_comp);
}

template <class FAB>
template <class F, typename std::enable_if<IsBaseFab<F>::value,int>::type>
void
FabArray<FAB>::setBndry (value_type val,
                         int        strt_comp,
                         int        ncomp)
{
    if (n_grow.max() > 0)
    {
#ifdef AMREX_USE_OMP
#pragma omp parallel if (Gpu::notInLaunchRegion())
#endif
        for (MFIter fai(*this); fai.isValid(); ++fai)
        {
            get(fai).template setComplement<RunOn::Device>(val, fai.validbox(), strt_comp, ncomp);
        }
    }
}

template <class FAB>
template <class F, typename std::enable_if<IsBaseFab<F>::value,int>::type>
void
FabArray<FAB>::setDomainBndry (value_type val, const Geometry& geom)
{
    setDomainBndry(val, 0, n_comp, geom);
}

template <class FAB>
template <class F, typename std::enable_if<IsBaseFab<F>::value,int>::type>
void
FabArray<FAB>::setDomainBndry (value_type val,
                               int        strt_comp,
                               int        ncomp,
                               const Geometry& geom)
{
    Box domain_box = amrex::convert(geom.Domain(), boxArray().ixType());
    for (int idim = 0; idim < AMREX_SPACEDIM; ++idim) {
        if (geom.isPeriodic(idim)) {
            int n = domain_box.length(idim);
            domain_box.grow(idim, n);
        }
    }

#ifdef AMREX_USE_OMP
#pragma omp parallel if (Gpu::notInLaunchRegion())
#endif
    for (MFIter fai(*this); fai.isValid(); ++fai)
    {
        const Box& gbx = fai.fabbox();
        if (! domain_box.contains(gbx))
        {
            get(fai).template setComplement<RunOn::Device>(val, domain_box, strt_comp, ncomp);
        }
    }
}

//
// Copies to FABs, note that destination is first arg.
//

template <class FAB>
void
FabArray<FAB>::copyTo (FAB& dest,
                       int  nghost) const
{
    copyTo(dest, dest.box(), 0, 0, dest.nComp(), nghost);
}

template <class FAB>
void
FabArray<FAB>::copyTo (FAB&       dest,
                       const Box& subbox,
                       int        nghost) const
{
    copyTo(dest, subbox, 0, 0, dest.nComp(), nghost);
}

template <class FAB>
void
FabArray<FAB>::copyTo (FAB& dest,
                       int  scomp,
                       int  dcomp,
                       int  ncomp,
                       int  nghost) const
{
    copyTo(dest, dest.box(), scomp, dcomp, ncomp, nghost);
}

template <class FAB>
template <class F, typename std::enable_if<IsBaseFab<F>::value,int>::type>
void
FabArray<FAB>::setVal (value_type val)
{
    setVal(val,0,n_comp,n_grow);
}

template <class FAB>
template <class F, typename std::enable_if<IsBaseFab<F>::value,int>::type>
void
FabArray<FAB>::operator= (value_type val)
{
    setVal(val);
}

template <class FAB>
template <class F, typename std::enable_if<IsBaseFab<F>::value,int>::type>
void
FabArray<FAB>::setVal (value_type val,
                       int        comp,
                       int        ncomp,
                       int        nghost)
{
    setVal(val,comp,ncomp,IntVect(nghost));
}

template <class FAB>
template <class F, typename std::enable_if<IsBaseFab<F>::value,int>::type Z>
void
FabArray<FAB>::setVal (value_type val,
                       int        comp,
                       int        ncomp,
                       const IntVect& nghost)
{
    BL_ASSERT(nghost.allGE(IntVect::TheZeroVector()) && nghost.allLE(n_grow));
    BL_ASSERT(comp+ncomp <= n_comp);

    BL_PROFILE("FabArray::setVal()");

#ifdef AMREX_USE_OMP
#pragma omp parallel if (Gpu::notInLaunchRegion())
#endif
    for (MFIter fai(*this,TilingIfNotGPU()); fai.isValid(); ++fai)
    {
        const Box& bx = fai.growntilebox(nghost);
        auto fab = this->array(fai);
        AMREX_HOST_DEVICE_PARALLEL_FOR_4D_FUSIBLE ( bx, ncomp, i, j, k, n,
        {
            fab(i,j,k,n+comp) = val;
        });
    }
}

template <class FAB>
template <class F, typename std::enable_if<IsBaseFab<F>::value,int>::type>
void
FabArray<FAB>::setVal (value_type val,
                       const Box& region,
                       int        comp,
                       int        ncomp,
                       int        nghost)
{
    setVal(val,region,comp,ncomp,IntVect(nghost));
}

template <class FAB>
template <class F, typename std::enable_if<IsBaseFab<F>::value,int>::type Z>
void
FabArray<FAB>::setVal (value_type val,
                       const Box& region,
                       int        comp,
                       int        ncomp,
                       const IntVect& nghost)
{
    BL_ASSERT(nghost.allGE(IntVect::TheZeroVector()) && nghost.allLE(n_grow));
    BL_ASSERT(comp+ncomp <= n_comp);

    BL_PROFILE("FabArray::setVal(val,region,comp,ncomp,nghost)");

#ifdef AMREX_USE_OMP
    AMREX_ALWAYS_ASSERT(!omp_in_parallel());
#pragma omp parallel if (Gpu::notInLaunchRegion())
#endif
    for (MFIter fai(*this,TilingIfNotGPU()); fai.isValid(); ++fai)
    {
        Box b = fai.growntilebox(nghost) & region;

        if (b.ok()) {
            auto fab = this->array(fai);
            AMREX_HOST_DEVICE_PARALLEL_FOR_4D_FUSIBLE ( b, ncomp, i, j, k, n,
            {
                fab(i,j,k,n+comp) = val;
            });
        }
    }
}

template <class FAB>
template <class F, typename std::enable_if<IsBaseFab<F>::value,int>::type>
void
FabArray<FAB>::abs (int comp, int ncomp, int nghost)
{
    abs(comp, ncomp, IntVect(nghost));
}

template <class FAB>
template <class F, typename std::enable_if<IsBaseFab<F>::value,int>::type Z>
void
FabArray<FAB>::abs (int comp, int ncomp, const IntVect& nghost)
{
    BL_ASSERT(nghost.allGE(IntVect::TheZeroVector()) && nghost.allLE(n_grow));
    BL_ASSERT(comp+ncomp <= n_comp);
#ifdef AMREX_USE_OMP
#pragma omp parallel if (Gpu::notInLaunchRegion())
#endif
    for (MFIter mfi(*this,TilingIfNotGPU()); mfi.isValid(); ++mfi)
    {
        const Box& bx = mfi.growntilebox(nghost);
        auto fab = this->array(mfi);
        AMREX_HOST_DEVICE_PARALLEL_FOR_4D_FUSIBLE ( bx, ncomp, i, j, k, n,
        {
            fab(i,j,k,n+comp) = amrex::Math::abs(fab(i,j,k,n+comp));
        });
    }
}

template <class FAB>
template <class F, typename std::enable_if<IsBaseFab<F>::value,int>::type Z>
void
FabArray<FAB>::plus (value_type val, int comp, int num_comp, int nghost)
{
#ifdef AMREX_USE_OMP
#pragma omp parallel if (Gpu::notInLaunchRegion())
#endif
    for (MFIter mfi(*this,TilingIfNotGPU()); mfi.isValid(); ++mfi)
    {
        const Box& bx = mfi.growntilebox(nghost);
        auto fab = this->array(mfi);
        AMREX_HOST_DEVICE_PARALLEL_FOR_4D_FUSIBLE ( bx, num_comp, i, j, k, n,
        {
            fab(i,j,k,n+comp) += val;
        });
    }
}

template <class FAB>
template <class F, typename std::enable_if<IsBaseFab<F>::value,int>::type Z>
void
FabArray<FAB>::plus (value_type val, const Box& region, int comp, int num_comp, int nghost)
{
#ifdef AMREX_USE_OMP
#pragma omp parallel if (Gpu::notInLaunchRegion())
#endif
    for (MFIter mfi(*this,TilingIfNotGPU()); mfi.isValid(); ++mfi)
    {
        const Box& bx = mfi.growntilebox(nghost) & region;
        if (bx.ok()) {
            auto fab = this->array(mfi);
            AMREX_HOST_DEVICE_PARALLEL_FOR_4D_FUSIBLE ( bx, num_comp, i, j, k, n,
            {
                fab(i,j,k,n+comp) += val;
            });
        }
    }
}

template <class FAB>
template <class F, typename std::enable_if<IsBaseFab<F>::value,int>::type Z>
void
FabArray<FAB>::mult (value_type val, int comp, int num_comp, int nghost)
{
#ifdef AMREX_USE_OMP
#pragma omp parallel if (Gpu::notInLaunchRegion())
#endif
    for (MFIter mfi(*this,TilingIfNotGPU()); mfi.isValid(); ++mfi)
    {
        const Box& bx = mfi.growntilebox(nghost);
        auto fab = this->array(mfi);
        AMREX_HOST_DEVICE_PARALLEL_FOR_4D_FUSIBLE ( bx, num_comp, i, j, k, n,
        {
            fab(i,j,k,n+comp) *= val;
        });
    }
}

template <class FAB>
template <class F, typename std::enable_if<IsBaseFab<F>::value,int>::type Z>
void
FabArray<FAB>::mult (value_type val, const Box& region, int comp, int num_comp, int nghost)
{
#ifdef AMREX_USE_OMP
#pragma omp parallel if (Gpu::notInLaunchRegion())
#endif
    for (MFIter mfi(*this,TilingIfNotGPU()); mfi.isValid(); ++mfi)
    {
        const Box& bx = mfi.growntilebox(nghost) & region;
        if (bx.ok()) {
            auto fab = this->array(mfi);
            AMREX_HOST_DEVICE_PARALLEL_FOR_4D_FUSIBLE ( bx, num_comp, i, j, k, n,
            {
                fab(i,j,k,n+comp) *= val;
            });
        }
    }
}

template <class FAB>
template <class F, typename std::enable_if<IsBaseFab<F>::value,int>::type Z>
void
FabArray<FAB>::invert (value_type numerator, int comp, int num_comp, int nghost)
{
#ifdef AMREX_USE_OMP
#pragma omp parallel if (Gpu::notInLaunchRegion())
#endif
    for (MFIter mfi(*this,TilingIfNotGPU()); mfi.isValid(); ++mfi)
    {
        const Box& bx = mfi.growntilebox(nghost);
        auto fab = this->array(mfi);
        AMREX_HOST_DEVICE_PARALLEL_FOR_4D_FUSIBLE ( bx, num_comp, i, j, k, n,
        {
            fab(i,j,k,n+comp) = numerator / fab(i,j,k,n+comp);
        });
    }
}

template <class FAB>
template <class F, typename std::enable_if<IsBaseFab<F>::value,int>::type Z>
void
FabArray<FAB>::invert (value_type numerator, const Box& region, int comp, int num_comp, int nghost)
{
#ifdef AMREX_USE_OMP
#pragma omp parallel if (Gpu::notInLaunchRegion())
#endif
    for (MFIter mfi(*this,TilingIfNotGPU()); mfi.isValid(); ++mfi)
    {
        const Box& bx = mfi.growntilebox(nghost) & region;
        if (bx.ok()) {
            auto fab = this->array(mfi);
            AMREX_HOST_DEVICE_PARALLEL_FOR_4D_FUSIBLE ( bx, num_comp, i, j, k, n,
            {
                fab(i,j,k,n+comp) = numerator / fab(i,j,k,n+comp);
            });
        }
    }
}

template <class FAB>
void
FabArray<FAB>::shift (const IntVect& v)
{
    clearThisBD();  // The new boxarry will have a different ID.
    for(int id(0); id < AMREX_SPACEDIM; ++id)
    {
      boxarray.shift(id, v[id]);
    }
    addThisBD();
#ifdef AMREX_USE_OMP
#pragma omp parallel
#endif
    for (MFIter fai(*this); fai.isValid(); ++fai)
    {
        get(fai).shift(v);
    }
}

template <class FAB>
void
FabArray<FAB>::FillBoundary (bool cross)
{
    BL_PROFILE("FabArray::FillBoundary()");
    if ( n_grow.max() > 0 ) {
        FillBoundary_nowait(0, nComp(), n_grow, Periodicity::NonPeriodic(), cross);
        FillBoundary_finish();
    }
}

template <class FAB>
void
FabArray<FAB>::FillBoundary (const Periodicity& period, bool cross)
{
    BL_PROFILE("FabArray::FillBoundary()");
    if ( n_grow.max() > 0 ) {
        FillBoundary_nowait(0, nComp(), n_grow, period, cross);
        FillBoundary_finish();
    }
}

template <class FAB>
void
FabArray<FAB>::FillBoundary (const IntVect& nghost, const Periodicity& period, bool cross)
{
    BL_PROFILE("FabArray::FillBoundary()");
    AMREX_ALWAYS_ASSERT_WITH_MESSAGE(nghost.allLE(nGrowVect()),
                                     "FillBoundary: asked to fill more ghost cells than we have");
    if ( nghost.max() > 0 ) {
        FillBoundary_nowait(0, nComp(), nghost, period, cross);
        FillBoundary_finish();
    }
}

template <class FAB>
void
FabArray<FAB>::FillBoundary (int scomp, int ncomp, bool cross)
{
    BL_PROFILE("FabArray::FillBoundary()");
    if ( n_grow.max() > 0 ) {
        FillBoundary_nowait(scomp, ncomp, n_grow, Periodicity::NonPeriodic(), cross);
        FillBoundary_finish();
    }
}

template <class FAB>
void
FabArray<FAB>::FillBoundary (int scomp, int ncomp, const Periodicity& period, bool cross)
{
    BL_PROFILE("FabArray::FillBoundary()");
    if ( n_grow.max() > 0 ) {
        FillBoundary_nowait(scomp, ncomp, n_grow, period, cross);
        FillBoundary_finish();
    }
}

template <class FAB>
void
FabArray<FAB>::FillBoundary (int scomp, int ncomp, const IntVect& nghost,
                             const Periodicity& period, bool cross)
{
    BL_PROFILE("FabArray::FillBoundary()");
    AMREX_ALWAYS_ASSERT_WITH_MESSAGE(nghost.allLE(nGrowVect()),
                                     "FillBoundary: asked to fill more ghost cells than we have");
    if ( nghost.max() > 0 ) {
        FillBoundary_nowait(scomp, ncomp, nghost, period, cross);
        FillBoundary_finish();
    }
}

template <class FAB>
void
FabArray<FAB>::FillBoundary_nowait (bool cross)
{
    FillBoundary_nowait(0, nComp(), nGrowVect(), Periodicity::NonPeriodic(), cross);
}

template <class FAB>
void
FabArray<FAB>::FillBoundary_nowait (const Periodicity& period, bool cross)
{
    FillBoundary_nowait(0, nComp(), nGrowVect(), period, cross);
}

template <class FAB>
void
FabArray<FAB>::FillBoundary_nowait (int scomp, int ncomp, bool cross)
{
    FillBoundary_nowait(scomp, ncomp, nGrowVect(), Periodicity::NonPeriodic(), cross);
}

template <class FAB>
void
FabArray<FAB>::EnforcePeriodicity (const Periodicity& period)
{
    BL_PROFILE("FabArray::EnforcePeriodicity");
    if (period.isAnyPeriodic()) {
        FBEP_nowait(0, nComp(), nGrowVect(), period, false, true);
        FillBoundary_finish(); // unsafe unless isAnyPeriodic()
    }
}

template <class FAB>
void
FabArray<FAB>::EnforcePeriodicity (int scomp, int ncomp, const Periodicity& period)
{
    BL_PROFILE("FabArray::EnforcePeriodicity");
    if (period.isAnyPeriodic()) {
        FBEP_nowait(scomp, ncomp, nGrowVect(), period, false, true);
        FillBoundary_finish(); // unsafe unless isAnyPeriodic()
    }
}

template <class FAB>
void
FabArray<FAB>::EnforcePeriodicity (int scomp, int ncomp, const IntVect& nghost,
                                   const Periodicity& period)
{
    BL_PROFILE("FabArray::EnforcePeriodicity");
    if (period.isAnyPeriodic()) {
        FBEP_nowait(scomp, ncomp, nghost, period, false, true);
        FillBoundary_finish(); // unsafe unless isAnyPeriodic()
    }
}

template <class FAB>
void
FabArray<FAB>::FillBoundary_nowait (int scomp, int ncomp, const Periodicity& period, bool cross)
{
    BL_PROFILE("FillBoundary_nowait()");
    FBEP_nowait(scomp, ncomp, nGrowVect(), period, cross);
}

template <class FAB>
void
FabArray<FAB>::FillBoundary_nowait (int scomp, int ncomp, const IntVect& nghost,
                                    const Periodicity& period, bool cross)
{
    BL_PROFILE("FillBoundary_nowait()");
    FBEP_nowait(scomp, ncomp, nghost, period, cross);
}

template <class FAB>
template <class F, typename std::enable_if<IsBaseFab<F>::value,int>::type Z>
void
FabArray<FAB>::BuildMask (const Box& phys_domain, const Periodicity& period,
                          value_type covered, value_type notcovered,
                          value_type physbnd, value_type interior)
{
    int ncomp = this->nComp();
    const IntVect& ngrow = this->nGrowVect();

    Box domain = amrex::convert(phys_domain, boxArray().ixType());
    for (int i = 0; i < AMREX_SPACEDIM; ++i) {
        if (period.isPeriodic(i)) {
            domain.grow(i, ngrow[i]);
        }
    }

#ifdef AMREX_USE_OMP
#pragma omp parallel if (Gpu::notInLaunchRegion())
#endif
    for (MFIter mfi(*this,TilingIfNotGPU()); mfi.isValid(); ++mfi)
    {
        auto const& fab = this->array(mfi);
        Box const& fbx = mfi.growntilebox();
        Box const& gbx = fbx & domain;
        Box const& vbx = mfi.validbox();
        AMREX_HOST_DEVICE_FOR_4D_FUSIBLE(fbx, ncomp, i, j, k, n,
        {
            IntVect iv(AMREX_D_DECL(i,j,k));
            if (vbx.contains(iv)) {
                fab(i,j,k,n) = interior;
            } else if (gbx.contains(iv)) {
                fab(i,j,k,n) = notcovered;
            } else {
                fab(i,j,k,n) = physbnd;
            }
        });
    }

    const FabArrayBase::FB& TheFB = this->getFB(ngrow,period);
    setVal(covered, TheFB, 0, ncomp);
}

template <class FAB>
template <class F, typename std::enable_if<IsBaseFab<F>::value,int>::type>
void
FabArray<FAB>::setVal (value_type val, const CommMetaData& thecmd, int scomp, int ncomp)
{
#ifdef AMREX_USE_GPU
    if (Gpu::inLaunchRegion())
    {
        CMD_local_setVal_gpu(val, thecmd, scomp, ncomp);
        CMD_remote_setVal_gpu(val, thecmd, scomp, ncomp);
    }
    else
#endif
    {
        const CopyComTagsContainer&      LocTags = *(thecmd.m_LocTags);
        const MapOfCopyComTagContainers& RcvTags = *(thecmd.m_RcvTags);
        int N_locs = LocTags.size();
#ifdef AMREX_USE_OMP
#pragma omp parallel for if (thecmd.m_threadsafe_loc)
#endif
        for (int i = 0; i < N_locs; ++i) {
            const CopyComTag& tag = LocTags[i];
            (*this)[tag.dstIndex].template setVal<RunOn::Host>(val, tag.dbox, scomp, ncomp);
        }

        for (auto it = RcvTags.begin(); it != RcvTags.end(); ++it) {
            int N = it->second.size();
#ifdef AMREX_USE_OMP
#pragma omp parallel for if (thecmd.m_threadsafe_rcv)
#endif
            for (int i = 0; i < N; ++i) {
                const CopyComTag& tag = it->second[i];
                (*this)[tag.dstIndex].template setVal<RunOn::Host>(val, tag.dbox, scomp, ncomp);
            }
        }
    }
}

template <class FAB>
template <class F, typename std::enable_if<IsBaseFab<F>::value,int>::type>
LayoutData<int>
FabArray<FAB>::RecvLayoutMask (const CommMetaData& thecmd)
{
    LayoutData<int> r(this->boxArray(), this->DistributionMap());
#ifdef AMREX_USE_OMP
#pragma omp parallel if (thecmd.m_threadsafe_rcv)
#endif
    for (MFIter mfi(r); mfi.isValid(); ++mfi) {
        r[mfi] = 0;
    }

    const CopyComTagsContainer&      LocTags = *(thecmd.m_LocTags);
    const MapOfCopyComTagContainers& RcvTags = *(thecmd.m_RcvTags);

    int N_locs = LocTags.size();
    for (int i = 0; i < N_locs; ++i) {
        const CopyComTag& tag = LocTags[i];
        r[tag.dstIndex] = 1;
    }

    for (auto it = RcvTags.begin(); it != RcvTags.end(); ++it) {
        int N = it->second.size();
        for (int i = 0; i < N; ++i) {
            const CopyComTag& tag = it->second[i];
            r[tag.dstIndex] = 1;
        }
    }
    return r;
}

}

#endif /*BL_FABARRAY_H*/<|MERGE_RESOLUTION|>--- conflicted
+++ resolved
@@ -144,7 +144,6 @@
 };
 using TheFaArenaPointer = std::unique_ptr<char, TheFaArenaDeleter>;
 
-<<<<<<< HEAD
 // Data used in non-blocking fill boundary.
 template <class FAB>
 struct FBData {
@@ -159,7 +158,20 @@
     bool                epo;
 
     //
-=======
+    char*               the_recv_data = nullptr;
+    char*               the_send_data = nullptr;
+    Vector<int>         recv_from;
+    Vector<char*>       recv_data;
+    Vector<std::size_t> recv_size;
+    Vector<MPI_Request> recv_reqs;
+    Vector<MPI_Status>  recv_stat;
+    //
+    Vector<char*>       send_data;
+    Vector<MPI_Request> send_reqs;
+    int                 tag;
+
+};
+
 // Data used in non-blocking parallel copy.
 template <class FAB>
 struct PCData {
@@ -173,31 +185,16 @@
     Periodicity         period;
     int                 SC = -1, NC = -1, DC = -1;
 
->>>>>>> ff82946b
     char*               the_recv_data = nullptr;
     char*               the_send_data = nullptr;
     Vector<int>         recv_from;
     Vector<char*>       recv_data;
     Vector<std::size_t> recv_size;
     Vector<MPI_Request> recv_reqs;
-<<<<<<< HEAD
-    Vector<MPI_Status>  recv_stat;
-    //
-    Vector<char*>       send_data;
     Vector<MPI_Request> send_reqs;
-    int                 tag;
 
 };
 
-
-
-
-=======
-    Vector<MPI_Request> send_reqs;
-
-};
-
->>>>>>> ff82946b
 template <class FAB>
 class FabArray
     :
@@ -1011,51 +1008,9 @@
                           int                        SeqNum);
 #endif
 
-<<<<<<< HEAD
-    //! Data used in non-blocking ParallelCopy
-    const CPC*           pc_cpc = nullptr;
-    const FabArray<FAB>* pc_src = nullptr;
-    CpOp                 pc_op;
-    int                  pc_tag;
-    int                  pc_actual_n_rcvs;
-    IntVect              pc_snghost, pc_dnghost;
-    Periodicity          pc_period;
-    int                  pc_SC, pc_NC, pc_DC;
-    bool                 pc_finished;
-
-    //
-    char*                pc_the_recv_data = nullptr;
-    char*                pc_the_send_data = nullptr;
-    Vector<int>          pc_recv_from;
-    Vector<char*>        pc_recv_data;
-    Vector<std::size_t>  pc_recv_size;
-    Vector<MPI_Request>  pc_recv_reqs;
-    Vector<MPI_Request>  pc_send_reqs;
-
     std::unique_ptr<FBData<FAB>> fbd;
 
-=======
-    //! Data used in non-blocking FillBoundary
-    bool fb_cross, fb_epo;
-    int fb_scomp, fb_ncomp;
-    IntVect fb_nghost;
-    Periodicity fb_period;
-
-    //
-    char*               fb_the_recv_data = nullptr;
-    char*               fb_the_send_data = nullptr;
-    Vector<int>         fb_recv_from;
-    Vector<char*>       fb_recv_data;
-    Vector<std::size_t> fb_recv_size;
-    Vector<MPI_Request> fb_recv_reqs;
-    Vector<MPI_Status>  fb_recv_stat;
-    //
-    Vector<char*>       fb_send_data;
-    Vector<MPI_Request> fb_send_reqs;
-    int                 fb_tag;
-
     std::unique_ptr<PCData<FAB>> pcd;
->>>>>>> ff82946b
 };
 
 
