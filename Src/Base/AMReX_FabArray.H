--- conflicted
+++ resolved
@@ -273,17 +273,13 @@
     FAB      * fabDevicePtr (int K) noexcept;
     FAB const* fabDevicePtr (int K) const noexcept;
 
-<<<<<<< HEAD
+    template <class F=FAB, class = typename std::enable_if<IsBaseFab<F>::value> >
+    void prefetchToHost (const MFIter& mfi) const noexcept;
+
+    template <class F=FAB, class = typename std::enable_if<IsBaseFab<F>::value> >
+    void prefetchToDevice (const MFIter& mfi) const noexcept;
+
     template <class T, typename std::enable_if<!IsBaseFab<T>::value>::type* = nullptr>
-=======
-    template <class = typename std::enable_if<IsBaseFab<FAB>::value> >
-    void prefetchToHost (const MFIter& mfi) const noexcept;
-
-    template <class = typename std::enable_if<IsBaseFab<FAB>::value> >
-    void prefetchToDevice (const MFIter& mfi) const noexcept;
-
-    template <class T, typename std::enable_if<!IsBaseFab<T>::value,int>::type = 0 >
->>>>>>> a54ba21f
     bool checkDataPtrConsistence (T const* d, T const* h) const noexcept {
         return true;
     }
@@ -940,10 +936,7 @@
 }
 
 template <class FAB>
-<<<<<<< HEAD
 template <class,class>
-=======
-template <class>
 void
 FabArray<FAB>::prefetchToHost (const MFIter& mfi) const noexcept
 {
@@ -953,7 +946,7 @@
 }
 
 template <class FAB>
-template <class>
+template <class,class>
 void
 FabArray<FAB>::prefetchToDevice (const MFIter& mfi) const noexcept
 {
@@ -963,8 +956,7 @@
 }
 
 template <class FAB>
-template <class>
->>>>>>> a54ba21f
+template <class,class>
 Array4<typename FabArray<FAB>::value_type const>
 FabArray<FAB>::array (const MFIter& mfi) const noexcept
 {
