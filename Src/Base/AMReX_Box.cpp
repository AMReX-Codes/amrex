
#include <iostream>
#include <limits>

#include <AMReX_BLassert.H>
#include <AMReX.H>
#include <AMReX_Box.H>
#include <AMReX_BaseFab.H>
#include <AMReX_Print.H>
#include <AMReX_ParallelDescriptor.H>

namespace amrex {

#ifdef AMREX_USE_CUDA
int Box_init::m_cnt = 0;

namespace
{
    Arena* the_box_arena = 0;
}

Box_init::Box_init ()
{
    if (m_cnt++ == 0)
    {
        BL_ASSERT(the_box_arena == 0);

        const std::size_t hunk_size = 64 * 1024;

	the_box_arena = new CArena(hunk_size);

	the_box_arena->SetHostAlloc();
    }
}

Box_init::~Box_init ()
{
    if (--m_cnt == 0) {
	delete the_box_arena;
    }
}

Arena*
The_Box_Arena ()
{
    BL_ASSERT(the_box_arena != 0);

    return the_box_arena;
}
#endif

const Box&
Box::TheUnitBox ()
{
    static const Box Unit(IntVect::TheZeroVector(), IntVect::TheZeroVector());
    return Unit;
}

Box::Box ()
    :
    smallend(IntVect::TheUnitVector()),
    bigend(IntVect::TheZeroVector()),
    btype()
{
#ifdef AMREX_USE_DEVICE
  initialize_device_memory();
#endif
}

Box::Box (const IntVect& small,
          const int*     vec_len)
    :
    smallend(small),
    bigend(AMREX_D_DECL(small[0]+vec_len[0]-1,
                  small[1]+vec_len[1]-1,
                  small[2]+vec_len[2]-1))
{
#ifdef AMREX_USE_DEVICE
  initialize_device_memory();
#endif
}

Box::Box (const IntVect& small,
          const IntVect& big,
          IndexType      t)
    :
    smallend(small),
    bigend(big),
    btype(t)
{
#ifdef AMREX_USE_DEVICE
  initialize_device_memory();
#endif
}

Box::Box (const IntVect& small,
          const IntVect& big)
    :
    smallend(small),
    bigend(big)
{
#ifdef AMREX_USE_DEVICE
  initialize_device_memory();
#endif
}

Box::Box (const IntVect& small,
          const IntVect& big,
          const IntVect& typ)
    :
    smallend(small),
    bigend(big),
    btype(typ)
{
    BL_ASSERT(typ.allGE(IntVect::TheZeroVector()) && typ.allLE(IntVect::TheUnitVector()));
#ifdef AMREX_USE_DEVICE
    initialize_device_memory();
#endif
<<<<<<< HEAD
}

#ifdef AMREX_USE_DEVICE
void
Box::initialize_device_memory() const
{
#ifdef AMREX_USE_CUDA
    const size_t sz = 3 * sizeof(int);

    int* lo_temp = static_cast<int*>(amrex::The_Box_Arena()->alloc(sz));
    lo_d.reset(lo_temp, [](int* ptr) { amrex::The_Box_Arena()->free(ptr); });
    copy_lo();

    for (int i = BL_SPACEDIM; i < 3; ++i)
	lo_d.get()[i] = 0;

    int* hi_temp = static_cast<int*>(amrex::The_Box_Arena()->alloc(sz));
    hi_d.reset(hi_temp, [](int* ptr) { amrex::The_Box_Arena()->free(ptr); });
    copy_hi();

    for (int i = BL_SPACEDIM; i < 3; ++i)
	hi_d.get()[i] = 0;
#endif
}

#ifdef AMREX_USE_CUDA
void
Box::copy_lo() const
{
    for (int i = 0; i < BL_SPACEDIM; ++i)
	lo_d.get()[i] = smallend[i];
}

=======
}

#ifdef AMREX_USE_DEVICE
void
Box::initialize_device_memory() const
{
#ifdef AMREX_USE_CUDA
    const size_t sz = 3 * sizeof(int);

    int* lo_temp = static_cast<int*>(amrex::The_Box_Arena()->alloc(sz));
    lo_d.reset(lo_temp, [](int* ptr) { amrex::The_Box_Arena()->free(ptr); });
    copy_lo();

    for (int i = BL_SPACEDIM; i < 3; ++i)
	lo_d.get()[i] = 0;

    int* hi_temp = static_cast<int*>(amrex::The_Box_Arena()->alloc(sz));
    hi_d.reset(hi_temp, [](int* ptr) { amrex::The_Box_Arena()->free(ptr); });
    copy_hi();

    for (int i = BL_SPACEDIM; i < 3; ++i)
	hi_d.get()[i] = 0;
#endif
}

#ifdef AMREX_USE_CUDA
void
Box::copy_lo() const
{
    for (int i = 0; i < BL_SPACEDIM; ++i)
	lo_d.get()[i] = smallend[i];
}

>>>>>>> c53e284b
void
Box::copy_hi() const
{
    for (int i = 0; i < BL_SPACEDIM; ++i)
	hi_d.get()[i] = bigend[i];
}
#endif
#endif

Box&
Box::convert (const IntVect& typ)
{
    BL_ASSERT(typ.allGE(IntVect::TheZeroVector()) && typ.allLE(IntVect::TheUnitVector()));
#ifdef AMREX_USE_DEVICE
    initialize_device_memory();
#endif
    IntVect shft(typ - btype.ixType());
    bigend += shft;
    btype = IndexType(typ);
    return *this;
}

Box&
Box::convert (IndexType t)
{
#ifdef AMREX_USE_DEVICE
   initialize_device_memory();
#endif
<<<<<<< HEAD
   for (int dir = 0; dir < BL_SPACEDIM; dir++)
=======
   for (int dir = 0; dir < AMREX_SPACEDIM; dir++)
>>>>>>> c53e284b
   {
      const unsigned int typ = t[dir];
      const unsigned int bitval = btype[dir];
      const int off = typ - bitval;
      bigend.shift(dir,off);
      btype.setType(dir, (IndexType::CellIndex) typ);
   }
   return *this;
}

Box
convert (const Box& b, const IntVect& typ)
{
    Box bx(b);
#ifdef AMREX_USE_DEVICE
    bx.initialize_device_memory();
#endif
    bx.convert(typ);
    return bx;
}

Box
convert (const Box& b, const IndexType& t)
{
    Box bx(b);
#ifdef AMREX_USE_DEVICE
    bx.initialize_device_memory();
#endif
    bx.convert(t);
    return bx;
}

Box
surroundingNodes (const Box& b,
                          int        dir)
{
    Box bx(b);
#ifdef AMREX_USE_DEVICE
    bx.initialize_device_memory();
#endif
    bx.surroundingNodes(dir);
    return bx;
}

Box&
Box::surroundingNodes (int dir)
{
#ifdef AMREX_USE_DEVICE
    initialize_device_memory();
#endif
    if (!(btype[dir]))
    {
        bigend.shift(dir,1);
        //
        // Set dir'th bit to 1 = IndexType::NODE.
        //
        btype.set(dir);
    }
    return *this;
}

Box
surroundingNodes (const Box& b)
{
    Box bx(b);
#ifdef AMREX_USE_DEVICE
    bx.initialize_device_memory();
#endif
    bx.surroundingNodes();
    return bx;
}

Box&
Box::surroundingNodes ()
{
#ifdef AMREX_USE_DEVICE
    initialize_device_memory();
#endif
<<<<<<< HEAD
    for (int i = 0; i < BL_SPACEDIM; ++i)
=======
    for (int i = 0; i < AMREX_SPACEDIM; ++i)
>>>>>>> c53e284b
        if ((btype[i] == 0))
            bigend.shift(i,1);
    btype.setall();
    return *this;
}

Box
enclosedCells (const Box& b,
                       int        dir)
{
    Box bx(b);
#ifdef AMREX_USE_DEVICE
    bx.initialize_device_memory();
#endif
    bx.enclosedCells(dir);
    return bx;
}

Box&
Box::enclosedCells (int dir)
{
#ifdef AMREX_USE_DEVICE
    initialize_device_memory();
#endif
    if (btype[dir])
    {
        bigend.shift(dir,-1);
        //
        // Set dir'th bit to 0 = IndexType::CELL.
        //
        btype.unset(dir);
    }
    return *this;
}

Box
enclosedCells (const Box& b)
{
    Box bx(b);
#ifdef AMREX_USE_DEVICE
    bx.initialize_device_memory();
#endif
    bx.enclosedCells();
    return bx;
}

Box&
Box::enclosedCells ()
{
#ifdef AMREX_USE_DEVICE
    initialize_device_memory();
#endif
<<<<<<< HEAD
    for (int i = 0 ; i < BL_SPACEDIM; ++i)
=======
    for (int i = 0 ; i < AMREX_SPACEDIM; ++i)
>>>>>>> c53e284b
        if (btype[i])
            bigend.shift(i,-1);
    btype.clear();
    return *this;
}

Box
grow (const Box& b,
      int        i)
{
    Box result = b;
#ifdef AMREX_USE_DEVICE
    result.initialize_device_memory();
#endif
    result.grow(i);
    return result;
}

Box
grow (const Box&     b,
      const IntVect& v)
{
    Box result = b;
#ifdef AMREX_USE_DEVICE
    result.initialize_device_memory();
#endif
    result.grow(v);
    return result;
}

Box
grow (const Box& b, int idir, int n_cell)
{
    Box result = b;
#ifdef AMREX_USE_DEVICE
    result.initialize_device_memory();
#endif
    result.grow(idir, n_cell);
    return result;
}

Box
growLo (const Box& b, int idir, int n_cell)
{
    Box result = b;
#ifdef AMREX_USE_DEVICE
    result.initialize_device_memory();
#endif
    result.growLo(idir, n_cell);
    return result;
}

Box
growHi (const Box& b, int idir, int n_cell)
{
    Box result = b;
#ifdef AMREX_USE_DEVICE
    result.initialize_device_memory();
#endif
    result.growHi(idir, n_cell);
    return result;
}

Box&
Box::grow (Orientation face,
           int         n_cell)
{
#ifdef AMREX_USE_DEVICE
    initialize_device_memory();
#endif
    int idir = face.coordDir();
    if (face.isLow()) {
        smallend.shift(idir, -n_cell);
    } else {
        bigend.shift(idir,n_cell);
    }
    return *this;
}

long
Box::numPts () const
{
    return AMREX_D_TERM( static_cast<long>(length(0)), 
                  *static_cast<long>(length(1)),
                  *static_cast<long>(length(2)));
}

double
Box::d_numPts () const
{
    BL_ASSERT(ok());

    return AMREX_D_TERM(double(length(0)), *double(length(1)), *double(length(2)));
}

long
Box::volume () const
{
    return AMREX_D_TERM( static_cast<long>(length(0)-btype[0]), 
                  *static_cast<long>(length(1)-btype[1]),
                  *static_cast<long>(length(2)-btype[2]));
}

Box&
Box::shiftHalf (int dir,
                int nzones)
{
#ifdef AMREX_USE_DEVICE
    initialize_device_memory();
#endif
    const int nbit = (nzones<0 ? -nzones : nzones)%2;
    int nshift = nzones/2;
    //
    // Toggle btyp bit if nzones is odd.
    //
    const unsigned int bit_dir = btype[dir];
    if (nbit)
        btype.flip(dir);
    if (nzones < 0)
        nshift -= (bit_dir ? nbit : 0);
    else
        nshift += (bit_dir ? 0 : nbit);
    smallend.shift(dir,nshift);
    bigend.shift(dir,nshift);
    return *this;
}

Box&
Box::shiftHalf (const IntVect& nz)
{
    for (int i = 0; i < AMREX_SPACEDIM; i++)
        shiftHalf(i,nz[i]);
   return *this;
}

void
Box::next (IntVect& p) const
{
    BL_ASSERT(contains(p));

    ++p[0];

#if (AMREX_SPACEDIM >= 2)
    if (p[0] > bigend[0])
    {
	p[0] = smallend[0];
	++p[1];
#if (AMREX_SPACEDIM == 3)
	if (p[1] > bigend[1])
	{
	    p[1] = smallend[1];
	    ++p[2];
	}
#endif
    }
#endif
}

Box
refine (const Box& b,
                int        ref_ratio)
{
    Box result = b;
#ifdef AMREX_USE_DEVICE
    result.initialize_device_memory();
#endif
    result.refine(IntVect(AMREX_D_DECL(ref_ratio,ref_ratio,ref_ratio)));
    return result;
}

Box&
Box::refine (int ref_ratio)
{
    return this->refine(IntVect(AMREX_D_DECL(ref_ratio,ref_ratio,ref_ratio)));
}

Box
refine (const Box&     b,
                const IntVect& ref_ratio)
{
    Box result = b;
#ifdef AMREX_USE_DEVICE
    result.initialize_device_memory();
#endif
    result.refine(ref_ratio);
    return result;
}

Box&
Box::refine (const IntVect& ref_ratio)
{
    if (ref_ratio != 1) {
#ifdef AMREX_USE_DEVICE
	initialize_device_memory();
#endif
        IntVect shft(IntVect::TheUnitVector());
        shft -= btype.ixType();
        smallend *= ref_ratio;
        bigend += shft;
        bigend *= ref_ratio;
        bigend -= shft;
    }
    return *this;
}

Box
shift (const Box& b, int dir, int nzones)
{
    Box result = b;
#ifdef AMREX_USE_DEVICE
    result.initialize_device_memory();
#endif
    result.shift(dir, nzones);
    return result;
}

Box
shift (const Box& b, const IntVect& nzones)
{
    Box result = b;
    result.shift(nzones);
    return result;
}

//
// Define a macro which will compute an object's length vector from
// the smallend and bigend.  Do several versions according to dimension
// requires you to be in a member functions.

int
Box::longside () const
{
    int ignore = 0;
    return longside(ignore);
}

int
Box::longside (int& dir) const
{
    int maxlen = length(0);
    dir = 0;
    for (int i = 1; i < AMREX_SPACEDIM; i++)
    {
        if (length(i) > maxlen)
        {
            maxlen = length(i);
            dir = i;
        }
    }
    return maxlen;
}

int
Box::shortside () const
{
    int ignore = 0;
    return shortside(ignore);
}

int
Box::shortside (int& dir) const
{
    int minlen = length(0);
    dir = 0;
    for (int i = 1; i < AMREX_SPACEDIM; i++)
    {
        if (length(i) < minlen)
        {
            minlen = length(i);
            dir = i;
        }
    }
    return minlen;
}

//
// Modified Box is low end, returned Box is high end.
// If CELL: chop_pnt included in high end.
// If NODE: chop_pnt included in both Boxes.
//

Box
Box::chop (int dir,
           int chop_pnt)
{
#ifdef AMREX_USE_DEVICE
    initialize_device_memory();
#endif
    //
    // Define new high end Box including chop_pnt.
    //
    IntVect sm(smallend);
    IntVect bg(bigend);
    sm.setVal(dir,chop_pnt);
    if (btype[dir])
    {
        //
        // NODE centered Box.
        //
        BL_ASSERT(chop_pnt > smallend[dir] && chop_pnt < bigend[dir]);
        //
        // Shrink original Box to just contain chop_pnt.
        //
        bigend.setVal(dir,chop_pnt);
    }
    else
    {
        //
        // CELL centered Box.
        //
        BL_ASSERT(chop_pnt > smallend[dir] && chop_pnt <= bigend[dir]);
        //
        // Shrink origional Box to one below chop_pnt.
        //
        bigend.setVal(dir,chop_pnt-1);
    }
    return Box(sm,bg,btype);
}

Box
coarsen (const Box& b,
                 int        ref_ratio)
{
    Box result = b;
#ifdef AMREX_USE_DEVICE
    result.initialize_device_memory();
#endif
    result.coarsen(IntVect(AMREX_D_DECL(ref_ratio,ref_ratio,ref_ratio)));
    return result;
}

Box&
Box::coarsen (int ref_ratio)
{
    return this->coarsen(IntVect(AMREX_D_DECL(ref_ratio,ref_ratio,ref_ratio)));
}

Box
coarsen (const Box&     b,
                 const IntVect& ref_ratio)
{
    Box result = b;
#ifdef AMREX_USE_DEVICE
    result.initialize_device_memory();
#endif
    result.coarsen(ref_ratio);
    return result;
}

Box&
Box::coarsen (const IntVect& ref_ratio)
{
#ifdef AMREX_USE_DEVICE
    initialize_device_memory();
#endif

    smallend.coarsen(ref_ratio);

    if (btype.any())
    {
        IntVect off(IntVect::TheZeroVector());
        for (int dir = 0; dir < AMREX_SPACEDIM; dir++)
        {
            if (btype[dir])
                if (bigend[dir]%ref_ratio[dir])
                    off.setVal(dir,1);
        }
        bigend.coarsen(ref_ratio);
        bigend += off;
    }
    else
    {
        bigend.coarsen(ref_ratio);
    }

    return *this;
}

//
// I/O functions.
//

std::ostream&
operator<< (std::ostream& os,
            const Box&    b)
{
    os << '('
       << b.smallEnd() << ' '
       << b.bigEnd()   << ' '
       << b.type()
       << ')';

    if (os.fail())
        amrex::Error("operator<<(ostream&,Box&) failed");

    return os;
}

//
// Moved out of Utility.H
//
#define BL_IGNORE_MAX 100000

std::istream&
operator>> (std::istream& is,
            Box&          b)
{
    IntVect lo, hi, typ;

    is >> std::ws;
    char c;
    is >> c;

    if (c == '(')
    {
        is >> lo >> hi;
	is >> c;
	// Read an optional IndexType
	is.putback(c);
	if ( c == '(' )
	{
	    is >> typ;
	}
        is.ignore(BL_IGNORE_MAX,')');
    }
    else if (c == '<')
    {
	is.putback(c);
        is >> lo >> hi;
	is >> c;
	// Read an optional IndexType
	is.putback(c);
	if ( c == '<' )
	{
	    is >> typ;
	}
        //is.ignore(BL_IGNORE_MAX,'>');
    }
    else
    {
        amrex::Error("operator>>(istream&,Box&): expected \'(\'");
    }

    b = Box(lo,hi,typ);

    if (is.fail())
        amrex::Error("operator>>(istream&,Box&) failed");

    return is;
}

Box
minBox (const Box& b,
                const Box& o)
{
    Box result = b;
#ifdef AMREX_USE_DEVICE
    result.initialize_device_memory();
#endif
    result.minBox(o);
    return result;
}

Box&
Box::minBox (const Box &b)
{
// BoxArray may call this with not ok boxes.  BL_ASSERT(b.ok() && ok());
    BL_ASSERT(sameType(b));
#ifdef AMREX_USE_DEVICE
    initialize_device_memory();
#endif
    smallend.min(b.smallend);
    bigend.max(b.bigend);
    return *this;
}

Box
bdryLo (const Box& b,
                int        dir,
                int        len)
{
    IntVect low(b.smallEnd());
    IntVect hi(b.bigEnd());
    int sm = low[dir];
    low.setVal(dir,sm-len+1);
    hi.setVal(dir,sm);
    //
    // set dir'th bit to 1 = IndexType::NODE.
    //
    IndexType typ(b.ixType());
    typ.set(dir);
    return Box(low,hi,typ);
}

Box
bdryHi (const Box& b,
                int        dir,
                int        len)
{
    IntVect low(b.smallEnd());
    IntVect hi(b.bigEnd());
    unsigned int bitval = b.type()[dir];
    int bg              = hi[dir]  + 1 - bitval%2;
    low.setVal(dir,bg);
    hi.setVal(dir,bg+len-1);
    //
    // Set dir'th bit to 1 = IndexType::NODE.
    //
    IndexType typ(b.ixType());
    typ.set(dir);
    return Box(low,hi,typ);
}

Box
bdryNode (const Box&  b,
                  Orientation face,
                  int         len)
{
    int dir = face.coordDir();
    IntVect low(b.smallEnd());
    IntVect hi(b.bigEnd());
    if (face.isLow())
    {
        int sm = low[dir];
	low.setVal(dir,sm-len+1);
        hi.setVal(dir,sm);
    }
    else
    {
        unsigned int bitval = b.type()[dir];
        int bg              = hi[dir]  + 1 - bitval%2;
        low.setVal(dir,bg);
        hi.setVal(dir,bg+len-1);
    }
    //
    // Set dir'th bit to 1 = IndexType::NODE.
    //
    IndexType typ(b.ixType());
    typ.set(dir);
    return Box(low,hi,typ);
}

Box
adjCellLo (const Box& b,
                   int        dir,
                   int        len)
{
    BL_ASSERT(len > 0);
    IntVect low(b.smallEnd());
    IntVect hi(b.bigEnd());
    int sm = low[dir];
    low.setVal(dir,sm - len);
    hi.setVal(dir,sm - 1);
    //
    // Set dir'th bit to 0 = IndexType::CELL.
    //
    IndexType typ(b.ixType());
    typ.unset(dir);
    return Box(low,hi,typ);
}

Box
adjCellHi (const Box& b,
                   int        dir,
                   int        len)
{
    BL_ASSERT(len > 0);
    IntVect low(b.smallEnd());
    IntVect hi(b.bigEnd());
    unsigned int bitval = b.type()[dir];
    int bg              = hi[dir]  + 1 - bitval%2;
    low.setVal(dir,bg);
    hi.setVal(dir,bg + len - 1);
    //
    // Set dir'th bit to 0 = IndexType::CELL.
    //
    IndexType typ(b.ixType());
    typ.unset(dir);
    return Box(low,hi,typ);
}

Box
adjCell (const Box&  b,
                 Orientation face,
                 int         len)
{
    BL_ASSERT(len > 0);
    IntVect low(b.smallEnd());
    IntVect hi(b.bigEnd());
    int dir = face.coordDir();
    if (face.isLow())
    {
        int sm = low[dir];
        low.setVal(dir,sm - len);
        hi.setVal(dir,sm - 1);
    }
    else
    {
        unsigned int bitval = b.type()[dir];
        int bg              = hi[dir]  + 1 - bitval%2;
        low.setVal(dir,bg);
        hi.setVal(dir,bg + len - 1);
    }
    //
    // Set dir'th bit to 0 = IndexType::CELL.
    //
    IndexType typ(b.ixType());
    typ.unset(dir);
    return Box(low,hi,typ);
}

bool
Box::sameSize (const Box& b) const
{
    BL_ASSERT(sameType(b));
    return AMREX_D_TERM(length(0) == b.length(0),
                  && length(1)==b.length(1),
                  && length(2)==b.length(2));
}

int
Box::operator[] (Orientation face) const
{
    const int dir = face.coordDir();
    return face.isLow() ? smallend[dir] : bigend[dir];
}

Box&
Box::setRange (int dir,
               int sm_index,
               int n_cells)
{
#ifdef AMREX_USE_DEVICE
    initialize_device_memory();
#endif
    smallend.setVal(dir,sm_index);
    bigend.setVal(dir,sm_index+n_cells-1);
    return *this;
}

bool
Box::isSquare () const
{
    const IntVect& sz = this->size();
#if AMREX_SPACEDIM==1
    return false; // can't build a square in 1-D
#elif AMREX_SPACEDIM==2
    return (sz[0] == sz[1]);
#elif AMREX_SPACEDIM==3
    return (sz[0] == sz[1] && (sz[1] == sz[2]));
#endif
}

Vector<int> SerializeBox(const Box &b)
{
  int count(0);
  Vector<int> retArray(AMREX_SPACEDIM * 3);
  for(int i(0); i < AMREX_SPACEDIM; ++i) {
    retArray[count] = b.smallEnd(i);
    ++count;
  }
  for(int i(0); i < AMREX_SPACEDIM; ++i) {
    retArray[count] = b.bigEnd(i);
    ++count;
  }
  IntVect ivType(b.type());
  for(int i(0); i < AMREX_SPACEDIM; ++i) {
    retArray[count] = ivType[i];
    ++count;
  }
  return retArray;
}


int SerializeBoxSize() {
  return (AMREX_SPACEDIM * 3);
}


Box UnSerializeBox(const Vector<int> &serarray)
{
  BL_ASSERT(serarray.size() == (3 * AMREX_SPACEDIM));
  const int *iptr = serarray.dataPtr();
  return Box(IntVect(iptr),
             IntVect(iptr + AMREX_SPACEDIM),
	     IndexType(IntVect(iptr + (2 * AMREX_SPACEDIM))));
}

BoxCommHelper::BoxCommHelper (const Box& bx, int* p_)
    : p(p_)
{
    if (p == 0) {
	v.resize(3*AMREX_SPACEDIM);
	p = &v[0];
    }

    AMREX_D_EXPR(p[0]               = bx.smallend[0],
	   p[1]               = bx.smallend[1],
	   p[2]               = bx.smallend[2]);
    AMREX_D_EXPR(p[0+AMREX_SPACEDIM]   = bx.bigend[0],
	   p[1+AMREX_SPACEDIM]   = bx.bigend[1],
	   p[2+AMREX_SPACEDIM]   = bx.bigend[2]);
    const IntVect& typ = bx.btype.ixType();
    AMREX_D_EXPR(p[0+AMREX_SPACEDIM*2] = typ[0],
	   p[1+AMREX_SPACEDIM*2] = typ[1],
	   p[2+AMREX_SPACEDIM*2] = typ[2]);
}

void
AllGatherBoxes (Vector<Box>& bxs)
{
#ifdef BL_USE_MPI
    // cell centered boxes only!
    const auto szof_bx = Box::linearSize();

    const long count = bxs.size() * static_cast<long>(szof_bx);
    const auto& countvec = ParallelDescriptor::Gather(count, ParallelDescriptor::IOProcessorNumber());
    
    long count_tot = 0L;
    Vector<long> offset(countvec.size(),0L);
    if (ParallelDescriptor::IOProcessor())
    {
        count_tot = countvec[0];
        for (int i = 1, N = offset.size(); i < N; ++i) {
            offset[i] = offset[i-1] + countvec[i-1];
            count_tot += countvec[i];
        }
    }

    ParallelDescriptor::Bcast(&count_tot, 1, ParallelDescriptor::IOProcessorNumber());

    if (count_tot == 0) return;

    Vector<char> send_buffer(count);
    char* psend = (count > 0) ? send_buffer.data() : nullptr;
    char* p = psend;
    for (const auto& b : bxs) {
        b.linearOut(p);
        p += szof_bx;
    }

    Vector<char> recv_buffer(count_tot);
    ParallelDescriptor::Gatherv(psend, count, recv_buffer.data(), countvec, offset, ParallelDescriptor::IOProcessorNumber());

    ParallelDescriptor::Bcast(recv_buffer.data(), count_tot, ParallelDescriptor::IOProcessorNumber());

    const long nboxes_tot = count_tot/szof_bx;
    bxs.resize(nboxes_tot);

    p = recv_buffer.data();
    for (auto& b : bxs) {
        b.linearIn(p);
        p += szof_bx;
    }
#endif
}

}<|MERGE_RESOLUTION|>--- conflicted
+++ resolved
@@ -116,7 +116,6 @@
 #ifdef AMREX_USE_DEVICE
     initialize_device_memory();
 #endif
-<<<<<<< HEAD
 }
 
 #ifdef AMREX_USE_DEVICE
@@ -150,41 +149,6 @@
 	lo_d.get()[i] = smallend[i];
 }
 
-=======
-}
-
-#ifdef AMREX_USE_DEVICE
-void
-Box::initialize_device_memory() const
-{
-#ifdef AMREX_USE_CUDA
-    const size_t sz = 3 * sizeof(int);
-
-    int* lo_temp = static_cast<int*>(amrex::The_Box_Arena()->alloc(sz));
-    lo_d.reset(lo_temp, [](int* ptr) { amrex::The_Box_Arena()->free(ptr); });
-    copy_lo();
-
-    for (int i = BL_SPACEDIM; i < 3; ++i)
-	lo_d.get()[i] = 0;
-
-    int* hi_temp = static_cast<int*>(amrex::The_Box_Arena()->alloc(sz));
-    hi_d.reset(hi_temp, [](int* ptr) { amrex::The_Box_Arena()->free(ptr); });
-    copy_hi();
-
-    for (int i = BL_SPACEDIM; i < 3; ++i)
-	hi_d.get()[i] = 0;
-#endif
-}
-
-#ifdef AMREX_USE_CUDA
-void
-Box::copy_lo() const
-{
-    for (int i = 0; i < BL_SPACEDIM; ++i)
-	lo_d.get()[i] = smallend[i];
-}
-
->>>>>>> c53e284b
 void
 Box::copy_hi() const
 {
@@ -213,11 +177,7 @@
 #ifdef AMREX_USE_DEVICE
    initialize_device_memory();
 #endif
-<<<<<<< HEAD
-   for (int dir = 0; dir < BL_SPACEDIM; dir++)
-=======
    for (int dir = 0; dir < AMREX_SPACEDIM; dir++)
->>>>>>> c53e284b
    {
       const unsigned int typ = t[dir];
       const unsigned int bitval = btype[dir];
@@ -296,11 +256,7 @@
 #ifdef AMREX_USE_DEVICE
     initialize_device_memory();
 #endif
-<<<<<<< HEAD
-    for (int i = 0; i < BL_SPACEDIM; ++i)
-=======
     for (int i = 0; i < AMREX_SPACEDIM; ++i)
->>>>>>> c53e284b
         if ((btype[i] == 0))
             bigend.shift(i,1);
     btype.setall();
@@ -353,11 +309,7 @@
 #ifdef AMREX_USE_DEVICE
     initialize_device_memory();
 #endif
-<<<<<<< HEAD
-    for (int i = 0 ; i < BL_SPACEDIM; ++i)
-=======
     for (int i = 0 ; i < AMREX_SPACEDIM; ++i)
->>>>>>> c53e284b
         if (btype[i])
             bigend.shift(i,-1);
     btype.clear();
