--- conflicted
+++ resolved
@@ -611,8 +611,6 @@
 BaseFab<Real>::dot (const Box& xbx, int xcomp, 
                     const BaseFab<Real>& y, const Box& ybx, int ycomp,
                     int numcomp) const
-<<<<<<< HEAD
-=======
 {
     BL_ASSERT(xbx.ok());
     BL_ASSERT(box().contains(xbx));
@@ -649,7 +647,6 @@
 BaseFab<Real>::dotmask (const BaseFab<int>& mask, const Box& xbx, int xcomp, 
                         const BaseFab<Real>& y, const Box& ybx, int ycomp,
                         int numcomp) const
->>>>>>> c53e284b
 {
     BL_ASSERT(xbx.ok());
     BL_ASSERT(box().contains(xbx));
@@ -657,39 +654,14 @@
     BL_ASSERT(xbx.sameSize(ybx));
     BL_ASSERT(xcomp >= 0 && xcomp+numcomp <=   nComp());
     BL_ASSERT(ycomp >= 0 && ycomp+numcomp <= y.nComp());
-<<<<<<< HEAD
-    
-    Real dp = 0.0;
-    
-#ifdef AMREX_USE_CUDA
-    std::shared_ptr<Real> sptr = Device::create_device_pointer<Real>();
-    Real* dp_f = sptr.get();
-    CudaAPICheck(cudaMemset(dp_f, 0, sizeof(Real)));
-#else
-    Real* dp_f = &dp;
-#endif
-    
-    FORT_LAUNCH(xbx, fort_fab_dot,
-                BL_TO_FORTRAN_BOX(xbx),
-                BL_TO_FORTRAN_N_ANYD(*this,xcomp),
-                BL_TO_FORTRAN_N_ANYD(y,ycomp), ARLIM_3D(ybx.loVect()),
-                numcomp, dp_f);
-    
-#ifdef AMREX_USE_CUDA
-    CudaAPICheck(cudaMemcpy(&dp, dp_f, sizeof(Real), cudaMemcpyDeviceToHost));
-#endif
-    
-    return dp;
-=======
 
     return fort_fab_dot_mask(ARLIM_3D(xbx.loVect()), ARLIM_3D(xbx.hiVect()),
                              BL_TO_FORTRAN_N_3D(*this,xcomp),
                              BL_TO_FORTRAN_N_3D(y,ycomp), ARLIM_3D(ybx.loVect()),
                              BL_TO_FORTRAN_ANYD(mask),
                              &numcomp);
->>>>>>> c53e284b
-}
-    
+}
+
 template<>
 void
 BaseFab<int>::performCopy (const BaseFab<int>& src,
