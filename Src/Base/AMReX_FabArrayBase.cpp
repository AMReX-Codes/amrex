
#include <algorithm>
#include <AMReX_FabArrayBase.H>
#include <AMReX_ParmParse.H>
#include <AMReX_Utility.H>
#include <AMReX_Geometry.H>
#include <AMReX_FArrayBox.H>

#include <AMReX_BArena.H>
#include <AMReX_CArena.H>

#ifdef AMREX_MEM_PROFILING
#include <AMReX_MemProfiler.H>
#endif

#ifdef AMREX_USE_EB
#include <AMReX_EB2.H>
#include <AMReX_EBFabFactory.H>
#endif

namespace amrex {

//
// Set default values in Initialize()!!!
//
int     FabArrayBase::MaxComp;

#if defined(AMREX_USE_GPU)

#if AMREX_SPACEDIM == 1
IntVect FabArrayBase::mfiter_tile_size(1024000);
#elif AMREX_SPACEDIM == 2
IntVect FabArrayBase::mfiter_tile_size(1024000,1024000);
#else
IntVect FabArrayBase::mfiter_tile_size(1024000,1024000,1024000);
#endif

#else

#if AMREX_SPACEDIM == 1
IntVect FabArrayBase::mfiter_tile_size(1024000);
#elif AMREX_SPACEDIM == 2
IntVect FabArrayBase::mfiter_tile_size(1024000,1024000);
#else
IntVect FabArrayBase::mfiter_tile_size(1024000,8,8);
#endif

#endif

#if defined(AMREX_USE_GPU) || !defined(_OPENMP)
IntVect FabArrayBase::comm_tile_size(AMREX_D_DECL(1024000, 1024000, 1024000));
IntVect FabArrayBase::mfghostiter_tile_size(AMREX_D_DECL(1024000, 1024000, 1024000));
#else
IntVect FabArrayBase::comm_tile_size(AMREX_D_DECL(1024000, 8, 8));
IntVect FabArrayBase::mfghostiter_tile_size(AMREX_D_DECL(1024000, 8, 8));
#endif

FabArrayBase::TACache              FabArrayBase::m_TheTileArrayCache;
FabArrayBase::FBCache              FabArrayBase::m_TheFBCache;
FabArrayBase::CPCache              FabArrayBase::m_TheCPCache;
FabArrayBase::FPinfoCache          FabArrayBase::m_TheFillPatchCache;
FabArrayBase::CFinfoCache          FabArrayBase::m_TheCrseFineCache;

FabArrayBase::CacheStats           FabArrayBase::m_TAC_stats("TileArrayCache");
FabArrayBase::CacheStats           FabArrayBase::m_FBC_stats("FBCache");
FabArrayBase::CacheStats           FabArrayBase::m_CPC_stats("CopyCache");
FabArrayBase::CacheStats           FabArrayBase::m_FPinfo_stats("FillPatchCache");
FabArrayBase::CacheStats           FabArrayBase::m_CFinfo_stats("CrseFineCache");

std::map<FabArrayBase::BDKey, int> FabArrayBase::m_BD_count;

FabArrayBase::FabArrayStats        FabArrayBase::m_FA_stats;

std::map<std::string,FabArrayBase::meminfo> FabArrayBase::m_mem_usage;
std::vector<std::string>                    FabArrayBase::m_region_tag;

namespace
{
    Arena* the_fa_arena = nullptr;
    bool initialized = false;
}

void
FabArrayBase::Initialize ()
{
    if (initialized) return;
    initialized = true;

    //
    // Set default values here!!!
    //
    FabArrayBase::MaxComp           = 25;

    ParmParse pp("fabarray");

    Vector<int> tilesize(AMREX_SPACEDIM);

    if (pp.queryarr("mfiter_tile_size", tilesize, 0, AMREX_SPACEDIM))
    {
	for (int i=0; i<AMREX_SPACEDIM; i++) FabArrayBase::mfiter_tile_size[i] = tilesize[i];
    }

    if (pp.queryarr("mfghostiter_tile_size", tilesize, 0, AMREX_SPACEDIM))
    {
	for (int i=0; i<AMREX_SPACEDIM; i++) FabArrayBase::mfghostiter_tile_size[i] = tilesize[i];
    }

    if (pp.queryarr("comm_tile_size", tilesize, 0, AMREX_SPACEDIM))
    {
        for (int i=0; i<AMREX_SPACEDIM; i++) FabArrayBase::comm_tile_size[i] = tilesize[i];
    }

    pp.query("maxcomp",             FabArrayBase::MaxComp);

    if (MaxComp < 1) {
        MaxComp = 1;
    }

#ifdef AMREX_USE_GPU
    if (ParallelDescriptor::UseGpuAwareMpi()) {
        the_fa_arena = The_Device_Arena();
    } else {
        the_fa_arena = The_Pinned_Arena();
    }
#else
    the_fa_arena = The_Cpu_Arena();
#endif

    amrex::ExecOnFinalize(FabArrayBase::Finalize);

#ifdef AMREX_MEM_PROFILING
    MemProfiler::add(m_TAC_stats.name, std::function<MemProfiler::MemInfo()>
		     ([] () -> MemProfiler::MemInfo {
			 return {m_TAC_stats.bytes, m_TAC_stats.bytes_hwm};
		     }));
    MemProfiler::add(m_FBC_stats.name, std::function<MemProfiler::MemInfo()>
		     ([] () -> MemProfiler::MemInfo {
			 return {m_FBC_stats.bytes, m_FBC_stats.bytes_hwm};
		     }));
    MemProfiler::add(m_CPC_stats.name, std::function<MemProfiler::MemInfo()>
		     ([] () -> MemProfiler::MemInfo {
			 return {m_CPC_stats.bytes, m_CPC_stats.bytes_hwm};
		     }));
    MemProfiler::add(m_FPinfo_stats.name, std::function<MemProfiler::MemInfo()>
		     ([] () -> MemProfiler::MemInfo {
			 return {m_FPinfo_stats.bytes, m_FPinfo_stats.bytes_hwm};
		     }));
    MemProfiler::add(m_CFinfo_stats.name, std::function<MemProfiler::MemInfo()>
		     ([] () -> MemProfiler::MemInfo {
			 return {m_CFinfo_stats.bytes, m_CFinfo_stats.bytes_hwm};
		     }));
#endif
}

Arena*
The_FA_Arena ()
{
    return the_fa_arena;
}

FabArrayBase::FabArrayBase ()
{
}

FabArrayBase::FabArrayBase (const BoxArray&            bxs,
                            const DistributionMapping& dm,
                            int                        nvar,
                            int                        ngrow)
    : FabArrayBase(bxs,dm,nvar,IntVect(ngrow))
{}

FabArrayBase::FabArrayBase (const BoxArray&            bxs,
                            const DistributionMapping& dm,
                            int                        nvar,
                            const IntVect&             ngrow)
{
    define(bxs,dm,nvar,ngrow);
    m_bdkey = getBDKey();
}

FabArrayBase::~FabArrayBase () {}

void
FabArrayBase::define (const BoxArray&            bxs,
                      const DistributionMapping& dm,
                      int                        nvar,
                      int                        ngrow)
{
    define(bxs, dm, nvar, IntVect(ngrow));
}

void
FabArrayBase::define (const BoxArray&            bxs,
                      const DistributionMapping& dm,
                      int                        nvar,
                      const IntVect&             ngrow)
{
    BL_ASSERT(ngrow.allGE(IntVect::TheZeroVector()));
    BL_ASSERT(boxarray.size() == 0);
    indexArray.clear();
    ownership.clear();
    n_grow = ngrow;
    n_comp = nvar;
    n_filled = IntVect(0);
    
    boxarray = bxs;
    
    BL_ASSERT(dm.ProcessorMap().size() == bxs.size());
    distributionMap = dm;

    indexArray = distributionMap.getIndexArray();
    ownership = distributionMap.getOwnerShip();    
}

void
FabArrayBase::clear ()
{
    boxarray.clear();
    distributionMap = DistributionMapping();
    indexArray.clear();
    ownership.clear();
    m_bdkey = BDKey();
}

Box
FabArrayBase::fabbox (int K) const noexcept
{
    return amrex::grow(boxarray[K], n_grow);
}

Long
FabArrayBase::bytesOfMapOfCopyComTagContainers (const FabArrayBase::MapOfCopyComTagContainers& m)
{
    Long r = sizeof(MapOfCopyComTagContainers);
    for (MapOfCopyComTagContainers::const_iterator it = m.begin(); it != m.end(); ++it) {
	r += sizeof(it->first) + amrex::bytesOf(it->second)
	    + amrex::gcc_map_node_extra_bytes;
    }
    return r;
}

Long
FabArrayBase::CPC::bytes () const
{
    Long cnt = sizeof(FabArrayBase::CPC);

    if (m_LocTags)
	cnt += amrex::bytesOf(*m_LocTags);

    if (m_SndTags)
	cnt += FabArrayBase::bytesOfMapOfCopyComTagContainers(*m_SndTags);

    if (m_RcvTags)
	cnt += FabArrayBase::bytesOfMapOfCopyComTagContainers(*m_RcvTags);

    return cnt;
}

Long
FabArrayBase::FB::bytes () const
{
    int cnt = sizeof(FabArrayBase::FB);

    if (m_LocTags)
	cnt += amrex::bytesOf(*m_LocTags);

    if (m_SndTags)
	cnt += FabArrayBase::bytesOfMapOfCopyComTagContainers(*m_SndTags);

    if (m_RcvTags)
	cnt += FabArrayBase::bytesOfMapOfCopyComTagContainers(*m_RcvTags);

    return cnt;
}

Long
FabArrayBase::TileArray::bytes () const
{
    return sizeof(*this) 
	+ (amrex::bytesOf(this->numLocalTiles)     - sizeof(this->numLocalTiles))
	+ (amrex::bytesOf(this->indexMap)          - sizeof(this->indexMap))
	+ (amrex::bytesOf(this->localIndexMap)     - sizeof(this->localIndexMap))
	+ (amrex::bytesOf(this->localTileIndexMap) - sizeof(this->localTileIndexMap))
	+ (amrex::bytesOf(this->tileArray)         - sizeof(this->tileArray));
}

//
// Stuff used for copy() caching.
//

FabArrayBase::CPC::CPC (const FabArrayBase& dstfa, const IntVect& dstng,
			const FabArrayBase& srcfa, const IntVect& srcng,
			const Periodicity& period)
    : m_srcbdk(srcfa.getBDKey()), 
      m_dstbdk(dstfa.getBDKey()), 
      m_srcng(srcng), 
      m_dstng(dstng), 
      m_period(period),
      m_srcba(srcfa.boxArray()), 
      m_dstba(dstfa.boxArray()),
      m_nuse(0)
{
    this->define(m_dstba, dstfa.DistributionMap(), dstfa.IndexArray(), 
		 m_srcba, srcfa.DistributionMap(), srcfa.IndexArray());
}

FabArrayBase::CPC::CPC (const BoxArray& dstba, const DistributionMapping& dstdm, 
			const Vector<int>& dstidx, const IntVect& dstng,
			const BoxArray& srcba, const DistributionMapping& srcdm, 
			const Vector<int>& srcidx, const IntVect& srcng,
			const Periodicity& period, int myproc)
    : m_srcbdk(), 
      m_dstbdk(), 
      m_srcng(srcng), 
      m_dstng(dstng), 
      m_period(period),
      m_srcba(srcba), 
      m_dstba(dstba),
      m_nuse(0)
{
    this->define(dstba, dstdm, dstidx, srcba, srcdm, srcidx, myproc);
}

FabArrayBase::CPC::~CPC ()
{}

void
FabArrayBase::CPC::define (const BoxArray& ba_dst, const DistributionMapping& dm_dst,
			   const Vector<int>& imap_dst,
			   const BoxArray& ba_src, const DistributionMapping& dm_src,
			   const Vector<int>& imap_src,
			   int MyProc)
{
    BL_PROFILE("FabArrayBase::CPC::define()");

    BL_ASSERT(ba_dst.size() > 0 && ba_src.size() > 0);
    BL_ASSERT(ba_dst.ixType() == ba_src.ixType());
    
    m_LocTags.reset(new CopyComTag::CopyComTagsContainer);
    m_SndTags.reset(new CopyComTag::MapOfCopyComTagContainers);
    m_RcvTags.reset(new CopyComTag::MapOfCopyComTagContainers);

    if (!(imap_dst.empty() && imap_src.empty())) 
    {
	const int nlocal_src = imap_src.size();
	const IntVect& ng_src = m_srcng;
	const int nlocal_dst = imap_dst.size();
	const IntVect& ng_dst = m_dstng;

	std::vector< std::pair<int,Box> > isects;

	const std::vector<IntVect>& pshifts = m_period.shiftIntVect();

	auto& send_tags = *m_SndTags;
	
	for (int i = 0; i < nlocal_src; ++i)
	{
	    const int   k_src = imap_src[i];
	    const Box& bx_src = amrex::grow(ba_src[k_src], ng_src);

	    for (std::vector<IntVect>::const_iterator pit=pshifts.begin(); pit!=pshifts.end(); ++pit)
	    {
		ba_dst.intersections(bx_src+(*pit), isects, false, ng_dst);
	    
		for (int j = 0, M = isects.size(); j < M; ++j)
		{
		    const int k_dst     = isects[j].first;
		    const Box& bx       = isects[j].second;
		    const int dst_owner = dm_dst[k_dst];
		
		    if (ParallelDescriptor::sameTeam(dst_owner)) {
			continue; // local copy will be dealt with later
		    } else if (MyProc == dm_src[k_src]) {
			send_tags[dst_owner].push_back(CopyComTag(bx, bx-(*pit), k_dst, k_src));
		    }
		}
	    }
	}

	auto& recv_tags = *m_RcvTags;

	BaseFab<int> localtouch(The_Cpu_Arena()), remotetouch(The_Cpu_Arena());
	bool check_local = false, check_remote = false;
#if defined(_OPENMP)
	if (omp_get_max_threads() > 1) {
	    check_local = true;
	    check_remote = true;
	}
#elif defined(AMREX_USE_GPU)
        check_local = true;
        check_remote = true;
#endif    
	
	if (ParallelDescriptor::TeamSize() > 1) {
	    check_local = true;
	}

        m_threadsafe_loc = not check_local;
        m_threadsafe_rcv = not check_remote;

	for (int i = 0; i < nlocal_dst; ++i)
	{
	    const int   k_dst = imap_dst[i];
	    const Box& bx_dst = amrex::grow(ba_dst[k_dst], ng_dst);
	    
	    if (check_local) {
		localtouch.resize(bx_dst);
		localtouch.setVal<RunOn::Host>(0);
	    }
	    
	    if (check_remote) {
		remotetouch.resize(bx_dst);
		remotetouch.setVal<RunOn::Host>(0);
	    }
	    
	    for (std::vector<IntVect>::const_iterator pit=pshifts.begin(); pit!=pshifts.end(); ++pit)
	    {
		ba_src.intersections(bx_dst+(*pit), isects, false, ng_src);
	    
		for (int j = 0, M = isects.size(); j < M; ++j)
		{
		    const int k_src     = isects[j].first;
		    const Box& bx       = isects[j].second - *pit;
		    const int src_owner = dm_src[k_src];
		
		    if (ParallelDescriptor::sameTeam(src_owner, MyProc)) { // local copy
			const BoxList tilelist(bx, FabArrayBase::comm_tile_size);
			for (BoxList::const_iterator
				 it_tile  = tilelist.begin(),
				 End_tile = tilelist.end();   it_tile != End_tile; ++it_tile)
			{
			    m_LocTags->push_back(CopyComTag(*it_tile, (*it_tile)+(*pit), k_dst, k_src));
			}
			if (check_local) {
			    localtouch.plus<RunOn::Host>(1, bx);
			}
		    } else if (MyProc == dm_dst[k_dst]) {
			recv_tags[src_owner].push_back(CopyComTag(bx, bx+(*pit), k_dst, k_src));
			if (check_remote) {
			    remotetouch.plus<RunOn::Host>(1, bx);
			}
		    }
		}
	    }
	    
	    if (check_local) {  
		// safe if a cell is touched no more than once 
		// keep checking thread safety if it is safe so far
		check_local = m_threadsafe_loc = localtouch.max<RunOn::Host>() <= 1;
	    }
	    
	    if (check_remote) {
		check_remote = m_threadsafe_rcv = remotetouch.max<RunOn::Host>() <= 1;
	    }
	}
	
	for (int ipass = 0; ipass < 2; ++ipass) // pass 0: send; pass 1: recv
	{
	    CopyComTag::MapOfCopyComTagContainers & Tags = (ipass == 0) ? *m_SndTags : *m_RcvTags;
            for (auto& kv : Tags)
	    {
		std::vector<CopyComTag>& cctv = kv.second;		
		// We need to fix the order so that the send and recv processes match.
		std::sort(cctv.begin(), cctv.end());
	    }
	}    
    }
}

FabArrayBase::CPC::CPC (const BoxArray& ba, const IntVect& ng,
                        const DistributionMapping& dstdm, const DistributionMapping& srcdm)
    : m_srcbdk(), 
      m_dstbdk(), 
      m_srcng(ng), 
      m_dstng(ng), 
      m_period(),
      m_srcba(ba), 
      m_dstba(ba),
      m_nuse(0)
{
    BL_ASSERT(ba.size() > 0);

    m_LocTags.reset(new CopyComTag::CopyComTagsContainer);
    m_SndTags.reset(new CopyComTag::MapOfCopyComTagContainers);
    m_RcvTags.reset(new CopyComTag::MapOfCopyComTagContainers);

    const int myproc = ParallelDescriptor::MyProc();

    for (int i = 0, N = ba.size(); i < N; ++i)
    {
        const int src_owner = srcdm[i];
        const int dst_owner = dstdm[i];
        if (src_owner == myproc || dst_owner == myproc)
        {
            const Box& bx = amrex::grow(ba[i], ng);
            const BoxList tilelist(bx, FabArrayBase::comm_tile_size);
            if (src_owner == myproc && dst_owner == myproc)
            {
                for (const Box& tbx : tilelist)
                {
                    m_LocTags->push_back(CopyComTag(tbx, tbx, i, i));
                }
            }
            else
            {
                auto& Tags = (src_owner == myproc) ? (*m_SndTags)[dst_owner] : (*m_RcvTags)[src_owner];
                Tags.push_back(CopyComTag(bx, bx, i, i));
            }
        }
    }
}

void
FabArrayBase::flushCPC (bool no_assertion) const
{
    amrex::ignore_unused(no_assertion);
    BL_ASSERT(no_assertion || getBDKey() == m_bdkey);

    std::vector<CPCacheIter> others;

    std::pair<CPCacheIter,CPCacheIter> er_it = m_TheCPCache.equal_range(m_bdkey);

    for (CPCacheIter it = er_it.first; it != er_it.second; ++it)
    {
	const BDKey& srckey = it->second->m_srcbdk;
	const BDKey& dstkey = it->second->m_dstbdk;

	BL_ASSERT((srckey==dstkey && srckey==m_bdkey) || 
		  (m_bdkey==srckey) || (m_bdkey==dstkey));

	if (srckey != dstkey) {
	    const BDKey& otherkey = (m_bdkey == srckey) ? dstkey : srckey;
	    std::pair<CPCacheIter,CPCacheIter> o_er_it = m_TheCPCache.equal_range(otherkey);

	    for (CPCacheIter oit = o_er_it.first; oit != o_er_it.second; ++oit)
	    {
		if (it->second == oit->second)
		    others.push_back(oit);
	    }
	}

#ifdef AMREX_MEM_PROFILING
	m_CPC_stats.bytes -= it->second->bytes();
#endif
	m_CPC_stats.recordErase(it->second->m_nuse);
	delete it->second;
    }

    m_TheCPCache.erase(er_it.first, er_it.second);

    for (std::vector<CPCacheIter>::iterator it = others.begin(),
	     End = others.end(); it != End; ++it)
    {
	m_TheCPCache.erase(*it);
    }    
}

void
FabArrayBase::flushCPCache ()
{
    for (CPCacheIter it = m_TheCPCache.begin(); it != m_TheCPCache.end(); ++it)
    {
	if (it->first == it->second->m_srcbdk) {
	    m_CPC_stats.recordErase(it->second->m_nuse);
	    delete it->second;
	}
    }
    m_TheCPCache.clear();
#ifdef AMREX_MEM_PROFILING
    m_CPC_stats.bytes = 0L;
#endif
}

const FabArrayBase::CPC&
FabArrayBase::getCPC (const IntVect& dstng, const FabArrayBase& src, const IntVect& srcng, const Periodicity& period) const
{
    BL_PROFILE("FabArrayBase::getCPC()");

    BL_ASSERT(getBDKey() == m_bdkey);
    BL_ASSERT(src.getBDKey() == src.m_bdkey);
    BL_ASSERT(boxArray().ixType() == src.boxArray().ixType());

    const BDKey& srckey = src.getBDKey();
    const BDKey& dstkey =     getBDKey();

    std::pair<CPCacheIter,CPCacheIter> er_it = m_TheCPCache.equal_range(dstkey);

    for (CPCacheIter it = er_it.first; it != er_it.second; ++it)
    {
	if (it->second->m_srcng  == srcng &&
	    it->second->m_dstng  == dstng &&
	    it->second->m_srcbdk == srckey &&
	    it->second->m_dstbdk == dstkey &&
	    it->second->m_period == period &&
	    it->second->m_srcba  == src.boxArray() &&
	    it->second->m_dstba  == boxArray())
	{
	    ++(it->second->m_nuse);
	    m_CPC_stats.recordUse();
	    return *(it->second);
	}
    }
    
    // Have to build a new one
    CPC* new_cpc = new CPC(*this, dstng, src, srcng, period);

#ifdef AMREX_MEM_PROFILING
    m_CPC_stats.bytes += new_cpc->bytes();
    m_CPC_stats.bytes_hwm = std::max(m_CPC_stats.bytes_hwm, m_CPC_stats.bytes);
#endif    

    new_cpc->m_nuse = 1;
    m_CPC_stats.recordBuild();
    m_CPC_stats.recordUse();

    m_TheCPCache.insert(er_it.second, CPCache::value_type(dstkey,new_cpc));
    if (srckey != dstkey)
	m_TheCPCache.insert(          CPCache::value_type(srckey,new_cpc));

    return *new_cpc;
}

//
// Some stuff for fill boundary
//

FabArrayBase::FB::FB (const FabArrayBase& fa, const IntVect& nghost,
                      bool cross, const Periodicity& period, 
                      bool enforce_periodicity_only,
                      bool multi_ghost)
    : m_typ(fa.boxArray().ixType()), m_crse_ratio(fa.boxArray().crseRatio()),
      m_ngrow(nghost), m_cross(cross),
      m_epo(enforce_periodicity_only), m_period(period),
      m_nuse(0), m_multi_ghost(multi_ghost)
{
    BL_PROFILE("FabArrayBase::FB::FB()");

    m_LocTags.reset(new CopyComTag::CopyComTagsContainer);
    m_SndTags.reset(new CopyComTag::MapOfCopyComTagContainers);
    m_RcvTags.reset(new CopyComTag::MapOfCopyComTagContainers);

    if (!fa.IndexArray().empty()) {
	if (enforce_periodicity_only) {
	    BL_ASSERT(m_cross==false);
	    define_epo(fa);
	} else {
	    define_fb(fa);
	}
    }
}

void
FabArrayBase::FB::define_fb(const FabArrayBase& fa)
{
    AMREX_ASSERT(m_multi_ghost ? fa.nGrow() >= 2 : true); // must have >= 2 ghost nodes
    AMREX_ASSERT(m_multi_ghost ? !m_period.isAnyPeriodic() : true); // this only works for non-periodic
    const int                  MyProc   = ParallelDescriptor::MyProc();
    const BoxArray&            ba       = fa.boxArray();
    const DistributionMapping& dm       = fa.DistributionMap();
    const Vector<int>&         imap     = fa.IndexArray();

    // For local copy, all workers in the same team will have the identical copy of tags
    // so that they can share work.  But for remote communication, they are all different.
    
    const int nlocal = imap.size();
    const IntVect& ng = m_ngrow;
    const IntVect ng_ng = m_ngrow - 1;
    std::vector< std::pair<int,Box> > isects;
    
    const std::vector<IntVect>& pshifts = m_period.shiftIntVect();
    
    auto& send_tags = *m_SndTags;
    
    for (int i = 0; i < nlocal; ++i)
    {
	const int ksnd = imap[i];
	const Box& vbx = ba[ksnd];
	const Box& vbx_ng  = amrex::grow(vbx,1);

	for (auto pit=pshifts.cbegin(); pit!=pshifts.cend(); ++pit)
	{
	    ba.intersections(vbx+(*pit), isects, false, ng);

	    for (int j = 0, M = isects.size(); j < M; ++j)
	    {
		const int krcv      = isects[j].first;
		const Box& bx       = isects[j].second;
		const int dst_owner = dm[krcv];
		
		if (ParallelDescriptor::sameTeam(dst_owner)) {
		    continue;  // local copy will be dealt with later
		} else if (MyProc == dm[ksnd]) {
		    BoxList bl = amrex::boxDiff(bx, ba[krcv]);
            if (m_multi_ghost)
            {
                // In the case where ngrow>1, augment the send/rcv box list
                // with boxes for overlapping ghost nodes.
                const Box& ba_krcv   = amrex::grow(ba[krcv],1);
                const Box& dst_bx_ng = (amrex::grow(ba_krcv,ng_ng) & (vbx_ng + (*pit)));
                const BoxList &bltmp = ba.complementIn(dst_bx_ng);
                for (auto const& btmp : bltmp)
                {
                    bl.join(amrex::boxDiff(btmp,ba_krcv));
                }
                bl.simplify();
            }
		    for (BoxList::const_iterator lit = bl.begin(); lit != bl.end(); ++lit)
			send_tags[dst_owner].push_back(CopyComTag(*lit, (*lit)-(*pit), krcv, ksnd));
		}
	    }
	}
    }

    auto& recv_tags = *m_RcvTags;

    BaseFab<int> localtouch(The_Cpu_Arena()), remotetouch(The_Cpu_Arena());
    bool check_local = false, check_remote = false;
#if defined(_OPENMP)
    if (omp_get_max_threads() > 1) {
	check_local = true;
	check_remote = true;
    }
#elif defined(AMREX_USE_GPU)
    check_local = true;
    check_remote = true;
#endif

    if (ParallelDescriptor::TeamSize() > 1) {
	check_local = true;
    }

    m_threadsafe_loc = not check_local;
    m_threadsafe_rcv = not check_remote;

    for (int i = 0; i < nlocal; ++i)
    {
	const int   krcv = imap[i];
	const Box& vbx   = ba[krcv];
	const Box& vbx_ng  = amrex::grow(vbx,1);
	const Box& bxrcv = amrex::grow(vbx, ng);
	
	if (check_local) {
	    localtouch.resize(bxrcv);
	    localtouch.setVal<RunOn::Host>(0);
	}
	
	if (check_remote) {
	    remotetouch.resize(bxrcv);
	    remotetouch.setVal<RunOn::Host>(0);
	}
	
	for (auto pit=pshifts.cbegin(); pit!=pshifts.cend(); ++pit)
	{
	    ba.intersections(bxrcv+(*pit), isects);

	    for (int j = 0, M = isects.size(); j < M; ++j)
	    {
		const int ksnd      = isects[j].first;
		const Box& dst_bx   = isects[j].second - *pit;
		const int src_owner = dm[ksnd];
		
		BoxList bl = amrex::boxDiff(dst_bx, vbx);
		
        if (m_multi_ghost) 
        {
            // In the case where ngrow>1, augment the send/rcv box list
            // with boxes for overlapping ghost nodes.
            Box ba_ksnd = ba[ksnd];
            ba_ksnd.grow(1);
            const Box dst_bx_ng = (ba_ksnd & (bxrcv + (*pit))) - (*pit);
            const BoxList &bltmp = ba.complementIn(dst_bx_ng);
            for (auto const& btmp : bltmp)
            {
                bl.join(amrex::boxDiff(btmp,vbx_ng));
            }
            bl.simplify();
        }
		for (BoxList::const_iterator lit = bl.begin(); lit != bl.end(); ++lit)
		{
		    const Box& blbx = *lit;
			
		    if (ParallelDescriptor::sameTeam(src_owner)) { // local copy
			const BoxList tilelist(blbx, FabArrayBase::comm_tile_size);
			for (BoxList::const_iterator
				 it_tile  = tilelist.begin(),
				 End_tile = tilelist.end();   it_tile != End_tile; ++it_tile)
			{
			    m_LocTags->push_back(CopyComTag(*it_tile, (*it_tile)+(*pit), krcv, ksnd));
			}
			if (check_local) {
			    localtouch.plus<RunOn::Host>(1, blbx);
			}
		    } else if (MyProc == dm[krcv]) {
			recv_tags[src_owner].push_back(CopyComTag(blbx, blbx+(*pit), krcv, ksnd));
			if (check_remote) {
			    remotetouch.plus<RunOn::Host>(1, blbx);
			}
		    }
		}
	    }
	}

	if (check_local) {  
	    // safe if a cell is touched no more than once 
	    // keep checking thread safety if it is safe so far
	    check_local = m_threadsafe_loc = localtouch.max<RunOn::Host>() <= 1;
	}

	if (check_remote) {
	    check_remote = m_threadsafe_rcv = remotetouch.max<RunOn::Host>() <= 1;
	}
    }

    for (int ipass = 0; ipass < 2; ++ipass) // pass 0: send; pass 1: recv
    {
	CopyComTag::MapOfCopyComTagContainers & Tags = (ipass == 0) ? *m_SndTags : *m_RcvTags;

        Vector<int> to_be_deleted;
	    
        for (auto& kv : Tags)
	{
            std::vector<CopyComTag>& cctv = kv.second;
		
	    // We need to fix the order so that the send and recv processes match.
	    std::sort(cctv.begin(), cctv.end());
		
            std::vector<CopyComTag> cctv_tags_cross;
            cctv_tags_cross.reserve(cctv.size());

            for (auto const& tag : cctv)
            {
		const Box& bx = tag.dbox;
		const IntVect& d2s = tag.sbox.smallEnd() - tag.dbox.smallEnd();

		std::vector<Box> boxes;
		if (m_cross) {
		    const Box& dstvbx = ba[tag.dstIndex];
		    for (int dir = 0; dir < AMREX_SPACEDIM; dir++)
		    {
			Box lo = dstvbx;
			lo.setSmall(dir, dstvbx.smallEnd(dir) - ng[dir]);
			lo.setBig  (dir, dstvbx.smallEnd(dir) - 1);
			lo &= bx;
			if (lo.ok()) {
			    boxes.push_back(lo);
			}
			    
			Box hi = dstvbx;
			hi.setSmall(dir, dstvbx.bigEnd(dir) + 1);
			hi.setBig  (dir, dstvbx.bigEnd(dir) + ng[dir]);
			hi &= bx;
			if (hi.ok()) {
			    boxes.push_back(hi);
			}
		    }
		} else {
		    boxes.push_back(bx);
		}
		
		if (!boxes.empty()) 
		{
                    for (auto const& cross_box : boxes)
                    {
                        if (m_cross)
                        {
                            cctv_tags_cross.push_back(CopyComTag(cross_box, cross_box+d2s, 
                                                                 tag.dstIndex, tag.srcIndex));
                        }
		    }
		}
	    }
		
            if (!cctv_tags_cross.empty()) {
                cctv.swap(cctv_tags_cross);
            }
	}

        for (int key : to_be_deleted) {
            Tags.erase(key);
        }
    }
}

void
FabArrayBase::FB::define_epo (const FabArrayBase& fa)
{
    const int                  MyProc   = ParallelDescriptor::MyProc();
    const BoxArray&            ba       = fa.boxArray();
    const DistributionMapping& dm       = fa.DistributionMap();
    const Vector<int>&         imap     = fa.IndexArray();

    // For local copy, all workers in the same team will have the identical copy of tags
    // so that they can share work.  But for remote communication, they are all different.
    
    const int nlocal = imap.size();
    const IntVect& ng = m_ngrow;
    const IndexType& typ = ba.ixType();
    std::vector< std::pair<int,Box> > isects;
    
    const std::vector<IntVect>& pshifts = m_period.shiftIntVect();
    
    auto& send_tags = *m_SndTags;

    Box pdomain = m_period.Domain();
    pdomain.convert(typ);
    
    for (int i = 0; i < nlocal; ++i)
    {
	const int ksnd = imap[i];
	Box bxsnd = amrex::grow(ba[ksnd],ng);
	bxsnd &= pdomain; // source must be inside the periodic domain.

	if (!bxsnd.ok()) continue;

	for (auto pit=pshifts.cbegin(); pit!=pshifts.cend(); ++pit)
	{
	    if (*pit != IntVect::TheZeroVector())
	    {
		ba.intersections(bxsnd+(*pit), isects, false, ng);
		
		for (int j = 0, M = isects.size(); j < M; ++j)
		{
		    const int krcv      = isects[j].first;
		    const Box& bx       = isects[j].second;
		    const int dst_owner = dm[krcv];
		    
		    if (ParallelDescriptor::sameTeam(dst_owner)) {
			continue;  // local copy will be dealt with later
		    } else if (MyProc == dm[ksnd]) {
			const BoxList& bl = amrex::boxDiff(bx, pdomain);
			for (BoxList::const_iterator lit = bl.begin(); lit != bl.end(); ++lit) {
			    send_tags[dst_owner].push_back(CopyComTag(*lit, (*lit)-(*pit), krcv, ksnd));
			}
		    }
		}
	    }
	}
    }

    auto& recv_tags = *m_RcvTags;

    BaseFab<int> localtouch(The_Cpu_Arena()), remotetouch(The_Cpu_Arena());
    bool check_local = false, check_remote = false;
#if defined(_OPENMP)
    if (omp_get_max_threads() > 1) {
	check_local = true;
	check_remote = true;
    }
#elif defined(AMREX_USE_GPU)
    check_local = true;
    check_remote = true;
#endif

    if (ParallelDescriptor::TeamSize() > 1) {
	check_local = true;
    }

    m_threadsafe_loc = not check_local;
    m_threadsafe_rcv = not check_remote;

    for (int i = 0; i < nlocal; ++i)
    {
	const int   krcv = imap[i];
	const Box& vbx   = ba[krcv];
	const Box& bxrcv = amrex::grow(vbx, ng);
	
	if (pdomain.contains(bxrcv)) continue;

	if (check_local) {
	    localtouch.resize(bxrcv);
	    localtouch.setVal<RunOn::Host>(0);
	}
	
	if (check_remote) {
	    remotetouch.resize(bxrcv);
	    remotetouch.setVal<RunOn::Host>(0);
	}
	
	for (std::vector<IntVect>::const_iterator pit=pshifts.begin(); pit!=pshifts.end(); ++pit)
	{
	    if (*pit != IntVect::TheZeroVector())
	    {
		ba.intersections(bxrcv+(*pit), isects, false, ng);

		for (int j = 0, M = isects.size(); j < M; ++j)
		{
		    const int ksnd      = isects[j].first;
		    const Box& dst_bx   = isects[j].second - *pit;
		    const int src_owner = dm[ksnd];
		    
		    const BoxList& bl = amrex::boxDiff(dst_bx, pdomain);

		    for (BoxList::const_iterator lit = bl.begin(); lit != bl.end(); ++lit)
		    {
			Box sbx = (*lit) + (*pit);
			sbx &= pdomain; // source must be inside the periodic domain.
			
			if (sbx.ok()) {
			    Box dbx = sbx - (*pit);
			    if (ParallelDescriptor::sameTeam(src_owner)) { // local copy
				const BoxList tilelist(dbx, FabArrayBase::comm_tile_size);
				for (BoxList::const_iterator
					 it_tile  = tilelist.begin(),
					 End_tile = tilelist.end();   it_tile != End_tile; ++it_tile)
				{
				    m_LocTags->push_back(CopyComTag(*it_tile, (*it_tile)+(*pit), krcv, ksnd));
				}
				if (check_local) {
				    localtouch.plus<RunOn::Host>(1, dbx);
				}
			    } else if (MyProc == dm[krcv]) {
				recv_tags[src_owner].push_back(CopyComTag(dbx, sbx, krcv, ksnd));
				if (check_remote) {
				    remotetouch.plus<RunOn::Host>(1, dbx);
				}
			    }
			}
		    }
		}
	    }
	}

	if (check_local) {  
	    // safe if a cell is touched no more than once 
	    // keep checking thread safety if it is safe so far
	    check_local = m_threadsafe_loc = localtouch.max<RunOn::Host>() <= 1;
	}

	if (check_remote) {
	    check_remote = m_threadsafe_rcv = remotetouch.max<RunOn::Host>() <= 1;
	}
    }

    for (int ipass = 0; ipass < 2; ++ipass) // pass 0: send; pass 1: recv
    {
	CopyComTag::MapOfCopyComTagContainers & Tags = (ipass == 0) ? *m_SndTags : *m_RcvTags;
        for (auto& kv : Tags)
	{
	    std::vector<CopyComTag>& cctv = kv.second;
	    // We need to fix the order so that the send and recv processes match.
	    std::sort(cctv.begin(), cctv.end());
	}
    }
}

FabArrayBase::FB::~FB ()
{}

void
FabArrayBase::flushFB (bool no_assertion) const
{
    amrex::ignore_unused(no_assertion);
    BL_ASSERT(no_assertion || getBDKey() == m_bdkey);
    std::pair<FBCacheIter,FBCacheIter> er_it = m_TheFBCache.equal_range(m_bdkey);
    for (FBCacheIter it = er_it.first; it != er_it.second; ++it)
    {
#ifdef AMREX_MEM_PROFILING
	m_FBC_stats.bytes -= it->second->bytes();
#endif
	m_FBC_stats.recordErase(it->second->m_nuse);
	delete it->second;
    }
    m_TheFBCache.erase(er_it.first, er_it.second);
}

void
FabArrayBase::flushFBCache ()
{
    for (FBCacheIter it = m_TheFBCache.begin(); it != m_TheFBCache.end(); ++it)
    {
	m_FBC_stats.recordErase(it->second->m_nuse);
	delete it->second;
    }
    m_TheFBCache.clear();
#ifdef AMREX_MEM_PROFILING
    m_FBC_stats.bytes = 0L;
#endif
}

const FabArrayBase::FB&
FabArrayBase::getFB (const IntVect& nghost, const Periodicity& period,
                     bool cross, bool enforce_periodicity_only) const
{
    BL_PROFILE("FabArrayBase::getFB()");

    BL_ASSERT(getBDKey() == m_bdkey);
    std::pair<FBCacheIter,FBCacheIter> er_it = m_TheFBCache.equal_range(m_bdkey);
    for (FBCacheIter it = er_it.first; it != er_it.second; ++it)
    {
	if (it->second->m_typ        == boxArray().ixType()      &&
            it->second->m_crse_ratio == boxArray().crseRatio()   &&
	    it->second->m_ngrow      == nghost                   &&
	    it->second->m_cross      == cross                    &&
	    it->second->m_multi_ghost== m_multi_ghost            &&
	    it->second->m_epo        == enforce_periodicity_only &&
	    it->second->m_period     == period              )
	{
	    ++(it->second->m_nuse);
	    m_FBC_stats.recordUse();
	    return *(it->second);
	}
    }

    // Have to build a new one
    FB* new_fb = new FB(*this, nghost, cross, period, enforce_periodicity_only,m_multi_ghost);

#ifdef BL_PROFILE
    m_FBC_stats.bytes += new_fb->bytes();
    m_FBC_stats.bytes_hwm = std::max(m_FBC_stats.bytes_hwm, m_FBC_stats.bytes);
#endif

    new_fb->m_nuse = 1;
    m_FBC_stats.recordBuild();
    m_FBC_stats.recordUse();

    m_TheFBCache.insert(er_it.second, FBCache::value_type(m_bdkey,new_fb));

    return *new_fb;
}

FabArrayBase::FPinfo::FPinfo (const FabArrayBase& srcfa,
                              const FabArrayBase& dstfa,
                              const Box&          dstdomain,
                              const IntVect&      dstng,
                              const BoxConverter& coarsener,
<<<<<<< HEAD
=======
                              const Box&          fdomain,
>>>>>>> f706d8ac
                              const Box&          cdomain,
                              const EB2::IndexSpace* index_space)
    : m_srcbdk   (srcfa.getBDKey()),
      m_dstbdk   (dstfa.getBDKey()),
      m_dstdomain(dstdomain),
      m_dstng    (dstng),
      m_coarsener(coarsener.clone()),
      m_nuse     (0)
{
    amrex::ignore_unused(fdomain,cdomain,index_space);
    BL_PROFILE("FPinfo::FPinfo()");

    const BoxArray& srcba = srcfa.boxArray();
    const BoxArray& dstba = dstfa.boxArray();
    BL_ASSERT(srcba.ixType() == dstba.ixType());

    BoxArray srcba_simplified = srcba.simplified();
    BoxArray dstba_simplified = dstba.simplified();

    const IndexType& boxtype = dstba.ixType();
    BL_ASSERT(boxtype == dstdomain.ixType());
<<<<<<< HEAD

    amrex::Print() << "srcba: " << srcba << std::endl;
    amrex::Print() << "dstba: " << dstba << std::endl;
    amrex::Print() << "dstng -- dstfa" << dstng << " -- " << dstfa.nGrowVect() << std::endl << std::endl;
     
    BL_ASSERT(dstng.allLE(dstfa.nGrowVect()));
=======
>>>>>>> f706d8ac

    BL_ASSERT(dstng.allLE(dstfa.nGrowVect()));

    BoxList bl(boxtype);
    const int Ndst = dstba_simplified.size();
    const int nprocs = ParallelContext::NProcsSub();
    int iboxlo, iboxhi;
    bool parallel_ci;
    if (Ndst > 8) {
        parallel_ci = true;
        const int navg = Ndst / nprocs;
        const int nextra = Ndst - navg*nprocs;
        const int myproc = ParallelContext::MyProcSub();
        iboxlo = (myproc < nextra) ? myproc*(navg+1) : myproc*navg+nextra;
        iboxhi = (myproc < nextra) ? iboxlo+navg+1-1 : iboxlo+navg-1;
    } else {
        parallel_ci = false;
        iboxlo = 0;
        iboxhi = Ndst-1;
    }
    for (int i = iboxlo; i <= iboxhi; ++i) {
        Box bx = dstba_simplified[i];
        bx.grow(m_dstng);
        bx &= m_dstdomain;
        BoxList const& leftover = srcba_simplified.complementIn(bx);
        if (leftover.isNotEmpty()) {
            bl.join(leftover);
        }
    }

<<<<<<< HEAD
        amrex::Print() << " FP[i]: bx = " << i << ": " << bx << "-- <" << bx.ok() << ">" << std::endl;

        BoxList leftover = srcba.complementIn(bx);

        amrex::Print() << " FP[i]: leftover = " << i << ": " << bx << std::endl;

        bool ismybox = (dstdm[i] == myproc);
        for (BoxList::const_iterator bli = leftover.begin(); bli != leftover.end(); ++bli)
        {
            bl.push_back(m_coarsener->doit(*bli));

            amrex::Print() << " FP[i]: leftover = " << i << ": " << *bli << " -- <" << (*bli).ok() << ">" << std::endl;
            amrex::Print() << " FP[i]: coarsener = " << i << ": " << m_coarsener->doit(*bli) << std::endl;

            if (ismybox) {
                dst_boxes.push_back(*bli);
                dst_idxs.push_back(i);
=======
    if (parallel_ci) {
        amrex::AllGatherBoxes(bl.data());
    }

    if (bl.isEmpty()) return;

    Long ncells_total = 0L;
    Long ncells_max = 0L;
    for (auto const& b : bl) {
        auto n = b.numPts();
        ncells_total += n;
        ncells_max = std::max(ncells_max, n);
    }

    Long ncells_avg = ncells_total / ParallelContext::NProcsSub();
    Long ncells_target = std::max(2*ncells_avg, Long(8*8*8));
    if (ncells_max > ncells_target) {
        BoxList bltmp(boxtype);
        Vector<Box>& bltmpvec = bltmp.data();
        for (Box const& b : bl) {
            Long const npts = b.numPts();
            if (npts <= ncells_target) {
                bltmp.push_back(b);
            } else {
                IntVect const len = b.length();
                IntVect numblk{1};
                while (npts > (AMREX_D_TERM(numblk[0],*numblk[1],*numblk[2])) * ncells_target) {
#if (AMREX_SPACEDIM == 3)
                    int longdir = (len[2] >= len[0] && len[2] >= len[1]) ? 2 :
                        (len[1] >= len[0]) ? 1 : 0;
#elif (AMREX_SPACEDIM == 2)
                    int longdir = (len[1] >= len[0]) ? 1 : 0;
#elif (AMREX_SPACEDIM == 1)
                    int longdir = 0;
#else
                    static_assert(false, "FabArrayBase::FPinfo() unsupported AMREX_SPACEDIM");
#endif
                    numblk[longdir] *= 2;
                }
                numblk.min(len);
                IntVect sz, extra;
                for (int idim = 0; idim < AMREX_SPACEDIM; ++idim) {
                    sz[idim] = len[idim] / numblk[idim];
                    extra[idim] =  len[idim] - sz[idim] * numblk[idim];
                }
                if (numblk == 1) {
                    bltmp.push_back(b);
                } else {
                    IntVect const& boxlo = b.smallEnd();
#if (AMREX_SPACEDIM == 3)
                    for (int k = 0; k < numblk[2]; ++k) {
                        int klo = (k < extra[2]) ? k*(sz[2]+1) : (k*sz[2]+extra[2]);
                        int khi = (k < extra[2]) ? klo+(sz[2]+1)-1 : klo+sz[2]-1;
                        klo += boxlo[2];
                        khi += boxlo[2];
#endif
#if (AMREX_SPACEDIM >= 2)
                        for (int j = 0; j < numblk[1]; ++j) {
                            int jlo = (j < extra[1]) ? j*(sz[1]+1) : (j*sz[1]+extra[1]);
                            int jhi = (j < extra[1]) ? jlo+(sz[1]+1)-1 : jlo+sz[1]-1;
                            jlo += boxlo[1];
                            jhi += boxlo[1];
#endif
                            for (int i = 0; i < numblk[0]; ++i) {
                                int ilo = (i < extra[0]) ? i*(sz[0]+1) : (i*sz[0]+extra[0]);
                                int ihi = (i < extra[0]) ? ilo+(sz[0]+1)-1 : ilo+sz[0]-1;
                                ilo += boxlo[0];
                                ihi += boxlo[0];
                                bltmpvec.emplace_back(IntVect(AMREX_D_DECL(ilo,jlo,klo)),
                                                      IntVect(AMREX_D_DECL(ihi,jhi,khi)),
                                                      boxtype);
                    AMREX_D_TERM(},},})
                }
>>>>>>> f706d8ac
            }
        }
<<<<<<< HEAD
        amrex::Print() << std::endl;
=======
        std::swap(bl,bltmp);
    }

    BoxList blcrse(boxtype);
    blcrse.reserve(bl.size());
    for (auto const& b : bl) {
        blcrse.push_back(coarsener.doit(b));
>>>>>>> f706d8ac
    }

    ba_crse_patch.define(std::move(blcrse));
    ba_fine_patch.define(std::move(bl));
    dm_patch.KnapSackProcessorMap(ba_fine_patch, ParallelContext::NProcsSub());

#ifdef AMREX_USE_EB
    if (index_space)
    {
        fact_crse_patch = makeEBFabFactory(index_space,
                                           index_space->getGeometry(cdomain),
                                           ba_crse_patch,
                                           dm_patch,
                                           {0,0,0}, EBSupport::basic);
        fact_fine_patch = makeEBFabFactory(index_space,
                                           index_space->getGeometry(fdomain),
                                           ba_fine_patch,
                                           dm_patch,
                                           {0,0,0}, EBSupport::basic);
    }
    else
#endif
    {
        fact_crse_patch.reset(new FArrayBoxFactory());
        fact_fine_patch.reset(new FArrayBoxFactory());
    }
}

FabArrayBase::FPinfo::~FPinfo ()
{
}

Long
FabArrayBase::FPinfo::bytes () const
{
    Long cnt = sizeof(FabArrayBase::FPinfo);
    cnt += sizeof(Box) * (ba_crse_patch.capacity() + ba_fine_patch.capacity());
    cnt += sizeof(int) * dm_patch.capacity();
    return cnt;
}

const FabArrayBase::FPinfo&
FabArrayBase::TheFPinfo (const FabArrayBase& srcfa,
                         const FabArrayBase& dstfa,
                         const IntVect&      dstng,
                         const BoxConverter& coarsener,
                         const Geometry&     fgeom,
                         const Geometry&     cgeom,
                         const EB2::IndexSpace* index_space)
{
    BL_PROFILE("FabArrayBase::TheFPinfo()");

    Box dstdomain = fgeom.Domain();
    dstdomain.convert(dstfa.boxArray().ixType());
    for (int i = 0; i < AMREX_SPACEDIM; ++i) {
        if (fgeom.isPeriodic(i)) {
            dstdomain.grow(i,dstng[i]);
        }
    }

    const BDKey& srckey = srcfa.getBDKey();
    const BDKey& dstkey = dstfa.getBDKey();

    std::pair<FPinfoCacheIter,FPinfoCacheIter> er_it = m_TheFillPatchCache.equal_range(dstkey);

    for (FPinfoCacheIter it = er_it.first; it != er_it.second; ++it)
    {
	if (it->second->m_srcbdk    == srckey    &&
	    it->second->m_dstbdk    == dstkey    &&
	    it->second->m_dstdomain == dstdomain &&
	    it->second->m_dstng     == dstng     &&
	    it->second->m_dstdomain.ixType() == dstdomain.ixType() &&
	    it->second->m_coarsener->doit(it->second->m_dstdomain) == coarsener.doit(dstdomain))
	{
	    ++(it->second->m_nuse);
	    m_FPinfo_stats.recordUse();
	    return *(it->second);
	}
    }

    // Have to build a new one
    FPinfo* new_fpc = new FPinfo(srcfa, dstfa, dstdomain, dstng, coarsener,
                                 fgeom.Domain(), cgeom.Domain(), index_space);

#ifdef AMREX_MEM_PROFILING
    m_FPinfo_stats.bytes += new_fpc->bytes();
    m_FPinfo_stats.bytes_hwm = std::max(m_FPinfo_stats.bytes_hwm, m_FPinfo_stats.bytes);
#endif
    
    new_fpc->m_nuse = 1;
    m_FPinfo_stats.recordBuild();
    m_FPinfo_stats.recordUse();

    m_TheFillPatchCache.insert(er_it.second, FPinfoCache::value_type(dstkey,new_fpc));
    if (srckey != dstkey)
	m_TheFillPatchCache.insert(          FPinfoCache::value_type(srckey,new_fpc));

    return *new_fpc;
}

void
FabArrayBase::flushFPinfo (bool no_assertion)
{
    amrex::ignore_unused(no_assertion);
    BL_ASSERT(no_assertion || getBDKey() == m_bdkey);

    std::vector<FPinfoCacheIter> others;

    std::pair<FPinfoCacheIter,FPinfoCacheIter> er_it = m_TheFillPatchCache.equal_range(m_bdkey);

    for (FPinfoCacheIter it = er_it.first; it != er_it.second; ++it)
    {
	const BDKey& srckey = it->second->m_srcbdk;
	const BDKey& dstkey = it->second->m_dstbdk;

	BL_ASSERT((srckey==dstkey && srckey==m_bdkey) || 
		  (m_bdkey==srckey) || (m_bdkey==dstkey));

	if (srckey != dstkey) {
	    const BDKey& otherkey = (m_bdkey == srckey) ? dstkey : srckey;
	    std::pair<FPinfoCacheIter,FPinfoCacheIter> o_er_it = m_TheFillPatchCache.equal_range(otherkey);

	    for (FPinfoCacheIter oit = o_er_it.first; oit != o_er_it.second; ++oit)
	    {
		if (it->second == oit->second)
		    others.push_back(oit);
	    }
	} 

#ifdef AMREX_MEM_PROFILING
	m_FPinfo_stats.bytes -= it->second->bytes();
#endif
	m_FPinfo_stats.recordErase(it->second->m_nuse);
	delete it->second;
    }
    
    m_TheFillPatchCache.erase(er_it.first, er_it.second);

    for (std::vector<FPinfoCacheIter>::iterator it = others.begin(),
	     End = others.end(); it != End; ++it)
    {
	m_TheFillPatchCache.erase(*it);
    }
}

FabArrayBase::CFinfo::CFinfo (const FabArrayBase& finefa,
                              const Geometry&     finegm,
                              const IntVect&      ng,
                              bool                include_periodic,
                              bool                include_physbndry)
    : m_fine_bdk (finefa.getBDKey()),
      m_ng       (ng),
      m_include_periodic(include_periodic),
      m_include_physbndry(include_physbndry),
      m_nuse     (0)
{
    BL_PROFILE("CFinfo::CFinfo()");
    
    m_fine_domain = Domain(finegm, ng, include_periodic, include_physbndry);

    const BoxArray& fba = amrex::convert(finefa.boxArray(), IndexType::TheCellType());
    const DistributionMapping& fdm = finefa.DistributionMap();

    BoxList bl(fba.ixType());
    Vector<int> iprocs;
    const int myproc = ParallelDescriptor::MyProc();

    for (int i = 0, N = fba.size(); i < N; ++i)
    {
        Box bx = fba[i];
        bx.grow(m_ng);
        bx &= m_fine_domain;

        const BoxList& noncovered = fba.complementIn(bx);
        for (const Box& b : noncovered) {
            bl.push_back(b);
            iprocs.push_back(fdm[i]);
            if (fdm[i] == myproc) {
                fine_grid_idx.push_back(i);
            }
        }
    }

    if (!iprocs.empty())
    {
        ba_cfb.define(bl);
        dm_cfb.define(std::move(iprocs));
    }
}

Box
FabArrayBase::CFinfo::Domain (const Geometry& geom, const IntVect& ng,
                              bool include_periodic, bool include_physbndry)
{
    Box bx = geom.Domain();
    for (int idim = 0; idim < AMREX_SPACEDIM; ++idim) {
        if (geom.isPeriodic(idim)) {
            if (include_periodic) {
                bx.grow(idim, ng[idim]);
            }
        } else {
            if (include_physbndry) {
                bx.grow(idim, ng[idim]);
            }
        }
    }
    return bx;
}

Long
FabArrayBase::CFinfo::bytes () const
{
    Long cnt = sizeof(FabArrayBase::CFinfo);
    cnt += sizeof(Box) * ba_cfb.capacity();
    cnt += sizeof(int) * (dm_cfb.capacity() + fine_grid_idx.capacity());
    return cnt;
}

const FabArrayBase::CFinfo&
FabArrayBase::TheCFinfo (const FabArrayBase& finefa,
                         const Geometry&     finegm,
                         const IntVect&      ng,
                         bool                include_periodic,
                         bool                include_physbndry)
{
    BL_PROFILE("FabArrayBase::TheCFinfo()");

    const BDKey& key = finefa.getBDKey();
    auto er_it = m_TheCrseFineCache.equal_range(key);
    for (auto it = er_it.first; it != er_it.second; ++it)
    {
        if (it->second->m_fine_bdk    == key                        &&
            it->second->m_fine_domain == CFinfo::Domain(finegm, ng,
                                                        include_periodic,
                                                        include_physbndry) &&
            it->second->m_ng          == ng)
        {
            ++(it->second->m_nuse);
            m_CFinfo_stats.recordUse();
            return *(it->second);
        }
    }

    // Have to build a new one
    CFinfo* new_cfinfo = new CFinfo(finefa, finegm, ng, include_periodic, include_physbndry);

#ifdef AMREX_MEM_PROFILING
    m_CFinfo_stats.bytes += new_cfinfo->bytes();
    m_CFinfo_stats.bytes_hwm = std::max(m_CFinfo_stats.bytes_hwm, m_CFinfo_stats.bytes);
#endif

    new_cfinfo->m_nuse = 1;
    m_CFinfo_stats.recordBuild();
    m_CFinfo_stats.recordUse();

    m_TheCrseFineCache.insert(er_it.second, CFinfoCache::value_type(key,new_cfinfo));

    return *new_cfinfo;
}

void
FabArrayBase::flushCFinfo (bool no_assertion)
{
    amrex::ignore_unused(no_assertion);
    BL_ASSERT(no_assertion || getBDKey() == m_bdkey);
    auto er_it = m_TheCrseFineCache.equal_range(m_bdkey);
    for (auto it = er_it.first; it != er_it.second; ++it)
    {
#ifdef AMREX_MEM_PROFILING
        m_CFinfo_stats.bytes -= it->second->bytes();
#endif
        m_CFinfo_stats.recordErase(it->second->m_nuse);
        delete it->second;
    }
    m_TheCrseFineCache.erase(er_it.first, er_it.second);
}

void
FabArrayBase::Finalize ()
{
    FabArrayBase::flushFBCache();
    FabArrayBase::flushCPCache();
    FabArrayBase::flushTileArrayCache();

    if (ParallelDescriptor::IOProcessor() && amrex::system::verbose > 1) {
	m_FA_stats.print();
	m_TAC_stats.print();
	m_FBC_stats.print();
	m_CPC_stats.print();
	m_FPinfo_stats.print();
	m_CFinfo_stats.print();
    }

    if (amrex::system::verbose > 1) {
        printMemUsage();
    }
    m_region_tag.clear();

    m_TAC_stats = CacheStats("TileArrayCache");
    m_FBC_stats = CacheStats("FBCache");
    m_CPC_stats = CacheStats("CopyCache");
    m_FPinfo_stats = CacheStats("FillPatchCache");
    m_CFinfo_stats = CacheStats("CrseFineCache");

    m_BD_count.clear();
    
    m_FA_stats = FabArrayStats();

    the_fa_arena = nullptr;

    initialized = false;
}

const FabArrayBase::TileArray* 
FabArrayBase::getTileArray (const IntVect& tilesize) const
{
    TileArray* p;

#ifdef _OPENMP
#pragma omp critical(gettilearray)
#endif
    {
        BL_ASSERT(getBDKey() == m_bdkey);

        const IntVect& crse_ratio = boxArray().crseRatio();
	p = &FabArrayBase::m_TheTileArrayCache[m_bdkey][std::pair<IntVect,IntVect>(tilesize,crse_ratio)];
	if (p->nuse == -1) {
	    buildTileArray(tilesize, *p);
	    p->nuse = 0;
	    m_TAC_stats.recordBuild();
#ifdef AMREX_MEM_PROFILING
	    m_TAC_stats.bytes += p->bytes();
	    m_TAC_stats.bytes_hwm = std::max(m_TAC_stats.bytes_hwm,
					     m_TAC_stats.bytes);
#endif
	}
#ifdef _OPENMP
#pragma omp master
#endif
	{
	    ++(p->nuse);
	    m_TAC_stats.recordUse();
        }
    }

    return p;
}

void
FabArrayBase::buildTileArray (const IntVect& tileSize, TileArray& ta) const
{
    // Note that we store Tiles always as cell-centered boxes, even if the boxarray is nodal.
    const int N = indexArray.size();

    if (tileSize == IntVect::TheZeroVector())
    {
	for (int i = 0; i < N; ++i)
	{
	    if (isOwner(i))
	    {
		const int K = indexArray[i]; 
		const Box& bx = boxarray.getCellCenteredBox(K);
		ta.indexMap.push_back(K);
		ta.localIndexMap.push_back(i);
		ta.localTileIndexMap.push_back(0);
		ta.numLocalTiles.push_back(1);
		ta.tileArray.push_back(bx);
	    }
	}
    }
    else
    {
	std::vector<int> local_idxs(N);
	std::iota(std::begin(local_idxs), std::end(local_idxs), 0);

#if defined(BL_USE_TEAM)
	const int nworkers = ParallelDescriptor::TeamSize();
	if (nworkers > 1) {
	    // reorder it so that each worker will be more likely to work on their own fabs
	    std::stable_sort(local_idxs.begin(), local_idxs.end(), [this](int i, int j) 
			     { return  this->distributionMap[this->indexArray[i]] 
				     < this->distributionMap[this->indexArray[j]]; });
	}
#endif	

	for (std::vector<int>::const_iterator it = local_idxs.begin(); it != local_idxs.end(); ++it)
	{
	    const int i = *it;         // local index 
	    const int K = indexArray[i]; // global index
	    const Box& bx = boxarray.getCellCenteredBox(K);

            //
            //  This must be consistent with ParticleContainer::getTileIndex function!!!
            //
	    
	    IntVect nt_in_fab, tsize, nleft;
	    int ntiles = 1;
	    for (int d=0; d<AMREX_SPACEDIM; d++) {
		int ncells = bx.length(d);
		nt_in_fab[d] = std::max(ncells/tileSize[d], 1);
		tsize    [d] = ncells/nt_in_fab[d];
		nleft    [d] = ncells - nt_in_fab[d]*tsize[d];
		ntiles *= nt_in_fab[d];
	    }
	    
	    IntVect small, big, ijk;  // note that the initial values are all zero.
	    ijk[0] = -1;
	    for (int t = 0; t < ntiles; ++t) {
		ta.indexMap.push_back(K);
		ta.localIndexMap.push_back(i);
		ta.localTileIndexMap.push_back(t);
		ta.numLocalTiles.push_back(ntiles);

		for (int d=0; d<AMREX_SPACEDIM; d++) {
		    if (ijk[d]<nt_in_fab[d]-1) {
			ijk[d]++;
			break;
		    } else {
			ijk[d] = 0;
		    }
		}
		
		for (int d=0; d<AMREX_SPACEDIM; d++) {
		    if (ijk[d] < nleft[d]) {
			small[d] = ijk[d]*(tsize[d]+1);
			big[d] = small[d] + tsize[d];
		    } else {
			small[d] = ijk[d]*tsize[d] + nleft[d];
			big[d] = small[d] + tsize[d] - 1;
		    }
		}
		
		Box tbx(small, big, IndexType::TheCellType());
		tbx.shift(bx.smallEnd());
		
		ta.tileArray.push_back(tbx);
	    }
	}
    }
}

void
FabArrayBase::flushTileArray (const IntVect& tileSize, bool no_assertion) const
{
    amrex::ignore_unused(no_assertion);
    BL_ASSERT(no_assertion || getBDKey() == m_bdkey);

    TACache& tao = m_TheTileArrayCache;
    TACache::iterator tao_it = tao.find(m_bdkey);
    if(tao_it != tao.end()) 
    {
	if (tileSize == IntVect::TheZeroVector()) 
	{
	    for (TAMap::const_iterator tai_it = tao_it->second.begin();
		 tai_it != tao_it->second.end(); ++tai_it)
	    {
#ifdef AMREX_MEM_PROFILING
		m_TAC_stats.bytes -= tai_it->second.bytes();
#endif		
		m_TAC_stats.recordErase(tai_it->second.nuse);
	    }
	    tao.erase(tao_it);
	} 
	else 
	{
	    TAMap& tai = tao_it->second;
            const IntVect& crse_ratio = boxArray().crseRatio();
	    TAMap::iterator tai_it = tai.find(std::pair<IntVect,IntVect>(tileSize,crse_ratio));
	    if (tai_it != tai.end()) {
#ifdef AMREX_MEM_PROFILING
		m_TAC_stats.bytes -= tai_it->second.bytes();
#endif		
		m_TAC_stats.recordErase(tai_it->second.nuse);
		tai.erase(tai_it);
	    }
	}
    }
}

void
FabArrayBase::flushTileArrayCache ()
{
    for (TACache::const_iterator tao_it = m_TheTileArrayCache.begin();
	 tao_it != m_TheTileArrayCache.end(); ++tao_it)
    {
	for (TAMap::const_iterator tai_it = tao_it->second.begin();
	     tai_it != tao_it->second.end(); ++tai_it)
	{
	    m_TAC_stats.recordErase(tai_it->second.nuse);
	}
    }
    m_TheTileArrayCache.clear();
#ifdef AMREX_MEM_PROFILING
    m_TAC_stats.bytes = 0L;
#endif
}

void
FabArrayBase::clearThisBD (bool no_assertion)
{
    BL_ASSERT(boxarray.empty() || no_assertion || getBDKey() == m_bdkey);

    std::map<BDKey, int>::iterator cnt_it = m_BD_count.find(m_bdkey);
    if (cnt_it != m_BD_count.end()) 
    {
        --(cnt_it->second);
        if (cnt_it->second == 0) 
        {
            m_BD_count.erase(cnt_it);
            
            // Since this is the last one built with these BoxArray 
            // and DistributionMapping, erase it from caches.
            flushTileArray(IntVect::TheZeroVector(), no_assertion);
            flushFPinfo(no_assertion);
            flushCFinfo(no_assertion);
            flushFB(no_assertion);
            flushCPC(no_assertion);
        }
    }
}

void
FabArrayBase::addThisBD ()
{
    m_bdkey = getBDKey();
    int cnt = ++(m_BD_count[m_bdkey]);
    if (cnt == 1) { // new one
	m_FA_stats.recordMaxNumBoxArrays(m_BD_count.size());
    } else {
	m_FA_stats.recordMaxNumBAUse(cnt);
    }
}

void
FabArrayBase::updateBDKey ()
{
    if (getBDKey() != m_bdkey) {
	clearThisBD(true);
	addThisBD();
    }
}


void
FabArrayBase::WaitForAsyncSends (int                 N_snds,
                                 Vector<MPI_Request>& send_reqs,
                                 Vector<char*>&       send_data,
                                 Vector<MPI_Status>&  stats)
{
    amrex::ignore_unused(send_data);
#ifdef BL_USE_MPI
    BL_ASSERT(N_snds > 0);

    stats.resize(N_snds);

    BL_ASSERT(send_reqs.size() == N_snds);
    BL_ASSERT(send_data.size() == N_snds);

    ParallelDescriptor::Waitall(send_reqs, stats);
#else
    amrex::ignore_unused(N_snds,send_reqs,stats);
#endif /*BL_USE_MPI*/
}


#ifdef BL_USE_MPI

bool
FabArrayBase::CheckRcvStats(Vector<MPI_Status>& recv_stats,
			    const Vector<std::size_t>& recv_size,
			    int tag)
{
    for (int i = 0, n = recv_size.size(); i < n; ++i) {
	if (recv_size[i] > 0) {
	    std::size_t count = 0;
            int tmp_count = 0;

            const int comm_data_type = ParallelDescriptor::select_comm_data_type(recv_size[i]);
            if (comm_data_type == 1) {
                MPI_Get_count(&recv_stats[i],
                              ParallelDescriptor::Mpi_typemap<char>::type(),
                              &tmp_count);
                count = tmp_count;
            } else if (comm_data_type == 2) {
                MPI_Get_count(&recv_stats[i],
                              ParallelDescriptor::Mpi_typemap<unsigned long long>::type(),
                              &tmp_count);
                count = sizeof(unsigned long long) * tmp_count;
            } else if (comm_data_type == 3) {
                MPI_Get_count(&recv_stats[i],
                              ParallelDescriptor::Mpi_typemap<ParallelDescriptor::lull_t>::type(),
                              &tmp_count);
                count = sizeof(ParallelDescriptor::lull_t) * tmp_count;
            } else {
                amrex::Abort("TODO: message size is too big");
            }

	    if (count != recv_size[i]) {
                if (amrex::Verbose()) {
                    amrex::AllPrint() << "ERROR: Proc. " << ParallelContext::MyProcSub()
                                      << " received " << count << " bytes of data from Proc. "
                                      << recv_stats[i].MPI_SOURCE
                                      << " with tag " << recv_stats[i].MPI_TAG
                                      << " error " << recv_stats[i].MPI_ERROR
                                      << ", but the expected size is " << recv_size[i]
                                      << " with tag " << tag << "\n";
                }
                return false;
	    }
	}
    }
    return true;
}

#endif

std::ostream&
operator<< (std::ostream& os, const FabArrayBase::BDKey& id)
{
    os << "(" << id.m_ba_id << ", " << id.m_dm_id << ")";
    return os;
}

void
FabArrayBase::updateMemUsage (std::string const& tag, Long nbytes, Arena const* /*ar*/)
{
    auto& mi = m_mem_usage[tag];
    mi.nbytes += nbytes;
    mi.nbytes_hwm = std::max(mi.nbytes, mi.nbytes_hwm);
}

void
FabArrayBase::printMemUsage ()
{
    if (ParallelContext::IOProcessorSub())
    {
        std::cout << "MultiFab Tag, current usage and hwm in bytes\n";
        for (auto const& kv : m_mem_usage) {
            std::cout << kv.first << ": " << kv.second.nbytes << ", " << kv.second.nbytes_hwm << "\n";
        }
    }
}

Long
FabArrayBase::queryMemUsage (const std::string& t)
{
    auto r = m_mem_usage.find(t);
    if (r != m_mem_usage.end()) {
        return r->second.nbytes;
    } else {
        return 0;
    }
}

Long
FabArrayBase::queryMemUsageHWM (const std::string& t)
{
    auto r = m_mem_usage.find(t);
    if (r != m_mem_usage.end()) {
        return r->second.nbytes_hwm;
    } else {
        return 0;
    }
}

void
FabArrayBase::pushRegionTag (const char* t)
{
    m_region_tag.emplace_back(t);
}

void
FabArrayBase::pushRegionTag (std::string t)
{
    m_region_tag.emplace_back(std::move(t));
}

void
FabArrayBase::popRegionTag ()
{
    m_region_tag.pop_back();
}

bool
FabArrayBase::is_nodal () const noexcept
{
    return boxArray().ixType().nodeCentered();
}

bool
FabArrayBase::is_nodal (int dir) const noexcept
{
    return boxArray().ixType().nodeCentered(dir);
}

bool
FabArrayBase::is_cell_centered () const noexcept
{
    return boxArray().ixType().cellCentered();
}

}<|MERGE_RESOLUTION|>--- conflicted
+++ resolved
@@ -1123,10 +1123,7 @@
                               const Box&          dstdomain,
                               const IntVect&      dstng,
                               const BoxConverter& coarsener,
-<<<<<<< HEAD
-=======
                               const Box&          fdomain,
->>>>>>> f706d8ac
                               const Box&          cdomain,
                               const EB2::IndexSpace* index_space)
     : m_srcbdk   (srcfa.getBDKey()),
@@ -1148,16 +1145,6 @@
 
     const IndexType& boxtype = dstba.ixType();
     BL_ASSERT(boxtype == dstdomain.ixType());
-<<<<<<< HEAD
-
-    amrex::Print() << "srcba: " << srcba << std::endl;
-    amrex::Print() << "dstba: " << dstba << std::endl;
-    amrex::Print() << "dstng -- dstfa" << dstng << " -- " << dstfa.nGrowVect() << std::endl << std::endl;
-     
-    BL_ASSERT(dstng.allLE(dstfa.nGrowVect()));
-=======
->>>>>>> f706d8ac
-
     BL_ASSERT(dstng.allLE(dstfa.nGrowVect()));
 
     BoxList bl(boxtype);
@@ -1187,25 +1174,6 @@
         }
     }
 
-<<<<<<< HEAD
-        amrex::Print() << " FP[i]: bx = " << i << ": " << bx << "-- <" << bx.ok() << ">" << std::endl;
-
-        BoxList leftover = srcba.complementIn(bx);
-
-        amrex::Print() << " FP[i]: leftover = " << i << ": " << bx << std::endl;
-
-        bool ismybox = (dstdm[i] == myproc);
-        for (BoxList::const_iterator bli = leftover.begin(); bli != leftover.end(); ++bli)
-        {
-            bl.push_back(m_coarsener->doit(*bli));
-
-            amrex::Print() << " FP[i]: leftover = " << i << ": " << *bli << " -- <" << (*bli).ok() << ">" << std::endl;
-            amrex::Print() << " FP[i]: coarsener = " << i << ": " << m_coarsener->doit(*bli) << std::endl;
-
-            if (ismybox) {
-                dst_boxes.push_back(*bli);
-                dst_idxs.push_back(i);
-=======
     if (parallel_ci) {
         amrex::AllGatherBoxes(bl.data());
     }
@@ -1279,12 +1247,8 @@
                                                       boxtype);
                     AMREX_D_TERM(},},})
                 }
->>>>>>> f706d8ac
             }
         }
-<<<<<<< HEAD
-        amrex::Print() << std::endl;
-=======
         std::swap(bl,bltmp);
     }
 
@@ -1292,7 +1256,6 @@
     blcrse.reserve(bl.size());
     for (auto const& b : bl) {
         blcrse.push_back(coarsener.doit(b));
->>>>>>> f706d8ac
     }
 
     ba_crse_patch.define(std::move(blcrse));
