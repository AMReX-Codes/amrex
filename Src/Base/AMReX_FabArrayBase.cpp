--- conflicted
+++ resolved
@@ -664,11 +664,7 @@
     // so that they can share work.  But for remote communication, they are all different.
     
     const int nlocal = imap.size();
-<<<<<<< HEAD
-    const IntVect ng(m_ngrow[0]);
-=======
     const IntVect& ng = m_ngrow;
->>>>>>> 0183bacc
     const IntVect ng_ng(AMREX_D_DECL(m_ngrow[0]-1,m_ngrow[1]-1,m_ngrow[1]-1));
     std::vector< std::pair<int,Box> > isects;
     std::vector< std::pair<int,Box> > isects_ng;
