--- conflicted
+++ resolved
@@ -23,16 +23,15 @@
 //
 bool    FabArrayBase::do_async_sends;
 int     FabArrayBase::MaxComp;
-<<<<<<< HEAD
 #ifdef AMREX_USE_CUDA
 int     FabArrayBase::use_cuda_aware_mpi;
 #endif
 
 #ifdef AMREX_USE_CUDA
 
-#if BL_SPACEDIM == 1
+#if AMREX_SPACEDIM == 1
 IntVect FabArrayBase::mfiter_tile_size(1024000);
-#elif BL_SPACEDIM == 2
+#elif AMREX_SPACEDIM == 2
 IntVect FabArrayBase::mfiter_tile_size(1024000,1024000);
 #else
 IntVect FabArrayBase::mfiter_tile_size(1024000,1024000,1024000);
@@ -40,10 +39,7 @@
 
 #else
 
-#if BL_SPACEDIM == 1
-=======
 #if AMREX_SPACEDIM == 1
->>>>>>> 4477d44f
 IntVect FabArrayBase::mfiter_tile_size(1024000);
 #elif AMREX_SPACEDIM == 2
 IntVect FabArrayBase::mfiter_tile_size(1024000,1024000);
