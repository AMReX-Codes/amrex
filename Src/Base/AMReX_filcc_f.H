--- conflicted
+++ resolved
@@ -11,14 +11,11 @@
                                           const int* domlo, const int* domhi,
                                           const amrex_real* dx, const amrex_real* xlo,
                                           const int* bclo);
-<<<<<<< HEAD
-=======
 
 
     void amrex_hoextraptocc (amrex_real* q, const int* qlo, const int* qhi,
                              const int* domlo, const int* domhi,
                              const amrex_real* dx, const amrex_real* xlo);
->>>>>>> c53e284b
 
 #ifdef __cplusplus
 }
