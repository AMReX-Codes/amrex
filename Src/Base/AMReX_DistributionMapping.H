--- conflicted
+++ resolved
@@ -134,18 +134,11 @@
                          bool sort=true);
     void SFCProcessorMap(const BoxArray& boxes, const std::vector<Long>& wgts, int nprocs,
                          Real& efficiency, bool sort=true);
-<<<<<<< HEAD
-    void KnapSackProcessorMap(const std::vector<long>& wgts, int nprocs,
+    void KnapSackProcessorMap(const std::vector<Long>& wgts, int nprocs,
                               Real* efficiency=0,
                               bool do_full_knapsack=true,
                               int nmax=std::numeric_limits<int>::max(),
                               bool sort=true);
-=======
-    void KnapSackProcessorMap(const std::vector<Long>& wgts, int nprocs,
-                              Real* efficiency = 0,
-			      bool do_full_knapsack = true,
-			      int nmax = std::numeric_limits<int>::max());
->>>>>>> 7bcdc133
     void RoundRobinProcessorMap(int nboxes, int nprocs);
     void RoundRobinProcessorMap(const std::vector<Long>& wgts, int nprocs);
 
@@ -232,12 +225,8 @@
                        int                      nprocs,
                        Real&                    efficiency,
                        bool                     do_full_knapsack,
-<<<<<<< HEAD
                        int                      nmax=std::numeric_limits<int>::max(),
                        bool                     sort=true);
-=======
-                       int                      nmax=std::numeric_limits<int>::max());
->>>>>>> 7bcdc133
 
     void SFCProcessorMapDoIt (const BoxArray&          boxes,
                               const std::vector<Long>& wgts,
