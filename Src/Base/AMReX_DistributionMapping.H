#ifndef BL_DISTRIBUTIONMAPPING_H
#define BL_DISTRIBUTIONMAPPING_H

#include <map>
#include <limits>
#include <memory>
#include <cstddef>
#include <iostream>

#include <AMReX.H>
#include <AMReX_Array.H>
#include <AMReX_Vector.H>
#include <AMReX_Box.H>
#include <AMReX_REAL.H>
#include <AMReX_ParallelDescriptor.H>

namespace amrex {

class BoxArray;
class MultiFab;
template <typename T> class FabArray;
class FabArrayBase;

/**
* \brief Calculates the distribution of FABs to MPI processes.
*
*  This class calculates the distribution of FABs to MPI processes in a
*  FabArray in a multi-processor environment.  By distribution is meant what
*  MPI process in the multi-processor environment owns what FAB.  Only the BoxArray
*  on which the FabArray is built is used in determining the distribution.
*  The three types of distributions supported are round-robin, knapsack, and SFC.
*  In the round-robin distribution FAB i is owned by CPU i%N where N is total
*  number of CPUs.  In the knapsack distribution the FABs are partitioned
*  across CPUs such that the total volume of the Boxes in the underlying
*  BoxArray are as equal across CPUs as is possible.  The SFC distribution is
*  based on a space filling curve.
*/

class DistributionMapping
{
  public:

    template <typename T> friend class FabArray;
    friend class FabArrayBase;

    //! The distribution strategies
    enum Strategy { UNDEFINED = -1, ROUNDROBIN, KNAPSACK, SFC, RRSFC };

    //! The default constructor.
    DistributionMapping ();

    //! The copy constructor.
    DistributionMapping (const DistributionMapping& rhs) = default;

    //! The copy assignment operator.
    DistributionMapping& operator= (const DistributionMapping& rhs) = default;

    //! The move constructor.
    DistributionMapping (DistributionMapping&& rhs) noexcept = default;

    //! The move assignment operator.
    DistributionMapping& operator= (DistributionMapping&& rhs) noexcept = default;

   //! The destructor.
    ~DistributionMapping() noexcept = default;

    /**
    * \brief Create an object with the specified mapping.
    */
    explicit DistributionMapping (const Vector<int>& pmap);
    explicit DistributionMapping (Vector<int>&& pmap) noexcept;
    //! Build mapping out of BoxArray over nprocs processors.
    explicit DistributionMapping (const BoxArray& boxes,
				  int nprocs = ParallelDescriptor::NProcs());
    /**
    * \brief This is a very specialized distribution map.
    * Do NOT use it unless you really understand what it does.
    */
    DistributionMapping (const DistributionMapping& d1,
                         const DistributionMapping& d2);

    /**
    * \brief Build mapping out of BoxArray over nprocs processors.
    * You need to call this if you built your DistributionMapping
    * with the default constructor.
    */
    void define (const BoxArray& boxes, int nprocs = ParallelDescriptor::NProcs());
    /**
    * \brief Build mapping out of an Array of ints. You need to call this if you
    * built your DistributionMapping with the default constructor.
    */
    void define (const Vector<int>& pmap);
    void define (Vector<int>&& pmap) noexcept;
    /**
    * \brief Returns a constant reference to the mapping of boxes in the
    * underlying BoxArray to the CPU that holds the FAB on that Box.
    * ProcessorMap()[i] is an integer in the interval [0, NCPU) where
    * NCPU is the number of CPUs being used.
    */
    const Vector<int>& ProcessorMap () const noexcept;

    //! Length of the underlying processor map.
    long size () const noexcept { return m_ref->m_pmap.size(); }
    long capacity () const noexcept { return m_ref->m_pmap.capacity(); }
    bool empty () const noexcept { return m_ref->m_pmap.empty(); }

    //! Number of references to this DistributionMapping
    long linkCount () const noexcept { return m_ref.use_count(); }

    //! Equivalent to ProcessorMap()[index].
    int operator[] (int index) const noexcept { return m_ref->m_pmap[index]; }

    std::istream& readFrom (std::istream& is);

    std::ostream& writeOn (std::ostream& os) const;

    //! Set/get the distribution strategy.
    static void strategy (Strategy how);

    static Strategy strategy ();

    //! Set/get the space filling curve threshold.
    static void SFC_Threshold (int n);

    static int SFC_Threshold ();

    //! Are the distributions equal?
    bool operator== (const DistributionMapping& rhs) const noexcept;

    //! Are the distributions different?
    bool operator!= (const DistributionMapping& rhs) const noexcept;

    void SFCProcessorMap(const BoxArray& boxes, const std::vector<long>& wgts, int nprocs,
                         bool sort=true);
    void SFCProcessorMap(const BoxArray& boxes, const std::vector<long>& wgts, int nprocs,
                         Real& efficiency, bool sort=true);
    void KnapSackProcessorMap(const std::vector<long>& wgts, int nprocs,
                              Real* efficiency = 0,
			      bool do_full_knapsack = true,
			      int nmax = std::numeric_limits<int>::max());
    void RoundRobinProcessorMap(int nboxes, int nprocs);
    void RoundRobinProcessorMap(const std::vector<long>& wgts, int nprocs);

    /**
    * \brief Initializes distribution strategy from ParmParse.
    *
    * ParmParse options are:
    *
    *   DistributionMapping.strategy = ROUNDROBIN
    *   DistributionMapping.strategy = KNAPSACK
    *   DistributionMapping.strategy = SFC
    *   DistributionMapping.strategy = RRFC
    */
    static void Initialize ();

    static void Finalize ();

    static bool SameRefs (const DistributionMapping& lhs,
                          const DistributionMapping& rhs)
		  { return lhs.m_ref == rhs.m_ref; }

    static DistributionMapping makeKnapSack   (const MultiFab& weight,
                                               int nmax=std::numeric_limits<int>::max());
    static DistributionMapping makeKnapSack   (const MultiFab& weight, Real& eff,
                                               int nmax=std::numeric_limits<int>::max());
    static DistributionMapping makeKnapSack   (const Vector<Real>& rcost,
                                               int nmax=std::numeric_limits<int>::max());
    static DistributionMapping makeKnapSack   (const Vector<Real>& rcost, Real& eff,
                                               int nmax=std::numeric_limits<int>::max());

    static DistributionMapping makeRoundRobin (const MultiFab& weight);
    static DistributionMapping makeSFC        (const MultiFab& weight, bool sort=true);
    static DistributionMapping makeSFC        (const MultiFab& weight, Real& eff, bool sort=true);
    static DistributionMapping makeSFC        (const Vector<Real>& rcost,
                                               const BoxArray& ba, bool sort=true);
    static DistributionMapping makeSFC        (const Vector<Real>& rcost,
                                               const BoxArray& ba, Real& eff, bool sort=true);

    /**
    * if use_box_vol is true, weight boxes by their volume in Distribute
    * otherwise, all boxes will be treated with equal weight
    */
    static std::vector<std::vector<int> > makeSFC (const BoxArray& ba, bool use_box_vol=true);

private:

    const Vector<int>& getIndexArray ();
    const std::vector<bool>& getOwnerShip ();

    //! Ways to create the processor map.
    void RoundRobinProcessorMap (const BoxArray& boxes, int nprocs);
    void KnapSackProcessorMap   (const BoxArray& boxes, int nprocs);
    void SFCProcessorMap        (const BoxArray& boxes, int nprocs);
    void RRSFCProcessorMap      (const BoxArray& boxes, int nprocs);

    using LIpair = std::pair<long,int>;

    struct LIpairLT
    {
        bool operator () (const LIpair& lhs,
                          const LIpair& rhs) const noexcept
            {
                return lhs.first < rhs.first;
            }
    };

    struct LIpairGT
    {
        bool operator () (const LIpair& lhs,
                          const LIpair& rhs) const noexcept
            {
                return lhs.first > rhs.first;
            }
    };

    static void Sort (std::vector<LIpair>& vec, bool reverse);

    void RoundRobinDoIt (int                  nboxes,
                         int                  nprocs,
                         std::vector<LIpair>* LIpairV = 0);

    void KnapSackDoIt (const std::vector<long>& wgts,
                       int                      nprocs,
                       Real&                    efficiency,
                       bool                     do_full_knapsack,
		       int                      nmax=std::numeric_limits<int>::max());

    void SFCProcessorMapDoIt (const BoxArray&          boxes,
                              const std::vector<long>& wgts,
                              int                      nprocs,
                              bool                     sort=true,
<<<<<<< HEAD
			      Real*                    efficiency=nullptr);
=======
                              Real*                    efficiency=nullptr);
>>>>>>> d36c64ec

    void RRSFCDoIt           (const BoxArray&          boxes,
                              int                      nprocs);

    //! Least used ordering of CPUs (by # of bytes of FAB data).
    void LeastUsedCPUs (int nprocs, Vector<int>& result);
    /**
    * \brief rteam: Least used ordering of Teams
    * rworker[i]: Least used ordering of team workers for Team i
    */
    void LeastUsedTeams (Vector<int>& rteam, Vector<Vector<int> >& rworker, int nteams, int nworkers);

    //! A useful typedef.
    typedef void (DistributionMapping::*PVMF)(const BoxArray &, int);

    //! Everyone uses the same Strategy -- defaults to SFC.
    static Strategy m_Strategy;
    /**
    * \brief Pointer to one of the CreateProcessorMap() functions.
    * Corresponds to the one specified by m_Strategy.
    */
    static PVMF m_BuildMap;

    struct Ref
    {
        friend class DistributionMapping;

        //! Constructors to match those in DistributionMapping ....
        Ref () noexcept {}

        explicit Ref (int len) : m_pmap(len) {}

        explicit Ref (const Vector<int>& pmap) : m_pmap(pmap) {}

        explicit Ref (Vector<int>&& pmap) noexcept : m_pmap(std::move(pmap)) {}

	//! dtor, copy-ctor, copy-op=, move-ctor, and move-op= are compiler generated.

        void clear () { m_pmap.clear();  m_index_array.clear();   m_ownership.clear(); }

        Vector<int> m_pmap; //!< index array for all boxes
        Vector<int> m_index_array;  //!< index array for local boxes owned by the team
        std::vector<bool> m_ownership; //!< true ownership
    };
    //
    //! The data -- a reference-counted pointer to a Ref.
    std::shared_ptr<Ref> m_ref;

public:
    struct RefID {
        RefID () noexcept : data(nullptr) {}
        explicit RefID (Ref* data_) noexcept : data(data_) {}
        bool operator<  (const RefID& rhs) const noexcept { return std::less<Ref*>()(data,rhs.data); }
        bool operator== (const RefID& rhs) const noexcept { return data == rhs.data; }
        bool operator!= (const RefID& rhs) const noexcept { return data != rhs.data; }
	const Ref *dataPtr() const noexcept { return data; }
	void PrintPtr(std::ostream &os) const { os << data << '\n'; }
        friend std::ostream& operator<< (std::ostream& os, const RefID& id);
   private:
        Ref* data;
    };

    //! This gives a unique ID of the reference, which is different from dmID above.
    RefID getRefID () const noexcept { return RefID { m_ref.get() }; }
};

//! Our output operator.
std::ostream& operator<< (std::ostream& os, const DistributionMapping& pmap);

std::ostream& operator<< (std::ostream& os, const DistributionMapping::RefID& id);

}

#endif /*BL_DISTRIBUTIONMAPPING_H*/<|MERGE_RESOLUTION|>--- conflicted
+++ resolved
@@ -229,11 +229,7 @@
                               const std::vector<long>& wgts,
                               int                      nprocs,
                               bool                     sort=true,
-<<<<<<< HEAD
-			      Real*                    efficiency=nullptr);
-=======
                               Real*                    efficiency=nullptr);
->>>>>>> d36c64ec
 
     void RRSFCDoIt           (const BoxArray&          boxes,
                               int                      nprocs);
