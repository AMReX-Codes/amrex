#ifndef AMREX_NONLOCAL_BC_IMPL_H_
#define AMREX_NONLOCAL_BC_IMPL_H_
#include <AMReX_Config.H>
#include <AMReX_TypeTraits.H>

#ifndef AMREX_STATIC_ASSERT_NO_MESSAGE
#  define AMREX_STATIC_ASSERT_NO_MESSAGE(expr) static_assert((expr), #expr)
#  define AMREX_HAS_STATIC_ASSERT_NO_MESSAGE 0
#else
#  define AMREX_HAS_STATIC_ASSERT_NO_MESSAGE 1
#endif

namespace amrex { namespace NonLocalBC {

/// \ingroup type-traits
/// Tests if a given type `IndexMap` is usable as an index mapping between
/// two index based coordinate systems.
template <class IndexMap>
struct IsIndexMapping : Conjunction<IsCallableR<IntVect, IndexMap&, const IntVect&>,
                                             IsCallableR<Dim3, IndexMap&, const Dim3&>,
                                             IsCallableR<Box, IndexMap&, const Box&>> {};

/// \ingroup index-mapping
struct Rotate90ClockWise {
    AMREX_GPU_HOST_DEVICE
    IntVect operator() (IntVect const& iv) const noexcept {
        return IntVect{AMREX_D_DECL(iv[1], -1-iv[0], iv[2])};
    }

    AMREX_GPU_HOST_DEVICE
    Dim3 operator() (Dim3 const& a) const noexcept {
        return Dim3{a.y, -1-a.x, a.z};
    }

    Box operator() (Box const& box) const noexcept {
        return Box(operator()(IntVect{AMREX_D_DECL(box.bigEnd  (0),
                                                   box.smallEnd(1),
                                                   box.smallEnd(2))}),
                   operator()(IntVect{AMREX_D_DECL(box.smallEnd(0),
                                                   box.bigEnd  (1),
                                                   box.bigEnd  (2))}));
    }
};
static_assert(IsIndexMapping<Rotate90ClockWise>(),
              "Rotate90ClockWise is expected to satisfy IndexMapping");

/// \ingroup index-mapping
struct Rotate90CounterClockWise {
    AMREX_GPU_HOST_DEVICE
    IntVect operator() (IntVect const& iv) const noexcept {
        return IntVect{AMREX_D_DECL(-1-iv[1], iv[0], iv[2])};
    }

    AMREX_GPU_HOST_DEVICE
    Dim3 operator() (Dim3 const& a) const noexcept {
        return Dim3{-1-a.y, a.x, a.z};
    }

    Box operator() (Box const& box) const noexcept {
        return Box(operator()(IntVect{AMREX_D_DECL(box.smallEnd(0),
                                                   box.bigEnd  (1),
                                                   box.smallEnd(2))}),
                   operator()(IntVect{AMREX_D_DECL(box.bigEnd  (0),
                                                   box.smallEnd(1),
                                                   box.bigEnd  (2))}));
    }
};
static_assert(IsIndexMapping<Rotate90CounterClockWise>(),
              "Rotate90CounterClockWise is expected to satisfy IndexMapping");

struct Rotate90DstToSrc
{
    AMREX_GPU_HOST_DEVICE
    Dim3 operator() (Dim3 const& a) const noexcept {
        if (a.x < 0) {
            return Rotate90ClockWise()(a);
        } else {
            return Rotate90CounterClockWise()(a);
        }
    }
};


/// \ingroup index-mapping
///
/// This facade lifts a given base class from being Dim3 -> Dim3 callable to an  index map
/// that satisfies our concept.
template <typename Base> struct IndexMappingFacade {
    AMREX_NO_UNIQUE_ADDRESS Base base;

    static_assert(IsCallableR<Dim3, Base, Dim3>(),
                  "Base class needs to be a mapping: Dim3 -> Dim3");

    static constexpr bool is_noexcept_callable = noexcept(base(Dim3{}));

    AMREX_GPU_HOST_DEVICE
    IntVect operator()(IntVect const& iv) const noexcept(is_noexcept_callable) {
        Dim3 i{};
        AMREX_D_DECL(i.x = iv[0], i.y = iv[1], i.z = iv[2]);
        i = base(i);
        return {AMREX_D_DECL(i.x, i.y, i.z)};
    }

    AMREX_GPU_HOST_DEVICE
    constexpr Dim3 operator()(Dim3 i) const noexcept(is_noexcept_callable) { return base(i); }

    //! Performs the index mapping on each member of the box and returns a valid
    //! box.
    //!
    //! \return Returns the smallest box that contains each mapped index.
    Box operator()(const Box& box) const noexcept(is_noexcept_callable) {
        IntVect mapped_smallEnd = this->operator()(box.smallEnd());
        IntVect mapped_bigEnd = this->operator()(box.bigEnd());
        IntVect smallEnd;
        IntVect bigEnd;
        for (int d = 0; d < AMREX_SPACEDIM; ++d) {
            smallEnd[d] = std::min(mapped_smallEnd[d], mapped_bigEnd[d]);
            bigEnd[d] = std::max(mapped_smallEnd[d], mapped_bigEnd[d]);
        }
        return Box{smallEnd, bigEnd};
    }
};
using Rotate90IndexMapping = IndexMappingFacade<Rotate90DstToSrc>;
static_assert(IsIndexMapping<Rotate90IndexMapping>(),
              "Rotate90IndexMapping is expected to satisfy IndexMapping");

/// \ingroup index-mapping
struct Rotate180Fn {
    int Ly;

    AMREX_GPU_HOST_DEVICE
    IntVect operator() (IntVect const& iv) const noexcept {
        return IntVect{AMREX_D_DECL(-1-iv[0], Ly-1-iv[1], iv[2])};
    }

    AMREX_GPU_HOST_DEVICE
    Dim3 operator() (Dim3 const& a) const noexcept {
        return Dim3{-1-a.x, Ly-1-a.y, a.z};
    }

    Box operator() (Box const& box) const noexcept {
        return Box(operator()(IntVect{AMREX_D_DECL(box.bigEnd  (0),
                                                   box.bigEnd  (1),
                                                   box.smallEnd(2))}),
                   operator()(IntVect{AMREX_D_DECL(box.smallEnd(0),
                                                   box.smallEnd(1),
                                                   box.bigEnd  (2))}));
    }
};
static_assert(IsIndexMapping<Rotate180Fn>(),
              "Rotate180Fn is expected to satisfy IndexMapping");

/// \ingroup index-mapping
struct PolarFn {
    int Lx, Ly;

    AMREX_GPU_HOST_DEVICE
    int i_index (int i) const noexcept {
        return (i < Lx/2) ? -1-i : 2*Lx-1-i;
    }

    AMREX_GPU_HOST_DEVICE
    int j_index (int j) const noexcept {
        return (j < Ly/2) ? j+Ly/2 : j-Ly/2;
    }

    AMREX_GPU_HOST_DEVICE
    IntVect operator() (IntVect const& iv) const noexcept {
        return IntVect{AMREX_D_DECL(i_index(iv[0]), j_index(iv[1]), iv[2])};
    }

    AMREX_GPU_HOST_DEVICE
    Dim3 operator() (Dim3 const& a) const noexcept {
        return Dim3{i_index(a.x), j_index(a.y), a.z};
    }

    Box operator() (Box const& box) const noexcept {
        return Box(operator()(IntVect{AMREX_D_DECL(box.bigEnd  (0),
                                                   box.smallEnd(1),
                                                   box.smallEnd(2))}),
                   operator()(IntVect{AMREX_D_DECL(box.smallEnd(0),
                                                   box.bigEnd  (1),
                                                   box.bigEnd  (2))}));
    }
};
static_assert(IsIndexMapping<PolarFn>(),
              "PolarFn is expected to satisfy IndexMapping");

/// \ingroup index-mapping
struct PolarFn2 { // for the x-y corners
    int Lx, Ly;

    AMREX_GPU_HOST_DEVICE
    int i_index (int i) const noexcept {
        return (i < Lx/2) ? -1-i : 2*Lx-1-i;
    }

    AMREX_GPU_HOST_DEVICE
    int j_index (int j) const noexcept {
        if (j < 0) {
            return j+Ly/2;
        } else if (j >= Ly) {
            return j-Ly/2;
        } else if (j < Ly/2) {
            return j-Ly/2;
        } else {
            return j+Ly/2;
        }
    }

    AMREX_GPU_HOST_DEVICE
    IntVect operator() (IntVect const& iv) const noexcept {
        return IntVect{AMREX_D_DECL(i_index(iv[0]), j_index(iv[1]), iv[2])};
    }

    AMREX_GPU_HOST_DEVICE
    Dim3 operator() (Dim3 const& a) const noexcept {
        return Dim3{i_index(a.x), j_index(a.y), a.z};
    }

    Box operator() (Box const& box) const noexcept {
        return Box(operator()(IntVect{AMREX_D_DECL(box.bigEnd  (0),
                                                   box.smallEnd(1),
                                                   box.smallEnd(2))}),
                   operator()(IntVect{AMREX_D_DECL(box.smallEnd(0),
                                                   box.bigEnd  (1),
                                                   box.bigEnd  (2))}));
    }
};
static_assert(IsIndexMapping<PolarFn2>(),
              "PolarFn2 is expected to satisfy IndexMapping");


//! This struct describes a bijective index transformation for two coordinate
//! systems.
struct MultiBlockTransformation {
  IntVect permutation{AMREX_D_DECL(0, 1, 2)};
  IntVect offset{AMREX_D_DECL(0, 0, 0)};
  IntVect sign{AMREX_D_DECL(1, 1, 1)};

  //! Applies the index mapping on (i, j, k) and returns an index in the source
  //! space.
  AMREX_GPU_HOST_DEVICE Dim3 operator()(Dim3 i) const noexcept {
    int iv[3]{i.x, i.y, i.z};
    int iv_new[3];
    for (int d = 0; d < 3; ++d) {
      iv_new[d] = sign[d] * (iv[permutation[d]] - offset[permutation[d]]);
    }
    return {iv_new[0], iv_new[1], iv_new[2]};
  }
};
using MultiBlockIndexMapping = IndexMappingFacade<MultiBlockTransformation>;
static_assert(IsIndexMapping<MultiBlockIndexMapping>(),
              "MultiBlockIndexMapping is expected to satisfy IndexMapping");

template <typename P, typename FAB>
struct IsFabProjection
    : Conjunction<IsCallableR<typename FAB::value_type, P, Array4<const typename FAB::value_type>,
                              Dim3, int>> {};

/// \ingroup index-mapping
/// \ingroup fab-projection
/// \ingroup component-mapping
///
/// This type acts as a default no-op operator 
struct IdentityDestToSrc {
    constexpr Dim3 operator()(Dim3 i) const noexcept { return i; }
};

struct Identity : IndexMappingFacade<IdentityDestToSrc> {
    using IndexMappingFacade<IdentityDestToSrc>::operator();

    template <typename T>
    constexpr T operator()(Array4<const T> array, Dim3 i, int comp = 0) const
        noexcept(noexcept(array(i.x, i.y, i.z, comp))) {
        return array(i.x, i.y, i.z, comp);
    }

    constexpr int operator()(int i) const noexcept { return i; }
};
static constexpr Identity identity{};

AMREX_STATIC_ASSERT_NO_MESSAGE((sizeof(Identity) == 1));
AMREX_STATIC_ASSERT_NO_MESSAGE((std::is_trivially_default_constructible<Identity>::value));
AMREX_STATIC_ASSERT_NO_MESSAGE((std::is_trivially_copy_assignable<Identity>::value));
AMREX_STATIC_ASSERT_NO_MESSAGE((std::is_trivially_copy_constructible<Identity>::value));
AMREX_STATIC_ASSERT_NO_MESSAGE((IsIndexMapping<Identity>()));
AMREX_STATIC_ASSERT_NO_MESSAGE((IsFabProjection<Identity, FArrayBox>()));

template <typename Base, typename Map = Identity> struct MapComponents {
    static_assert(IsCallable<Base, Array4<const Real>, Dim3, int>::value,
                  "Base needs to be a callable function: (Array4<const T>, Dim3, i) -> auto.");

    static_assert(IsCallableR<int, Map, int>::value,
                  "Map needs to be a callable function: int -> int.");

    AMREX_NO_UNIQUE_ADDRESS Base base;
    AMREX_NO_UNIQUE_ADDRESS Map map;

    template <typename T,
              typename = EnableIf_t<IsCallable<Base, Array4<const Real>, Dim3, int>::value>,
              typename = EnableIf_t<IsCallableR<int, Map, int>::value>>
    constexpr decltype(auto) operator()(Array4<const T> array, Dim3 i, int comp) const
        noexcept(noexcept(base(array, i, map(comp)))) {
        return base(array, i, map(comp));
    }
};
#ifdef AMREX_HAS_NO_UNIQUE_ADDRESS
AMREX_STATIC_ASSERT_NO_MESSAGE((sizeof(MapComponents<Identity, Identity>) == 1));
#endif
AMREX_STATIC_ASSERT_NO_MESSAGE((std::is_trivially_copy_assignable<MapComponents<Identity>>()));
AMREX_STATIC_ASSERT_NO_MESSAGE((std::is_trivially_copy_constructible<MapComponents<Identity>>()));

#ifdef AMREX_DEFINE_SWAP_INDICES_OPERATOR
#error "The AMREX_DEFINE_SWAP_INDICES_OPERATOR macro is already defined"
#endif
#define AMREX_DEFINE_SWAP_INDICES_OPERATOR                                                         \
    constexpr int operator()(int i) const noexcept {                                               \
        const int map[2] = {I, J};                                                                 \
        return i == I || i == J ? map[std::size_t(i == I)] : i;                                    \
    }

template <int I, int J> struct SwapIndices { AMREX_DEFINE_SWAP_INDICES_OPERATOR };

template <int I> struct SwapIndices<I, -1> {
    int J;
    AMREX_DEFINE_SWAP_INDICES_OPERATOR
};

template <int J> struct SwapIndices<-1, J> {
    int I;
    AMREX_DEFINE_SWAP_INDICES_OPERATOR
};

template <> struct SwapIndices<-1, -1> {
    int I;
    int J;
    AMREX_DEFINE_SWAP_INDICES_OPERATOR
};
#undef AMREX_DEFINE_SWAP_INDICES_OPERATOR

template <int I, int J> static constexpr SwapIndices<I, J> swap_indices{};
using SwapComponents = SwapIndices<-1, -1>;

AMREX_STATIC_ASSERT_NO_MESSAGE(sizeof(SwapIndices<0, 1>) == 1);
AMREX_STATIC_ASSERT_NO_MESSAGE(sizeof(SwapComponents) == 2 * sizeof(int));
AMREX_STATIC_ASSERT_NO_MESSAGE(sizeof(SwapIndices<0, -1>) == sizeof(int));
AMREX_STATIC_ASSERT_NO_MESSAGE(sizeof(SwapIndices<-1, 1>) == sizeof(int));
#ifdef AMREX_HAS_NO_UNIQUE_ADDRESS
AMREX_STATIC_ASSERT_NO_MESSAGE(sizeof(MapComponents<Identity, SwapIndices<0, 1>>) == sizeof(SwapIndices<0, 1>));
#endif
AMREX_STATIC_ASSERT_NO_MESSAGE((std::is_trivially_default_constructible<MapComponents<Identity, SwapIndices<0, 1>>>()));
AMREX_STATIC_ASSERT_NO_MESSAGE((std::is_trivially_copy_assignable<MapComponents<Identity, SwapIndices<0, 1>>>()));
AMREX_STATIC_ASSERT_NO_MESSAGE((std::is_trivially_copy_constructible<MapComponents<Identity, SwapIndices<0, 1>>>()));
AMREX_STATIC_ASSERT_NO_MESSAGE((IsFabProjection<MapComponents<Identity, SwapIndices<0, 1>>, FArrayBox>()));

AMREX_STATIC_ASSERT_NO_MESSAGE((swap_indices<0, 1>(0) == 1));
AMREX_STATIC_ASSERT_NO_MESSAGE((swap_indices<0, 1>(1) == 0));
AMREX_STATIC_ASSERT_NO_MESSAGE((swap_indices<0, 1>(2) == 2));
AMREX_STATIC_ASSERT_NO_MESSAGE((SwapComponents{0, 1}(0) == 1));
AMREX_STATIC_ASSERT_NO_MESSAGE((SwapComponents{0, 1}(1) == 0));
AMREX_STATIC_ASSERT_NO_MESSAGE((SwapComponents{0, 1}(2) == 2));

template <class FAB, class DTOS = Identity, class Proj = Identity>
EnableIf_t<IsBaseFab<FAB>() && IsCallableR<Dim3, DTOS, Dim3>() && IsFabProjection<Proj, FAB>()>
local_copy_cpu (FabArray<FAB>& dest, const FabArray<FAB>& src, int dcomp, int scomp, int ncomp,
                FabArrayBase::CopyComTagsContainer const& local_tags, DTOS dtos = DTOS{},
                Proj proj = Proj{}) noexcept {
#ifdef AMREX_USE_OMP
#pragma omp parallel for
#endif
    for (auto const& tag : local_tags) {
        auto const& sfab = src.const_array(tag.srcIndex);
        auto const& dfab = dest.array(tag.dstIndex);
        amrex::LoopConcurrentOnCpu(tag.dbox, ncomp, [=](int i, int j, int k, int n) noexcept {
            auto const si = dtos(Dim3{i, j, k});
            dfab(i, j, k, dcomp + n) = proj(sfab, si, scomp + n);
        });
    }
}

template <class FAB, class DTOS = Identity, class Proj = Identity>
EnableIf_t<IsBaseFab<FAB>() && IsCallableR<Dim3, DTOS, Dim3>() && IsFabProjection<Proj, FAB>()>
unpack_recv_buffer_cpu (FabArray<FAB>& mf, int scomp, int ncomp, Vector<char*> const& recv_data,
                        Vector<std::size_t> const& recv_size,
                        Vector<FabArrayBase::CopyComTagsContainer const*> const& recv_cctc,
                        DTOS dtos = DTOS{}, Proj proj = Proj{}) noexcept {
    amrex::ignore_unused(recv_size);

    const int N_rcvs = recv_cctc.size();
    if (N_rcvs == 0)
        return;

    using T = typename FAB::value_type;
#ifdef AMREX_USE_OMP
#pragma omp parallel for
#endif
    for (int ircv = 0; ircv < N_rcvs; ++ircv) {
        const char* dptr = recv_data[ircv];
        auto const& cctc = *recv_cctc[ircv];
        for (auto const& tag : cctc) {
            auto const& dfab = mf.array(tag.dstIndex);
            auto const& sfab = amrex::makeArray4((T const*)(dptr), tag.sbox, ncomp);
            amrex::LoopConcurrentOnCpu(tag.dbox, ncomp, [=](int i, int j, int k, int n) noexcept {
                auto const si = dtos(Dim3{i, j, k});
                dfab(i, j, k, scomp + n) = proj(sfab, si, n);
            });
            dptr += tag.sbox.numPts() * ncomp * sizeof(T);
            AMREX_ASSERT(dptr <= recv_data[ircv] + recv_size[ircv]);
        }
    }
}

#ifdef AMREX_USE_GPU
template <class T> struct Array4Array4Box {
    Array4<T      > dfab;
    Array4<T const> sfab;
    Box dbox;

    AMREX_GPU_HOST_DEVICE AMREX_FORCE_INLINE
    Box const& box () const noexcept { return dbox; }
};

template <class FAB, class DTOS = Identity, class Proj = Identity>
EnableIf_t<IsBaseFab<FAB>() && IsCallableR<Dim3, DTOS, Dim3>() && IsFabProjection<Proj, FAB>()>
local_copy_gpu (FabArray<FAB>& dest, FabArray<FAB>& src, int dcomp, int scomp, int ncomp,
                FabArrayBase::CopyComTagsContainer const& local_tags, DTOS dtos = DTOS{},
                Proj proj = Proj{}) noexcept {
    int N_locs = local_tags.size();
    if (N_locs == 0) return;

    using T = typename FAB::value_type;
    Vector<Array4Array4Box<T> > loc_copy_tags;
    loc_copy_tags.reserve(N_locs);
    for (auto const& tag : local_tags) {
        loc_copy_tags.push_back({mf.array(tag.dstIndex), mf.const_array(tag.srcIndex), tag.dbox});
    }

    ParallelFor(loc_copy_tags, ncomp, [=] AMREX_GPU_DEVICE (int i, int j, int k, int n,
                                                            Array4Array4Box<T> const& tag) noexcept
    {
        auto const si = dtos(Dim3{i,j,k});
        tag.dfab(i,j,k,dcomp+n) = tag.sfab(si.x,si.y,si.z,scomp+n);
    });
}

template <class FAB, class DTOS = Identity, class Proj = Identity>
EnableIf_t<IsBaseFab<FAB>() && IsCallableR<Dim3, DTOS, Dim3>() && IsFabProjection<Proj, FAB>()>
unpack_recv_buffer_gpu (FabArray<FAB>& mf, int scomp, int ncomp,
                        Vector<char*> const& recv_data,
                        Vector<std::size_t> const& recv_size,
                        Vector<FabArrayBase::CopyComTagsContainer const*> const& recv_cctc,
                        DTOS dtos = DTOS{}, Proj proj = Proj{})
{
    amrex::ignore_unused(recv_size);

    const int N_rcvs = recv_cctc.size();
    if (N_rcvs == 0) return;

    char* pbuffer = recv_data[0];
#if 0
    std::size_t szbuffer = 0;
    // For linear solver test on summit, this is slower than writing to
    // pinned memory directly on device.
    if (not ParallelDescriptor::UseGpuAwareMpi()) {
        // Memory in recv_data is pinned.
        szbuffer = (recv_data[N_rcvs-1]-recv_data[0]) + recv_size[N_rcvs-1];
        pbuffer = (char*)The_Arena()->alloc(szbuffer);
        Gpu::copyAsync(Gpu::hostToDevice,recv_data[0],recv_data[0]+szbuffer,pbuffer);
        Gpu::synchronize();
    }
#endif

    using T = typename FAB::value_type;
    using TagType = Array4Array4Box<T>;
    Vector<TagType> tags;
    tags.reserve(N_rcvs);

    for (int k = 0; k < N_rcvs; ++k)
    {
        std::size_t offset = recv_data[k]-recv_data[0];
        const char* dptr = pbuffer + offset;
        auto const& cctc = *recv_cctc[k];
        for (auto const& tag : cctc)
        {
            tags.emplace_back(TagType{mf.array(tag.dstIndex),
                                      amrex::makeArray4((T const*)dptr, tag.sbox, ncomp),
                                      tag.dbox});
            dptr += tag.dbox.numPts() * ncomp * sizeof(T);
            BL_ASSERT(dptr <= pbuffer + offset + recv_size[k]);
        }
    }

    ParallelFor(tags, ncomp, [=] AMREX_GPU_DEVICE (int i, int j, int k, int n,
                                                   Array4Array4Box<T> const& tag) noexcept
    {
        auto const si = dtos(Dim3{i,j,k});
        tag.dfab(i,j,k,scomp+n) = proj(tag.sfab, si ,n);
    });

    // There is Gpu::synchronize in ParalleFor above

    if (pbuffer != recv_data[0]) {
        The_Arena()->free(pbuffer);
    }
}
#endif

struct CommData {
#ifdef AMREX_USE_MPI
    TheFaArenaPointer the_data = nullptr;
    Vector<int> rank{};
    Vector<char*> data{};
    Vector<std::size_t> offset{};
    Vector<std::size_t> size{};
    Vector<MPI_Request> request{};
    Vector<MPI_Status> stats{};
    Vector<const FabArrayBase::CopyComTagsContainer*> cctc{};
#endif
};

struct CommHandler {
#ifdef AMREX_USE_MPI
    int mpi_tag{};
    CommData recv{};
    CommData send{};
#endif
};

#ifdef AMREX_USE_MPI
void PostRecvs(CommData& comm, int mpi_tag);
void PostSends(CommData& comm, int mpi_tag);
#endif

////////////////////////////////////////////////////////////////////////////////////
//                                                             [concept.DataPacking]
//
template <typename... Args>
using PrepareSendBuffers_t = decltype(PrepareSendBuffers(std::declval<Args>()...));

template <typename... Args>
using PrepareRecvBuffers_t = decltype(PrepareRecvBuffers(std::declval<Args>()...));

template <typename... Args>
using PackSendBuffers_t = decltype(PackSendBuffers(std::declval<Args>()...));

template <typename... Args>
using UnpackRecvBuffers_t = decltype(UnpackRecvBuffers(std::declval<Args>()...));

template <typename... Args>
using LocalCopy_t = decltype(LocalCopy(std::declval<Args>()...));

template <typename DP, typename FAB>
struct IsDataPacking : 
    Conjunction<
        IsDetected<LocalCopy_t, DP&, FabArray<FAB>&, const FabArray<FAB>&, const FabArrayBase::CopyComTagsContainer&>
#ifdef AMREX_USE_MPI
       ,IsDetected<PrepareSendBuffers_t, DP&, const FabArray<FAB>&, CommData&, const FabArrayBase::MapOfCopyComTagContainers&>,
        IsDetected<PrepareRecvBuffers_t, DP&, const FabArray<FAB>&, CommData&, const FabArrayBase::MapOfCopyComTagContainers&>,
        IsDetected<PackSendBuffers_t, DP&, const FabArray<FAB>&, CommData&>,
        IsDetected<UnpackRecvBuffers_t, DP&, FabArray<FAB>&, CommData&>
#endif
    > {};

////////////////////////////////////////////////////////////////////////////////////
//                                                      [DataPacking.PackComponents]
//
struct PackComponents {
    int dest_component{0};
    int src_component{0};
    int n_components{0};
};

template <typename FAB>
amrex::EnableIf_t<IsBaseFab<FAB>::value>
LocalCopy(const PackComponents& components, FabArray<FAB>& dest, const FabArray<FAB>& src,
          const FabArrayBase::CopyComTagsContainer& local_tags) {
    local_copy_cpu(dest, src, components.dest_component, components.src_component,
                   components.n_components, local_tags);
}

#ifdef AMREX_USE_MPI
<<<<<<< HEAD
template <typename FAB>
amrex::EnableIf_t<IsBaseFab<FAB>::value>
PrepareSendBuffers(const PackComponents& components, const FabArray<FAB>& mf, CommData& comm,
                   const FabArrayBase::MapOfCopyComTagContainers& cctc) {
    comm.the_data = mf.PrepareSendBuffers(cctc, comm.data, comm.size, comm.rank, comm.request,
                                          comm.cctc, components.n_components);
}

template <typename FAB>
amrex::EnableIf_t<IsBaseFab<FAB>::value>
PrepareRecvBuffers(const PackComponents& components, const FabArray<FAB>& mf, CommData& comm,
                   const FabArrayBase::MapOfCopyComTagContainers& cctc) {
    comm.the_data = mf.PrepareSendBuffers(cctc, comm.data, comm.size, comm.rank, comm.request,
                                          comm.cctc, components.n_components);
}

template <typename FAB>
amrex::EnableIf_t<IsBaseFab<FAB>::value>
PackSendBuffers(const PackComponents& components, const FabArray<FAB>& src, CommData& comm) {
    FabArray<FAB>::pack_send_buffer_cpu(src, components.src_component, components.n_components,
                                        comm.data, comm.size, comm.cctc);
}

template <typename FAB>
amrex::EnableIf_t<IsBaseFab<FAB>::value>
UnpackRecvBuffers(const PackComponents& components, FabArray<FAB>& dest, const CommData& comm) {
    unpack_recv_buffer_cpu(dest, components.dest_component, components.n_components, comm.data,
                           comm.size, comm.cctc);
}
#else
template <typename FAB>
void PrepareSendBuffers(const PackComponents& components, const FabArray<FAB>& mf,
                        const CommData& comm, const FabArrayBase::MapOfCopyComTagContainers& cctc) {
}

template <typename FAB>
void PrepareRecvBuffers(const PackComponents& components, const FabArray<FAB>& mf,
                        const CommData& comm, const FabArrayBase::MapOfCopyComTagContainers& cctc) {
}

template <typename FAB>
void PackSendBuffers(const PackComponents& components, const FabArray<FAB>& src,
                     const CommData& comm) {}

template <typename FAB>
void UnpackRecvBuffer(const PackComponents& components, FabArray<FAB>& dest, const CommData& comm) {
}
#endif

static_assert(IsDataPacking<PackComponents, FArrayBox>(),
              "PackComponents is expected to satisfy the concept DataPacking.");

////////////////////////////////////////////////////////////////////////////////////
//                                    [DataPacking.ApplyDtosAndProjectionOnReciever]
//
template <typename DTOS = Identity, typename FabProj = Identity>
struct ApplyDtosAndProjectionOnReciever : PackComponents {
    constexpr ApplyDtosAndProjectionOnReciever() = default;
    constexpr ApplyDtosAndProjectionOnReciever(const PackComponents& components, DTOS dtos_, FabProj proj_)
        : PackComponents(components), dtos(std::move(dtos_)), proj(std::move(proj_)) {}

    AMREX_NO_UNIQUE_ADDRESS DTOS dtos;
    AMREX_NO_UNIQUE_ADDRESS FabProj proj;

    static_assert(IsIndexMapping<DTOS>(), "DTOS needs to be an index map");
};

template <typename FAB, typename DTOS, typename FabProj>
amrex::EnableIf_t<IsBaseFab<FAB>() && IsIndexMapping<DTOS>() && IsFabProjection<FabProj, FAB>()>
LocalCopy (const ApplyDtosAndProjectionOnReciever<DTOS, FabProj>& packing, FabArray<FAB>& dest,
           const FabArray<FAB>& src, const FabArrayBase::CopyComTagsContainer& local_tags) {
    local_copy_cpu(dest, src, packing.dest_component, packing.src_component, packing.n_components,
                   local_tags, packing.dtos, packing.proj);
}

#ifdef AMREX_USE_MPI
template <typename FAB, typename DTOS, typename FabProj>
amrex::EnableIf_t<IsBaseFab<FAB>() && IsIndexMapping<DTOS>() && IsFabProjection<FabProj, FAB>()>
UnpackRecvBuffers (const ApplyDtosAndProjectionOnReciever<DTOS, FabProj>& packing,
                   FabArray<FAB>& dest, const CommData& comm) {
    unpack_recv_buffer_cpu(dest, packing.dest_component, packing.n_components, comm.data, comm.size,
                           comm.cctc, packing.dtos, packing.proj);
}
#endif

static_assert(IsDataPacking<ApplyDtosAndProjectionOnReciever<>, FArrayBox>(),
              "ApplyDtosAndProjectionOnReciever<> is expected to satisfy the DataPacking concept.");

/// Initiate recv and send calls for MPI and immediately return without doing any work.
///
/// DataPacking is a customization point object to control the behaviour of packing and unpacking
/// send or recv data buffers. It is used to perform interpolation or data transformations on either
/// sender or reciever side.
///
/// This function performs a data packing on sender side and we expect a call to Parallel_finish
/// that performs data unpacking on the reciever side.
///
/// \return Returns a CommHandler object that owns context and memory buffers for the whole life
/// time of the MPI transaction.
template <typename FAB, typename DataPacking, 
          typename = EnableIf_t<IsBaseFab<FAB>::value>,
          typename = EnableIf_t<IsDataPacking<DataPacking, FAB>::value>>
AMREX_NODISCARD CommHandler 
ParallelCopy_nowait (FabArray<FAB>& dest, const FabArray<FAB>& src,
                     const FabArrayBase::CommMetaData& cmd, const DataPacking& data_packing) {
    CommHandler handler{};
#ifdef AMREX_USE_MPI
    if (ParallelContext::NProcsSub() == 1) {
        return handler;
    }
=======
    int mpi_tag;
    TheFaArenaPointer the_recv_data = nullptr;
    TheFaArenaPointer the_send_data = nullptr;
>>>>>>> e7a264dd
    //
    // Do this before prematurely exiting if running in parallel.
    // Otherwise sequence numbers will not match across MPI processes.
    //
    handler.mpi_tag = ParallelDescriptor::SeqNum();

    const int N_rcvs = cmd.m_RcvTags ? cmd.m_RcvTags->size() : 0;
    if (N_rcvs > 0) {
        PrepareRecvBuffers(data_packing, dest, handler.recv, *cmd.m_RcvTags);
        PostRecvs(handler.recv, handler.mpi_tag);
    }

    const int N_snds = cmd.m_SndTags ? cmd.m_SndTags->size() : 0;
    if (N_snds > 0) {
        PrepareSendBuffers(data_packing, src, handler.send, *cmd.m_SndTags);
        PackSendBuffers(data_packing, src, handler.send);
        PostSends(handler.send, handler.mpi_tag);
    }
#endif
    return handler;
}

template <typename FAB, typename DataPacking>
EnableIf_t<IsBaseFab<FAB>() && IsDataPacking<DataPacking, FAB>()>
ParallelCopy_finish (FabArray<FAB>& dest, const FabArray<FAB>& src, CommHandler handler,
                     const FabArrayBase::CommMetaData& cmd, const DataPacking& data_packing) {
    // If any FabArray is empty we have nothing to do.
    if (dest.size() == 0) {
        return;
    }
    // Eagerly do the local work and hope for some overlap with communication
    if (cmd.m_LocTags && cmd.m_LocTags->size() > 0) {
        LocalCopy(data_packing, dest, src, *cmd.m_LocTags);
    }
#ifdef AMREX_USE_MPI
    // Return if nothing do
    if (ParallelContext::NProcsSub() == 1) {
        return;
    }
    // Unpack recieves
    const int N_rcvs = cmd.m_RcvTags ? cmd.m_RcvTags->size() : 0;
    if (N_rcvs > 0) {
        ParallelDescriptor::Waitall(handler.recv.request, handler.recv.stats);
#ifdef AMREX_D_DEBUG
        if (!CheckRcvStats(stats, handler.recv_size, handler.mpi_tag)) {
            amrex::Abort("NonLocalPC::ParallelCopy_finish failed with wrong message size");
        }
#endif
        UnpackRecvBuffers(data_packing, dest, handler.recv);
    }

    // Wait for all sends to be done
    const int N_snds = cmd.m_SndTags ? cmd.m_SndTags->size() : 0;
    if (N_snds > 0) {
        ParallelDescriptor::Waitall(handler.send.request, handler.send.stats);
    }
#endif
}

//! This class stores data dependencies for an inter-block communication.
//!
//! In communication between two blocks one might need to do an index
//! transformation from one block to antoher.
struct MultiBlockCommMetaData : FabArrayBase::CommMetaData {

  //! \name Constructors

  //! @{
  //! Build global meta data that is being used to identify send and recv
  //! dependencies in communication routines.
  //!
  //! This call is quadratic in the number of boxes, i.e. it is in
  //! O(dstba.size() * srcba.size()). Therefore, it might be wise to cache the
  //! construction of this object to minimize its computation.
  template <typename DTOS, typename = EnableIf_t<IsIndexMapping<DTOS>::value>>
  MultiBlockCommMetaData(const FabArrayBase& dst, const Box& dstbox,
                         const FabArrayBase& src, DTOS dtos)
      : MultiBlockCommMetaData(dst.boxArray(), dst.DistributionMap(), dstbox,
                               src.boxArray(), src.DistributionMap(), dtos) {}

  template <typename DTOS, typename = EnableIf_t<IsIndexMapping<DTOS>::value>>
  MultiBlockCommMetaData(const BoxArray& dstba,
                         const DistributionMapping& dstdm, const Box& dstbox,
                         const BoxArray& srcba,
                         const DistributionMapping& srcdm, DTOS dtos) {
    m_LocTags = std::make_unique<FabArrayBase::CopyComTagsContainer>();
    m_SndTags = std::make_unique<FabArrayBase::MapOfCopyComTagContainers>();
    m_RcvTags = std::make_unique<FabArrayBase::MapOfCopyComTagContainers>();
    const int myproc = ParallelDescriptor::MyProc();
    for (int i = 0, N = dstba.size(); i < N; ++i) {
      const int dest_owner = dstdm[i];
      Box box_mapped_in_src = dtos(dstba[i]);
      std::vector<std::pair<int, Box>> boxes_from_src =
          srcba.intersections(box_mapped_in_src);
      for (std::pair<int, Box> counted_box : boxes_from_src) {
        const int k = counted_box.first;
        const Box box = counted_box.second;
        const int src_owner = srcdm[k];
        if (dest_owner == myproc || src_owner == myproc) {
          if (src_owner == dest_owner) {
            const BoxList tilelist(box, FabArrayBase::comm_tile_size);
            for (const Box& tilebox : tilelist) {
              m_LocTags->emplace_back(tilebox, tilebox, i, i);
            }
          } else {
            FabArrayBase::CopyComTagsContainer& copy_tags =
                (src_owner == myproc) ? (*m_SndTags)[dest_owner]
                                      : (*m_RcvTags)[src_owner];
            copy_tags.emplace_back(box, box, i, i);
          }
        }
      }
    }
  }
  //! @}
};

template <typename FAB, typename DTOS = Identity, typename Proj = Identity>
EnableIf_t<IsBaseFab<FAB>() && IsIndexMapping<DTOS>() && IsFabProjection<Proj, FAB>()>
ParallelCopy (FabArray<FAB>& dest, const Box& destbox, const FabArray<FAB>& src,
              const MultiBlockCommMetaData& cmd, int destcomp, int srccomp, int numcomp,
              DTOS dtos = DTOS{}, Proj proj = Proj{}) {
    ApplyDtosAndProjectionOnReciever<DTOS, Proj> packing{PackComponents{destcomp, srccomp, numcomp},
                                                         std::move(dtos), std::move(proj)};
    CommHandler handler = ParallelCopy_nowait(dest, src, cmd, packing);
    ParallelCopy_finish(dest, src, std::move(handler), cmd, packing);
}

template <typename FAB, typename DTOS = Identity, typename Proj = Identity>
EnableIf_t<IsBaseFab<FAB>() && IsIndexMapping<DTOS>() && IsFabProjection<Proj, FAB>()>
ParallelCopy (FabArray<FAB>& dest, const Box& destbox, const FabArray<FAB>& src, int destcomp,
              int srccomp, int numcomp, DTOS dtos = DTOS{}, Proj proj = Proj{}) {
    MultiBlockCommMetaData cmd(dest, destbox, src, dtos);
    ParallelCopy(dest, destbox, src, cmd, destcomp, srccomp, numcomp, std::move(dtos),
                 std::move(proj));
}

template <class FAB, class DTOS>
AMREX_NODISCARD CommHandler
Comm_nowait (FabArray<FAB>& mf, int scomp, int ncomp, FabArrayBase::CommMetaData const& cmd,
             DTOS dtos)
{
#ifdef AMREX_USE_MPI
    if (ParallelContext::NProcsSub() == 1)
#endif
    {
        int N_locs = (*cmd.m_LocTags).size();
        if (N_locs == 0) return CommHandler{};
#ifdef AMREX_USE_GPU
        if (Gpu::inLaunchRegion()) {
            local_copy_gpu(mf, scomp, ncomp, cmd, dtos);
        } else
#endif
        {
            local_copy_cpu(mf, mf, scomp, scomp, ncomp, *cmd.m_LocTags, dtos);
        }
        return CommHandler{};
    }

#ifdef AMREX_USE_MPI
    //
    // Do this before prematurely exiting if running in parallel.
    // Otherwise sequence numbers will not match across MPI processes.
    //
    int SeqNum = ParallelDescriptor::SeqNum();

    const int N_locs = cmd.m_LocTags->size();
    const int N_rcvs = cmd.m_RcvTags->size();
    const int N_snds = cmd.m_SndTags->size();

    if (N_locs == 0 && N_rcvs == 0 && N_snds == 0) {
        // No work to do.
        return CommHandler{};
    }

    CommHandler handler{};
    handler.mpi_tag = SeqNum;

    if (N_rcvs > 0) {
<<<<<<< HEAD
        handler.recv.the_data = mf.PostRcvs(*cmd.m_RcvTags, handler.recv.data, handler.recv.size,
                                            handler.recv.rank, handler.recv.request, ncomp, SeqNum);
    }

    if (N_snds > 0) {
        handler.send.the_data =
            mf.PrepareSendBuffers(*cmd.m_SndTags, handler.send.data, handler.send.size,
                                  handler.send.rank, handler.send.request, handler.send.cctc, ncomp);
=======
        handler.the_recv_data = mf.PostRcvs(*cmd.m_RcvTags, handler.recv_data, handler.recv_size,
                    handler.recv_from, handler.recv_reqs, ncomp, SeqNum);
    }

    if (N_snds > 0)
    {
        Vector<std::size_t> send_size;
        Vector<int> send_rank;
        Vector<char*> send_data;
        Vector<const FabArrayBase::CopyComTagsContainer*> send_cctc;
        handler.the_send_data = mf.PrepareSendBuffers(*cmd.m_SndTags, send_data,
                              send_size, send_rank, handler.send_reqs, send_cctc, ncomp);
>>>>>>> e7a264dd

#ifdef AMREX_USE_GPU
        if (Gpu::inLaunchRegion()) {
            FabArray<FAB>::pack_send_buffer_gpu(mf, scomp, ncomp, send_data,
                                                send_size, send_cctc);
        } else
#endif
        {
            FabArray<FAB>::pack_send_buffer_cpu(mf, scomp, ncomp, handler.send.data,
                                                handler.send.size, handler.send.cctc);
        }

        FabArray<FAB>::PostSnds(handler.send.data, handler.send.size, handler.send.rank, handler.send.request, SeqNum);
    }

    if (N_locs > 0)
    {
#ifdef AMREX_USE_GPU
        if (Gpu::inLaunchRegion()) {
            local_copy_gpu(mf, scomp, ncomp, cmd, dtos);
        } else
#endif
        {
            local_copy_cpu(mf, mf, scomp, scomp, ncomp, *cmd.m_LocTags, dtos);
        }
    }

    return handler;
#endif
}

#ifdef AMREX_USE_MPI
template <class FAB, class DTOS>
void
Comm_finish (FabArray<FAB>& mf, int scomp, int ncomp, FabArrayBase::CommMetaData const& cmd,
             CommHandler handler, DTOS dtos)
{
    if (ParallelContext::NProcsSub() == 1) return;

    const int N_rcvs = cmd.m_RcvTags->size();
    if (N_rcvs > 0)
    {
        handler.recv.cctc.resize(N_rcvs, nullptr);
        for (int k = 0; k < N_rcvs; ++k) {
            auto const& cctc = cmd.m_RcvTags->at(handler.recv.rank[k]);
            handler.recv.cctc[k] = &cctc;
        }

        ParallelDescriptor::Waitall(handler.recv.request, handler.recv.stats);
#ifdef AMREX_D_DEBUG
        if (!CheckRcvStats(stats, handler.recv_size, handler.mpi_tag)) {
            amrex::Abort("NonLocalBC::Comm_finish failed with wrong message size");
        }
#endif

#ifdef AMREX_USE_GPU
        if (Gpu::inLaunchRegion())
        {
            unpack_recv_buffer_gpu(mf, scomp, ncomp, handler.recv_data,
                                   handler.recv_size, recv_cctc, dtos);
        } else
#endif
        {
            unpack_recv_buffer_cpu(mf, scomp, ncomp, handler.recv.data,
                                   handler.recv.size, handler.recv.cctc, dtos);
        }
    }

    const int N_snds = cmd.m_SndTags->size();
    if (N_snds > 0) {
<<<<<<< HEAD
        Vector<MPI_Status> stats(handler.send.request.size());
        ParallelDescriptor::Waitall(handler.send.request, handler.send.stats);
=======
        Vector<MPI_Status> stats(handler.send_reqs.size());
        ParallelDescriptor::Waitall(handler.send_reqs, stats);
>>>>>>> e7a264dd
    }
}
#endif

template <class FAB>
amrex::EnableIf_t<IsBaseFab<FAB>::value>
Rotate90 (FabArray<FAB>& mf, int scomp, int ncomp, IntVect const& nghost, Box const& domain)
{
    BL_PROFILE("Rotate90");

    AMREX_ASSERT(domain.cellCentered());
    AMREX_ASSERT(domain.smallEnd() == 0);
    AMREX_ASSERT(domain.length(0) == domain.length(1));
    AMREX_ASSERT(mf.is_cell_centered());
    AMREX_ASSERT(scomp < mf.nComp() && scomp+ncomp <= mf.nComp());
    AMREX_ASSERT(nghost.allLE(mf.nGrowVect()) && nghost[0] == nghost[1]);

    if (nghost[0] <= 0) return;

    const FabArrayBase::RB90& TheRB90 = mf.getRB90(nghost, domain);

    auto handler = Comm_nowait(mf, scomp, ncomp, TheRB90,Rotate90DstToSrc{});

    Box corner(-nghost, IntVect{AMREX_D_DECL(-1,-1,domain.bigEnd(2)+nghost[2])});
#ifdef AMREX_USE_OMP
#pragma omp parallel if (Gpu::notInLaunchRegion())
#endif
    for (MFIter mfi(mf); mfi.isValid(); ++mfi) {
        Box const& bx = corner & mfi.fabbox();
        if (bx.ok()) {
            auto const& fab = mf.array(mfi);
            AMREX_HOST_DEVICE_PARALLEL_FOR_4D(bx,ncomp,i,j,k,n,
            {
                fab(i,j,k,n) = fab(-i-1,-j-1,k,n);
            });
        }
    }

#ifdef AMREX_USE_MPI
    Comm_finish(mf, scomp, ncomp, TheRB90, std::move(handler), Rotate90DstToSrc{});
#else
    amrex::ignore_unused(handler);
#endif
}

template <class FAB>
amrex::EnableIf_t<IsBaseFab<FAB>::value>
Rotate90 (FabArray<FAB>& mf, Box const& domain)
{
    Rotate90(mf, 0, mf.nComp(), mf.nGrowVect(), domain);
}

template <class FAB>
amrex::EnableIf_t<IsBaseFab<FAB>::value>
Rotate180 (FabArray<FAB>& mf, int scomp, int ncomp, IntVect const& nghost, Box const& domain)
{
    BL_PROFILE("Rotate180");

    AMREX_ASSERT(domain.cellCentered());
    AMREX_ASSERT(domain.smallEnd() == 0);
    AMREX_ASSERT(domain.length(1) % 2 == 0);
    AMREX_ASSERT(mf.is_cell_centered());
    AMREX_ASSERT(scomp < mf.nComp() && scomp+ncomp <= mf.nComp());
    AMREX_ASSERT(nghost.allLE(mf.nGrowVect()));

    if (nghost[0] <= 0) return;

    const FabArrayBase::RB180& TheRB180 = mf.getRB180(nghost, domain);

    auto handler = Comm_nowait(mf, scomp, ncomp, TheRB180, Rotate180Fn{domain.length(1)});

#ifdef AMREX_USE_MPI
    Comm_finish(mf, scomp, ncomp, TheRB180, std::move(handler), Rotate180Fn{domain.length(1)});
#else
    amrex::ignore_unused(handler);
#endif
}

template <class FAB>
amrex::EnableIf_t<IsBaseFab<FAB>::value>
Rotate180 (FabArray<FAB>& mf, Box const& domain)
{
    Rotate180(mf, 0, mf.nComp(), mf.nGrowVect(), domain);
}

template <class FAB>
amrex::EnableIf_t<IsBaseFab<FAB>::value>
FillPolar (FabArray<FAB>& mf, int scomp, int ncomp, IntVect const& nghost, Box const& domain)
{
    BL_PROFILE("FillPolar");

    AMREX_ASSERT(domain.cellCentered());
    AMREX_ASSERT(domain.smallEnd() == 0);
    AMREX_ASSERT(domain.length(1) % 2 == 0);
    AMREX_ASSERT(mf.is_cell_centered());
    AMREX_ASSERT(scomp < mf.nComp() && scomp+ncomp <= mf.nComp());
    AMREX_ASSERT(nghost.allLE(mf.nGrowVect()));

    if (nghost[0] <= 0) return;

    const FabArrayBase::PolarB& ThePolarB = mf.getPolarB(nghost, domain);

    auto handler = Comm_nowait(mf, scomp, ncomp, ThePolarB,
                               PolarFn{domain.length(0), domain.length(1)});

#ifdef AMREX_USE_MPI
    Comm_finish(mf, scomp, ncomp, ThePolarB, std::move(handler),
                PolarFn{domain.length(0), domain.length(1)});
#else
    amrex::ignore_unused(handler);
#endif
}

template <class FAB>
amrex::EnableIf_t<IsBaseFab<FAB>::value>
FillPolar (FabArray<FAB>& mf, Box const& domain)
{
    FillPolar(mf, 0, mf.nComp(), mf.nGrowVect(), domain);
}

extern template
void Rotate90(FabArray<FArrayBox>& mf, int scomp, int ncomp, IntVect const& nghost, Box const& domain);

extern template
void Rotate90(FabArray<FArrayBox>& mf, Box const& domain);

extern template
void Rotate180(FabArray<FArrayBox>& mf, int scomp, int ncomp, IntVect const& nghost, Box const& domain);

extern template 
void Rotate180(FabArray<FArrayBox>& mf, Box const& domain);

extern template
void FillPolar(FabArray<FArrayBox>& mf, int scomp, int ncomp, IntVect const& nghost, Box const& domain);

extern template
void FillPolar (FabArray<FArrayBox>& mf, Box const& domain);

extern template
void ParallelCopy(FabArray<FArrayBox>& dest, const Box& destbox, const FabArray<FArrayBox>& src, int destcomp,
             int srccomp, int numcomp, Identity, Identity);

}}


#if AMREX_HAS_STATIC_ASSERT_NO_MESSAGE == 0
#  undef AMREX_STATIC_ASSERT_NO_MESSAGE
#endif

#endif<|MERGE_RESOLUTION|>--- conflicted
+++ resolved
@@ -580,7 +580,6 @@
 }
 
 #ifdef AMREX_USE_MPI
-<<<<<<< HEAD
 template <typename FAB>
 amrex::EnableIf_t<IsBaseFab<FAB>::value>
 PrepareSendBuffers(const PackComponents& components, const FabArray<FAB>& mf, CommData& comm,
@@ -691,11 +690,6 @@
     if (ParallelContext::NProcsSub() == 1) {
         return handler;
     }
-=======
-    int mpi_tag;
-    TheFaArenaPointer the_recv_data = nullptr;
-    TheFaArenaPointer the_send_data = nullptr;
->>>>>>> e7a264dd
     //
     // Do this before prematurely exiting if running in parallel.
     // Otherwise sequence numbers will not match across MPI processes.
@@ -875,7 +869,6 @@
     handler.mpi_tag = SeqNum;
 
     if (N_rcvs > 0) {
-<<<<<<< HEAD
         handler.recv.the_data = mf.PostRcvs(*cmd.m_RcvTags, handler.recv.data, handler.recv.size,
                                             handler.recv.rank, handler.recv.request, ncomp, SeqNum);
     }
@@ -884,20 +877,6 @@
         handler.send.the_data =
             mf.PrepareSendBuffers(*cmd.m_SndTags, handler.send.data, handler.send.size,
                                   handler.send.rank, handler.send.request, handler.send.cctc, ncomp);
-=======
-        handler.the_recv_data = mf.PostRcvs(*cmd.m_RcvTags, handler.recv_data, handler.recv_size,
-                    handler.recv_from, handler.recv_reqs, ncomp, SeqNum);
-    }
-
-    if (N_snds > 0)
-    {
-        Vector<std::size_t> send_size;
-        Vector<int> send_rank;
-        Vector<char*> send_data;
-        Vector<const FabArrayBase::CopyComTagsContainer*> send_cctc;
-        handler.the_send_data = mf.PrepareSendBuffers(*cmd.m_SndTags, send_data,
-                              send_size, send_rank, handler.send_reqs, send_cctc, ncomp);
->>>>>>> e7a264dd
 
 #ifdef AMREX_USE_GPU
         if (Gpu::inLaunchRegion()) {
@@ -968,13 +947,7 @@
 
     const int N_snds = cmd.m_SndTags->size();
     if (N_snds > 0) {
-<<<<<<< HEAD
-        Vector<MPI_Status> stats(handler.send.request.size());
         ParallelDescriptor::Waitall(handler.send.request, handler.send.stats);
-=======
-        Vector<MPI_Status> stats(handler.send_reqs.size());
-        ParallelDescriptor::Waitall(handler.send_reqs, stats);
->>>>>>> e7a264dd
     }
 }
 #endif
