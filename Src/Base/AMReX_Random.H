#ifndef AMREX_RAND_H
#define AMREX_RAND_H

#include <AMReX_GpuQualifiers.H>
#include <AMReX_ParallelDescriptor.H>

namespace amrex
{
    /**
    * \brief Generate a psuedo-random double using C++11's mt19937.
    *
    *  Generates one pseudorandom real number (double) from a normal
    *  distribution with mean 'mean' and standard deviation 'stddev'.
    *
    */
    AMREX_GPU_HOST_DEVICE Real RandomNormal (Real mean, Real stddev);

    /**
    * \brief Generate a psuedo-random double using C++11's mt19937.
    *
    *  Generates one pseudorandom real number (double) which is
    *  uniformly distributed on [0,1)-interval for each call.
    *
    */
    AMREX_GPU_HOST_DEVICE Real Random (); // [0,1)



#ifdef AMREX_USE_GPU
    // Locking mechanism functions for locking and unlocking
    AMREX_GPU_DEVICE int get_state (int tid);
    AMREX_GPU_DEVICE void free_state (int tid);
#endif


    /**
    * \brief Generates one pseudorandom unsigned integer which is
    *  uniformly distributed on [0,n-1]-interval for each call.
    *
    * The CPU version of this function uses C++11's mt19937.
    * The GPU version uses CURAND's XORWOW generator.
    */
<<<<<<< HEAD
#ifdef AMREX_DEVICE_COMPILE 
    AMREX_GPU_DEVICE
    unsigned int Random_int (unsigned int n); // [0,n-1]
#else
    AMREX_GPU_HOST
    unsigned long Random_int (unsigned long n); // [0,n-1]
#endif
=======
    AMREX_GPU_HOST_DEVICE unsigned int Random_int (unsigned int n); // [0,n-1]

    /**
    * \brief Generates one pseudorandom unsigned long which is
    *  uniformly distributed on [0,n-1]-interval for each call.
    *
    * The CPU version of this function uses C++11's mt19937.
    * There is no GPU version.
    */
    AMREX_GPU_HOST unsigned long Random_long (unsigned long n); // [0,n-1]
>>>>>>> a0ace5d7

    /** \brief Set the seed of the random number generator.
    *
    *  There is also an entry point for Fortran callable as:
    *
    *  INTEGER seed
    *  call blutilinitrand(seed)
    *
    *  or
    *
    *  INTEGER seed
    *  call blinitrand(seed)
    */
    void InitRandom (unsigned long seed, int nprocs=ParallelDescriptor::NProcs());

    /**
    * \brief Resize seed array and copy address to global symbol
    */
    void ResizeRandomSeed (int N);
    void ResetRandomSeed (unsigned long seed);

    /**
    * \brief Set the seeds of the random number generator for each CUDA thread .
    *  An in-built CUDA library, curand_init is used here.
    *  The pseusorandom sequence currently implemented is obtained 
    *  from the XORWOW and MRG32k3a generator
    */
    void InitRandSeedOnDevice (int N);

    /**
    * \brief Save and restore random state.
    *
    */
    void SaveRandomState (std::ostream& os);

    void RestoreRandomState (std::istream& is, int nthreads_old, int nstep_old);

    /**
    * \brief Create a unique subset of random numbers from a pool
    *   of integers in the range [0, poolSize - 1]
    *   the set will be in the order they are found
    *   setSize must be <= poolSize
    *   uSet will be resized to setSize
    *   if you want all processors to have the same set,
    *   call this on one processor and broadcast the array
    */
    void UniqueRandomSubset (Vector<int> &uSet, int setSize, int poolSize,
                             bool printSet = false);

    /**
    * \brief Fill binCounts with the number of items for each bin.
    *   The remainder items are randomly assigned.
    */
    void NItemsPerBin (int totalItems, Vector<int> &binCounts);

    /**
    * \brief Set the seeds of the random number generator for each CUDA thread .
    *  An in-built CUDA library, curand_init is used here.
    *  The pseusorandom sequence currently implemented is obtained 
    *  from the XORWOW and MRG32k3a generator
    */
    void InitRandSeedOnDevice (int N);

    void DeallocateRandomSeedDevArray ();
}

#endif<|MERGE_RESOLUTION|>--- conflicted
+++ resolved
@@ -40,15 +40,6 @@
     * The CPU version of this function uses C++11's mt19937.
     * The GPU version uses CURAND's XORWOW generator.
     */
-<<<<<<< HEAD
-#ifdef AMREX_DEVICE_COMPILE 
-    AMREX_GPU_DEVICE
-    unsigned int Random_int (unsigned int n); // [0,n-1]
-#else
-    AMREX_GPU_HOST
-    unsigned long Random_int (unsigned long n); // [0,n-1]
-#endif
-=======
     AMREX_GPU_HOST_DEVICE unsigned int Random_int (unsigned int n); // [0,n-1]
 
     /**
@@ -59,7 +50,6 @@
     * There is no GPU version.
     */
     AMREX_GPU_HOST unsigned long Random_long (unsigned long n); // [0,n-1]
->>>>>>> a0ace5d7
 
     /** \brief Set the seed of the random number generator.
     *
