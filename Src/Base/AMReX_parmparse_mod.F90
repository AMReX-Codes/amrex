module amrex_parmparse_module

  use iso_c_binding
  use amrex_string_module
  use amrex_error_module
  use amrex_fort_module

  implicit none

  private

  public :: amrex_parmparse_build, amrex_parmparse_destroy

  type, public :: amrex_parmparse
     logical     :: owner = .false.
     type(c_ptr) :: p = c_null_ptr
   contains
     generic :: assignment(=) => amrex_parmparse_assign  ! shallow copy
     generic :: get           => get_int, get_real, get_logical, get_string
     generic :: query         => query_int, query_real, query_logical, query_string
#if defined(__GFORTRAN__) && (__GNUC__ <= 4)
     generic :: getarr        => get_intarr, get_realarr
     generic :: queryarr      => query_intarr, query_realarr
#else
     generic :: getarr        => get_intarr, get_realarr, get_stringarr
     generic :: queryarr      => query_intarr, query_realarr, query_stringarr
#endif
     generic :: add           => add_int, add_real, add_logical, add_string
     generic :: addarr        => add_intarr, add_realarr, add_stringarr
     procedure, private :: amrex_parmparse_assign
     procedure, private :: get_int
     procedure, private :: get_real
     procedure, private :: get_logical
     procedure, private :: get_string
     procedure, private :: get_intarr
     procedure, private :: get_realarr
     procedure, private :: get_stringarr
     procedure, private :: query_int
     procedure, private :: query_real
     procedure, private :: query_logical
     procedure, private :: query_string
     procedure, private :: query_intarr
     procedure, private :: query_realarr
     procedure, private :: query_stringarr
<<<<<<< HEAD
#if (!defined(__GFORTRAN__) || (__GNUC__ > 4)) && (!defined(__ibmxl__))
      final :: amrex_parmparse_destroy
=======
     procedure, private :: add_int
     procedure, private :: add_real
     procedure, private :: add_logical
     procedure, private :: add_string
     procedure, private :: add_intarr
     procedure, private :: add_realarr
     procedure, private :: add_stringarr
#if !defined(__GFORTRAN__) || (__GNUC__ > 4)
     final :: amrex_parmparse_destroy
>>>>>>> d8d6269c
#endif
  end type amrex_parmparse

  ! interfaces to cpp functions

  interface
     subroutine amrex_new_parmparse (pp, name) bind(c)
       import
       implicit none
       type(c_ptr) :: pp
       character(kind=c_char), intent(in) :: name(*)
     end subroutine amrex_new_parmparse

     subroutine amrex_delete_parmparse (pp) bind(c)
       import
       implicit none
       type(c_ptr), value :: pp
     end subroutine amrex_delete_parmparse

     integer(c_int) function amrex_parmparse_get_counts (pp, name) bind(c)
       import
       implicit none
       type(c_ptr), value :: pp
       character(kind=c_char), intent(in) :: name(*)       
     end function amrex_parmparse_get_counts

     subroutine amrex_parmparse_get_int (pp, name, v) bind(c)
       import
       implicit none
       type(c_ptr), value :: pp
       character(kind=c_char), intent(in) :: name(*)
       integer(c_int) :: v
     end subroutine amrex_parmparse_get_int

     subroutine amrex_parmparse_get_real (pp, name, v) bind(c)
       import
       implicit none
       type(c_ptr), value :: pp
       character(kind=c_char), intent(in) :: name(*)
       real(amrex_real) :: v
     end subroutine amrex_parmparse_get_real

     subroutine amrex_parmparse_get_bool (pp, name, v) bind(c)
       import
       implicit none
       type(c_ptr), value :: pp
       character(kind=c_char), intent(in) :: name(*)
       integer(c_int) :: v
     end subroutine amrex_parmparse_get_bool

     subroutine amrex_parmparse_get_string (pp, name, v,  len) bind(c)
       import
       implicit none
       type(c_ptr), value :: pp
       character(kind=c_char), intent(in) :: name(*)
       type(c_ptr), intent(inout) :: v
       integer, intent(out) :: len
     end subroutine amrex_parmparse_get_string

     subroutine amrex_parmparse_delete_cp_char (v, len) bind(c)
       import
       implicit none
       type(c_ptr) :: v(*)
       integer(c_int), value :: len
     end subroutine amrex_parmparse_delete_cp_char

     subroutine amrex_parmparse_get_intarr (pp, name, v, n) bind(c)
       import
       implicit none
       type(c_ptr), value :: pp
       character(kind=c_char), intent(in) :: name(*)
       integer(c_int) :: v(*)
       integer(c_int), value :: n
     end subroutine amrex_parmparse_get_intarr

     subroutine amrex_parmparse_get_realarr (pp, name, v, n) bind(c)
       import
       implicit none
       type(c_ptr), value :: pp
       character(kind=c_char), intent(in) :: name(*)
       real(amrex_real) :: v(*)
       integer(c_int), value :: n
     end subroutine amrex_parmparse_get_realarr

     subroutine amrex_parmparse_get_stringarr (pp, name, v, sv, n) bind(c)
       import
       implicit none
       type(c_ptr), value :: pp
       character(kind=c_char), intent(in) :: name(*)
       integer(c_int), value :: n
       type(c_ptr), intent(inout) :: v(n)
       integer(c_int), intent(inout) :: sv(n)
     end subroutine amrex_parmparse_get_stringarr

     integer function amrex_parmparse_query_int (pp, name, v) bind(c)
       import
       implicit none
       type(c_ptr), value :: pp
       character(kind=c_char), intent(in) :: name(*)
       integer(c_int) :: v
     end function amrex_parmparse_query_int

     integer function amrex_parmparse_query_real (pp, name, v) bind(c)
       import
       implicit none
       type(c_ptr), value :: pp
       character(kind=c_char), intent(in) :: name(*)
       real(amrex_real) :: v
     end function amrex_parmparse_query_real

     integer function amrex_parmparse_query_bool (pp, name, v) bind(c)
       import
       implicit none
       type(c_ptr), value :: pp
       character(kind=c_char), intent(in) :: name(*)
       integer(c_int) :: v
     end function amrex_parmparse_query_bool

     integer function amrex_parmparse_query_string (pp, name, v, len) bind(c)
       import
       implicit none
       type(c_ptr), value :: pp
       character(kind=c_char), intent(in) :: name(*)
       type(c_ptr), intent(inout) :: v
       integer(c_int), intent(out) :: len
     end function amrex_parmparse_query_string

     subroutine amrex_parmparse_add_int (pp, name, v) bind(c)
       import
       implicit none
       type(c_ptr), value :: pp
       character(kind=c_char), intent(in) :: name(*)
       integer(c_int), value :: v
     end subroutine amrex_parmparse_add_int

     subroutine amrex_parmparse_add_real (pp, name, v) bind(c)
       import
       implicit none
       type(c_ptr), value :: pp
       character(kind=c_char), intent(in) :: name(*)
       real(amrex_real), value :: v
     end subroutine amrex_parmparse_add_real

     subroutine amrex_parmparse_add_bool (pp, name, v) bind(c)
       import
       implicit none
       type(c_ptr), value :: pp
       character(kind=c_char), intent(in) :: name(*)
       integer(c_int), value :: v
     end subroutine amrex_parmparse_add_bool

     subroutine amrex_parmparse_add_string (pp, name, v) bind(c)
       import
       implicit none
       type(c_ptr), value :: pp
       character(kind=c_char), intent(in) :: name(*)
       character(kind=c_char), intent(in) :: v(*)
     end subroutine amrex_parmparse_add_string

     subroutine amrex_parmparse_add_intarr (pp, name, v, n) bind(c)
       import
       implicit none
       type(c_ptr), value :: pp
       character(kind=c_char), intent(in) :: name(*)
       integer(c_int), intent(in) :: v(*)
       integer(c_int), value :: n
     end subroutine amrex_parmparse_add_intarr

     subroutine amrex_parmparse_add_realarr (pp, name, v, n) bind(c)
       import
       implicit none
       type(c_ptr), value :: pp
       character(kind=c_char), intent(in) :: name(*)
       real(amrex_real), intent(in) :: v(*)
       integer(c_int), value :: n
     end subroutine amrex_parmparse_add_realarr

     subroutine amrex_parmparse_add_stringarr (pp, name, v, n) bind(c)
       import
       implicit none
       type(c_ptr), value :: pp
       character(kind=c_char), intent(in) :: name(*)
       integer(c_int), value :: n
       character(kind=c_char), intent(in) :: v(*)
     end subroutine amrex_parmparse_add_stringarr
  end interface

contains

  subroutine amrex_parmparse_build (pp, name)
    type(amrex_parmparse) :: pp
    character(*), intent(in), optional :: name
    pp%owner = .true.
    if (present(name)) then
       call amrex_new_parmparse(pp%p, amrex_string_f_to_c(name))
    else
       call amrex_new_parmparse(pp%p, amrex_c_null_char_array)
    end if
  end subroutine amrex_parmparse_build

  subroutine amrex_parmparse_destroy (this)
    type(amrex_parmparse) :: this
    if (this%owner) then
       if (c_associated(this%p)) then
          call amrex_delete_parmparse(this%p)
       end if
    end if
    this%owner = .false.
    this%p = c_null_ptr
  end subroutine amrex_parmparse_destroy

  subroutine amrex_parmparse_assign (dst, src)
    class(amrex_parmparse), intent(inout) :: dst
    type (amrex_parmparse), intent(in   ) :: src
    call amrex_parmparse_destroy(dst)
    dst%owner = .false.
    dst%p = src%p
  end subroutine amrex_parmparse_assign

  subroutine get_int (this, name, v)
    class(amrex_parmparse), intent(in) :: this
    character(len=*), intent(in) :: name
    integer :: v
    call amrex_parmparse_get_int (this%p, amrex_string_f_to_c(name), v)
  end subroutine get_int

  subroutine get_real (this, name, v)
    class(amrex_parmparse), intent(in) :: this
    character(*), intent(in) :: name
    real(amrex_real) :: v
    call amrex_parmparse_get_real (this%p, amrex_string_f_to_c(name), v)
  end subroutine get_real

  subroutine get_logical (this, name, v)
    class(amrex_parmparse), intent(in) :: this
    character(*), intent(in) :: name
    logical :: v
    integer(c_int) :: i
    call amrex_parmparse_get_bool (this%p, amrex_string_f_to_c(name), i)
    v = i.eq.1
  end subroutine get_logical

  subroutine get_string (this, name, v)
    class(amrex_parmparse), intent(in) :: this
    character(*), intent(in) :: name
    character(len=:), allocatable, intent(inout) :: v
    ! temporary string for passing back and forth to C -- include NULL
    type(c_ptr) :: cp_pass
    integer :: n_pass
    character(kind=c_char), pointer :: cc(:)
    call amrex_parmparse_get_string (this%p, amrex_string_f_to_c(name), cp_pass, n_pass)
    if (allocated(v)) deallocate(v)
    allocate(character(len=n_pass-1)::v)
    call c_f_pointer(cp_pass, cc, [n_pass])
    v = amrex_string_c_to_f(cc)
    cc => null()
    call amrex_parmparse_delete_cp_char([cp_pass],1)
  end subroutine get_string

  subroutine get_intarr (this, name, v)
    class(amrex_parmparse), intent(in) :: this
    character(len=*), intent(in) :: name
    integer, allocatable, intent(inout) :: v(:)
    integer :: n
    n = amrex_parmparse_get_counts(this%p, amrex_string_f_to_c(name))
    if (n .gt. 0) then
       if (allocated(v)) deallocate(v)
       allocate(v(n))
       call amrex_parmparse_get_intarr (this%p, amrex_string_f_to_c(name), v, n)
    else
       call amrex_abort("amrex_parmparse: get_intarr failed to get "//name)
    end if
  end subroutine get_intarr

  subroutine get_realarr (this, name, v)
    class(amrex_parmparse), intent(in) :: this
    character(len=*), intent(in) :: name
    real(amrex_real), allocatable, intent(inout) :: v(:)
    integer :: n
    n = amrex_parmparse_get_counts(this%p, amrex_string_f_to_c(name))
    if (n .gt. 0) then
       if (allocated(v)) deallocate(v)
       allocate(v(n))
       call amrex_parmparse_get_realarr (this%p, amrex_string_f_to_c(name), v, n)
    else
       call amrex_abort("amrex_parmparse: get_realarr failed to get "//name)
    end if
  end subroutine get_realarr

  subroutine get_stringarr (this, name, v)
    class(amrex_parmparse), intent(in) :: this
    character(len=*), intent(in) :: name
    character(len=:), allocatable, intent(inout) :: v(:)
    integer :: n, i, lenmax
    type(c_ptr), allocatable :: cp_pass(:)
    integer, allocatable :: n_pass(:)
    character(kind=c_char), pointer :: cc(:)
    n = amrex_parmparse_get_counts(this%p, amrex_string_f_to_c(name))
    if (n .gt. 0) then
       allocate(cp_pass(n))
       allocate(n_pass(n))
       call amrex_parmparse_get_stringarr(this%p, amrex_string_f_to_c(name), cp_pass, n_pass, n)
       lenmax = maxval(n_pass)-1
       if (allocated(v)) deallocate(v)
       allocate(character(len=lenmax)::v(n))
       do i = 1, n
          call c_f_pointer(cp_pass(i), cc, [n_pass(i)])
          v(i) = amrex_string_c_to_f(cc)
          cc => null()
       end do
       call amrex_parmparse_delete_cp_char(cp_pass, n)
    else
       call amrex_abort("amrex_parmparse: get_stringarr failed to get "//name)
    end if
  end subroutine get_stringarr

  subroutine query_int (this, name, v, flag)
    class(amrex_parmparse), intent(in) :: this
    character(len=*), intent(in) :: name
    logical, optional, intent(out) :: flag
    integer :: v, iflag
    iflag = amrex_parmparse_query_int (this%p, amrex_string_f_to_c(name), v)
    if (present(flag)) flag = iflag.ne.0
  end subroutine query_int

  subroutine query_real (this, name, v, flag)
    class(amrex_parmparse), intent(in) :: this
    character(*), intent(in) :: name
    logical, optional, intent(out) :: flag
    real(amrex_real) :: v
    integer :: iflag
    iflag = amrex_parmparse_query_real (this%p, amrex_string_f_to_c(name), v)
    if (present(flag)) flag = iflag.ne.0    
  end subroutine query_real

  subroutine query_logical (this, name, v, flag)
    class(amrex_parmparse), intent(in) :: this
    character(*), intent(in) :: name
    logical, optional, intent(out) :: flag
    logical :: v
    integer(c_int) :: i, iflag
    iflag = amrex_parmparse_query_bool (this%p, amrex_string_f_to_c(name), i)
    if (iflag.eq.1) then
       v = i.eq.1
    end if
    if (present(flag)) flag = iflag.ne.0    
  end subroutine query_logical

  subroutine query_string (this, name, v, flag)
    class(amrex_parmparse), intent(in) :: this
    character(*), intent(in) :: name
    character(len=:), allocatable, intent(inout) :: v
    logical, optional, intent(out) :: flag
    ! temporary string for passing back and forth to C -- include NULL
    type(c_ptr) :: cp_pass
    integer :: n_pass, iflag
    character(kind=c_char), pointer :: cc(:)
    iflag = amrex_parmparse_query_string (this%p, amrex_string_f_to_c(name), cp_pass, n_pass)
    if (n_pass > 1) then
       if (allocated(v)) deallocate(v)
       allocate(character(len=n_pass-1)::v)
       call c_f_pointer(cp_pass, cc, [n_pass])
       v = amrex_string_c_to_f(cc)
       cc => null()
    end if
    call amrex_parmparse_delete_cp_char([cp_pass],1)
    if (present(flag)) flag = iflag.ne.0
  end subroutine query_string

  subroutine query_intarr (this, name, v, flag)
    class(amrex_parmparse), intent(in) :: this
    character(len=*), intent(in) :: name
    integer, allocatable, intent(inout) :: v(:)
    logical, optional, intent(out) :: flag
    integer :: n
    n = amrex_parmparse_get_counts(this%p, amrex_string_f_to_c(name))
    if (n .gt. 0) then
       call amrex_parmparse_get_intarr (this%p, amrex_string_f_to_c(name), v, n)
    end if
    if (present(flag)) flag = n.gt.0
  end subroutine query_intarr

  subroutine query_realarr (this, name, v, flag)
    class(amrex_parmparse), intent(in) :: this
    character(len=*), intent(in) :: name
    real(amrex_real), allocatable, intent(inout) :: v(:)
    logical, optional, intent(out) :: flag
    integer :: n
    n = amrex_parmparse_get_counts(this%p, amrex_string_f_to_c(name))
    if (n .gt. 0) then
       call amrex_parmparse_get_realarr (this%p, amrex_string_f_to_c(name), v, n)
    end if
    if (present(flag)) flag = n.gt.0
  end subroutine query_realarr

  subroutine query_stringarr (this, name, v, flag)
    class(amrex_parmparse), intent(in) :: this
    character(len=*), intent(in) :: name
    character(len=:), allocatable, intent(inout) :: v(:)
    logical, optional, intent(out) :: flag
    integer :: n
    n = amrex_parmparse_get_counts(this%p, amrex_string_f_to_c(name))
    if (n .gt. 0) then
       call this%get_stringarr(name, v)
    end if
    if (present(flag)) flag = n.gt.0
  end subroutine query_stringarr

  subroutine add_int (this, name, v)
    class(amrex_parmparse), intent(inout) :: this
    character(*), intent(in) :: name
    integer, intent(in) :: v
    call amrex_parmparse_add_int(this%p, amrex_string_f_to_c(name), v)
  end subroutine add_int

  subroutine add_real (this, name, v)
    class(amrex_parmparse), intent(inout) :: this
    character(*), intent(in) :: name
    real(amrex_real), intent(in) :: v
    call amrex_parmparse_add_real(this%p, amrex_string_f_to_c(name), v)
  end subroutine add_real

  subroutine add_logical (this, name, v)
    class(amrex_parmparse), intent(inout) :: this
    character(*), intent(in) :: name
    logical, intent(in) :: v
    integer(c_int) :: i
    if (v) then
       i = 1
    else
       i = 0
    end if
    call amrex_parmparse_add_bool(this%p, amrex_string_f_to_c(name), i)
  end subroutine add_logical

  subroutine add_string (this, name, v)
    class(amrex_parmparse), intent(inout) :: this
    character(*), intent(in) :: name
    character(*), intent(in) :: v
    call amrex_parmparse_add_string(this%p, amrex_string_f_to_c(name), amrex_string_f_to_c(v))
  end subroutine add_string
  
  subroutine add_intarr (this, name, v)
    class(amrex_parmparse), intent(inout) :: this
    character(*), intent(in) :: name
    integer, intent(in) :: v(:)
    call amrex_parmparse_add_intarr(this%p, amrex_string_f_to_c(name), v, size(v))
  end subroutine add_intarr

  subroutine add_realarr (this, name, v)
    class(amrex_parmparse), intent(inout) :: this
    character(*), intent(in) :: name
    real(amrex_real), intent(in) :: v(:)
    call amrex_parmparse_add_realarr(this%p, amrex_string_f_to_c(name), v, size(v))
  end subroutine add_realarr

  subroutine add_stringarr (this, name, v)
    class(amrex_parmparse), intent(inout) :: this
    character(*), intent(in) :: name
    character(len=*), intent(in) :: v(:)
    integer :: n, m, mi, ni, ntot, i
    character(kind=c_char), allocatable :: cs(:)
    n = size(v)
    m = len(v(1))
    ntot = (m+1)*n
    allocate(cs(ntot))
    i = 1
    do ni = 1, n
       do mi = 1, len_trim(v(ni))
         cs(i) = v(ni)(mi:mi)
         i = i+1
       end do
       cs(i) = c_null_char
       i = i+1
    end do
    call amrex_parmparse_add_stringarr(this%p, amrex_string_f_to_c(name), cs, n)
  end subroutine add_stringarr

end module amrex_parmparse_module<|MERGE_RESOLUTION|>--- conflicted
+++ resolved
@@ -42,10 +42,6 @@
      procedure, private :: query_intarr
      procedure, private :: query_realarr
      procedure, private :: query_stringarr
-<<<<<<< HEAD
-#if (!defined(__GFORTRAN__) || (__GNUC__ > 4)) && (!defined(__ibmxl__))
-      final :: amrex_parmparse_destroy
-=======
      procedure, private :: add_int
      procedure, private :: add_real
      procedure, private :: add_logical
@@ -53,9 +49,8 @@
      procedure, private :: add_intarr
      procedure, private :: add_realarr
      procedure, private :: add_stringarr
-#if !defined(__GFORTRAN__) || (__GNUC__ > 4)
+#if (!defined(__GFORTRAN__) || (__GNUC__ > 4)) && (!defined(__ibmxl__))
      final :: amrex_parmparse_destroy
->>>>>>> d8d6269c
 #endif
   end type amrex_parmparse
 
