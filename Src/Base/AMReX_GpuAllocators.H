#ifndef AMREX_GPUALLOCATORS_H_
#define AMREX_GPUALLOCATORS_H_

#include <map>
#include <memory>
#include <limits>
#include <memory>

#include <AMReX_Print.H>
#include <AMReX_Arena.H>
#include <AMReX_GpuDevice.H>

#ifdef AMREX_USE_CUDA
#include <cuda.h>
#include <driver_types.h>
#include <cuda_runtime.h>
<<<<<<< HEAD
#include <thrust/system/cuda/vector.h>
#include <thrust/device_malloc_allocator.h>
#elif defined (AMREX_USE_HIP)
#include <thrust/memory.h>
#include <thrust/system/hip/vector.h>
#include <thrust/device_malloc_allocator.h>
#endif
=======
#endif // AMREX_USE_CUDA
>>>>>>> d58c8adf

namespace amrex {

    template <typename T>
    struct RunOnGpu : std::false_type {};
        
#ifdef AMREX_USE_GPU
  
    template<typename T>
    class ArenaAllocator
    {
    public :

        using value_type = T;

        inline value_type* allocate(std::size_t n)
        {
	    value_type* result = nullptr;
            result = (value_type*) The_Arena()->alloc(n * sizeof(T));  
	    return result;
        }
    
        inline void deallocate(value_type* ptr, std::size_t)
        {
            The_Arena()->free(ptr);
        }    
    };

    template<typename T>
    class DeviceArenaAllocator
    {
    public :

        using value_type = T;

        inline value_type* allocate(std::size_t n)
        {
	    value_type* result = nullptr;
            result = (value_type*) The_Device_Arena()->alloc(n * sizeof(T));  
	    return result;
        }
    
        inline void deallocate(value_type* ptr, std::size_t)
        {
            The_Device_Arena()->free(ptr);
        }    
    };

    template<typename T>
    class PinnedArenaAllocator
    {
    public :

        using value_type = T;

        inline value_type* allocate(std::size_t n)
        {
	    value_type* result = nullptr;
            result = (value_type*) The_Pinned_Arena()->alloc(n * sizeof(T));  
	    return result;
        }
    
        inline void deallocate(value_type* ptr, std::size_t)
        {
            The_Pinned_Arena()->free(ptr);
        }    
    };

    template<typename T>
    class ManagedArenaAllocator
    {
    public :

        using value_type = T;

        inline value_type* allocate(std::size_t n)
        {
	    value_type* result = nullptr;
            result = (value_type*) The_Managed_Arena()->alloc(n * sizeof(T));  
	    return result;
        }
    
        inline void deallocate(value_type* ptr, std::size_t)
        {
            The_Managed_Arena()->free(ptr);
        }    
    };

    template<typename T>
    class PolymorphicAllocator
    {
    public :

        using value_type = T;

        inline value_type* allocate(std::size_t n)
        {
	    value_type* result = nullptr;
            if (ParallelDescriptor::UseGpuAwareMpi()) 
            {
                result = (value_type*) The_Device_Arena()->alloc(n * sizeof(T));
            }
            else
            {
                result = (value_type*) The_Pinned_Arena()->alloc(n * sizeof(T));
            }
	    return result;
        }
    
        inline void deallocate(value_type* ptr, std::size_t)
        {
            if (ParallelDescriptor::UseGpuAwareMpi()) 
            {
                The_Device_Arena()->free(ptr);
            }
            else
            {
                The_Pinned_Arena()->free(ptr);
            }
        }    
    };

    template <template <typename> class Allocator, class T, class U>
    bool
    operator==(Allocator<T> const&, Allocator<U> const&) noexcept
    {
        return true;
    }
    
    template <template <typename> class Allocator, class T, class U>
    bool
    operator!=(Allocator<T> const& x, Allocator<U> const& y) noexcept
    {
        return !(x == y);
    }

    template <typename T>
    struct RunOnGpu<ArenaAllocator<T> > : std::true_type {};

    template <typename T>
    struct RunOnGpu<DeviceArenaAllocator<T> > : std::true_type {};

<<<<<<< HEAD
        inline void deallocate(pointer ptr, size_t)
            {
                The_Arena()->free(thrust::raw_pointer_cast(ptr));
            }
    };

    
    namespace Gpu
    {
        ThrustManagedAllocator<char>& The_ThrustCachedAllocator ();

        AMREX_FORCE_INLINE
#ifdef AMREX_USE_CUDA
        auto The_ThrustCachedPolicy() -> decltype (thrust::cuda::par(Gpu::The_ThrustCachedAllocator()))
#elif defined(AMREX_USE_HIP)
        auto The_ThrustCachedPolicy() -> decltype (thrust::hip::par(Gpu::The_ThrustCachedAllocator()))
#endif
        {
            AMREX_HIP_OR_CUDA(return thrust::hip::par (Gpu::The_ThrustCachedAllocator());,
                              return thrust::cuda::par(Gpu::The_ThrustCachedAllocator()); );
        };
    }
=======
    template <typename T>
    struct RunOnGpu<ManagedArenaAllocator<T> > : std::true_type {};
>>>>>>> d58c8adf

#endif // AMREX_USE_GPU

} // namespace amrex

#endif // AMREX_GPUALLOCATORS_H_<|MERGE_RESOLUTION|>--- conflicted
+++ resolved
@@ -14,17 +14,7 @@
 #include <cuda.h>
 #include <driver_types.h>
 #include <cuda_runtime.h>
-<<<<<<< HEAD
-#include <thrust/system/cuda/vector.h>
-#include <thrust/device_malloc_allocator.h>
-#elif defined (AMREX_USE_HIP)
-#include <thrust/memory.h>
-#include <thrust/system/hip/vector.h>
-#include <thrust/device_malloc_allocator.h>
-#endif
-=======
 #endif // AMREX_USE_CUDA
->>>>>>> d58c8adf
 
 namespace amrex {
 
@@ -167,33 +157,8 @@
     template <typename T>
     struct RunOnGpu<DeviceArenaAllocator<T> > : std::true_type {};
 
-<<<<<<< HEAD
-        inline void deallocate(pointer ptr, size_t)
-            {
-                The_Arena()->free(thrust::raw_pointer_cast(ptr));
-            }
-    };
-
-    
-    namespace Gpu
-    {
-        ThrustManagedAllocator<char>& The_ThrustCachedAllocator ();
-
-        AMREX_FORCE_INLINE
-#ifdef AMREX_USE_CUDA
-        auto The_ThrustCachedPolicy() -> decltype (thrust::cuda::par(Gpu::The_ThrustCachedAllocator()))
-#elif defined(AMREX_USE_HIP)
-        auto The_ThrustCachedPolicy() -> decltype (thrust::hip::par(Gpu::The_ThrustCachedAllocator()))
-#endif
-        {
-            AMREX_HIP_OR_CUDA(return thrust::hip::par (Gpu::The_ThrustCachedAllocator());,
-                              return thrust::cuda::par(Gpu::The_ThrustCachedAllocator()); );
-        };
-    }
-=======
     template <typename T>
     struct RunOnGpu<ManagedArenaAllocator<T> > : std::true_type {};
->>>>>>> d58c8adf
 
 #endif // AMREX_USE_GPU
 
