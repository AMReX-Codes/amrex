#include <AMReX_BArena.H>
#ifdef AMREX_USE_DEVICE
#include <AMReX_Device.H>
#endif

void*
amrex::BArena::alloc (std::size_t _sz)
{
    void* pt;

#if (defined(AMREX_USE_CUDA) && defined(CUDA_UM))
    if (device_use_managed_memory) {

	gpu_malloc_managed(&pt, &_sz);
	const int device = Device::deviceId();
	if (device_set_readonly)
<<<<<<< HEAD
	    mem_advise_set_readonly(pt, _sz);
	if (device_set_preferred) {
	    const int device = Device::deviceId();
	    mem_advise_set_preferred(pt, _sz, &device);
=======
	    Device::mem_advise_set_readonly(pt, _sz);
	if (device_set_preferred) {
	    const int device = Device::deviceId();
	    Device::mem_advise_set_preferred(pt, _sz, device);
>>>>>>> c53e284b
	}

    }
    else if (device_use_hostalloc) {

	gpu_hostalloc(&pt, &_sz);

    }
    else {

	gpu_malloc(&pt, &_sz);

    }
#else
    pt = operator new(_sz);
#endif

    return pt;
}

void
amrex::BArena::free (void* pt)
{
#if (defined(AMREX_USE_CUDA) && defined(CUDA_UM))
    if (!device_use_hostalloc)
	gpu_free(pt);
    else
	gpu_freehost(pt);
#else
    operator delete(pt);
#endif
}

#ifdef AMREX_USE_DEVICE
void*
amrex::BArena::alloc_device (std::size_t _sz)
{
    void* pt = 0;

#ifdef AMREX_USE_CUDA
    gpu_malloc(&pt, &_sz);
#endif

    return pt;
}

void
amrex::BArena::free_device (void* pt)
{
#ifdef AMREX_USE_CUDA
    gpu_free(pt);
#endif
}
#endif<|MERGE_RESOLUTION|>--- conflicted
+++ resolved
@@ -14,17 +14,10 @@
 	gpu_malloc_managed(&pt, &_sz);
 	const int device = Device::deviceId();
 	if (device_set_readonly)
-<<<<<<< HEAD
-	    mem_advise_set_readonly(pt, _sz);
-	if (device_set_preferred) {
-	    const int device = Device::deviceId();
-	    mem_advise_set_preferred(pt, _sz, &device);
-=======
 	    Device::mem_advise_set_readonly(pt, _sz);
 	if (device_set_preferred) {
 	    const int device = Device::deviceId();
 	    Device::mem_advise_set_preferred(pt, _sz, device);
->>>>>>> c53e284b
 	}
 
     }
