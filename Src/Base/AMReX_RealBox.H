--- conflicted
+++ resolved
@@ -105,11 +105,7 @@
 
     //! Does the specified RealBox intersect with this RealBox?
     bool intersects (const RealBox& bx) const;
-<<<<<<< HEAD
 
-=======
-    
->>>>>>> fd3e6175
 private:
     //
     // The data.
