
#include <AMReX_MFIter.H>
#include <AMReX_FabArray.H>
#include <AMReX_FArrayBox.H>
#ifdef AMREX_USE_DEVICE
#include <AMReX_Device.H>
#endif

namespace amrex {

#ifdef AMREX_USE_CUDA
int MFIter_init::m_cnt = 0;

namespace
{
    Arena* the_mfiter_arena = 0;
}

MFIter_init::MFIter_init ()
{
    if (m_cnt++ == 0)
    {
        BL_ASSERT(the_mfiter_arena == 0);

        the_mfiter_arena = new CArena;

	the_mfiter_arena->SetDeviceMemory();
    }
}

MFIter_init::~MFIter_init ()
{
    if (--m_cnt == 0)
        delete the_mfiter_arena;
}

Arena*
The_MFIter_Arena ()
{
    BL_ASSERT(the_mfiter_arena != 0);

    return the_mfiter_arena;
}
#endif

int MFIter::nextDynamicIndex = std::numeric_limits<int>::min();

MFIter::MFIter (const FabArrayBase& fabarray_, 
		unsigned char       flags_)
    :
    fabArray(fabarray_),
    tile_size((flags_ & Tiling) ? FabArrayBase::mfiter_tile_size : IntVect::TheZeroVector()),
    flags(flags_),
    dynamic(false),
    index_map(nullptr),
    local_index_map(nullptr),
    tile_array(nullptr),
    local_tile_index_map(nullptr),
    num_local_tiles(nullptr)
{
    Initialize();
}

MFIter::MFIter (const FabArrayBase& fabarray_, 
		bool                do_tiling_)
    :
    fabArray(fabarray_),
    tile_size((do_tiling_) ? FabArrayBase::mfiter_tile_size : IntVect::TheZeroVector()),
    flags(do_tiling_ ? Tiling : 0),
    dynamic(false),
    index_map(nullptr),
    local_index_map(nullptr),
    tile_array(nullptr),
    local_tile_index_map(nullptr),
    num_local_tiles(nullptr)
{
    Initialize();
}

MFIter::MFIter (const FabArrayBase& fabarray_, 
		const IntVect&      tilesize_, 
		unsigned char       flags_)
    :
    fabArray(fabarray_),
    tile_size(tilesize_),
    flags(flags_ | Tiling),
    dynamic(false),
    index_map(nullptr),
    local_index_map(nullptr),
    tile_array(nullptr),
    local_tile_index_map(nullptr),
    num_local_tiles(nullptr)
{
    Initialize();
}

MFIter::MFIter (const BoxArray& ba, const DistributionMapping& dm, unsigned char flags_)
    :
    m_fa(new FabArray<FArrayBox>(ba, dm, 1, 0,
                                 MFInfo().SetAlloc(false),
                                 FArrayBoxFactory())),
    fabArray(*m_fa),
    tile_size((flags_ & Tiling) ? FabArrayBase::mfiter_tile_size : IntVect::TheZeroVector()),
    flags(flags_),
    dynamic(false),
    index_map(nullptr),
    local_index_map(nullptr),
    tile_array(nullptr),
    local_tile_index_map(nullptr),
    num_local_tiles(nullptr)
{
    Initialize();
}

MFIter::MFIter (const BoxArray& ba, const DistributionMapping& dm, bool do_tiling_)
    :
    m_fa(new FabArray<FArrayBox>(ba, dm, 1, 0,
                                 MFInfo().SetAlloc(false),
                                 FArrayBoxFactory())),
    fabArray(*m_fa),
    tile_size((do_tiling_) ? FabArrayBase::mfiter_tile_size : IntVect::TheZeroVector()),
    flags(do_tiling_ ? Tiling : 0),
    dynamic(false),
    index_map(nullptr),
    local_index_map(nullptr),
    tile_array(nullptr),
    local_tile_index_map(nullptr),
    num_local_tiles(nullptr)
{
    Initialize();
}


MFIter::MFIter (const BoxArray& ba, const DistributionMapping& dm,
                const IntVect& tilesize_, unsigned char flags_)
    :
    m_fa(new FabArray<FArrayBox>(ba, dm, 1, 0,
                                 MFInfo().SetAlloc(false),
                                 FArrayBoxFactory())),
    fabArray(*m_fa),
    tile_size(tilesize_),
    flags(flags_ | Tiling),
    dynamic(false),
    index_map(nullptr),
    local_index_map(nullptr),
    tile_array(nullptr),
    local_tile_index_map(nullptr),
    num_local_tiles(nullptr)
{
    Initialize();
}


MFIter::MFIter (const FabArrayBase& fabarray_, const MFItInfo& info)
    :
    fabArray(fabarray_),
    tile_size(info.tilesize),
    flags(info.do_tiling ? Tiling : 0),
    dynamic(info.dynamic),
    index_map(nullptr),
    local_index_map(nullptr),
    tile_array(nullptr),
    local_tile_index_map(nullptr),
    num_local_tiles(nullptr)
{
    if (dynamic) {
#ifdef _OPENMP
#pragma omp single
        nextDynamicIndex = omp_get_num_threads();
        // yes omp single has an implicit barrier and we need it because nextDynamicIndex is static.
#else
        dynamic = false;  // dynamic doesn't make sense if OMP is not used.
#endif
    }

    Initialize();
}


MFIter::~MFIter ()
{
#if BL_USE_TEAM
    if ( ! (flags & NoTeamBarrier) )
	ParallelDescriptor::MyTeam().MemoryBarrier();
#endif

#ifdef AMREX_USE_DEVICE
    Device::synchronize();
#endif

#ifdef AMREX_USE_CUDA
    reduce();
#endif

#ifdef AMREX_USE_CUDA
    for (int i = 0; i < real_reduce_list.size(); ++i)
        amrex::The_MFIter_Arena()->free(real_device_reduce_list[i]);
#endif

#ifdef AMREX_USE_DEVICE
    Device::check_for_errors();
    Device::set_stream_index(-1);
#endif
}

void 
MFIter::Initialize ()
{
    if (flags & SkipInit) {
	return;
    }
    else if (flags & AllBoxes)  // a very special case
    {
	index_map    = &(fabArray.IndexArray());
	currentIndex = 0;
	beginIndex   = 0;
	endIndex     = index_map->size();
    }
    else
    {
	const FabArrayBase::TileArray* pta = fabArray.getTileArray(tile_size);
	
	index_map            = &(pta->indexMap);
	local_index_map      = &(pta->localIndexMap);
	tile_array           = &(pta->tileArray);
	local_tile_index_map = &(pta->localTileIndexMap);
	num_local_tiles      = &(pta->numLocalTiles);

	{
	    int rit = 0;
	    int nworkers = 1;
#ifdef BL_USE_TEAM
	    if (ParallelDescriptor::TeamSize() > 1) {
		if ( tile_size == IntVect::TheZeroVector() ) {
		    // In this case the TileArray contains only boxes owned by this worker.
		    // So there is no sharing going on.
		    rit = 0;
		    nworkers = 1;
		} else {
		    rit = ParallelDescriptor::MyRankInTeam();
		    nworkers = ParallelDescriptor::TeamSize();
		}
	    }
#endif

	    int ntot = index_map->size();
	    
	    if (nworkers == 1)
	    {
		beginIndex = 0;
		endIndex = ntot;
	    }
	    else
	    {
		int nr   = ntot / nworkers;
		int nlft = ntot - nr * nworkers;
		if (rit < nlft) {  // get nr+1 items
		    beginIndex = rit * (nr + 1);
		    endIndex = beginIndex + nr + 1;
		} else {           // get nr items
		    beginIndex = rit * nr + nlft;
		    endIndex = beginIndex + nr;
		}
	    }
	}
	
#ifdef _OPENMP
	int nthreads = omp_get_num_threads();
	if (nthreads > 1)
	{
            if (dynamic)
            {
                beginIndex = omp_get_thread_num();
            }
            else
            {
                int tid = omp_get_thread_num();
                int ntot = endIndex - beginIndex;
                int nr   = ntot / nthreads;
                int nlft = ntot - nr * nthreads;
                if (tid < nlft) {  // get nr+1 items
                    beginIndex += tid * (nr + 1);
                    endIndex = beginIndex + nr + 1;
                } else {           // get nr items
                    beginIndex += tid * nr + nlft;
                    endIndex = beginIndex + nr;
                }
            }
	}
#endif

	currentIndex = beginIndex;

#ifdef AMREX_USE_DEVICE
	Device::set_stream_index(currentIndex);
#endif

	typ = fabArray.boxArray().ixType();
    }
}

Box 
MFIter::tilebox () const
{ 
    BL_ASSERT(tile_array != 0);
    Box bx((*tile_array)[currentIndex]);
    if (! typ.cellCentered())
    {
	bx.convert(typ);
	const Box& vbx = validbox();
	const IntVect& Big = vbx.bigEnd();
	for (int d=0; d<AMREX_SPACEDIM; ++d) {
	    if (typ.nodeCentered(d)) { // validbox should also be nodal in d-direction.
		if (bx.bigEnd(d) < Big[d]) {
		    bx.growHi(d,-1);
		}
	    }
	}
    }
    registerBox(bx);
    return bx;
}

Box
MFIter::tilebox (const IntVect& nodal) const
{
    BL_ASSERT(tile_array != 0);
    Box bx((*tile_array)[currentIndex]);
    const IndexType new_typ {nodal};
    if (! new_typ.cellCentered())
    {
	bx.setType(new_typ);
	const Box& valid_cc_box = amrex::enclosedCells(validbox());
	const IntVect& Big = valid_cc_box.bigEnd();
	for (int d=0; d<AMREX_SPACEDIM; ++d) {
	    if (new_typ.nodeCentered(d)) { // validbox should also be nodal in d-direction.
		if (bx.bigEnd(d) == Big[d]) {
		    bx.growHi(d,1);
		}
	    }
	}
    }
    registerBox(bx);
<<<<<<< HEAD
=======
    return bx;
}

Box
MFIter::tilebox (const IntVect& nodal, const IntVect& ngrow) const
{
    Box bx = tilebox(nodal);
    const Box& vbx = validbox();
    for (int d=0; d<AMREX_SPACEDIM; ++d) {
	if (bx.smallEnd(d) == vbx.smallEnd(d)) {
	    bx.growLo(d, ngrow[d]);
	}
	if (bx.bigEnd(d) >= vbx.bigEnd(d)) {
	    bx.growHi(d, ngrow[d]);
	}
    }
>>>>>>> c53e284b
    return bx;
}

Box
MFIter::nodaltilebox (int dir) const 
{ 
    BL_ASSERT(dir < AMREX_SPACEDIM);
    BL_ASSERT(tile_array != 0);
    Box bx((*tile_array)[currentIndex]);
    bx.convert(typ);
    const Box& vbx = validbox();
    const IntVect& Big = vbx.bigEnd();
    int d0, d1;
    if (dir < 0) {
	d0 = 0;
	d1 = AMREX_SPACEDIM-1;
    } else {
	d0 = d1 = dir;
    }
    for (int d=d0; d<=d1; ++d) {
	if (typ.cellCentered(d)) { // validbox should also be cell-centered in d-direction.
	    bx.surroundingNodes(d);
	    if (bx.bigEnd(d) <= Big[d]) {
		bx.growHi(d,-1);
	    }
	}
    }
    registerBox(bx);
    return bx;
}

// Note that a small negative ng is supported.
Box 
MFIter::growntilebox (int ng) const 
{
    Box bx = tilebox();
    if (ng < -100) ng = fabArray.nGrow();
    const Box& vbx = validbox();
    for (int d=0; d<AMREX_SPACEDIM; ++d) {
	if (bx.smallEnd(d) == vbx.smallEnd(d)) {
	    bx.growLo(d, ng);
	}
	if (bx.bigEnd(d) == vbx.bigEnd(d)) {
	    bx.growHi(d, ng);
	}
    }
    registerBox(bx);
    return bx;
}

Box
MFIter::grownnodaltilebox (int dir, int ng) const
{
    BL_ASSERT(dir < AMREX_SPACEDIM);
    Box bx = nodaltilebox(dir);
    if (ng < -100) ng = fabArray.nGrow();
    const Box& vbx = validbox();
    for (int d=0; d<AMREX_SPACEDIM; ++d) {
	if (bx.smallEnd(d) == vbx.smallEnd(d)) {
	    bx.growLo(d, ng);
	}
	if (bx.bigEnd(d) >= vbx.bigEnd(d)) {
	    bx.growHi(d, ng);
	}
    }
    registerBox(bx);
    return bx;
}

#ifndef _OPENMP
void
MFIter::operator++ () {

#ifdef AMREX_USE_CUDA
    if (real_reduce_list.size() == currentIndex + 1) {
        Device::device_dtoh_memcpy_async(&real_reduce_list[currentIndex],
                                         real_device_reduce_list[currentIndex],
<<<<<<< HEAD
                                         sizeof(Real), currentIndex);
=======
                                         sizeof(Real));
>>>>>>> c53e284b
    }
#endif

    ++currentIndex;

#ifdef AMREX_USE_DEVICE
    Device::set_stream_index(currentIndex);
    Device::check_for_errors();
#ifdef DEBUG
    Device::synchronize();
#endif
#endif

}
#endif

#ifdef AMREX_USE_CUDA
Real*
MFIter::add_reduce_value(Real* val, MFReducer r)
{

    real_reduce_val = val;

    reducer = r;

    Real reduce_val = *val;
    real_reduce_list.push_back(reduce_val);

    Real* dval = static_cast<Real*>(amrex::The_MFIter_Arena()->alloc(sizeof(Real)));
    real_device_reduce_list.push_back(dval);

    Device::device_htod_memcpy_async(real_device_reduce_list[currentIndex],
                                     &real_reduce_list[currentIndex],
<<<<<<< HEAD
                                     sizeof(Real), currentIndex);
=======
                                     sizeof(Real));
>>>>>>> c53e284b

    return dval;

}
#endif

#ifdef AMREX_USE_CUDA
// Reduce over the values in the list.
void
MFIter::reduce()
{

    // Do nothing if we don't have enough values to reduce on.

    if (real_reduce_list.empty()) return;

    if (real_reduce_list.size() < length()) return;

    Real result;

    if (reducer == MFReducer::SUM) {
        result = 0.0;
        for (int i = 0; i < real_reduce_list.size(); ++i) {
            result += real_reduce_list[i];
        }
    }
    else if (reducer == MFReducer::MIN) {
        result = 1.e200;
        for (int i = 0; i < real_reduce_list.size(); ++i) {
            result = std::min(result, real_reduce_list[i]);
        }
    }
    else if (reducer == MFReducer::MAX) {
        result = -1.e200;
        for (int i = 0; i < real_reduce_list.size(); ++i) {
            result = std::max(result, real_reduce_list[i]);
        }
    }

    *real_reduce_val = result;

}
#endif

MFGhostIter::MFGhostIter (const FabArrayBase& fabarray)
    :
    MFIter(fabarray, (unsigned char)(SkipInit|Tiling))
{
    Initialize();
}

void
MFGhostIter::Initialize ()
{
    int rit = 0;
    int nworkers = 1;
#ifdef BL_USE_TEAM
    if (ParallelDescriptor::TeamSize() > 1) {
	rit = ParallelDescriptor::MyRankInTeam();
	nworkers = ParallelDescriptor::TeamSize();
    }
#endif

    int tid = 0;
    int nthreads = 1;
#ifdef _OPENMP
    nthreads = omp_get_num_threads();
    if (nthreads > 1)
	tid = omp_get_thread_num();
#endif

    int npes = nworkers*nthreads;
    int pid = rit*nthreads+tid;

    BoxList alltiles;
    Vector<int> allindex;
    Vector<int> alllocalindex;

    for (int i=0; i < fabArray.IndexArray().size(); ++i) {
	int K = fabArray.IndexArray()[i];
	const Box& vbx = fabArray.box(K);
	const Box& fbx = fabArray.fabbox(K);

	const BoxList& diff = amrex::boxDiff(fbx, vbx);
	
	for (BoxList::const_iterator bli = diff.begin(); bli != diff.end(); ++bli) {
	    BoxList tiles(*bli, FabArrayBase::mfghostiter_tile_size);
	    int nt = tiles.size();
	    for (int it=0; it<nt; ++it) {
		allindex.push_back(K);
		alllocalindex.push_back(i);
	    }
	    alltiles.catenate(tiles);
	}
    }

    int n_tot_tiles = alltiles.size();
    int navg = n_tot_tiles / npes;
    int nleft = n_tot_tiles - navg*npes;
    int ntiles = navg;
    if (pid < nleft) ntiles++;

    // how many tiles should we skip?
    int nskip = pid*navg + std::min(pid,nleft);
    BoxList::const_iterator bli = alltiles.begin();
    for (int i=0; i<nskip; ++i) ++bli;

    lta.indexMap.reserve(ntiles);
    lta.localIndexMap.reserve(ntiles);
    lta.tileArray.reserve(ntiles);

    for (int i=0; i<ntiles; ++i) {
	lta.indexMap.push_back(allindex[i+nskip]);
	lta.localIndexMap.push_back(alllocalindex[i+nskip]);
	lta.tileArray.push_back(*bli++);
    }

    currentIndex = beginIndex = 0;
    endIndex = lta.indexMap.size();

    lta.nuse = 0;
    index_map       = &(lta.indexMap);
    local_index_map = &(lta.localIndexMap);
    tile_array      = &(lta.tileArray);
}

}<|MERGE_RESOLUTION|>--- conflicted
+++ resolved
@@ -341,8 +341,6 @@
 	}
     }
     registerBox(bx);
-<<<<<<< HEAD
-=======
     return bx;
 }
 
@@ -359,7 +357,6 @@
 	    bx.growHi(d, ngrow[d]);
 	}
     }
->>>>>>> c53e284b
     return bx;
 }
 
@@ -437,11 +434,7 @@
     if (real_reduce_list.size() == currentIndex + 1) {
         Device::device_dtoh_memcpy_async(&real_reduce_list[currentIndex],
                                          real_device_reduce_list[currentIndex],
-<<<<<<< HEAD
-                                         sizeof(Real), currentIndex);
-=======
                                          sizeof(Real));
->>>>>>> c53e284b
     }
 #endif
 
@@ -475,11 +468,7 @@
 
     Device::device_htod_memcpy_async(real_device_reduce_list[currentIndex],
                                      &real_reduce_list[currentIndex],
-<<<<<<< HEAD
-                                     sizeof(Real), currentIndex);
-=======
                                      sizeof(Real));
->>>>>>> c53e284b
 
     return dval;
 
