--- conflicted
+++ resolved
@@ -20,6 +20,7 @@
 #include <AMReX_Utility.H>
 #include <AMReX_BLassert.H>
 #include <AMReX_BLProfiler.H>
+#include <AMReX_Print.H>
 
 #include <AMReX_ParallelDescriptor.H>
 #include <AMReX_BoxArray.H>
@@ -366,16 +367,6 @@
     amrex::Vector<std::mt19937> generators;
 
 #ifdef AMREX_USE_CUDA
-<<<<<<< HEAD
-    /**
-    * \brief The random seed array is allocated with an extra buffer space to 
-    *        reduce the computational cost of dynamic memory allocation and 
-    *        random seed generation. 
-    */
-    __device__ curandState_t *glo_RandStates;
-    curandState_t* dev_RandStates_Seed;
-    int nstates;
-=======
 
     AMREX_GPU_DEVICE_MANAGED int nstates;
 
@@ -385,7 +376,6 @@
     AMREX_GPU_DEVICE int* locks_d_ptr;
     int* locks_h_ptr = nullptr;
 
->>>>>>> 6b849048
 #endif
 
 }
@@ -495,15 +485,9 @@
               + (threadIdx.z * (blockDim.x * blockDim.y)) 
               + (threadIdx.y * blockDim.x) + threadIdx.x ;
 
-<<<<<<< HEAD
-    rand = curand_uniform_double(&glo_RandStates[tid]); 
-
-
-=======
     int i = get_state(tid);
     rand = curand_uniform_double(&states_d_ptr[i]); 
     free_state(i);
->>>>>>> 6b849048
 #else
 
 #ifdef _OPENMP
@@ -513,7 +497,7 @@
 #endif
     std::uniform_real_distribution<double> distribution(0.0, 1.0);
     rand = distribution(generators[tid]);
-
+    
 #endif
 
     return rand;
@@ -602,22 +586,6 @@
     int PrevSize = nstates;
     int SizeDiff = N - PrevSize;
 
-<<<<<<< HEAD
-    curandState_t * new_data;
-    AMREX_CUDA_SAFE_CALL(cudaMalloc(&new_data, N*sizeof(curandState_t))); 
-    if (dev_RandStates_Seed != nullptr) {
-        AMREX_CUDA_SAFE_CALL(cudaMemcpy(new_data, dev_RandStates_Seed, 
-                                        PrevSize*sizeof(curandState_t), 
-                                        cudaMemcpyDeviceToDevice));
-        AMREX_CUDA_SAFE_CALL(cudaFree(dev_RandStates_Seed));
-    }
-    
-    dev_RandStates_Seed = new_data;
-    
-    AMREX_CUDA_SAFE_CALL(cudaMemcpyToSymbol(glo_RandStates,
-                                            &dev_RandStates_Seed,
-                                            sizeof(curandState_t *)));
-=======
     curandState_t* new_data;
     int* new_mutex;
     
@@ -649,7 +617,6 @@
     AMREX_CUDA_SAFE_CALL(cudaMemcpyToSymbol(locks_d_ptr,
 					    &locks_h_ptr,
 					    sizeof(int *)));
->>>>>>> 6b849048
 
     const int MyProc = amrex::ParallelDescriptor::MyProc();
     AMREX_PARALLEL_FOR_1D (SizeDiff, idx,
@@ -660,6 +627,7 @@
         locks_d_ptr[loc] = 0;
         curand_init(seed, seqstart, 0, &states_d_ptr[loc]);
     }); 
+
 #endif
 }
 
