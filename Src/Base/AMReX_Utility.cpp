#include <cstdlib>
#include <cstring>
#include <cctype>
#include <cmath>
#include <cstdio>
#include <ctime>
#include <iostream>
#include <sstream>
#include <iomanip>
#include <set>
#include <random>

#include <sys/stat.h>
#include <sys/types.h>
#include <errno.h>

#include <AMReX_BLFort.H>
#include <AMReX_REAL.H>
#include <AMReX.H>
#include <AMReX_Utility.H>
#include <AMReX_BLassert.H>
#include <AMReX_BLProfiler.H>
#include <AMReX_Print.H>

#include <AMReX_ParallelDescriptor.H>
#include <AMReX_BoxArray.H>
#include <AMReX_Print.H>

#ifdef _OPENMP
#include <omp.h>
#endif

#include <sys/types.h>
#include <sys/times.h>
#include <sys/time.h>
#include <sys/param.h>
#include <unistd.h>


using std::ostringstream;


namespace {
    const char* path_sep_str = "/";
}

//
// Return true if argument is a non-zero length string of digits.
//

bool
amrex::is_integer (const char* str)
{
    int len = 0;

    if (str == 0 || (len = strlen(str)) == 0)
        return false;

    for (int i = 0; i < len; i++)
        if (!isdigit(str[i]))
            return false;

    return true;
}

namespace {
    bool tokenize_initialized = false;
    char* line = 0;
    void CleanupTokenizeStatics ()
    {
        delete [] line;
    }
}

const std::vector<std::string>&
amrex::Tokenize (const std::string& instr,
                  const std::string& separators)
{
    if (!tokenize_initialized) {
        amrex::ExecOnFinalize(CleanupTokenizeStatics);
        tokenize_initialized = true;
    }

    static std::vector<char*>       ptr;
    static std::vector<std::string> tokens;
    static int                      linelen = 0;
    //
    // Make copy of line that we can modify.
    //
    const int len = instr.size() + 1;

    if (len > linelen)
    {
        delete [] line;
        line = new char[len];
        linelen = len;
    }

    (void) std::strcpy(line, instr.c_str());

    char* token = 0;

    if (!((token = std::strtok(line, separators.c_str())) == 0))
    {
        ptr.push_back(token);
        while (!((token = strtok(0, separators.c_str())) == 0))
            ptr.push_back(token);
    }

    tokens.resize(ptr.size());

    for (int i = 1, N = ptr.size(); i < N; i++)
    {
        char* p = ptr[i];

        while (strchr(separators.c_str(), *(p-1)) != 0)
            *--p = 0;
    }

    for (int i = 0, N = ptr.size(); i < N; i++)
        tokens[i] = ptr[i];

    ptr.clear();
    return tokens;
}

std::string
amrex::toLower (std::string s)
{
    std::transform(s.begin(), s.end(), s.begin(),
                   [](unsigned char c) { return std::tolower(c); });
    return s;
}

std::string
amrex::toUpper (std::string s)
{
    std::transform(s.begin(), s.end(), s.begin(),
                   [](unsigned char c) { return std::toupper(c); });
    return s;
}


std::string
amrex::Concatenate (const std::string& root,
                     int                num,
                     int                mindigits)
{
    BL_ASSERT(mindigits >= 0);
    std::stringstream result;
    result << root << std::setfill('0') << std::setw(mindigits) << num;
    return result.str();
}


bool
amrex::UtilCreateDirectory (const std::string& path,
			    mode_t mode, bool verbose)
{
    bool retVal(false);
    Vector<std::pair<std::string, int> > pathError;

    if (path.length() == 0 || path == path_sep_str) {
        return true;
    }

    errno = 0;

    if(strchr(path.c_str(), *path_sep_str) == 0) {
        //
        // No slashes in the path.
        //
        errno = 0;
        if(mkdir(path.c_str(), mode) < 0 && errno != EEXIST) {
	  retVal = false;
	} else {
	  retVal = true;
	}
	pathError.push_back(std::make_pair(path, errno));
    } else {
        //
        // Make copy of the directory pathname so we can write to it.
        //
        char *dir = new char[path.length() + 1];
        (void) strcpy(dir, path.c_str());

        char *slash = strchr(dir, *path_sep_str);

        if(dir[0] == *path_sep_str) {  // full pathname.
            do {
                if(*(slash+1) == 0) {
                    break;
		}
                if((slash = strchr(slash+1, *path_sep_str)) != 0) {
                    *slash = 0;
		}
                errno = 0;
                if(mkdir(dir, mode) < 0 && errno != EEXIST) {
	          retVal = false;
		} else {
	          retVal = true;
		}
	        pathError.push_back(std::make_pair(dir, errno));
                if(slash) {
                  *slash = *path_sep_str;
		}
            } while(slash);

        } else {  // relative pathname.

            do {
                *slash = 0;
                errno = 0;
                if(mkdir(dir, mode) < 0 && errno != EEXIST) {
	          retVal = false;
		} else {
	          retVal = true;
		}
	        pathError.push_back(std::make_pair(dir, errno));
                *slash = *path_sep_str;
            } while((slash = strchr(slash+1, *path_sep_str)) != 0);

            errno = 0;
            if(mkdir(dir, mode) < 0 && errno != EEXIST) {
	      retVal = false;
	    } else {
	      retVal = true;
	    }
	    pathError.push_back(std::make_pair(dir, errno));
        }

        delete [] dir;
    }

    if(retVal == false  || verbose == true) {
      for(int i(0); i < pathError.size(); ++i) {
          amrex::AllPrint()<< "amrex::UtilCreateDirectory:: path errno:  " 
                           << pathError[i].first << " :: "
                           << strerror(pathError[i].second)
                           << std::endl;
      }
    }

    return retVal;
}

void
amrex::CreateDirectoryFailed (const std::string& dir)
{
    std::string msg("Couldn't create directory: ");
    msg += dir;
    amrex::Error(msg.c_str());
}

void
amrex::FileOpenFailed (const std::string& file)
{
    std::string msg("Couldn't open file: ");
    msg += file;
    amrex::Error(msg.c_str());
}

void
amrex::UnlinkFile (const std::string& file)
{
    unlink(file.c_str());
}

bool
amrex::FileExists(const std::string &filename)
{
  struct stat statbuff;
  return(::lstat(filename.c_str(), &statbuff) != -1);
}

std::string
amrex::UniqueString()
{
  std::stringstream tempstring;
  tempstring << std::setprecision(11) << std::fixed << ParallelDescriptor::second();
  int tsl(tempstring.str().length());
  return(tempstring.str().substr(tsl/2, tsl));
}

void
amrex::UtilCreateCleanDirectory (const std::string &path, bool callbarrier)
{
  if(ParallelContext::IOProcessorSub()) {
    if(amrex::FileExists(path)) {
      std::string newoldname(path + ".old." + amrex::UniqueString());
      if (amrex::system::verbose > 1) {
          amrex::Print() << "amrex::UtilCreateCleanDirectory():  " << path
                         << " exists.  Renaming to:  " << newoldname << std::endl;
      }
      std::rename(path.c_str(), newoldname.c_str());
    }
    if( ! amrex::UtilCreateDirectory(path, 0755)) {
      amrex::CreateDirectoryFailed(path);
    }
  }
  if(callbarrier) {
    // Force other processors to wait until directory is built.
    ParallelDescriptor::Barrier("amrex::UtilCreateCleanDirectory");
  }
}


void
amrex::UtilCreateDirectoryDestructive(const std::string &path, bool callbarrier)
{
  if(ParallelContext::IOProcessorSub()) 
  {
    if(amrex::FileExists(path)) 
    {
      if (amrex::Verbose() > 1) {
          amrex::Print() << "amrex::UtilCreateCleanDirectoryDestructive():  " << path
                         << " exists.  I am destroying it.  " << std::endl;
      }
      char command[2000];
      sprintf(command, "\\rm -rf %s", path.c_str());;
      int retVal = std::system(command);
      if (retVal == -1 || WEXITSTATUS(retVal) != 0) {
          amrex::Error("Removing old directory failed.");
      }
    }
    if( ! amrex::UtilCreateDirectory(path, 0755)) 
    {
      amrex::CreateDirectoryFailed(path);
    }
  }
  if(callbarrier) 
  {
    // Force other processors to wait until directory is built.
    ParallelDescriptor::Barrier("amrex::UtilCreateCleanDirectoryDestructive");
  }
}

void
amrex::UtilRenameDirectoryToOld (const std::string &path, bool callbarrier)
{
  if(ParallelContext::IOProcessorSub()) {
    if(amrex::FileExists(path)) {
      std::string newoldname(path + ".old." + amrex::UniqueString());
      if (amrex::Verbose() > 1) {
          amrex::Print() << "amrex::UtilRenameDirectoryToOld():  " << path
                         << " exists.  Renaming to:  " << newoldname << std::endl;
      }
      std::rename(path.c_str(), newoldname.c_str());
    }
  }
  if(callbarrier) {
    // Force other processors to wait until directory is renamed.
    ParallelDescriptor::Barrier("amrex::UtilRenameDirectoryToOld");
  }
}

void
amrex::OutOfMemory ()
{
    amrex::Error("Sorry, out of memory, bye ...");
}

namespace
{
    int nthreads;

    amrex::Vector<std::mt19937> generators;

#ifdef AMREX_USE_CUDA

    // This seems to be a good default value on NVIDIA V100 GPUs
    constexpr int cuda_nstates_default = 1e5;

    AMREX_GPU_DEVICE_MANAGED int cuda_nstates = 0;

    AMREX_GPU_DEVICE curandState_t* states_d_ptr;
    curandState_t* states_h_ptr = nullptr;

    AMREX_GPU_DEVICE int* locks_d_ptr;
    int* locks_h_ptr = nullptr;

#endif

}

// HIP FIX HERE - REWRITE RANDOM FOR HIP AS WELL (hiprand)
// https://github.com/ROCm-Developer-Tools/HIP/blob/master/docs/markdown/CURAND_API_supported_by_HIP.md

void
amrex::InitRandom (unsigned long seed, int nprocs)
{

#ifdef _OPENMP
    nthreads = omp_get_max_threads();
#else
    nthreads = 1;
#endif
    generators.resize(nthreads);

#ifdef _OPENMP
#pragma omp parallel
    {
        int tid = omp_get_thread_num();
        unsigned long init_seed = seed + tid*nprocs;
        generators[tid].seed(init_seed);
    }
#else
    generators[0].seed(seed);
#endif

#ifdef AMREX_USE_CUDA
    DeallocateRandomSeedDevArray();
    ResizeRandomSeed(cuda_nstates_default);
#endif
}

void amrex::ResetRandomSeed(unsigned long seed)
{
    InitRandom(seed);
}

#ifdef __CUDA_ARCH__
AMREX_GPU_DEVICE
int amrex::get_state(int tid)
{
  // block size must evenly divide # of RNG states so we cut off the excess states
  int bsize = blockDim.x * blockDim.y * blockDim.z;
  int nstates = cuda_nstates - (cuda_nstates % bsize); 
  int i = tid % nstates;
  if (tid % bsize == 0)
    {
      while (amrex::Gpu::Atomic::CAS(&locks_d_ptr[i],0,1))
	{
	  continue;  //Trap 1 thread per block
	}
    }
  __syncthreads(); // Other threads will wait here for master to be freed
  return i;        // This ensures threads move with block - Important for prevolta
}

AMREX_GPU_DEVICE
void amrex::free_state(int tid)
{
  int bsize = blockDim.x * blockDim.y * blockDim.z;
  int nstates = cuda_nstates - (cuda_nstates % bsize);
  int i = tid %	nstates;
  if (tid % bsize == 0)  // we only locked the master thread state. 
  {
        locks_d_ptr[i] = 0;
  }
}
#endif

AMREX_GPU_HOST_DEVICE amrex::Real
amrex::RandomNormal (amrex::Real mean, amrex::Real stddev)
{

    amrex::Real rand;

#ifdef __CUDA_ARCH__
    int blockId = blockIdx.x + blockIdx.y * gridDim.x + gridDim.x * gridDim.y * blockIdx.z;

    int tid = blockId * (blockDim.x * blockDim.y * blockDim.z)
              + (threadIdx.z * (blockDim.x * blockDim.y)) 
              + (threadIdx.y * blockDim.x) + threadIdx.x ;
    
    int i = get_state(tid);
#ifdef BL_USE_FLOAT
    rand = stddev * curand_normal(&states_d_ptr[i]) + mean;
#else
    rand = stddev * curand_normal_double(&states_d_ptr[i]) + mean;
#endif
    free_state(tid);
    
#else

#ifdef _OPENMP
    int tid = omp_get_thread_num();
#else
    int tid = 0;
#endif
<<<<<<< HEAD

    std::normal_distribution<double> distribution(mean, stddev);
=======
    std::normal_distribution<amrex::Real> distribution(mean, stddev);
>>>>>>> 57b4cb44
    rand = distribution(generators[tid]);

#endif
    return rand;
}

AMREX_GPU_HOST_DEVICE amrex::Real
amrex::Random ()
{
    amrex::Real rand;
#ifdef __CUDA_ARCH__
    int blockId = blockIdx.x + blockIdx.y * gridDim.x + gridDim.x * gridDim.y * blockIdx.z;

    int tid = blockId * (blockDim.x * blockDim.y * blockDim.z)
              + (threadIdx.z * (blockDim.x * blockDim.y)) 
              + (threadIdx.y * blockDim.x) + threadIdx.x ;
    int i = get_state(tid);
#ifdef BL_USE_FLOAT
    rand = curand_uniform(&states_d_ptr[i]);
#else
    rand = curand_uniform_double(&states_d_ptr[i]);
#endif    
    free_state(tid);
    
#else

#ifdef _OPENMP
    int tid = omp_get_thread_num();
#else
    int tid = 0;
#endif
<<<<<<< HEAD

    std::uniform_real_distribution<double> distribution(0.0, 1.0);
    rand = distribution(generators[tid]);

=======
    std::uniform_real_distribution<amrex::Real> distribution(0.0, 1.0);
    rand = distribution(generators[tid]);    
>>>>>>> 57b4cb44
#endif

    return rand;
}

#ifdef __CUDA_ARCH__

AMREX_GPU_DEVICE unsigned int
amrex::Random_int (unsigned int N)
{
    constexpr unsigned int RAND_M = 4294967295; // 2**32-1

    int blockId = blockIdx.x + blockIdx.y * gridDim.x + gridDim.x * gridDim.y * blockIdx.z;

    int tid = blockId * (blockDim.x * blockDim.y * blockDim.z)
              + (threadIdx.z * (blockDim.x * blockDim.y)) 
              + (threadIdx.y * blockDim.x) + threadIdx.x ;

    unsigned int rand;
    int i = get_state(tid);
    do {
        rand = curand(&states_d_ptr[i]); 
    } while (rand > (RAND_M - RAND_M % N));
    free_state(tid);

    return rand % N;
}

#else

AMREX_GPU_HOST unsigned long
amrex::Random_int (unsigned long n)
{
#ifdef _OPENMP
    int tid = omp_get_thread_num();
#else
    int tid = 0;
#endif
    std::uniform_int_distribution<unsigned long> distribution(0, n-1);
    return distribution(generators[tid]);
}

#endif

void
amrex::SaveRandomState(std::ostream& os)
{
    for (int i = 0; i < nthreads; i++) {
        os << generators[i] << "\n";
    }
}

void
amrex::RestoreRandomState(std::istream& is, int nthreads_old, int nstep_old)
{
    int N = std::min(nthreads, nthreads_old);
    for (int i = 0; i < N; i++)
        is >> generators[i];
    if (nthreads > nthreads_old) {
        const int NProcs = ParallelDescriptor::NProcs();
        const int MyProc = ParallelDescriptor::MyProc();
        for (int i = nthreads_old; i < nthreads; i++) {
	    unsigned long seed = MyProc+1 + i*NProcs;
	    if (ULONG_MAX/(unsigned long)(nstep_old+1) >static_cast<unsigned long>(nthreads*NProcs)) { // avoid overflow
		seed += nstep_old*nthreads*NProcs;
	    }

            generators[i].seed(seed);
        }
    }
}

void
amrex::UniqueRandomSubset (Vector<int> &uSet, int setSize, int poolSize,
                           bool printSet)
{
  if(setSize > poolSize) {
    amrex::Abort("**** Error in UniqueRandomSubset:  setSize > poolSize.");
  }
  std::set<int> copySet;
  Vector<int> uSetTemp;
  while(static_cast<int>(copySet.size()) < setSize) {
    int r(amrex::Random_int(poolSize));
    if(copySet.find(r) == copySet.end()) {
      copySet.insert(r);
      uSetTemp.push_back(r);
    }
  }
  uSet = uSetTemp;
  if(printSet) {
    for(int i(0); i < uSet.size(); ++i) {
        amrex::AllPrint() << "uSet[" << i << "]  = " << uSet[i] << std::endl;
    }
  }
}

void 
amrex::ResizeRandomSeed (int N)
{
    BL_PROFILE("ResizeRandomSeed");

#ifdef AMREX_USE_CUDA  

    if (N <= cuda_nstates) return;

    int PrevSize = cuda_nstates;
    int SizeDiff = N - PrevSize;

    curandState_t* new_data;
    int* new_mutex;
    
    AMREX_CUDA_SAFE_CALL(cudaMalloc(&new_data, N*sizeof(curandState_t)));
    AMREX_CUDA_SAFE_CALL(cudaMalloc(&new_mutex, N*sizeof(int)));

    if (states_h_ptr != nullptr) {

        AMREX_ASSERT(locks_h_ptr != nullptr);

        AMREX_CUDA_SAFE_CALL(cudaMemcpy(new_data, states_h_ptr, 
                                        PrevSize*sizeof(curandState_t), 
                                        cudaMemcpyDeviceToDevice));
	AMREX_CUDA_SAFE_CALL(cudaMemcpy(new_mutex, locks_h_ptr,
					PrevSize*sizeof(int),
					cudaMemcpyDeviceToDevice));

        AMREX_CUDA_SAFE_CALL(cudaFree(states_h_ptr));
	AMREX_CUDA_SAFE_CALL(cudaFree(locks_h_ptr));
    }
  
    states_h_ptr = new_data;
    locks_h_ptr = new_mutex;
    cuda_nstates = N;

    AMREX_CUDA_SAFE_CALL(cudaMemcpyToSymbol(states_d_ptr,
                                            &states_h_ptr,
                                            sizeof(curandState_t *)));
    AMREX_CUDA_SAFE_CALL(cudaMemcpyToSymbol(locks_d_ptr,
					    &locks_h_ptr,
					    sizeof(int *)));

    const int MyProc = amrex::ParallelDescriptor::MyProc();
    AMREX_PARALLEL_FOR_1D (SizeDiff, idx,
    {
        unsigned long seed = MyProc*1234567UL + 12345UL ;
        int seqstart = idx + 10 * idx ; 
        int loc = idx + PrevSize;
        locks_d_ptr[loc] = 0;
        curand_init(seed, seqstart, 0, &states_d_ptr[loc]);
    }); 

#endif
}

void 
amrex::DeallocateRandomSeedDevArray()
{
#ifdef AMREX_USE_CUDA  
    if (states_h_ptr != nullptr)
    {
        cudaFree(states_h_ptr);
        states_h_ptr = nullptr;    
    }

    if (locks_h_ptr != nullptr)
    {
        cudaFree(locks_h_ptr);
        locks_h_ptr = nullptr;
    }
    cuda_nstates = 0;
#endif
}



void
amrex::NItemsPerBin (int totalItems, Vector<int> &binCounts)
{
  if(binCounts.size() == 0) {
    return;
  }
  bool verbose(false);
  int countForAll(totalItems / binCounts.size());
  int remainder(totalItems % binCounts.size());
  if(verbose) {
      amrex::Print() << "amrex::NItemsPerBin:  countForAll remainder = " << countForAll
                     << "  " << remainder << std::endl;
  }
  for(int i(0); i < binCounts.size(); ++i) {
    binCounts[i] = countForAll;
  }
  for(int i(0); i < remainder; ++i) {
    ++binCounts[i];
  }
  for(int i(0); i < binCounts.size(); ++i) {
    if(verbose) {
        amrex::Print() << "amrex::NItemsPerBin::  binCounts[" << i << "] = " << binCounts[i] << std::endl;
    }
  }
}

// -------------------------------------------------------------------
int amrex::CRRBetweenLevels(int fromlevel, int tolevel,
                            const Vector<int> &refratios)
{
  BL_ASSERT(fromlevel >= 0);
  BL_ASSERT(tolevel >= fromlevel);
  BL_ASSERT(tolevel <= refratios.size());
  int level, rr = 1;
  for(level = fromlevel; level < tolevel; ++level) {
    rr *= refratios[level];
  }
  return rr;
}

//
// Fortran entry points for amrex::Random().
//

#ifndef AMREX_XSDK
BL_FORT_PROC_DECL(BLUTILINITRAND,blutilinitrand)(const int* sd)
{
    unsigned long seed = *sd;
    amrex::InitRandom(seed);
}

BL_FORT_PROC_DECL(BLINITRAND,blinitrand)(const int* sd)
{
    unsigned long seed = *sd;
    amrex::InitRandom(seed);
}

BL_FORT_PROC_DECL(BLUTILRAND,blutilrand)(amrex::Real* rn)
{
    *rn = amrex::Random();
}
#endif

//
// Lower tail quantile for standard normal distribution function.
//
// This function returns an approximation of the inverse cumulative
// standard normal distribution function.  I.e., given P, it returns
// an approximation to the X satisfying P = Pr{Z <= X} where Z is a
// random variable from the standard normal distribution.
//
// The algorithm uses a minimax approximation by rational functions
// and the result has a relative error whose absolute value is less
// than 1.15e-9.
//
// Author:      Peter J. Acklam
// Time-stamp:  2002-06-09 18:45:44 +0200
// E-mail:      jacklam@math.uio.no
// WWW URL:     http://www.math.uio.no/~jacklam
//
// C implementation adapted from Peter's Perl version
//

double
amrex::InvNormDist (double p)
{
    if (p <= 0 || p >= 1)
        amrex::Error("amrex::InvNormDist(): p MUST be in (0,1)");
    //
    // Coefficients in rational approximations.
    //
    static const double a[6] =
    {
	-3.969683028665376e+01,
        2.209460984245205e+02,
	-2.759285104469687e+02,
        1.383577518672690e+02,
	-3.066479806614716e+01,
        2.506628277459239e+00
    };
    static const double b[5] =
    {
	-5.447609879822406e+01,
        1.615858368580409e+02,
	-1.556989798598866e+02,
        6.680131188771972e+01,
	-1.328068155288572e+01
    };
    static const double c[6] =
    {
	-7.784894002430293e-03,
	-3.223964580411365e-01,
	-2.400758277161838e+00,
	-2.549732539343734e+00,
        4.374664141464968e+00,
        2.938163982698783e+00
    };
    static const double d[4] =
    {
	7.784695709041462e-03,
	3.224671290700398e-01,
	2.445134137142996e+00,
	3.754408661907416e+00
    };

    static const double lo = 0.02425;
    static const double hi = 0.97575;

    double x;

    if (p < lo)
    {
        //
        // Rational approximation for lower region.
        //
        double q = std::sqrt(-2*std::log(p));

        x = (((((c[0]*q+c[1])*q+c[2])*q+c[3])*q+c[4])*q+c[5]) /
            ((((d[0]*q+d[1])*q+d[2])*q+d[3])*q+1);
    }
    else if (p > hi)
    {
        //
        // Rational approximation for upper region.
        //
        double q = std::sqrt(-2*std::log(1-p));

        x = -(((((c[0]*q+c[1])*q+c[2])*q+c[3])*q+c[4])*q+c[5]) /
            ((((d[0]*q+d[1])*q+d[2])*q+d[3])*q+1);
    }
    else
    {
        //
        // Rational approximation for central region.
        //
        double q = p - 0.5;
        double r = q*q;

        x = (((((a[0]*r+a[1])*r+a[2])*r+a[3])*r+a[4])*r+a[5])*q /
            (((((b[0]*r+b[1])*r+b[2])*r+b[3])*r+b[4])*r+1);
    }

    return x;
}

#ifndef AMREX_XSDK
BL_FORT_PROC_DECL(BLINVNORMDIST,blinvnormdist)(amrex::Real* result)
{
    //
    // Convert from [0, 1) to (0,1)
    // 
    double val = 0.0;
    while (val == 0.0) {
        val = amrex::Random();
    }

    *result = amrex::InvNormDist(val);
}
#endif


//
//****************************************************************************80
//
//  Purpose:
//
//    InvNormDistBest inverts the standard normal CDF.
//
//  Discussion:
//
//    The result is accurate to about 1 part in 10**16.
//
//  Modified:
//
//    27 December 2004
//
//  Author:
//
//    Original FORTRAN77 version by Michael Wichura.
//    C++ version by John Burkardt.
//
//  Reference:
//
//    Michael Wichura,
//    The Percentage Points of the Normal Distribution,
//    Algorithm AS 241,
//    Applied Statistics,
//    Volume 37, Number 3, pages 477-484, 1988.
//
//  Parameters:
//
//    Input, double P, the value of the cumulative probability 
//    densitity function.  0 < P < 1.  Fails if P is outside this range.
//
//    Output, the normal deviate value with the property that the
//    probability of a standard normal deviate being less than or equal
//    to this value is P.
//

double
amrex::InvNormDistBest (double p)

{
  static const double a[8] =
  { 
      3.3871328727963666080,     1.3314166789178437745e+2,
      1.9715909503065514427e+3,  1.3731693765509461125e+4,
      4.5921953931549871457e+4,  6.7265770927008700853e+4,
      3.3430575583588128105e+4,  2.5090809287301226727e+3
  };
  static const double b[8] =
  {
      1.0,                       4.2313330701600911252e+1,
      6.8718700749205790830e+2,  5.3941960214247511077e+3,
      2.1213794301586595867e+4,  3.9307895800092710610e+4,
      2.8729085735721942674e+4,  5.2264952788528545610e+3
  };
  static const double c[8] =
  {
      1.42343711074968357734,     4.63033784615654529590,
      5.76949722146069140550,     3.64784832476320460504,
      1.27045825245236838258,     2.41780725177450611770e-1,
      2.27238449892691845833e-2,  7.74545014278341407640e-4
  };

  static const double d[8] =
  {
      1.0,                        2.05319162663775882187,
      1.67638483018380384940,     6.89767334985100004550e-1,
      1.48103976427480074590e-1,  1.51986665636164571966e-2,
      5.47593808499534494600e-4,  1.05075007164441684324e-9
  };
  static const double e[8] =
  {
      6.65790464350110377720,     5.46378491116411436990,
      1.78482653991729133580,     2.96560571828504891230e-1,
      2.65321895265761230930e-2,  1.24266094738807843860e-3,
      2.71155556874348757815e-5,  2.01033439929228813265e-7
  };
  static const double f[8] =
  {
      1.0,                        5.99832206555887937690e-1,
      1.36929880922735805310e-1,  1.48753612908506148525e-2,
      7.86869131145613259100e-4,  1.84631831751005468180e-5,
      1.42151175831644588870e-7,  2.04426310338993978564e-15
  };

  static const double CONST1 = 0.180625;
  static const double CONST2 = 1.6;
  static const double SPLIT1 = 0.425;
  static const double SPLIT2 = 5.0;

  double r, value;

  if (p <= 0 || p >= 1)
      amrex::Error("InvNormDistBest(): p MUST be in (0,1)");

  double q = p - 0.5;

  if ( std::fabs ( q ) <= SPLIT1 )
  {
      r = CONST1 - q * q;

      double num = 0.0, den = 0.0;

      for (int i = 7; 0 <= i; i-- )
      {
          num = num * r + a[i];
          den = den * r + b[i];
      }

      value = q * num / den;
  }
  else
  {
      r = ( ( q < 0.0 ) ? p : (1.0 - p) );

      r = std::sqrt ( -std::log ( r ) );

      if ( r <= SPLIT2 )
      {
          r = r - CONST2;

          double num = 0.0, den = 0.0;

          for (int i = 7; 0 <= i; i-- )
          {
              num = num * r + c[i];
              den = den * r + d[i];
          }

          value = num / den;
      }
      else
      {
          r = r - SPLIT2;

          double num = 0.0, den = 0.0;

          for (int i = 7; 0 <= i; i-- )
          {
              num = num * r + e[i];
              den = den * r + f[i];
          }

          value = num / den;
      }

      if ( q < 0.0 ) value = -value;
  }

  return value;
}

#ifndef AMREX_XSDK
BL_FORT_PROC_DECL(BLINVNORMDISTBEST,blinvnormdistbest)(amrex::Real* result)
{
    //
    // Convert from [0, 1) to (0,1)
    // 
    double val = 0.0;
    while (val == 0.0) {
        val = amrex::Random();
    }

    *result = amrex::InvNormDistBest(val);
}
#endif

//
// Sugar for parsing IO
//

std::istream&
amrex::operator>>(std::istream& is, const expect& exp)
{
    int len = exp.istr.size();
    int n = 0;
    while ( n < len )
    {
	char c;
	is >> c;
	if ( !is ) break;
	if ( c != exp.istr[n++] )
	{
	    is.putback(c);
	    break;
	}
    }
    if ( n != len )
    {
	is.clear(std::ios::badbit|is.rdstate());
	std::string msg = "expect fails to find \"" + exp.the_string() + "\"";
	amrex::Error(msg.c_str());
    }
    return is;
}

amrex::expect::expect(const char* istr_)
    : istr(istr_)
{
}

amrex::expect::expect(const std::string& str_)
    : istr(str_)
{
}

amrex::expect::expect(char c)
{
    istr += c;
}

const std::string&
amrex::expect::the_string() const
{
    return istr;
}


//
// StreamRetry
//

int amrex::StreamRetry::nStreamErrors = 0;

amrex::StreamRetry::StreamRetry(std::ostream &a_os, const std::string &a_suffix,
                                 const int a_maxtries)
    : tries(0), maxTries(a_maxtries), sros(a_os), spos(a_os.tellp()), suffix(a_suffix)
{
}

amrex::StreamRetry::StreamRetry(const std::string &filename,
				 const bool abortonretryfailure,
                                 const int maxtries)
    : tries(0), maxTries(maxtries),
      abortOnRetryFailure(abortonretryfailure),
      fileName(filename),
      sros(amrex::ErrorStream())    // unused here, just to make the compiler happy
{
  nStreamErrors = 0;
}

bool amrex::StreamRetry::TryOutput()
{
  if(tries == 0) {
    ++tries;
    return true;
  } else {
    if(sros.fail()) {
      ++nStreamErrors;
      int myProc(ParallelDescriptor::MyProc());
      if(tries <= maxTries) {
          if (amrex::Verbose() > 1) {
              amrex::AllPrint() << "PROC: " << myProc << " :: STREAMRETRY_" << suffix << " # "
                                << tries << " :: gbfe:  "
                                << sros.good() << sros.bad() << sros.fail() << sros.eof()
                                << " :: sec = " << ParallelDescriptor::second()
                                << " :: os.tellp() = " << sros.tellp()
                                << " :: rewind spos = " << spos
                                << std::endl;
          }
        sros.clear();  // clear the bad bits
        if (amrex::Verbose() > 1) {
            amrex::AllPrint() << "After os.clear() : gbfe:  " << sros.good() << sros.bad()
                              << sros.fail() << sros.eof() << std::endl;
        }
        sros.seekp(spos, std::ios::beg);  // reset stream position
        ++tries;
        return true;
      } else {
        if (amrex::Verbose() > 1) {
            amrex::AllPrint() << "PROC: " << myProc << " :: STREAMFAILED_" << suffix << " # "
                              << tries << " :: File may be corrupt.  :: gbfe:  "
                              << sros.good() << sros.bad() << sros.fail() << sros.eof()
                              << " :: sec = " << ParallelDescriptor::second()
                              << " :: os.tellp() = " << sros.tellp()
                              << " :: rewind spos = " << spos
                              << std::endl;
        }
        sros.clear();  // clear the bad bits
        if (amrex::Verbose() > 1) {
            amrex::AllPrint() << "After os.clear() : gbfe:  " << sros.good() << sros.bad()
                              << sros.fail() << sros.eof() << std::endl;
        }
        return false;
      }
    } else {
      return false;
    }
  }
}


bool amrex::StreamRetry::TryFileOutput()
{
    bool bTryOutput(false);

    if(tries == 0) {
      bTryOutput = true;
    } else {

      int nWriteErrors(nStreamErrors);
      ParallelDescriptor::ReduceIntSum(nWriteErrors);

      if(nWriteErrors == 0) {  // wrote a good file
        bTryOutput = false;
      } else {                 // wrote a bad file, rename it
        if(ParallelDescriptor::IOProcessor()) {
          const std::string& badFileName = amrex::Concatenate(fileName + ".bad",
                                                               tries - 1, 2);
          if (amrex::Verbose() > 1) {
              amrex::Print() << nWriteErrors << " STREAMERRORS : Renaming file from "
                             << fileName << "  to  " << badFileName << std::endl;
          }
          std::rename(fileName.c_str(), badFileName.c_str());
        }
        ParallelDescriptor::Barrier("StreamRetry::TryFileOutput");  // wait for file rename

        // check for maxtries and abort pref
        if(tries < maxTries) {
          bTryOutput = true;
        } else {
          if(abortOnRetryFailure) {
            amrex::Abort("STREAMERROR : StreamRetry::maxTries exceeded.");
          }
          bTryOutput = false;
        }
      }
    }

    ++tries;
    nStreamErrors = 0;
    return bTryOutput;
}


void amrex::SyncStrings(const Vector<std::string> &localStrings,
                         Vector<std::string> &syncedStrings, bool &alreadySynced)
{
#ifdef BL_USE_MPI
  const int nProcs(ParallelDescriptor::NProcs());
  const int ioProcNumber(ParallelDescriptor::IOProcessorNumber());
  int nUnmatched(0);

  Vector<std::string> localStringsCopy = localStrings;

  // ---- broadcast ioproc strings
  int pfStringsSize(0);
  std::ostringstream pfStrings;
  if(ParallelDescriptor::IOProcessor()) {
    for(int i(0); i < localStringsCopy.size(); ++i) {
      pfStrings << localStringsCopy[i] << '\n';
    }
    pfStringsSize = pfStrings.str().size();
  }
  ParallelDescriptor::Bcast(&pfStringsSize, 1);

  Vector<char> pfCharArray(pfStringsSize + 1);
  if(ParallelDescriptor::IOProcessor()) {
    std::strcpy(pfCharArray.dataPtr(), pfStrings.str().c_str());  // null terminated
  }
  ParallelDescriptor::Bcast(pfCharArray.dataPtr(), pfCharArray.size());

  // ---- extract the ioproc strings
  Vector<std::string> ioprocStrings, sendStrings;
  if( ! ParallelDescriptor::IOProcessor()) {
    std::istringstream pfIn(pfCharArray.dataPtr());
    std::string pfName;
    while( ! pfIn.eof()) {
      std::getline(pfIn, pfName, '\n');
      if( ! pfIn.eof()) {
	ioprocStrings.push_back(pfName);
      }
    }
    // ---- now check if they match on non ioprocs
    for(int n(0); n < ioprocStrings.size(); ++n) {
      bool matched(false);
      for(int i(0); i < localStringsCopy.size(); ++i) {
        if(ioprocStrings[n] == localStringsCopy[i]) {
          matched = true;
        }
      }
      if( ! matched) {
        ++nUnmatched;
        localStringsCopy.push_back(ioprocStrings[n]);  // ---- add to local set
      }
    }
    for(int n(0); n < localStringsCopy.size(); ++n) {
      bool matched(false);
      for(int i(0); i < ioprocStrings.size(); ++i) {
        if(localStringsCopy[n] == ioprocStrings[i]) {
	  matched = true;
        }
      }
      if( ! matched) {
        ++nUnmatched;
        sendStrings.push_back(localStringsCopy[n]);  // ---- send these to the ioproc
      }
    }
  }

  ParallelDescriptor::ReduceIntMax(nUnmatched);
  if(nUnmatched == 0) {
    alreadySynced = true;
    syncedStrings = localStrings;
    return;
  }
  alreadySynced = false;


  int sendStringsSize(0);
  std::ostringstream ossSendStrings;
  Vector<char> sendCharArray(1);  // cannot be zero for gather call
  if( ! ParallelDescriptor::IOProcessor()) {
    for(int i(0); i < sendStrings.size(); ++i) {
      ossSendStrings << sendStrings[i] << '\n';
    }
    sendStringsSize = ossSendStrings.str().size();
    sendCharArray.resize(sendStringsSize + 1);
    std::strcpy(sendCharArray.dataPtr(), ossSendStrings.str().c_str());  // null terminated
  }

  Vector<int> nChars(nProcs, 0);
  ParallelDescriptor::Gather(&sendStringsSize, 1, nChars.dataPtr(), 1, ioProcNumber);

  int totalChars(0);
  Vector<char> recvStrings(1);
  Vector<int> offset(nProcs, 0);
  if(ParallelDescriptor::IOProcessor()) {
    for(int i(0); i < nChars.size(); ++i) {
      totalChars += nChars[i];
    }
    recvStrings.resize(totalChars + 1);

    int iOffset(0);
    for(int i(1); i < nChars.size(); ++i) {
      iOffset += nChars[i-1];
      offset[i] = iOffset;
    }
  }

  BL_MPI_REQUIRE( MPI_Gatherv(sendCharArray.dataPtr(),
                              sendStringsSize, 
                              ParallelDescriptor::Mpi_typemap<char>::type(),
                              recvStrings.dataPtr(),
                              nChars.dataPtr(),
                              offset.dataPtr(),
                              ParallelDescriptor::Mpi_typemap<char>::type(),
                              ioProcNumber,
                              ParallelDescriptor::Communicator()) );

  if(ParallelDescriptor::IOProcessor()) {
    std::istringstream pfIn(recvStrings.dataPtr());
    std::string pfName;
    syncedStrings = localStrings;
    while( ! pfIn.eof()) {
      std::getline(pfIn, pfName, '\n');
      if( ! pfIn.eof()) {
	syncedStrings.push_back(pfName);  // ---- add the gathered strings
      }
    }
  }

  // ---- broadcast synced ioproc strings
  int syncedStringsSize(0);
  std::ostringstream syncedStrStr;
  if(ParallelDescriptor::IOProcessor()) {
    for(int i(0); i < syncedStrings.size(); ++i) {
      syncedStrStr << syncedStrings[i] << '\n';
    }
    syncedStringsSize = syncedStrStr.str().size();
  }
  ParallelDescriptor::Bcast(&syncedStringsSize, 1);

  Vector<char> syncedCharArray(syncedStringsSize + 1);
  if(ParallelDescriptor::IOProcessor()) {
    std::strcpy(syncedCharArray.dataPtr(), syncedStrStr.str().c_str());  // null terminated
  }
  ParallelDescriptor::Bcast(syncedCharArray.dataPtr(), syncedCharArray.size());

  if( ! ParallelDescriptor::IOProcessor()) {
    std::istringstream syncedIn(syncedCharArray.dataPtr());
    std::string syncedName;
    while( ! syncedIn.eof()) {
      std::getline(syncedIn, syncedName, '\n');
      if( ! syncedIn.eof()) {
	syncedStrings.push_back(syncedName);
      }
    }
  }

#else
    alreadySynced = true;
    syncedStrings = localStrings;
#endif

}

amrex::Vector<char> amrex::SerializeStringArray(const Vector<std::string> &stringArray)
{
  std::ostringstream stringStream;
  for(int i(0); i < stringArray.size(); ++i) {
    stringStream << stringArray[i] << '\n';
  }

  Vector<char> charArray(stringStream.str().size() + 1);
  std::strcpy(charArray.dataPtr(), stringStream.str().c_str());  // null terminated

  return charArray;
}

amrex::Vector<std::string> amrex::UnSerializeStringArray(const Vector<char> &charArray)
{
  Vector<std::string> stringArray;
  std::istringstream stringStream(charArray.dataPtr());
  std::string sTemp;
  while( ! stringStream.eof()) {
    std::getline(stringStream, sTemp, '\n');
    if( ! stringStream.eof()) {
      stringArray.push_back(sTemp);
    }
  }

  return stringArray;
}

void amrex::BroadcastBool(bool &bBool, int myLocalId, int rootId, const MPI_Comm &localComm)
{
  int numBool;
  if (myLocalId == rootId) {
    numBool = bBool;
  }

  amrex::ParallelDescriptor::Bcast(&numBool, 1, rootId, localComm);

  if(myLocalId != rootId) {
    bBool = numBool;
  }
}


void amrex::BroadcastString(std::string &bStr, int myLocalId, int rootId, const MPI_Comm &localComm)
{
  Vector<std::string> vecString(1, bStr);
  Vector<char> serialString;
  if(myLocalId == rootId) {
    serialString = amrex::SerializeStringArray(vecString);
  }

  amrex::BroadcastArray(serialString, myLocalId, rootId, localComm);

  if(myLocalId != rootId) {
    vecString = amrex::UnSerializeStringArray(serialString);
    bStr = vecString[0];
  }
}

void amrex::BroadcastStringArray(Vector<std::string> &bSA, int myLocalId, int rootId, const MPI_Comm &localComm)
{
  Vector<char> serialStringArray;
  if(myLocalId == rootId) {
    serialStringArray = amrex::SerializeStringArray(bSA);
  }

  amrex::BroadcastArray(serialStringArray, myLocalId, rootId, localComm);

  if(myLocalId != rootId) {
    bSA = amrex::UnSerializeStringArray(serialStringArray);
  }
}

void amrex::USleep(double sleepsec) {
  constexpr unsigned int msps = 1000000;
  usleep(sleepsec * msps);
}


namespace {
    static auto clock_time_begin = amrex::MaxResSteadyClock::now();
}

double amrex::second () noexcept
{
    return std::chrono::duration_cast<std::chrono::duration<double> >
        (amrex::MaxResSteadyClock::now() - clock_time_begin).count();
}


extern "C" {
    void* amrex_malloc (std::size_t size)
    {
        return malloc(size);
    }


    void amrex_free (void* p)
    {
        std::free(p);
    }

    double amrex_random ()
    {
        return amrex::Random();
    }

    long amrex_random_int (long n)  // This is for Fortran, which doesn't have unsigned long.
    {
        return static_cast<long>(amrex::Random_int(static_cast<unsigned long>(n)));
    }
}<|MERGE_RESOLUTION|>--- conflicted
+++ resolved
@@ -479,12 +479,8 @@
 #else
     int tid = 0;
 #endif
-<<<<<<< HEAD
-
-    std::normal_distribution<double> distribution(mean, stddev);
-=======
+
     std::normal_distribution<amrex::Real> distribution(mean, stddev);
->>>>>>> 57b4cb44
     rand = distribution(generators[tid]);
 
 #endif
@@ -516,15 +512,9 @@
 #else
     int tid = 0;
 #endif
-<<<<<<< HEAD
-
-    std::uniform_real_distribution<double> distribution(0.0, 1.0);
-    rand = distribution(generators[tid]);
-
-=======
+
     std::uniform_real_distribution<amrex::Real> distribution(0.0, 1.0);
     rand = distribution(generators[tid]);    
->>>>>>> 57b4cb44
 #endif
 
     return rand;
