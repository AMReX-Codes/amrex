#ifndef AMREX_BASEFAB_H_
#define AMREX_BASEFAB_H_

#include <cmath>
#include <cstdlib>
#include <algorithm>
#include <limits>
#include <array>

#ifdef _OPENMP
#include <omp.h>
#endif

#include <AMReX_RESTRICT.H>
#include <AMReX_BLassert.H>
#include <AMReX_Box.H>
#include <AMReX_BoxList.H>
#include <AMReX_BArena.H>
#include <AMReX_CArena.H>
#include <AMReX_REAL.H>
#include <AMReX_BLProfiler.H>
#include <AMReX_BoxIterator.H>
#include <AMReX_MakeType.H>

#include <AMReX_Gpu.H>

#ifdef USE_PERILLA
#include <LocalConnection.H>
#include <RemoteConnection.H>
#endif

namespace amrex
{
    extern long private_total_bytes_allocated_in_fabs;     // total bytes at any given time
    extern long private_total_bytes_allocated_in_fabs_hwm; // high-water-mark over a given interval
    extern long private_total_cells_allocated_in_fabs;     // total cells at any given time
    extern long private_total_cells_allocated_in_fabs_hwm; // high-water-mark over a given interval
#ifdef _OPENMP
#pragma omp threadprivate(private_total_bytes_allocated_in_fabs)
#pragma omp threadprivate(private_total_bytes_allocated_in_fabs_hwm)
#pragma omp threadprivate(private_total_cells_allocated_in_fabs)
#pragma omp threadprivate(private_total_cells_allocated_in_fabs_hwm)
#endif

    long TotalBytesAllocatedInFabs();
    long TotalBytesAllocatedInFabsHWM();
    long TotalCellsAllocatedInFabs();
    long TotalCellsAllocatedInFabsHWM();
    void ResetTotalBytesAllocatedInFabsHWM();
    void update_fab_stats (long n, long s, std::size_t szt);

    void BaseFab_Initialize ();
    void BaseFab_Finalize ();

template <typename P>
struct StridedPtr
{
    P p;
    int jstride;
    int kstride;
    int nstride;
    AMREX_GPU_HOST_DEVICE
    P operator() (int i, int j, int k, int n=0) const {
        return p +(i+j*jstride+k*kstride+n*nstride);
    }
};

template <typename T>
struct BaseFabData : public Gpu::Managed
{
    AMREX_GPU_HOST_DEVICE
    BaseFabData (Box const& a_domain, IntVect const& a_dlen,
                 int a_nvar, long a_numpts, long a_truesize,
                 T* a_dptr, bool a_ptr_owner, bool a_shared_memory)
        : domain(a_domain), dlen(a_dlen),
          nvar(a_nvar), numpts(a_numpts), truesize(a_truesize),
          dptr(a_dptr), ptr_owner(a_ptr_owner), shared_memory(a_shared_memory)
        {}
    BaseFabData () = default;
    Box     domain;   // My index space.
    IntVect dlen;     // Length of domain in each direction.
    int     nvar;     // Number components.
    long    numpts;   // Cached number of points in FAB.
    long    truesize; // nvar*numpts that was allocated on heap.
    T*      dptr;     // The data pointer.
    bool    ptr_owner;// Owner of T*?
    bool    shared_memory;  // Is the memory allocated in shared memory?
    void setOwner (bool b) { ptr_owner = b; }
};

/**
*  \brief A Fortran Array-like Object
*  BaseFab emulates the Fortran array concept.  
*  Useful operations can be performed upon
*  BaseFabs in C++, and they provide a convenient interface to
*  Fortran when it is necessary to retreat into that language.
        
*  BaseFab is a template class.  Through use of the
*  template, a BaseFab may be based upon any class.  So far at least,
*  most applications have been based upon simple types like integers,
*  real*4s, or real*8s.  Most applications do not use BaseFabs 
*  directly, but utilize specialized classes derived from BaseFab.
        
*  BaseFab objects depend on the dimensionality of space
*  (indirectly through the DOMAIN Box member).  It is
*  typical to define the macro SPACEDIM to be 1, 2, or 3 to indicate
*  the dimension of space.  See the discussion of class Box for more
*  information.  A BaseFab contains a Box DOMAIN, which indicates the
*  integer indexing space over which the array is defined.  A BaseFab
*  also has NVAR components.  By components, we mean that for each
*  point in the rectangular indexing space, there are NVAR values
*  associated with that point.  A Fortran array corresponding to a
*  BaseFab would have (SPACEDIM+1) dimensions.
        
*  By design, the array layout in a BaseFab mirrors that of a
*  Fortran array.  The first index (x direction for example) varies
*  most rapidly, the next index (y direction), if any, varies next
*  fastest. The component index varies last, after all the spatial
*  indices.
        
*  It is sometimes convenient to be able to treat a sub-array within an
*  existing BaseFab as a BaseFab in its own right.  This is often
*  referred to as aliasing the BaseFab.  Note that when aliasing is 
*  used, the BaseFabs domain will not, in general, be the same as the 
*  parent BaseFabs domain, nor will the number of components.
*  BaseFab is a dimension dependent class, so SPACEDIM must be 
*  defined as either 1, 2, or 3 when compiling.

*  This is NOT a polymorphic class.

*  It does NOT provide a copy constructor or assignment operator.

*  T MUST have a default constructor and an assignment operator.
*/

template <class T>
class BaseFab : public BaseFabData<T>
{
public:

    template <class U> friend class BaseFab;

    typedef T value_type;
    //! Construct an empty BaseFab, which must be resized (see BaseFab::resize) before use.
    BaseFab ();

    //!  Make BaseFab with desired domain (box) and number of components.
    explicit BaseFab (const Box& bx,
                      int        n = 1,
		      bool       alloc = true,
		      bool       shared = false);

    BaseFab (const BaseFab<T>& rhs, MakeType make_type, int scomp, int ncomp);

    /**
     * \brief Create an NON-OWNING BaseFab.  Thus BaseFab is not
     * responsible for memory management.  And it's caller's responsibility that
     * p points to a chunk of memory large enough.
     */
    BaseFab (const Box& bx, int ncomp, T* p);

    //! The destructor deletes the array memory.
    ~BaseFab ();

    BaseFab (const BaseFab<T>& rhs) = delete;
    BaseFab<T>& operator= (const BaseFab<T>& rhs) = delete;
    BaseFab<T>& operator= (BaseFab<T>&& rhs) = delete;

    BaseFab (BaseFab<T>&& rhs) noexcept;

    AMREX_GPU_HOST_DEVICE
    BaseFab& operator= (const T&);

    static void Initialize();
    static void Finalize();

    /**
    * \brief This function resizes a BaseFab so it covers the Box b
    * with N components.  

    * The default action is that under resizing, the memory allocated for the
    * BaseFab only grows and never shrinks.  This function is
    * particularly useful when a BaseFab is used as a temporary
    * space which must be a different size whenever it is used.
    * Resizing is typically faster than re-allocating a
    * BaseFab because memory allocation can often be avoided.
    */
    void resize (const Box& b,
                 int        N = 1);

    /**
     * \brief The function returns the BaseFab to the invalid state.
     * The memory is freed.
     */
    void clear ();

    //! Returns how many bytes used
    AMREX_GPU_HOST_DEVICE
    std::size_t nBytes () const { return this->truesize*sizeof(T); }

    static bool preAllocatable () { return true; }

    static bool isCopyOMPSafe () { return true; }

    //! Returns bytes used in the Box for those components
    AMREX_GPU_HOST_DEVICE
    std::size_t nBytes (const Box& bx, int start_comp, int ncomps) const
        { return bx.numPts() * sizeof(T) * ncomps; }

    //! Returns the number of components
    AMREX_GPU_HOST_DEVICE
    int nComp () const { return this->nvar; }

    //! for calls to fortran.  
    AMREX_GPU_HOST_DEVICE
    const int* nCompPtr() const {
        return &(this->nvar);
    }

    //! Returns the number of points 
    AMREX_GPU_HOST_DEVICE
    long nPts () const { return this->numpts; }

    //! Returns the total number of points of all components
    AMREX_GPU_HOST_DEVICE
    long size () const { return this->nvar*this->numpts; }

    //! Returns the domain (box) where the array is defined
    AMREX_GPU_HOST_DEVICE
    const Box& box () const { return this->domain; }

    /**
    * \brief Returns a pointer to an array of SPACEDIM integers
    * giving the length of the domain in each direction
    */
    AMREX_GPU_HOST_DEVICE
    const int* length () const { return this->dlen.getVect(); }

    /**
    * \brief Returns the lower corner of the domain
    * See class Box for analogue.
    */
    AMREX_GPU_HOST_DEVICE
    const IntVect& smallEnd () const { return this->domain.smallEnd(); }

    //!  Returns the upper corner of the domain.  See class Box for analogue.
    AMREX_GPU_HOST_DEVICE
    const IntVect& bigEnd () const { return this->domain.bigEnd(); }

    /**
    * \brief Returns the lower corner of the domain.  
  
    *Instead of returning them in the form of INTVECTs, as in smallEnd and
    * bigEnd, it returns the values as a pointer to an array of
    * constant integers.  This is useful when interfacing to
    * Fortran subroutines.
    */
    AMREX_GPU_HOST_DEVICE
    const int* loVect () const { return this->domain.loVect(); }

    /**
    * \brief Returns the upper corner of the domain.  

    *Instead of returning them in the form of INTVECTs, as in smallEnd and
    * bigEnd, it returns the values as a pointer to an array of
    * constant integers.  This is useful when interfacing to
    * Fortran subroutines.
    */
    AMREX_GPU_HOST_DEVICE
    const int* hiVect () const { return this->domain.hiVect(); }

    /**
    * \brief Returns true if the domain of fab is totally contained within
    * the domain of this BaseFab.
    */
    AMREX_GPU_HOST_DEVICE
    bool contains (const BaseFab<T>& fab) const
    {
        return box().contains(fab.box()) && this->nvar <= fab.nvar;
    }

    /**
    * \brief Returns true if bx is totally contained
    * within the domain of this BaseFab.
    */
    AMREX_GPU_HOST_DEVICE
    bool contains (const Box& bx) const { return box().contains(bx); }

    /**
    * \brief Returns a pointer to an object of type T that is the
    * value of the Nth component associated with the cell at the
    * low end of the domain.  This is commonly used to get a pointer
    * to data in the array which is then handed off to a Fortran
    * subroutine.  Remember that data is stored in Fortran array
    * order, with the component index coming last.   In other words,
    * dataPtr returns a pointer to all the Nth components.
    */
    AMREX_GPU_HOST_DEVICE
    T* dataPtr (int n = 0) { AMREX_ASSERT(!(this->dptr == 0)); return &(this->dptr[n*this->numpts]); }

    //! Same as above except works on const FABs.
    AMREX_GPU_HOST_DEVICE
    const T* dataPtr (int n = 0) const { AMREX_ASSERT(!(this->dptr == 0)); return &(this->dptr[n*this->numpts]); }

    AMREX_GPU_HOST_DEVICE
    T* dataPtr (const IntVect& iv, int n = 0);
    AMREX_GPU_HOST_DEVICE
    const T* dataPtr (const IntVect& iv, int n = 0) const;
    
    void setPtr (T* p, long sz) { AMREX_ASSERT(this->dptr == 0 && this->truesize == 0); this->dptr = p; this->truesize = sz; }


    AMREX_GPU_HOST_DEVICE
    StridedPtr<T const*> stridedPtr (int n = 0) const {
        const auto& len = this->domain.length3d();
        int jstride = len[0];
        int kstride = jstride*len[1];
        int nstride = kstride*len[2];
        T const* p = this->dptr + n*nstride;
        return StridedPtr<T const*>{p, jstride, kstride, nstride};
    }

    AMREX_GPU_HOST_DEVICE
    StridedPtr<T*> stridedPtr (int n = 0) {
        const auto& len = this->domain.length3d();
        int jstride = len[0];
        int kstride = jstride*len[1];
        int nstride = kstride*len[2];
        T* p = this->dptr + n*nstride;
        return StridedPtr<T*>{p, jstride, kstride, nstride};
    }

    AMREX_GPU_HOST_DEVICE
    StridedPtr<T const*> stridedPtr (const Box& subbox, int n = 0) const {
        const auto& len = this->domain.length3d();
        int jstride = len[0];
        int kstride = jstride*len[1];
        int nstride = kstride*len[2];
        const auto& dlo = this->domain.loVect3d();
        const auto& slo = subbox.loVect3d();
        T const* p = this->dptr + ((slo[0]-dlo[0])
                                +  (slo[1]-dlo[1])*jstride
                                +  (slo[2]-dlo[2])*kstride
                                +                n*nstride);
        return StridedPtr<T const*>{p, jstride, kstride, nstride};
    }

    AMREX_GPU_HOST_DEVICE
    StridedPtr<T*> stridedPtr (const Box& subbox, int n = 0) {
        const auto& len = this->domain.length3d();
        int jstride = len[0];
        int kstride = jstride*len[1];
        int nstride = kstride*len[2];
        const auto& dlo = this->domain.loVect3d();
        const auto& slo = subbox.loVect3d();
        T* p = this->dptr + ((slo[0]-dlo[0])
                          +  (slo[1]-dlo[1])*jstride
                          +  (slo[2]-dlo[2])*kstride
                          +                n*nstride);
        return StridedPtr<T*>{p, jstride, kstride, nstride};
    }

    //! Returns true if the data for the FAB has been allocated.
    AMREX_GPU_HOST_DEVICE
    bool isAllocated () const { return this->dptr != 0; }

    /**
    * \brief Returns a reference to the Nth component value
    * defined at position p in the domain.  This operator may be
    * inefficient if the C++ compiler is unable to optimize the
    * C++ code.
    */
    AMREX_GPU_HOST_DEVICE
    T& operator() (const IntVect& p, int N);

    //! Same as above, except returns component 0.
    AMREX_GPU_HOST_DEVICE
    T& operator() (const IntVect& p);

    //! Same as above except works on const FABs.
    AMREX_GPU_HOST_DEVICE
    const T& operator() (const IntVect& p, int N) const;

    //! Same as above, except returns component 0.
    AMREX_GPU_HOST_DEVICE
    const T& operator() (const IntVect& p) const;

    /**
    * \brief This function puts numcomp component values, starting at
    * component N, from position pos in the domain into array data,
    * that must be allocated by the user.
    */
    AMREX_GPU_HOST_DEVICE
    void getVal (T*             data,
                 const IntVect& pos,
                 int            N,
                 int            numcomp) const;
    //! Same as above, except that starts at component 0 and copies all comps.
    AMREX_GPU_HOST_DEVICE
    void getVal (T*             data,
                 const IntVect& pos) const;
    /**
    * \brief The setVal functions set sub-regions in the BaseFab to a
    * constant value.  This most general form specifies the sub-box,
    * the starting component number, and the number of components
    * to be set.
    */
    AMREX_GPU_HOST_DEVICE
    void setVal (T          x,
                 const Box& bx,
                 int        nstart,
                 int        ncomp);
    //! Same as above, except the number of modified components is one. N is the component to be modified.
    AMREX_GPU_HOST_DEVICE
    void setVal (T          x,
                 const Box& bx,
                 int        N = 0);
    //! Same as above, except the sub-box defaults to the entire domain.
    AMREX_GPU_HOST_DEVICE
    void setVal (T   x,
                 int N);
    //! Same as above, except all components are set.
    AMREX_GPU_HOST_DEVICE
    void setVal (T x);

    AMREX_GPU_HOST_DEVICE
    void setValIfNot (T x, const Box& bx, const BaseFab<int>& mask, int nstart, int ncomp);

    /**
    * \brief This function is analogous to the fourth form of
    * setVal above, except that instead of setting values on the
    * Box b, values are set on the complement of b in the domain.
    */
// TODO    AMREX_GPU_HOST_DEVICE
    void setComplement (T          x,
                        const Box& b,
                        int        ns,
                        int        num);
    /**
    * \brief The copy functions copy the contents of one BaseFab into
    * another.  The destination BaseFab is always the object which
    * invokes the function.  This, the most general form of copy,
    * specifies the contents of any sub-box srcbox in BaseFab src
    * may be copied into a (possibly different) destbox in the
    * destination BaseFab.  Note that although the srcbox and the
    * destbox may be disjoint, they must be the same size and shape.
    * If the sizes differ, the copy is undefined and a runtime error
    * results.  This copy function is the only one of the copy
    * functions to allow a copy between differing boxes. The user
    * also specifies how many components are copied, starting at
    * component srccomp in src and stored starting at component
    * destcomp. Note that the actual copy is made by the
    * function performCopy of this class.  The results are
    * UNDEFINED if the src and dest are the same and the srcbox and
    * destbox overlap.
    */
    AMREX_GPU_HOST_DEVICE
    BaseFab<T>& copy (const BaseFab<T>& src,
                      const Box&        srcbox,
                      int               srccomp,
                      const Box&        destbox,
                      int               destcomp,
                      int               numcomp);

    /**
    * \brief As above, except the destination Box and the source Box
    * are taken to be the entire domain of the destination.   A copy
    * of the intersecting region is performed.  Note that the actual
    * copy is made by the function performCopy() of this
    * class.
    */
    AMREX_GPU_HOST_DEVICE
    BaseFab<T>& copy (const BaseFab<T>& src,
                      int               srccomp,
                      int               destcomp,
                      int               numcomp = 1);
    /**
    * \brief As above, except that the destination Box is specified,
    * but the source Box is taken to the equal to the source
    * Box, and all components of the destination BaseFab are
    * copied.  Note that the actual copy is made by the
    * function performCopy of this class.
    */
    AMREX_GPU_HOST_DEVICE
    BaseFab<T>& copy (const BaseFab<T>& src,
                      const Box&        destbox);

    /**
    * As above, except that the destbox defaults to the entire domain
    * of the destination BaseFab, and all components are copied.
    * Note that the actual copy is made by the function
    * performCopy() of this class.
    */
    AMREX_GPU_HOST_DEVICE
    BaseFab<T>& copy (const BaseFab<T>& src);

    //! Copy from the srcbox of this Fab to raw memory and return the number of bytes copied
    AMREX_GPU_HOST_DEVICE
    std::size_t copyToMem (const Box& srcbox,
                           int        srccomp,
                           int        numcomp,
                           void*      dst) const;

    AMREX_GPU_HOST_DEVICE
    //! Copy from raw memory to the dstbox of this Fab and return the number of bytes copied
    std::size_t copyFromMem (const Box&  dstbox,
                             int         dstcomp,
                             int         numcomp,
                             const void* src);

    AMREX_GPU_HOST_DEVICE
    //! Add from raw memory to the dstbox of this Fab and return the number of bytes copied
    std::size_t addFromMem (const Box&  dstbox,
                             int         dstcomp,
                             int         numcomp,
                             const void* src);

    /**
    * \brief Perform shifts upon the domain of the BaseFab. They are
    * completely analogous to the corresponding Box functions.
    * There is no effect upon the array memory.
    */
    AMREX_GPU_HOST_DEVICE
    BaseFab<T>& shift (const IntVect& v);
    /**
    * \brief Perform shifts upon the domain of the BaseFab.  They are
    * completely analogous to the corresponding Box functions.
    * There is no effect upon the array memory.
    */
    AMREX_GPU_HOST_DEVICE
    BaseFab<T>& shift (int idir,
                       int n_cell);
    /**
    * \brief Perform shifts upon the domain of the BaseFab.  They are
    * completely analogous to the corresponding Box functions.
    * There is no effect upon the array memory.
    */
    AMREX_GPU_HOST_DEVICE
    BaseFab<T>& shiftHalf (int dir,
                           int num_halfs);
    /**
    * \brief Perform shifts upon the domain of the BaseFab. They are
    * completely analogous to the corresponding Box functions.
    * There is no effect upon the array memory.
    */
    AMREX_GPU_HOST_DEVICE
    BaseFab<T>& shiftHalf (const IntVect& num_halfs);

    AMREX_GPU_HOST_DEVICE
    Real norminfmask (const Box& subbox, const BaseFab<int>& mask, int scomp=0, int ncomp=1) const;

    /**
    * \brief Compute the Lp-norm of this FAB using components (scomp : scomp+ncomp-1).
    *   p < 0  -> ERROR
    *   p = 0  -> infinity norm (max norm)
    *   p = 1  -> sum of ABS(FAB)
    */
    AMREX_GPU_HOST_DEVICE
    Real norm (int p,
               int scomp = 0,
               int ncomp = 1) const;
    
    //! Same as above except only on given subbox.
    AMREX_GPU_HOST_DEVICE
    Real norm (const Box& subbox,
               int        p,
               int        scomp = 0,
               int        ncomp = 1) const;
    //!Compute absolute value for all components of this FAB.
    AMREX_GPU_HOST_DEVICE
    void abs ();
    //! Same as above except only for components (comp: comp+numcomp-1)
    AMREX_GPU_HOST_DEVICE
    void abs (int comp,
              int numcomp=1);
    /**
    * \brief Calculate abs() on subbox for given component range.
    */
    AMREX_GPU_HOST_DEVICE
    void abs (const Box& subbox,
              int        comp = 0,
              int        numcomp=1);
    /**
    * \return Minimum value of given component.
    */
    AMREX_GPU_HOST_DEVICE
    T min (int comp = 0) const;
    /**
    * \return Minimum value of given component in given subbox.
    */
    AMREX_GPU_HOST_DEVICE
    T min (const Box& subbox,
           int        comp = 0) const;
    /**
    * \return Maximum value of given component.
    */
    AMREX_GPU_HOST_DEVICE
    T max (int comp = 0) const;
    /**
    * \return Maximum value of given component in given subbox.
    */
    AMREX_GPU_HOST_DEVICE
    T max (const Box& subbox,
           int        comp = 0) const;
    /**
    * \return location of minimum value in given component.
    */
    AMREX_GPU_HOST_DEVICE
    IntVect minIndex (int comp = 0) const;
    /**
    * \return location of minimum value in given component in
    * given subbox.
    */
    AMREX_GPU_HOST_DEVICE
    IntVect minIndex (const Box& subbox,
                      int        comp = 0) const;
    /**
    * \return return mininum value and location to allow
    * efficient looping over multiple boxes.
    */
    AMREX_GPU_HOST_DEVICE
    void  minIndex (const Box&     subbox,
                          Real&    min_val,
                          IntVect& min_idx,
                          int      comp = 0) const;

    /**
    * \return location of maximum value in given component.
    */
    AMREX_GPU_HOST_DEVICE
    IntVect maxIndex (int comp = 0) const;
    /**
    * \return location of maximum value in given component in given
    * subbox.
    */
    AMREX_GPU_HOST_DEVICE
    IntVect maxIndex (const Box& subbox,
                      int        comp = 0) const;
    /**
    * \return return maximum value and location to allow
    * efficient looping over multiple boxes.
    */
    AMREX_GPU_HOST_DEVICE
    void  maxIndex (const Box&     subbox,
                          Real&    max_value,
                          IntVect& max_index,
                          int      comp = 0) const;


    /**
    * \brief Compute mask array with value of 1 in cells where
    * BaseFab has value less than val, 0 otherwise.
    * mask is resized by this function.
    * The number of cells marked with 1 returned.
    */
    AMREX_GPU_HOST_DEVICE
    int maskLT (BaseFab<int>& mask,
                T             val,
                int           comp = 0) const;
    //! Same as above except mark cells with value less than or equal to val.
    AMREX_GPU_HOST_DEVICE
    int maskLE (BaseFab<int>& mask,
                T             val,
                int           comp = 0) const;
    
    //! Same as above except mark cells with value equal to val.
    AMREX_GPU_HOST_DEVICE
    int maskEQ (BaseFab<int>& mask,
                T             val,
                int           comp = 0) const;
    //! Same as above except mark cells with value greater than val.
    AMREX_GPU_HOST_DEVICE
    int maskGT (BaseFab<int>& mask,
                T             val,
                int           comp = 0) const;
    //! Same as above except mark cells with value greater than or equal to val.
    AMREX_GPU_HOST_DEVICE
    int maskGE (BaseFab<int>& mask,
                T             val,
                int           comp = 0) const;
    //! Returns sum of given component of FAB state vector.
    AMREX_GPU_HOST_DEVICE
    T sum (int comp,
           int numcomp = 1) const;
    //! Compute sum of given component of FAB state vector in given subbox.
    AMREX_GPU_HOST_DEVICE
    T sum (const Box& subbox,
           int        comp,
           int        numcomp = 1) const;
    //! Most general version, specify subbox and which components.
    AMREX_GPU_HOST_DEVICE
    BaseFab<T>& invert (T          v,
                        const Box& subbox,
                        int        comp=0,
                        int        numcomp=1);
    //! As above except on entire domain.
    AMREX_GPU_HOST_DEVICE
    BaseFab<T>& invert (T   v,
                        int comp,
                        int numcomp=1);
    //! As above except on entire domain, all components.
    AMREX_GPU_HOST_DEVICE
    BaseFab<T>& invert (T v);

    //! Negate BaseFab, most general.
    AMREX_GPU_HOST_DEVICE
    BaseFab<T>& negate (const Box& subbox,
                        int        comp=0,
                        int        numcomp=1);
    //! As above, except on entire domain.
    AMREX_GPU_HOST_DEVICE
    BaseFab<T>& negate (int comp,
                        int numcomp=1);
    //! As above, except on entire domain and all components.
    AMREX_GPU_HOST_DEVICE
    BaseFab<T>& negate ();

    //! Scalar addition (a[i] <- a[i] + r), most general.
    AMREX_GPU_HOST_DEVICE
    BaseFab<T>& plus (T          r,
                      const Box& b,
                      int        comp=0,
                      int        numcomp=1);

    //! As above, except on entire domain.
    AMREX_GPU_HOST_DEVICE
    BaseFab<T>& plus (T   r,
                      int comp,
                      int numcomp=1);
    //! As above, except on entire domain and all components.
    AMREX_GPU_HOST_DEVICE
    BaseFab<T>& plus (T r);

    //! Addition in place.  This will often be more efficient than  making new BaseFab for result.
    AMREX_GPU_HOST_DEVICE
    BaseFab<T>& operator+= (T r);

    //! FAB addition (a[i] <- a[i] + b[i]) in place.
    AMREX_GPU_HOST_DEVICE
    BaseFab<T>& operator+= (const BaseFab<T>& f);

    //! FAB addition (a[i] <- a[i] + b[i]). The same as += operator.
    AMREX_GPU_HOST_DEVICE
    BaseFab<T>& plus (const BaseFab<T>& src);

    /**
    * \brief Add src components (srccomp:srccomp+numcomp-1) to
    * this FABs components (destcomp:destcomp+numcomp-1)
    * where the two FABs intersect.
    */
    AMREX_GPU_HOST_DEVICE
    BaseFab<T>& plus (const BaseFab<T>& src,
                      int               srccomp,
                      int               destcomp,
                      int               numcomp=1);
    /**
    * \brief Same as above except addition is restricted to intersection
    * of subbox and src FAB. NOTE: subbox must be contained in this
    * FAB.
    */
    AMREX_GPU_HOST_DEVICE
    BaseFab<T>& plus (const BaseFab<T>& src,
                      const Box&        subbox,
                      int               srccomp,
                      int               destcomp,
                      int               numcomp=1);
    /**
    * \brief Add srcbox region of src FAB to destbox region of this FAB.
    * The srcbox and destbox must be same size.
    */
    AMREX_GPU_HOST_DEVICE
    BaseFab<T>& plus (const BaseFab<T>& src,
                      const Box&        srcbox,
                      const Box&        destbox,
                      int               srccomp,
                      int               destcomp,
                      int               numcomp=1);

    //! Atomic FAB addition (a[i] <- a[i] + b[i]). 
    AMREX_GPU_HOST_DEVICE
    BaseFab<T>& atomicAdd (const BaseFab<T>& src);

    /**
    * \brief Atomically add src components (srccomp:srccomp+numcomp-1) to
    * this FABs components (destcomp:destcomp+numcomp-1)
    * where the two FABs intersect.
    */
    AMREX_GPU_HOST_DEVICE
    BaseFab<T>& atomicAdd (const BaseFab<T>& src,
                           int               srccomp,
                           int               destcomp,
                           int               numcomp=1);
    /**
    * \brief Same as above except addition is restricted to intersection
    * of subbox and src FAB. NOTE: subbox must be contained in this
    * FAB.
    */
    AMREX_GPU_HOST_DEVICE
    BaseFab<T>& atomicAdd (const BaseFab<T>& src,
                           const Box&        subbox,
                           int               srccomp,
                           int               destcomp,
                           int               numcomp=1);
    /**
    * \brief Atomically add srcbox region of src FAB to destbox region of this FAB.
    * The srcbox and destbox must be same size.
    */
    AMREX_GPU_HOST_DEVICE
    BaseFab<T>& atomicAdd (const BaseFab<T>& src,
                           const Box&        srcbox,
                           const Box&        destbox,
                           int               srccomp,
                           int               destcomp,
                           int               numcomp=1);

    //! FAB SAXPY (y[i] <- y[i] + a * x[i]), in place.
    AMREX_GPU_HOST_DEVICE
    BaseFab<T>& saxpy (T a, const BaseFab<T>& x,
                       const Box&        srcbox,
                       const Box&        destbox,
                       int               srccomp,
                       int               destcomp,
                       int               numcomp=1);
    //! FAB SAXPY (y[i] <- y[i] + a * x[i]), in place.  All components.
    AMREX_GPU_HOST_DEVICE
    BaseFab<T>& saxpy (T a, const BaseFab<T>& x);

    //! FAB XPAY (y[i] <- x[i] + a * y[i])
    AMREX_GPU_HOST_DEVICE
    BaseFab<T>& xpay (T a, const BaseFab<T>& x,
		      const Box&        srcbox,
		      const Box&        destbox,
		      int               srccomp,
		      int               destcomp,
		      int               numcomp=1);

    //! y[i] <- y[i] + x1[i] * x2[i])
    AMREX_GPU_HOST_DEVICE
    BaseFab<T>& addproduct (const Box&        destbox,
			    int               destcomp,
			    int               numcomp,
			    const BaseFab<T>& src1,
			    int               comp1,
			    const BaseFab<T>& src2,
			    int               comp2);
    /*
    * \brief Scalar subtraction (a[i] <- a[i] - r).
    * Note: use plus(-r) for more general operations.
    */
    AMREX_GPU_HOST_DEVICE
    BaseFab<T>& operator-= (T r);

    //! FAB subtraction (a[i] <- a[i] - b[i]), in place.
    AMREX_GPU_HOST_DEVICE
    BaseFab<T>& operator-= (const BaseFab<T>& f);

    //! FAB subtraction (a[i] <- a[i] - b[i]). The same as -= operator.
    AMREX_GPU_HOST_DEVICE
    BaseFab<T>& minus (const BaseFab<T>& src);

    /**
    * \brief Subtract src components (srccomp:srccomp+numcomp-1) to
    * this FABs components (destcomp:destcomp+numcomp-1) where
    * the two FABs intersect.
    */
    AMREX_GPU_HOST_DEVICE
    BaseFab<T>& minus (const BaseFab<T>& src,
                       int               srccomp,
                       int               destcomp,
                       int               numcomp=1);
    /**
    * \brief Same as above except subtraction is restricted to intersection
    * of subbox and src FAB.  NOTE: subbox must be contained in
    * this FAB.
    */
    AMREX_GPU_HOST_DEVICE
    BaseFab<T>& minus (const BaseFab<T>& src,
                       const Box&        subbox,
                       int               srccomp,
                       int               destcomp,
                       int               numcomp=1);
    /**
    * \brief Subtract srcbox region of src FAB from destbox region
    * of this FAB. srcbox and destbox must be same size.
    */
    AMREX_GPU_HOST_DEVICE
    BaseFab<T>& minus (const BaseFab<T>& src,
                       const Box&        srcbox,
                       const Box&        destbox,
                       int               srccomp,
                       int               destcomp,
                       int               numcomp=1);
    //! Scalar multiplication (a[i] <- a[i] * r), in place.
    AMREX_GPU_HOST_DEVICE
    BaseFab<T>& operator*= (T r);

    //! Scalar multiplication (a[i] <- a[i] * r).  The same as *=.
    AMREX_GPU_HOST_DEVICE
    BaseFab<T>& mult (T r);

    //! Scalar multiplication, except control which components are multiplied.
    AMREX_GPU_HOST_DEVICE
    BaseFab<T>& mult (T   r,
                      int comp,
                      int numcomp=1);
    /**
    * \brief As above, except specify sub-box.
    */
    AMREX_GPU_HOST_DEVICE
    BaseFab<T>& mult (T          r,
                      const Box& b,
                      int        comp=0,
                      int        numcomp=1);

    //! FAB multiplication (a[i] <- a[i] * b[i]), in place.
    AMREX_GPU_HOST_DEVICE
    BaseFab<T>& operator*= (const BaseFab<T>& f);

    //! As above.
    AMREX_GPU_HOST_DEVICE
    BaseFab<T>& mult (const BaseFab<T>& src);

    /**
    * \brief Multiply src components (srccomp:srccomp+numcomp-1) with
    * this FABs components (destcomp:destcomp+numcomp-1) where
    * the two FABs intersect.
    */
    AMREX_GPU_HOST_DEVICE
    BaseFab<T>& mult (const BaseFab<T>& src,
                      int               srccomp,
                      int               destcomp,
                      int               numcomp=1);

    /**
    * \brief Same as above except multiplication is restricted to
    * intersection of subbox and src FAB.  NOTE: subbox must be
    * contained in this FAB.
    */
    AMREX_GPU_HOST_DEVICE
    BaseFab<T>& mult (const BaseFab<T>& src,
                      const Box&        subbox,
                      int               srccomp,
                      int               destcomp,
                      int               numcomp=1);

    /**
    * \brief Multiply srcbox region of src FAB with destbox region
    * of this FAB. The srcbox and destbox must be same size.
    */
    AMREX_GPU_HOST_DEVICE
    BaseFab<T>& mult (const BaseFab<T>& src,
                      const Box&        srcbox,
                      const Box&        destbox,
                      int               srccomp,
                      int               destcomp,
                      int               numcomp=1);
    //! Scalar division (a[i] <- a[i] / r), in place.
    AMREX_GPU_HOST_DEVICE
    BaseFab<T>& operator/= (T r);

    //! Scalar division (a[i] <- a[i] / r), in place.
    AMREX_GPU_HOST_DEVICE
    BaseFab<T>& divide (T r);

    //! As above except specify which components.
    AMREX_GPU_HOST_DEVICE
    BaseFab<T>& divide (T   r,
                        int comp,
                        int numcomp=1);

    //! As above except specify sub-box.
    AMREX_GPU_HOST_DEVICE
    BaseFab<T>& divide (T          r,
                        const Box& b,
                        int        comp=0,
                        int        numcomp=1);

    //! FAB division, in place.
    AMREX_GPU_HOST_DEVICE
    BaseFab<T>& operator/= (const BaseFab<T>& src);

    //! Same as above.
    AMREX_GPU_HOST_DEVICE
    BaseFab<T>& divide (const BaseFab<T>& src);

    /**
    * \brief This FAB is numerator, src FAB is denominator
    * divide src components (srccomp:srccomp+numcomp-1) into
    * this FABs components (destcomp:destcomp+numcomp-1)
    * where the two FABs intersect.
    */
    AMREX_GPU_HOST_DEVICE
    BaseFab<T>& divide (const BaseFab<T>& src,
                        int               srccomp,
                        int               destcomp,
                        int               numcomp=1);
    /**
    * \brief Same as above except division is restricted to
    * intersection of subbox and src FAB.  NOTE: subbox must be
    * contained in this FAB.
    */
    AMREX_GPU_HOST_DEVICE
    BaseFab<T>& divide (const BaseFab<T>& src,
                        const Box&        subbox,
                        int               srccomp,
                        int               destcomp,
                        int               numcomp=1);
    /**
    * \brief destbox region of this FAB is numerator. srcbox regions of
    * src FAB is denominator. srcbox and destbox must be same size.
    */
    AMREX_GPU_HOST_DEVICE
    BaseFab<T>& divide (const BaseFab<T>& src,
                        const Box&        srcbox,
                        const Box&        destbox,
                        int               srccomp,
                        int               destcomp,
                        int               numcomp=1);
    /**
    * \brief Divide wherever "src" is "true" or "non-zero".
    */
    AMREX_GPU_HOST_DEVICE
    BaseFab<T>& protected_divide (const BaseFab<T>& src);

    /**
    * \brief Divide wherever "src" is "true" or "non-zero".
    * This FAB is numerator, src FAB is denominator
    * divide src components (srccomp:srccomp+numcomp-1) into
    * this FABs components (destcomp:destcomp+numcomp-1)
    * where the two FABs intersect.
    */
    AMREX_GPU_HOST_DEVICE
    BaseFab<T>& protected_divide (const BaseFab<T>& src,
                                  int               srccomp,
                                  int               destcomp,
                                  int               numcomp=1);

    /**
    * \brief Divide wherever "src" is "true" or "non-zero".
    * Same as above except division is restricted to
    * intersection of subbox and src FAB.  NOTE: subbox must be
    * contained in this FAB.
    */
    AMREX_GPU_HOST_DEVICE
    BaseFab<T>& protected_divide (const BaseFab<T>& src,
                                  const Box&        subbox,
                                  int               srccomp,
                                  int               destcomp,
                                  int               numcomp=1);

    /**
    * Divide wherever "src" is "true" or "non-zero".
    * destbox region of this FAB is numerator. srcbox regions of
    * src FAB is denominator. srcbox and destbox must be same size.
    */
    AMREX_GPU_HOST_DEVICE
    BaseFab<T>& protected_divide (const BaseFab<T>& src,
                                  const Box&        srcbox,
                                  const Box&        destbox,
                                  int               srccomp,
                                  int               destcomp,
                                  int               numcomp=1);

    /**
    * \brief Linear interpolation / extrapolation.
    * Result is (t2-t)/(t2-t1)*f1 + (t-t1)/(t2-t1)*f2
    * Data is taken from b1 region of f1, b2 region of f2
    * and stored in b region of this FAB.
    * Boxes b, b1 and b2 must be the same size.
    * Data is taken from component comp1 of f1, comp2 of f2,
    * and stored in component comp of this FAB.
    * This FAB is returned as a reference for chaining.
    */
    AMREX_GPU_HOST_DEVICE
    BaseFab<T>& linInterp (const BaseFab<T>& f1,
                           const Box&        b1,
                           int               comp1,
                           const BaseFab<T>& f2,
                           const Box&        b2,
                           int               comp2,
                           Real              t1,
                           Real              t2,
                           Real              t,
                           const Box&        b,
                           int               comp,
                           int               numcomp = 1);

    AMREX_GPU_HOST_DEVICE
    //! Version of linInterp() in which b, b1, & b2 are the same.
    BaseFab<T>& linInterp (const BaseFab<T>& f1,
                           int               comp1,
                           const BaseFab<T>& f2,
                           int               comp2,
                           Real              t1,
                           Real              t2,
                           Real              t,
                           const Box&        b,
                           int               comp,
                           int               numcomp = 1);

    /**
    * \brief Linear combination.  Result is alpha*f1 + beta*f2.
    * Data is taken from b1 region of f1, b2 region of f2
    * and stored in b region of this FAB.
    * Boxes b, b1 and b2 must be the same size.
    * Data is taken from component comp1 of f1, comp2 of f2,
    * and stored in component comp of this FAB.
    * This FAB is returned as a reference for chaining.
    */
    AMREX_GPU_HOST_DEVICE
    BaseFab<T>& linComb (const BaseFab<T>& f1,
                         const Box&        b1,
                         int               comp1,
                         const BaseFab<T>& f2,
                         const Box&        b2,
                         int               comp2,
                         Real              alpha,
                         Real              beta,
                         const Box&        b,
                         int               comp,
                         int               numcomp = 1);

    //! Dot product of x (i.e.,this) and y
    AMREX_GPU_HOST_DEVICE
    T dot (const Box& xbx, int xcomp,
	   const BaseFab<T>& y, const Box& ybx, int ycomp,
	   int numcomp = 1) const;

    AMREX_GPU_HOST_DEVICE
    T dotmask (const BaseFab<int>& mask, const Box& xbx, int xcomp,
               const BaseFab<T>& y, const Box& ybx, int ycomp,
               int numcomp) const;

    //! Change the Box type without change the length
    AMREX_GPU_HOST_DEVICE
    void SetBoxType (const IndexType& typ) { this->domain.setType(typ); }

    template <class F> // AMREX_GPU_HOST_DEVICE
    void ForEach (const Box& b, int c, int nc, F f) {
        ForEachImpl(*this, b, c, nc, f);
    }
    template <class F> // AMREX_GPU_HOST_DEVICE
    void ForEach (const Box& b, int c, int nc, F f) const {
        ForEachImpl(*this, b, c, nc, f);
    }
    template <class F> // AMREX_GPU_HOST_DEVICE
    void ForEachIV (const Box& b, int c, int nc, F f) {
        ForEachIVImpl(*this, b, c, nc, f);
    }
    template <class F> // AMREX_GPU_HOST_DEVICE
    void ForEachIV (const Box& b, int c, int nc, F f) const {
        ForEachIVImpl(*this, b, c, nc, f);
    }
    template <class F> // AMREX_GPU_HOST_DEVICE
    void ForEach (const Box& dstbox, int dstcomp, int numcomp,
                  const BaseFab<T>& src, int srccomp, F f);

    template <class F> // AMREX_GPU_HOST_DEVICE
    void ForEach (const Box& dstbox, int dstcomp, int numcomp,
                  const BaseFab<T>& src, const Box& srcbox, int srccomp, F f);

    template <typename P, class F> // AMREX_GPU_HOST_DEVICE
    P Accumulate (const Box& b, int c, int nc, P init, F f) const;

    template <class F> // AMREX_GPU_HOST_DEVICE
    void Transform (T* dst, const Box& b, int c, int nc, F f) const;

    template <class F> // AMREX_GPU_HOST_DEVICE
    void Transform (const Box& b, int c, int nc, T const* src, F f);

protected:
    //! Allocates memory for the BaseFab<T>.
    void define ();

    //! The function called by BaseFab copy operations.
    AMREX_GPU_HOST_DEVICE
    void performCopy (const BaseFab<T>& src,
                      const Box&        srcbox,
                      int               srccomp,
                      const Box&        destbox,
                      int               destcomp,
                      int               numcomp);

    //! This function is called by the BaseFab setVal operations.
    AMREX_GPU_HOST_DEVICE
    void performSetVal (T          x,
                        const Box& bx,
                        int        nstart,
                        int        numcomp);

#ifdef USE_PERILLA
public:
    LocalConnection l_con;
    RemoteConnection r_con;
    bool fireable;
    int padding[1024];
#endif

};


template <class B, class F>
//AMREX_GPU_HOST_DEVICE
inline
void
ForEachImpl (B& fab, const Box& b, int c, int nc, F f)
{
    AMREX_ASSERT(fab.contains(b));
    AMREX_ASSERT(c >= 0 && c + nc <= fab.nComp());

    const auto len3 = b.length3d();
    const int* blo = b.loVect();
    for (int n = c; n < c+nc; ++n) {
        for     (int k = 0; k < len3[2]; ++k) {
            for (int j = 0; j < len3[1]; ++j) {
                const IntVect line_begin{AMREX_D_DECL(blo[0],
                                                      blo[1]+j,
                                                      blo[2]+k)};
                auto d = fab.dataPtr(line_begin, n);
                for (int i = 0; i < len3[0]; ++i) {
                    f(*(d+i));
                }
            }
        }
    }
}

template <class B, class F>
inline
//AMREX_GPU_HOST_DEVICE
void
ForEachIVImpl (B& fab, const Box& b, int c, int nc, F f)
{
    AMREX_ASSERT(fab.contains(b));
    AMREX_ASSERT(c >= 0 && c + nc <= fab.nComp());

    const auto len3 = b.length3d();
    const int* blo = b.loVect();
    for (int n = c; n < c+nc; ++n) {
        for     (int k = 0; k < len3[2]; ++k) {
            for (int j = 0; j < len3[1]; ++j) {
                const IntVect line_begin{AMREX_D_DECL(blo[0],
                                                      blo[1]+j,
                                                      blo[2]+k)};
                auto d = fab.dataPtr(line_begin, n);
                for (int i = 0; i < len3[0]; ++i) {
                    f(*(d+i), IntVect{AMREX_D_DECL(blo[0]+i,
                                                   blo[1]+j,
                                                   blo[2]+k)});
                }
            }
        }
    }
}

template <class T>
template <class F>
void
BaseFab<T>::ForEach (const Box& dstbox, int dstcomp, int numcomp,
                     const BaseFab<T>& src, const Box& srcbox, int srccomp, F f)
{
    AMREX_ASSERT(contains(dstbox));
    AMREX_ASSERT(src.contains(srcbox));
    AMREX_ASSERT(dstbox.size() == srcbox.size());
    AMREX_ASSERT(dstcomp >= 0 && dstcomp+numcomp <= nComp());
    AMREX_ASSERT(srccomp >= 0 && srccomp+numcomp <= src.nComp());

    const auto len3 = dstbox.length3d();
    const int* dlo = dstbox.loVect();
    const int* slo = srcbox.loVect();
    for (int n = 0; n < numcomp; ++n) {
        for     (int k = 0; k < len3[2]; ++k) {
            for (int j = 0; j < len3[1]; ++j) {
                const IntVect dline_begin{AMREX_D_DECL(dlo[0],
                                                       dlo[1]+j,
                                                       dlo[2]+k)};
                auto d = dataPtr(dline_begin, n+dstcomp);
                const IntVect sline_begin{AMREX_D_DECL(slo[0],
                                                       slo[1]+j,
                                                       slo[2]+k)};
                auto s = src.dataPtr(sline_begin, n+srccomp);
                for (int i = 0; i < len3[0]; ++i) {
                    f(*(d+i), *(s+i));
                }
            }
        }
    }   
}

template <class T>
template <class F>
void
BaseFab<T>::ForEach (const Box& dstbox, int dstcomp, int numcomp,
                     const BaseFab<T>& src, int srccomp, F f)
{
    AMREX_ASSERT(contains(dstbox));
    AMREX_ASSERT(src.contains(dstbox));
    AMREX_ASSERT(dstcomp >= 0 && dstcomp+numcomp <= nComp());
    AMREX_ASSERT(srccomp >= 0 && srccomp+numcomp <= src.nComp());

    const auto len3 = dstbox.length3d();
    const int* dlo = dstbox.loVect();
    for (int n = 0; n < numcomp; ++n) {
        for     (int k = 0; k < len3[2]; ++k) {
            for (int j = 0; j < len3[1]; ++j) {
                const IntVect dline_begin{AMREX_D_DECL(dlo[0],
                                                       dlo[1]+j,
                                                       dlo[2]+k)};
                auto d = dataPtr(dline_begin, n+dstcomp);
                auto s = src.dataPtr(dline_begin, n+srccomp);
                for (int i = 0; i < len3[0]; ++i) {
                    f(*(d+i), *(s+i));
                }
            }
        }
    }   
}

template <class T>
template <typename P, class F>
P
BaseFab<T>::Accumulate (const Box& b, int c, int nc, P init, F f) const
{
    const auto len3 = b.length3d();
    const int* blo = b.loVect();
    for (int n = c; n < c+nc; ++n) {
        for     (int k = 0; k < len3[2]; ++k) {
            for (int j = 0; j < len3[1]; ++j) {
                const IntVect line_begin{AMREX_D_DECL(blo[0],
                                                      blo[1]+j,
                                                      blo[2]+k)};
                const T* d = dataPtr(line_begin, n);
                for (int i = 0; i < len3[0]; ++i) {
                    init = f(init, *(d+i));
                }
            }
        }
    }
    return init;
}

template <class T>
template <class F>
void
BaseFab<T>::Transform (T* dst, const Box& b, int c, int nc, F f) const
{
    AMREX_ASSERT(contains(b));
    AMREX_ASSERT(c >= 0 && c + nc <= nComp());

    const auto len3 = b.length3d();
    const int* blo = b.loVect();
    for (int n = c; n < c+nc; ++n) {
        for     (int k = 0; k < len3[2]; ++k) {
            for (int j = 0; j < len3[1]; ++j) {
                const IntVect line_begin{AMREX_D_DECL(blo[0],
                                                      blo[1]+j,
                                                      blo[2]+k)};
                auto s = dataPtr(line_begin, n);
                for (int i = 0; i < len3[0]; ++i) {
                    f(*(dst++), *(s+i));
                }
            }
        }
    }
}

template <class T>
template <class F>
void
BaseFab<T>::Transform (const Box& b, int c, int nc, T const* src, F f)
{
    AMREX_ASSERT(contains(b));
    AMREX_ASSERT(c >= 0 && c + nc <= nComp());

    const auto len3 = b.length3d();
    const int* blo = b.loVect();
    for (int n = c; n < c+nc; ++n) {
        for     (int k = 0; k < len3[2]; ++k) {
            for (int j = 0; j < len3[1]; ++j) {
                const IntVect line_begin{AMREX_D_DECL(blo[0],
                                                      blo[1]+j,
                                                      blo[2]+k)};
                auto d = dataPtr(line_begin, n);
                for (int i = 0; i < len3[0]; ++i) {
                    f(*(d+i), *(src++));
                }
            }
        }
    }
}

template <class T>
inline
T*
BaseFab<T>::dataPtr (const IntVect& p, int n)
{
    AMREX_ASSERT(n >= 0);
    AMREX_ASSERT(n < this->nvar);
    AMREX_ASSERT(!(this->dptr == 0));
    AMREX_ASSERT(this->domain.contains(p));

    return this->dptr + (this->domain.index(p)+n*this->numpts);
}

template <class T>
inline
const T*
BaseFab<T>::dataPtr (const IntVect& p, int n) const
{
    AMREX_ASSERT(n >= 0);
    AMREX_ASSERT(n < this->nvar);
    AMREX_ASSERT(!(this->dptr == 0));
    AMREX_ASSERT(this->domain.contains(p));

    return this->dptr + (this->domain.index(p)+n*this->numpts);
}

template <class T>
inline
T&
BaseFab<T>::operator() (const IntVect& p,
                        int            n)
{
    AMREX_ASSERT(n >= 0);
    AMREX_ASSERT(n < this->nvar);
    AMREX_ASSERT(!(this->dptr == 0));
    AMREX_ASSERT(this->domain.contains(p));

    return this->dptr[this->domain.index(p)+n*this->numpts];
}

template <class T>
inline
T&
BaseFab<T>::operator() (const IntVect& p)
{
    AMREX_ASSERT(!(this->dptr == 0));
    AMREX_ASSERT(this->domain.contains(p));

    return this->dptr[this->domain.index(p)];
}

template <class T>
inline
const T&
BaseFab<T>::operator() (const IntVect& p,
                        int            n) const
{
    AMREX_ASSERT(n >= 0);
    AMREX_ASSERT(n < this->nvar);
    AMREX_ASSERT(!(this->dptr == 0));
    AMREX_ASSERT(this->domain.contains(p));

    return this->dptr[this->domain.index(p)+n*this->numpts];
}

template <class T>
inline
const T&
BaseFab<T>::operator() (const IntVect& p) const
{
    AMREX_ASSERT(!(this->dptr == 0));
    AMREX_ASSERT(this->domain.contains(p));

    return this->dptr[this->domain.index(p)];
}

template <class T>
void
BaseFab<T>::getVal  (T*             data,
                     const IntVect& pos,
                     int            n,
                     int            numcomp) const
{
    const int loc      = this->domain.index(pos);
    const long sz    = this->domain.numPts();

    AMREX_ASSERT(!(this->dptr == 0));
    AMREX_ASSERT(n >= 0 && n + numcomp <= this->nvar);

    for (int k = 0; k < numcomp; k++)
        data[k] = this->dptr[loc+(n+k)*sz];
}

template <class T>
void
BaseFab<T>::getVal (T*             data,
                    const IntVect& pos) const
{
    getVal(data,pos,0,this->nvar);
}

template <class T>
BaseFab<T>&
BaseFab<T>::shift (const IntVect& v)
{
    this->domain += v;
    return *this;
}

template <class T>
BaseFab<T>&
BaseFab<T>::shift (int idir,
                   int n_cell)
{
    this->domain.shift(idir,n_cell);
    return *this;
}

template <class T>
BaseFab<T> &
BaseFab<T>::shiftHalf (const IntVect& v)
{
    this->domain.shiftHalf(v);
    return *this;
}

template <class T>
BaseFab<T> &
BaseFab<T>::shiftHalf (int idir,
                       int n_cell)
{
    this->domain.shiftHalf(idir,n_cell);
    return *this;
}

template <class T>
void
BaseFab<T>::setVal (T val)
{
    performSetVal(val,box(), 0, this->nvar);
}

template <class T>
void
BaseFab<T>::setVal (T          x,
                    const Box& bx,
                    int        n)
{
    performSetVal(x,bx,n,1);
}

template <class T>
void
BaseFab<T>::setVal (T   x,
                    int n)
{
    performSetVal(x,this->domain,n,1);
}

template <class T>
void
BaseFab<T>::setVal (T          x,
                    const Box& b,
                    int        ns,
                    int        num)
{
    performSetVal(x,b,ns,num);
}

template <class T>
void
BaseFab<T>::setValIfNot (T val, const Box& bx, const BaseFab<int>& mask, int ns, int num)
{
    AMREX_ASSERT(this->domain.contains(bx));
    AMREX_ASSERT(ns >= 0 && ns + num <= this->nvar);

    const auto dp0 = this->stridedPtr(bx,ns);
    const auto mp0 =  mask.stridedPtr(bx);

    const auto len = bx.length3d();

    for (int n = 0; n < num; ++n) {
        for         (int k = 0; k < len[2]; ++k) {
            for     (int j = 0; j < len[1]; ++j) {
                T        * AMREX_RESTRICT dp = dp0(0,j,k,n);
                int const* AMREX_RESTRICT mp = mp0(0,j,k);
                for (int i = 0; i < len[0]; ++i) {
                    if (!mp[i]) dp[i] = val;
                }
            }
        }
    }
}

template <class T>
BaseFab<T>&
BaseFab<T>::copy (const BaseFab<T>& src,
                  const Box&        srcbox,
                  int               srccomp,
                  const Box&        destbox,
                  int               destcomp,
                  int               numcomp)
{
    AMREX_ASSERT(destbox.ok());
    AMREX_ASSERT(srcbox.sameSize(destbox));
    AMREX_ASSERT(src.box().contains(srcbox));
    AMREX_ASSERT(this->domain.contains(destbox));
    AMREX_ASSERT(srccomp >= 0 && srccomp+numcomp <= src.nComp());
    AMREX_ASSERT(destcomp >= 0 && destcomp+numcomp <= this->nvar);
    performCopy(src,srcbox,srccomp,destbox,destcomp,numcomp);
    return *this;
}

template <class T>
BaseFab<T>&
BaseFab<T>::copy (const BaseFab<T>& src)
{
    AMREX_ASSERT(this->nvar <= src.nvar);
    AMREX_ASSERT(this->domain.sameType(src.domain));
    Box overlap(this->domain);
    overlap &= src.domain;
    if (overlap.ok())
        performCopy(src,overlap,0,overlap,0,this->nvar);
    return *this;
}

template <class T>
BaseFab<T>&
BaseFab<T>::copy (const BaseFab<T>& src,
                  const Box&        destbox)
{
    AMREX_ASSERT(this->nvar <= src.nvar);
    AMREX_ASSERT(this->domain.contains(destbox));
    Box overlap(destbox);
    overlap &= src.domain;
    if (overlap.ok())
        performCopy(src,overlap,0,overlap,0,this->nvar);
    return *this;
}

template <class T>
BaseFab<T>&
BaseFab<T>::copy (const BaseFab<T>& src,
                  int               srccomp,
                  int               destcomp,
                  int               numcomp)
{
    AMREX_ASSERT(srccomp >= 0 && srccomp + numcomp <= src.nvar);
    AMREX_ASSERT(destcomp >= 0 && destcomp + numcomp <= this->nvar);
    Box overlap(this->domain);
    overlap &= src.domain;
    if (overlap.ok())
        performCopy(src,overlap,srccomp,overlap,destcomp,numcomp);
    return *this;
}

template <class T>
void
BaseFab<T>::define ()
{
    AMREX_ASSERT(this->nvar > 0);
    AMREX_ASSERT(this->dptr == 0);
    AMREX_ASSERT(this->numpts > 0);
    AMREX_ASSERT(std::numeric_limits<long>::max()/this->nvar > this->numpts);

<<<<<<< HEAD
    truesize  = nvar*numpts;
    ptr_owner = true;
    dptr      = static_cast<T*>(amrex::The_Arena()->alloc(truesize*sizeof(T)));
=======
    this->truesize  = this->nvar*this->numpts;
    this->ptr_owner = true;
// amrex::Arena is a virtual base class, not supported on GPUs.
// So for now, need to manually add allocation for objects built on GPU. 
#ifndef __CUDA_ARCH__
    this->dptr = static_cast<T*>(amrex::The_Arena()->alloc(this->truesize*sizeof(T)));
#else
    this->dptr = static_cast<T*>(::operator new(this->truesize*sizeof(T)));
#endif
>>>>>>> aefa9f75
    //
    // Now call T::T() on the raw memory so we have valid Ts.
    //
    T* ptr = this->dptr;
    //
    // Note this must be long not int for very large (e.g.,1024^3) boxes.
    //
    for (long i = 0; i < this->truesize; i++, ptr++)
    {
        new (ptr) T;
    }

<<<<<<< HEAD
    amrex::update_fab_stats(numpts, truesize, sizeof(T));
=======
#ifndef __CUDA_ARCH__
    amrex::update_fab_stats(this->numpts, this->truesize, sizeof(T));
#endif
>>>>>>> aefa9f75
}

template <class T>
BaseFab<T>::BaseFab ()
    : BaseFabData<T>{Box(),
                     IntVect(0),
                     0,
                     0L,
                     0L,
                     nullptr,
                     false,
                     false}
{}

template <class T>
BaseFab<T>::BaseFab (const Box& bx,
                     int        n,
		     bool       alloc,
		     bool       shared)
    : BaseFabData<T>{bx,
                     bx.size(),
                     n,
                     bx.numPts(),
                     0L,
                     nullptr,
                     false,
                     shared}
{
    if (!this->shared_memory && alloc) define();
}

template <class T>
BaseFab<T>::BaseFab (const BaseFab<T>& rhs, MakeType make_type, int scomp, int ncomp)
    : BaseFabData<T>{rhs.domain,
                     rhs.dlen,
                     ncomp,
                     rhs.numpts,
                     ncomp*rhs.numpts,
                     const_cast<T*>(rhs.dataPtr(scomp)),
                     false,
                     false}
{
    AMREX_ASSERT(scomp+ncomp <= rhs.nComp());
    if (make_type == amrex::make_deep_copy)
    {
        this->dptr = nullptr;
        define();
        this->copy(rhs, this->domain, scomp, this->domain, 0, ncomp);
    } else if (make_type == amrex::make_alias) {
        ; // nothing to do
    } else {
        amrex::Abort("BaseFab: unknown MakeType");
    }
}

template<class T>
BaseFab<T>::BaseFab (const Box& bx, int ncomp, T* p)
    : BaseFabData<T>{bx,
                     bx.size(),
                     ncomp,
                     bx.numPts(),
                     bx.numPts()*ncomp,
                     p,
                     false,
                     false}
{
}

template <class T>
BaseFab<T>::~BaseFab ()
{
    clear();
}

template <class T>
BaseFab<T>::BaseFab (BaseFab<T>&& rhs) noexcept
    : BaseFabData<T>{rhs.domain,
                     rhs.dlen,
                     rhs.nvar,
                     rhs.numpts,
                     rhs.truesize,
                     rhs.dptr,
                     rhs.ptr_owner,
                     rhs.shared_memory}
{
    rhs.dptr = nullptr;
    rhs.ptr_owner = false;
}

template <class T>
BaseFab<T>&
BaseFab<T>::operator= (const T& t)
{
    setVal(t);
    return *this;
}

template <class T>
void
BaseFab<T>::resize (const Box& b,
                    int        n)
{
    this->nvar   = n;
    this->domain = b;
    this->dlen   = b.size();
    this->numpts = this->domain.numPts();

    if (this->dptr == 0)
    {
	if (this->shared_memory)
	    amrex::Abort("BaseFab::resize: BaseFab in shared memory cannot increase size");

        define();
    }
    else if (this->nvar*this->numpts > this->truesize)
    {
	if (this->shared_memory)
	    amrex::Abort("BaseFab::resize: BaseFab in shared memory cannot increase size");

        clear();

        define();
    }
}

template <class T>
void
BaseFab<T>::clear ()
{
    if (this->dptr)
    {
        //
        // Call T::~T() on the to-be-destroyed memory.
        //
	if (this->ptr_owner)
	{
<<<<<<< HEAD
	    if (shared_memory)
	    {
		amrex::Abort("BaseFab::clear: BaseFab cannot be owner of shared memory");
	    }
	    T* ptr = dptr;
=======
#ifndef __CUDA_ARCH__
	    if (this->shared_memory)
	    {
		amrex::Abort("BaseFab::clear: BaseFab cannot be owner of shared memory");
	    }
#endif
	    T* ptr = this->dptr;
>>>>>>> aefa9f75

	    for (long i = 0; i < this->truesize; i++, ptr++)
	    {
		ptr->~T();
	    }

<<<<<<< HEAD
	    amrex::The_Arena()->free(dptr);

	    if (nvar > 1) {
		amrex::update_fab_stats(-truesize/nvar, -truesize, sizeof(T));
=======
#ifndef __CUDA_ARCH__
	    amrex::The_Arena()->free(this->dptr);
#else
            ::operator delete(this->dptr);
#endif

#ifndef __CUDA_ARCH__
	    if (this->nvar > 1) {
		amrex::update_fab_stats(-this->truesize/this->nvar, -this->truesize, sizeof(T));
>>>>>>> aefa9f75
	    } else {
		amrex::update_fab_stats(0, -this->truesize, sizeof(T));
	    }
	}

	this->dptr = 0;
	this->truesize = 0;
    }
}

template <class T>
void
BaseFab<T>::performCopy (const BaseFab<T>& src,
                         const Box&        srcbox,
                         int               srccomp,
                         const Box&        destbox,
                         int               destcomp,
                         int               numcomp)
{
    BL_ASSERT(destbox.ok());
    BL_ASSERT(src.box().contains(srcbox));
    BL_ASSERT(box().contains(destbox));
    BL_ASSERT(destbox.sameSize(srcbox));
    BL_ASSERT(srccomp >= 0 && srccomp+numcomp <= src.nComp());
    BL_ASSERT(destcomp >= 0 && destcomp+numcomp <= nComp());

    const auto dp0 = this->stridedPtr(destbox,destcomp);
    const auto sp0 =   src.stridedPtr( srcbox, srccomp);

    const auto len = destbox.length3d();

    for (int n = 0; n < numcomp; ++n) {
        for         (int k = 0; k < len[2]; ++k) {
            for     (int j = 0; j < len[1]; ++j) {
                T      * AMREX_RESTRICT dp = dp0(0,j,k,n);
                T const* AMREX_RESTRICT sp = sp0(0,j,k,n);
                for (int i = 0; i < len[0]; ++i) {
                    dp[i] = sp[i];
                }
            }
        }
    }
}

template <class T>
void
BaseFab<T>::performSetVal (T          val,
                           const Box& bx,
                           int        ns,
                           int        num)
{
    AMREX_ASSERT(this->domain.contains(bx));
    AMREX_ASSERT(ns >= 0 && ns + num <= this->nvar);

    const auto dp0 = this->stridedPtr(bx,ns);

    const auto len = bx.length3d();

    for (int n = 0; n < num; ++n) {
        for         (int k = 0; k < len[2]; ++k) {
            for     (int j = 0; j < len[1]; ++j) {
                T* AMREX_RESTRICT dp = dp0(0,j,k,n);
                for (int i = 0; i < len[0]; ++i) {
                    dp[i] = val;
                }
            }
        }
    }
}

template <class T>
std::size_t
BaseFab<T>::copyToMem (const Box& srcbox,
                       int        srccomp,
                       int        numcomp,
                       void*      dst) const
{
    BL_ASSERT(box().contains(srcbox));
    BL_ASSERT(srccomp >= 0 && srccomp+numcomp <= nComp());

    if (srcbox.ok())
    {
        T* AMREX_RESTRICT dp = static_cast<T*>(dst);
        const auto sp0 = this->stridedPtr(srcbox,srccomp);

        const auto len = srcbox.length3d();

        std::size_t offset = 0;
        for (int n = 0; n < numcomp; ++n) {
            for         (int k = 0; k < len[2]; ++k) {
                for     (int j = 0; j < len[1]; ++j) {
                    T const* AMREX_RESTRICT sp = sp0(0,j,k,n);
                    for (int i = 0; i < len[0]; ++i) {
                        dp[offset+i] = sp[i];
                    }
                    offset += len[0];
                }
            }
        }
        return sizeof(T)*offset;
    }
    else
    {
        return 0;
    }
}

template <class T>
std::size_t
BaseFab<T>::copyFromMem (const Box&  dstbox,
                         int         dstcomp,
                         int         numcomp,
                         const void* src)
{
    BL_ASSERT(box().contains(dstbox));
    BL_ASSERT(dstcomp >= 0 && dstcomp+numcomp <= nComp());

    if (dstbox.ok())
    {
        const auto dp0 = this->stridedPtr(dstbox,dstcomp);
        T const* AMREX_RESTRICT sp = static_cast<T const*>(src);

        const auto len = dstbox.length3d();

        std::size_t offset = 0;
        for (int n = 0; n < numcomp; ++n) {
            for         (int k = 0; k < len[2]; ++k) {
                for     (int j = 0; j < len[1]; ++j) {
                    T* AMREX_RESTRICT dp = dp0(0,j,k,n);
                    for (int i = 0; i < len[0]; ++i) {
                        dp[i] = sp[offset+i];
                    }
                    offset += len[0];
                }
            }
        }
        return sizeof(T)*offset;
    }
    else
    {
        return 0;
    }
}

template <class T>
std::size_t
BaseFab<T>::addFromMem (const Box&  dstbox,
                        int         dstcomp,
                        int         numcomp,
                        const void* src)
{
    BL_ASSERT(box().contains(dstbox));
    BL_ASSERT(dstcomp >= 0 && dstcomp+numcomp <= nComp());

    if (dstbox.ok())
    {
        const auto dp0 = this->stridedPtr(dstbox,dstcomp);
        T const* AMREX_RESTRICT sp = static_cast<T const*>(src);

        const auto len = dstbox.length3d();

        std::size_t offset = 0;
        for (int n = 0; n < numcomp; ++n) {
            for         (int k = 0; k < len[2]; ++k) {
                for     (int j = 0; j < len[1]; ++j) {
                    T* AMREX_RESTRICT dp = dp0(0,j,k,n);
                    for (int i = 0; i < len[0]; ++i) {
                        dp[i] += sp[offset+i];
                    }
                    offset += len[0];
                }
            }
        }
        return sizeof(T)*offset;
    }
    else
    {
        return 0;
    }
}

template <class T>
void
BaseFab<T>::setComplement (T          x,
                           const Box& b,
                           int        ns,
                           int        num)
{
    BoxList b_lst = amrex::boxDiff(this->domain,b);
    for (BoxList::iterator bli = b_lst.begin(), End = b_lst.end(); bli != End; ++bli) {
        performSetVal(x, *bli, ns, num);
#ifdef AMREX_USE_GPU
        CudaAPICheck(cudaDeviceSynchronize());
#endif
    }
}

template <class T>
void
BaseFab<T>::abs ()
{
    this->abs(this->domain,0,this->nvar);
}

template <class T>
void
BaseFab<T>::abs (int comp,
                 int numcomp)
{
    this->abs(this->domain,comp,numcomp);
}

template <class T>
void
BaseFab<T>::abs (const Box& subbox,
                 int        comp,
                 int        numcomp)
{
    const auto dp0 = this->stridedPtr(subbox,comp);

    const auto len = subbox.length3d();

    for (int n = 0; n < numcomp; ++n) {
        for         (int k = 0; k < len[2]; ++k) {
            for     (int j = 0; j < len[1]; ++j) {
                T* AMREX_RESTRICT dp = dp0(0,j,k,n);
                for (int i = 0; i < len[0]; ++i) {
                    dp[i] = std::abs(dp[i]);
                }
            }
        }
    }
}

template <class T>
Real
BaseFab<T>::norminfmask (const Box& subbox, const BaseFab<int>& mask,
                         int scomp, int ncomp) const
{
    BL_ASSERT(this->domain.contains(subbox));
    BL_ASSERT(scomp >= 0 && scomp + ncomp <= this->nvar);

    Real r = 0.0;

    const auto dp0 = this->stridedPtr(subbox,scomp);
    const auto mp0 =  mask.stridedPtr(subbox);

    const auto len = subbox.length3d();

    for (int n = 0; n < ncomp; ++n) {
        for         (int k = 0; k < len[2]; ++k) {
            for     (int j = 0; j < len[1]; ++j) {
                T   const* AMREX_RESTRICT dp = dp0(0,j,k,n);
                int const* AMREX_RESTRICT mp = mp0(0,j,k);
                for (int i = 0; i < len[0]; ++i) {
                    if (mp[i]) {
                        Real t = static_cast<Real>(std::abs(dp[i]));
                        r = (r > t) ? r : t;
                    }
                }
            }
        }
    }

    return r;
}

template <class T>
Real
BaseFab<T>::norm (int p,
                  int comp,
                  int numcomp) const
{
    return norm(this->domain,p,comp,numcomp);
}

template <class T>
Real
BaseFab<T>::norm (const Box& subbox,
                  int        p,
                  int        comp,
                  int        numcomp) const
{
    BL_ASSERT(this->domain.contains(subbox));
    BL_ASSERT(comp >= 0 && comp + numcomp <= this->nvar);

    Real nrm = 0.;

    const auto dp0 = this->stridedPtr(subbox,comp);
    const auto len = subbox.length3d();

    if (p == 0)
    {
        for (int n = 0; n < numcomp; ++n) {
            for         (int k = 0; k < len[2]; ++k) {
                for     (int j = 0; j < len[1]; ++j) {
                    T const* AMREX_RESTRICT dp = dp0(0,j,k,n);
                    for (int i = 0; i < len[0]; ++i) {
                        Real t = static_cast<Real>(std::abs(dp[i]));
                        nrm = (nrm > t) ? nrm : t;
                    }
                }
            }
        }
    }
    else if (p == 1)
    {
        for (int n = 0; n < numcomp; ++n) {
            for         (int k = 0; k < len[2]; ++k) {
                for     (int j = 0; j < len[1]; ++j) {
                    T const* AMREX_RESTRICT dp = dp0(0,j,k,n);
                    for (int i = 0; i < len[0]; ++i) {
                        nrm += std::abs(dp[i]);
                    }
                }
            }
        }
    }
    else if (p == 2)
    {
        for (int n = 0; n < numcomp; ++n) {
            for         (int k = 0; k < len[2]; ++k) {
                for     (int j = 0; j < len[1]; ++j) {
                    T const* AMREX_RESTRICT dp = dp0(0,j,k,n);
                    for (int i = 0; i < len[0]; ++i) {
                        nrm += dp[i]*dp[i];
                    }
                }
            }
        }
        nrm = std::sqrt(nrm);
    }
    else
    {
        amrex::Error("BaseFab<T>::norm: wrong p");
    }

    return nrm;
}

template <class T>
T
BaseFab<T>::min (int comp) const
{
    return this->min(this->domain,comp);
}

template <class T>
T
BaseFab<T>::min (const Box& subbox, int comp) const
{
    T r = std::numeric_limits<T>::max();

    const auto dp0 = this->stridedPtr(subbox,comp);
    const auto len = subbox.length3d();

    for         (int k = 0; k < len[2]; ++k) {
        for     (int j = 0; j < len[1]; ++j) {
            T const* AMREX_RESTRICT dp = dp0(0,j,k);
            for (int i = 0; i < len[0]; ++i) {
#if defined(__CUDA_ARCH__)
                T t = dp[i];
                r = (r < t) ? r : t;
#else
                r = std::min(r, dp[i]);
#endif
            }
        }
    }

    return r;
}

template <class T>
T
BaseFab<T>::max (int comp) const
{
    return this->max(this->domain,comp);
}

template <class T>
T
BaseFab<T>::max (const Box& subbox, int comp) const
{
    T r = std::numeric_limits<T>::lowest();

    const auto dp0 = this->stridedPtr(subbox,comp);
    const auto len = subbox.length3d();

    for         (int k = 0; k < len[2]; ++k) {
        for     (int j = 0; j < len[1]; ++j) {
            T const* AMREX_RESTRICT dp = dp0(0,j,k);
            for (int i = 0; i < len[0]; ++i) {
#if defined(__CUDA_ARCH__)
                T t = dp[i];
                r = (r > t) ? r : t;
#else
                r = std::max(r, dp[i]);
#endif
            }
        }
    }

    return r;
}

template <class T>
IntVect
BaseFab<T>::minIndex (int comp) const
{
    return this->minIndex(this->domain,comp);
}

template <class T>
IntVect
BaseFab<T>::minIndex (const Box& subbox, int comp) const
{
    AMREX_D_DECL(int imin, jmin, kmin);
    T min_val = std::numeric_limits<T>::max();

    const auto dp0 = this->stridedPtr(subbox,comp);
    const auto len = subbox.length3d();

    for         (int k = 0; k < len[2]; ++k) {
        for     (int j = 0; j < len[1]; ++j) {
            T const* AMREX_RESTRICT dp = dp0(0,j,k);
            for (int i = 0; i < len[0]; ++i) {
                if (dp[i] < min_val) {
                    min_val = dp[i];
                    AMREX_D_TERM(imin = i;,  jmin = j;,  kmin = k;)
                }
            }
        }
    }

    const auto& lo = subbox.loVect();
    return IntVect(AMREX_D_DECL(imin+lo[0],jmin+lo[1],kmin+lo[2]));
}

template <class T>
void
BaseFab<T>::minIndex (const Box& subbox, 
                      Real& min_val,
                      IntVect& min_idx,
                      int comp) const
{
    const auto dp0 = this->stridedPtr(subbox,comp);
    const auto len = subbox.length3d();
    const auto& lo = subbox.loVect();

    for         (int k = 0; k < len[2]; ++k) {
        for     (int j = 0; j < len[1]; ++j) {
            T const* AMREX_RESTRICT dp = dp0(0,j,k);
            for (int i = 0; i < len[0]; ++i) {
                if (dp[i] < min_val) {
                    min_val = dp[i];
                    min_idx = IntVect(AMREX_D_DECL(i+lo[0],j+lo[1],k+lo[2])); 
                }
            }
        }
    }
}

template <class T>
IntVect
BaseFab<T>::maxIndex (int comp) const
{
    return this->maxIndex(this->domain,comp);
}

template <class T>
IntVect
BaseFab<T>::maxIndex (const Box& subbox,
                      int        comp) const
{
    AMREX_D_DECL(int imax, jmax, kmax);
    T max_val = std::numeric_limits<T>::lowest();

    const auto dp0 = this->stridedPtr(subbox,comp);
    const auto len = subbox.length3d();

    for         (int k = 0; k < len[2]; ++k) {
        for     (int j = 0; j < len[1]; ++j) {
            T const* AMREX_RESTRICT dp = dp0(0,j,k);
            for (int i = 0; i < len[0]; ++i) {
                if (dp[i] > max_val) {
                    max_val = dp[i];
                    AMREX_D_TERM(imax = i;, jmax = j;, kmax = k;)
                }
            }
        }
    }

    const auto& lo = subbox.loVect();
    return IntVect(AMREX_D_DECL(imax+lo[0],jmax+lo[1],kmax+lo[2]));
}

template <class T>
void
BaseFab<T>::maxIndex (const Box& subbox, 
                      Real& max_val,
                      IntVect& max_idx,
                      int comp) const
{
    const auto dp0 = this->stridedPtr(subbox,comp);
    const auto len = subbox.length3d();
    const auto& lo = subbox.loVect();

    for         (int k = 0; k < len[2]; ++k) {
        for     (int j = 0; j < len[1]; ++j) {
            T const* AMREX_RESTRICT dp = dp0(0,j,k);
            for (int i = 0; i < len[0]; ++i) {
                if (dp[i] > max_val) {
                    max_val = dp[i];
                    max_idx = IntVect(AMREX_D_DECL(i+lo[0],j+lo[1],k+lo[2])); 
                }
            }
        }
    }
}

template <class T>
int
BaseFab<T>::maskLT (BaseFab<int>& mask,
                    T             val,
                    int           comp) const
{
    mask.resize(this->domain,1);
    mask.setVal(0);

    int cnt = 0;

    const auto sp0 = this->stridedPtr(comp);
    const auto mp0 =  mask.stridedPtr();

    const auto len = this->domain.length3d();

    for         (int k = 0; k < len[2]; ++k) {
        for     (int j = 0; j < len[1]; ++j) {
            T const* AMREX_RESTRICT sp = sp0(0,j,k);
            int    * AMREX_RESTRICT mp = mp0(0,j,k);
            for (int i = 0; i < len[0]; ++i) {
                if (sp[i] < val) {
                    mp[i] = 1;
                    ++cnt;
                }
            }
        }
    }

    return cnt;
}

template <class T>
int
BaseFab<T>::maskLE (BaseFab<int>& mask,
                    T             val,
                    int           comp) const
{
    mask.resize(this->domain,1);
    mask.setVal(0);

    int cnt = 0;

    const auto sp0 = this->stridedPtr(comp);
    const auto mp0 =  mask.stridedPtr();

    const auto len = this->domain.length3d();

    for         (int k = 0; k < len[2]; ++k) {
        for     (int j = 0; j < len[1]; ++j) {
            T const* AMREX_RESTRICT sp = sp0(0,j,k);
            int    * AMREX_RESTRICT mp = mp0(0,j,k);
            for (int i = 0; i < len[0]; ++i) {
                if (sp[i] <= val) {
                    mp[i] = 1;
                    ++cnt;
                }
            }
        }
    }

    return cnt;
}

template <class T>
int
BaseFab<T>::maskEQ (BaseFab<int>& mask,
                    T             val,
                    int           comp) const
{
    mask.resize(this->domain,1);
    mask.setVal(0);

    int cnt = 0;

    const auto sp0 = this->stridedPtr(comp);
    const auto mp0 =  mask.stridedPtr();

    const auto len = this->domain.length3d();

    for         (int k = 0; k < len[2]; ++k) {
        for     (int j = 0; j < len[1]; ++j) {
            T const* AMREX_RESTRICT sp = sp0(0,j,k);
            int    * AMREX_RESTRICT mp = mp0(0,j,k);
            for (int i = 0; i < len[0]; ++i) {
                if (sp[i] == val) {
                    mp[i] = 1;
                    ++cnt;
                }
            }
        }
    }

    return cnt;
}

template <class T>
int
BaseFab<T>::maskGT (BaseFab<int>& mask,
                    T             val,
                    int           comp) const
{
    mask.resize(this->domain,1);
    mask.setVal(0);

    int cnt = 0;

    const auto sp0 = this->stridedPtr(comp);
    const auto mp0 =  mask.stridedPtr();

    const auto len = this->domain.length3d();

    for         (int k = 0; k < len[2]; ++k) {
        for     (int j = 0; j < len[1]; ++j) {
            T const* AMREX_RESTRICT sp = sp0(0,j,k);
            int    * AMREX_RESTRICT mp = mp0(0,j,k);
            for (int i = 0; i < len[0]; ++i) {
                if (sp[i] > val) {
                    mp[i] = 1;
                    ++cnt;
                }
            }
        }
    }

    return cnt;
}

template <class T>
int
BaseFab<T>::maskGE (BaseFab<int>& mask,
                    T             val,
                    int           comp) const
{
    mask.resize(this->domain,1);
    mask.setVal(0);

    int cnt = 0;

    const auto sp0 = this->stridedPtr(comp);
    const auto mp0 =  mask.stridedPtr();

    const auto len = this->domain.length3d();

    for         (int k = 0; k < len[2]; ++k) {
        for     (int j = 0; j < len[1]; ++j) {
            T const* AMREX_RESTRICT sp = sp0(0,j,k);
            int    * AMREX_RESTRICT mp = mp0(0,j,k);
            for (int i = 0; i < len[0]; ++i) {
                if (sp[i] >= val) {
                    mp[i] = 1;
                    ++cnt;
                }
            }
        }
    }

    return cnt;
}

template <class T>
BaseFab<T>&
BaseFab<T>::plus (T r)
{
    return operator+=(r);
}

template <class T>
BaseFab<T>&
BaseFab<T>::plus (const BaseFab<T>& x)
{
    return operator+=(x);
}

template <class T>
BaseFab<T>&
BaseFab<T>::atomicAdd (const BaseFab<T>& x)
{
    Box ovlp(this->domain);
    ovlp &= x.domain;
    return ovlp.ok() ? this->atomicAdd(x,ovlp,ovlp,0,0,this->nvar) : *this;
}

template <class T>
BaseFab<T>&
BaseFab<T>::saxpy (T a, const BaseFab<T>& x,
                   const Box& srcbox, const Box& destbox,
                   int srccomp, int destcomp, int numcomp)
{
    BL_ASSERT(srcbox.ok());
    BL_ASSERT(x.box().contains(srcbox));
    BL_ASSERT(destbox.ok());
    BL_ASSERT(box().contains(destbox));
    BL_ASSERT(destbox.sameSize(srcbox));
    BL_ASSERT( srccomp >= 0 &&  srccomp+numcomp <= x.nComp());
    BL_ASSERT(destcomp >= 0 && destcomp+numcomp <=   nComp());

    const auto dp0 = this->stridedPtr(destbox,destcomp);
    const auto sp0 =     x.stridedPtr( srcbox, srccomp);

    const auto len = destbox.length3d();

    for (int n = 0; n < numcomp; ++n) {
        for         (int k = 0; k < len[2]; ++k) {
            for     (int j = 0; j < len[1]; ++j) {
                T      * AMREX_RESTRICT dp = dp0(0,j,k,n);
                T const* AMREX_RESTRICT sp = sp0(0,j,k,n);
                for (int i = 0; i < len[0]; ++i) {
                    dp[i] += a * sp[i];
                }
            }
        }
    }

    return *this;
}

template <class T>
BaseFab<T>&
BaseFab<T>::saxpy (T a, const BaseFab<T>& x)
{
    Box ovlp(this->domain);
    ovlp &= x.domain;
    return ovlp.ok() ? saxpy(a,x,ovlp,ovlp,0,0,this->nvar) : *this;
}

template <class T>
BaseFab<T>&
BaseFab<T>::xpay (T a, const BaseFab<T>& x,
                  const Box& srcbox, const Box& destbox,
                  int srccomp, int destcomp, int numcomp)
{
    BL_ASSERT(srcbox.ok());
    BL_ASSERT(x.box().contains(srcbox));
    BL_ASSERT(destbox.ok());
    BL_ASSERT(box().contains(destbox));
    BL_ASSERT(destbox.sameSize(srcbox));
    BL_ASSERT( srccomp >= 0 &&  srccomp+numcomp <= x.nComp());
    BL_ASSERT(destcomp >= 0 && destcomp+numcomp <=   nComp());

    const auto dp0 = this->stridedPtr(destbox,destcomp);
    const auto sp0 =     x.stridedPtr( srcbox, srccomp);

    const auto len = destbox.length3d();

    for (int n = 0; n < numcomp; ++n) {
        for         (int k = 0; k < len[2]; ++k) {
            for     (int j = 0; j < len[1]; ++j) {
                T      * AMREX_RESTRICT dp = dp0(0,j,k,n);
                T const* AMREX_RESTRICT sp = sp0(0,j,k,n);
                for (int i = 0; i < len[0]; ++i) {
                    dp[i] = sp[i] + a * dp[i];
                }
            }
        }
    }

    return *this;
}

template <class T>
BaseFab<T>&
BaseFab<T>::addproduct (const Box& destbox, int destcomp, int numcomp,
                        const BaseFab<T>& src1, int comp1,
                        const BaseFab<T>& src2, int comp2)
{
    BL_ASSERT(destbox.ok());
    BL_ASSERT(box().contains(destbox));
    BL_ASSERT(   comp1 >= 0 &&    comp1+numcomp <= src1.nComp());
    BL_ASSERT(   comp2 >= 0 &&    comp2+numcomp <= src2.nComp());
    BL_ASSERT(destcomp >= 0 && destcomp+numcomp <=      nComp());

    const auto  dp_0 = this->stridedPtr(destbox,destcomp);
    const auto sp1_0 =  src1.stridedPtr(destbox,comp1);
    const auto sp2_0 =  src2.stridedPtr(destbox,comp2);

    const auto len = destbox.length3d();

    for (int n = 0; n < numcomp; ++n) {
        for         (int k = 0; k < len[2]; ++k) {
            for     (int j = 0; j < len[1]; ++j) {
                T      * AMREX_RESTRICT dp  =  dp_0(0,j,k,n);
                T const* AMREX_RESTRICT sp1 = sp1_0(0,j,k,n);
                T const* AMREX_RESTRICT sp2 = sp2_0(0,j,k,n);
                for (int i = 0; i < len[0]; ++i) {
                    dp[i] += sp1[i] * sp2[i];
                }
            }
        }
    }

    return *this;
}

template <class T>
BaseFab<T>&
BaseFab<T>::linComb (const BaseFab<T>& f1, const Box& b1, int comp1,
                     const BaseFab<T>& f2, const Box& b2, int comp2,
                     Real alpha, Real beta, const Box& b,
                     int comp, int numcomp)
{
    BL_ASSERT(b1.ok());
    BL_ASSERT(f1.box().contains(b1));
    BL_ASSERT(b2.ok());
    BL_ASSERT(f2.box().contains(b2));
    BL_ASSERT(b.ok());
    BL_ASSERT(box().contains(b));
    BL_ASSERT(b.sameSize(b1));
    BL_ASSERT(b.sameSize(b2));
    BL_ASSERT(comp1 >= 0 && comp1+numcomp <= f1.nComp());
    BL_ASSERT(comp2 >= 0 && comp2+numcomp <= f2.nComp());
    BL_ASSERT(comp  >= 0 && comp +numcomp <=    nComp());

    const auto  dp_0 = this->stridedPtr(b , comp);
    const auto sp1_0 =    f1.stridedPtr(b1, comp1);
    const auto sp2_0 =    f2.stridedPtr(b2, comp2);

    const auto len = b.length3d();

    for (int n = 0; n < numcomp; ++n) {
        for         (int k = 0; k < len[2]; ++k) {
            for     (int j = 0; j < len[1]; ++j) {
                T      * AMREX_RESTRICT dp  =  dp_0(0,j,k,n);
                T const* AMREX_RESTRICT sp1 = sp1_0(0,j,k,n);
                T const* AMREX_RESTRICT sp2 = sp2_0(0,j,k,n);
                for (int i = 0; i < len[0]; ++i) {
                    dp[i] = alpha*sp1[i] + beta*sp2[i];
                }
            }
        }
    }

    return *this;
}

template <class T>
T
BaseFab<T>::dot (const Box& xbx, int xcomp,
                 const BaseFab<T>& y, const Box& ybx, int ycomp,
                 int numcomp) const
{
    BL_ASSERT(xbx.ok());
    BL_ASSERT(box().contains(xbx));
    BL_ASSERT(y.box().contains(ybx));
    BL_ASSERT(xbx.sameSize(ybx));
    BL_ASSERT(xcomp >= 0 && xcomp+numcomp <=   nComp());
    BL_ASSERT(ycomp >= 0 && ycomp+numcomp <= y.nComp());

    T r = 0;

    const auto xp0 = this->stridedPtr(xbx, xcomp);
    const auto yp0 =     y.stridedPtr(ybx, ycomp);

    const auto len = xbx.length3d();
    
    for (int n = 0; n < numcomp; ++n) {
        for         (int k = 0; k < len[2]; ++k) {
            for     (int j = 0; j < len[1]; ++j) {
                T const* AMREX_RESTRICT xp = xp0(0,j,k,n);
                T const* AMREX_RESTRICT yp = yp0(0,j,k,n);
                for (int i = 0; i < len[0]; ++i) {
                    r += xp[i] * yp[i];
                }
            }
        }
    }

    return r;
}

template <class T>
T
BaseFab<T>::dotmask (const BaseFab<int>& mask, const Box& xbx, int xcomp,
                     const BaseFab<T>& y, const Box& ybx, int ycomp,
                     int numcomp) const
{
    BL_ASSERT(xbx.ok());
    BL_ASSERT(box().contains(xbx));
    BL_ASSERT(y.box().contains(ybx));
    BL_ASSERT(xbx.sameSize(ybx));
    BL_ASSERT(xcomp >= 0 && xcomp+numcomp <=   nComp());
    BL_ASSERT(ycomp >= 0 && ycomp+numcomp <= y.nComp());

    T r = 0;

    const auto xp0 = this->stridedPtr(xbx, xcomp);
    const auto yp0 =     y.stridedPtr(ybx, ycomp);
    const auto mp0 =  mask.stridedPtr(xbx);

    const auto len = xbx.length3d();
    
    for (int n = 0; n < numcomp; ++n) {
        for         (int k = 0; k < len[2]; ++k) {
            for     (int j = 0; j < len[1]; ++j) {
                T   const* AMREX_RESTRICT xp = xp0(0,j,k,n);
                T   const* AMREX_RESTRICT yp = yp0(0,j,k,n);
                int const* AMREX_RESTRICT mp = mp0(0,j,k);
                for (int i = 0; i < len[0]; ++i) {
                    int m = static_cast<int>(static_cast<bool>(mp[i]));
                    r += xp[i] * yp[i] * m;
                }
            }
        }
    }

    return r;
}

template <class T>
BaseFab<T>&
BaseFab<T>::operator-= (T r)
{
    return operator+=(-r);
}

template <class T>
BaseFab<T>&
BaseFab<T>::minus (const BaseFab<T>& x)
{
    return operator-=(x);
}

template <class T>
BaseFab<T>&
BaseFab<T>::mult (T r)
{
    return operator*=(r);
}

template <class T>
BaseFab<T>&
BaseFab<T>::mult (const BaseFab<T>& x)
{
    return operator*=(x);
}

template <class T>
BaseFab<T>&
BaseFab<T>::divide (T r)
{
    return operator/=(r);
}

template <class T>
BaseFab<T>&
BaseFab<T>::divide (const BaseFab<T>& x)
{
    return operator/=(x);
}

template <class T>
T
BaseFab<T>::sum (int comp,
                 int numcomp) const
{
    return this->sum(this->domain,comp,numcomp);
}

template <class T>
T
BaseFab<T>::sum (const Box& subbox,
                 int        comp,
                 int        numcomp) const
{
    BL_ASSERT(this->domain.contains(subbox));
    BL_ASSERT(comp >= 0 && comp + numcomp <= this->nvar);

    T r = 0;

    const auto dp0 = this->stridedPtr(subbox,comp);
    const auto len = subbox.length3d();

    for (int n = 0; n < numcomp; ++n) {
        for         (int k = 0; k < len[2]; ++k) {
            for     (int j = 0; j < len[1]; ++j) {
                T const* AMREX_RESTRICT dp = dp0(0,j,k,n);
                for (int i = 0; i < len[0]; ++i) {
                    r += dp[i];
                }
            }
        }
    }

    return r;
}

template <class T>
BaseFab<T>&
BaseFab<T>::negate ()
{
    return this->negate(this->domain,0,this->nvar);
}

template <class T>
BaseFab<T>&
BaseFab<T>::negate (int comp,
                    int numcomp)
{
    return this->negate(this->domain,comp,numcomp);
}

template <class T>
BaseFab<T>&
BaseFab<T>::negate (const Box& b,
                    int        comp,
                    int        numcomp)
{
    const auto dp0 = this->stridedPtr(b,comp);
    const auto len = b.length3d();

    for (int n = 0; n < numcomp; ++n) {
        for         (int k = 0; k < len[2]; ++k) {
            for     (int j = 0; j < len[1]; ++j) {
                T* AMREX_RESTRICT dp = dp0(0,j,k,n);
                for (int i = 0; i < len[0]; ++i) {
                   dp[i] = -dp[i];
                }
            }
        }
    }

    return *this;
}

template <class T>
BaseFab<T>&
BaseFab<T>::invert (T r)
{
    return this->invert(r,this->domain,0,this->nvar);
}

template <class T>
BaseFab<T>&
BaseFab<T>::invert (T   r,
                    int comp,
                    int numcomp)
{
    return this->invert(r,this->domain,comp,numcomp);
}

template <class T>
BaseFab<T>&
BaseFab<T>::invert (T          r,
                    const Box& b,
                    int        comp,
                    int        numcomp)
{
    BL_ASSERT(this->domain.contains(b));
    BL_ASSERT(comp >= 0 && comp + numcomp <= this->nvar);

    const auto dp0 = this->stridedPtr(b,comp);
    const auto len = b.length3d();

    for (int n = 0; n < numcomp; ++n) {
        for         (int k = 0; k < len[2]; ++k) {
            for     (int j = 0; j < len[1]; ++j) {
                T* AMREX_RESTRICT dp = dp0(0,j,k,n);
                for (int i = 0; i < len[0]; ++i) {
                    dp[i] = r / dp[i];
                }
            }
        }
    }

    return *this;
}

template <class T>
BaseFab<T>&
BaseFab<T>::operator+= (T r)
{
    return this->plus(r,this->domain,0,this->nvar);
}

template <class T>
BaseFab<T>&
BaseFab<T>::plus (T   r,
                  int comp,
                  int numcomp)
{
    return this->plus(r,this->domain,comp,numcomp);
}

template <class T>
BaseFab<T>&
BaseFab<T>::plus (T          r,
                  const Box& b,
                  int        comp,
                  int        numcomp)
{
    AMREX_ASSERT(this->domain.contains(b));

    const auto dp0 = this->stridedPtr(b,comp);
    const auto len = b.length3d();

    for (int n = 0; n < numcomp; ++n) {
        for         (int k = 0; k < len[2]; ++k) {
            for     (int j = 0; j < len[1]; ++j) {
                T* AMREX_RESTRICT dp = dp0(0,j,k,n);
                for (int i = 0; i < len[0]; ++i) {
                    dp[i] += r;
                }
            }
        }
    }

    return *this;
}

template <class T>
BaseFab<T>&
BaseFab<T>::operator+= (const BaseFab<T>& src)
{
    Box ovlp(this->domain);
    ovlp &= src.domain;
    return ovlp.ok() ? this->plus(src,ovlp,ovlp,0,0,this->nvar) : *this;
}

template <class T>
BaseFab<T>&
BaseFab<T>::plus (const BaseFab<T>& src,
                  int               srccomp,
                  int               destcomp,
                  int               numcomp)
{
    Box ovlp(this->domain);
    ovlp &= src.domain;
    return ovlp.ok() ? this->plus(src,ovlp,ovlp,srccomp,destcomp,numcomp) : *this;
}

template <class T>
BaseFab<T>&
BaseFab<T>::atomicAdd (const BaseFab<T>& src,
                       int               srccomp,
                       int               destcomp,
                       int               numcomp)
{
    Box ovlp(this->domain);
    ovlp &= src.domain;
    return ovlp.ok() ? this->atomicAdd(src,ovlp,ovlp,srccomp,destcomp,numcomp) : *this;
}

template <class T>
BaseFab<T>&
BaseFab<T>::plus (const BaseFab<T>& src,
                  const Box&        subbox,
                  int               srccomp,
                  int               destcomp,
                  int               numcomp)
{
    Box ovlp(this->domain);
    ovlp &= src.domain;
    ovlp &= subbox;
    return ovlp.ok() ? this->plus(src,ovlp,ovlp,srccomp,destcomp,numcomp) : *this;
}

template <class T>
BaseFab<T>&
BaseFab<T>::atomicAdd (const BaseFab<T>& src,
                       const Box&        subbox,
                       int               srccomp,
                       int               destcomp,
                       int               numcomp)
{
    Box ovlp(this->domain);
    ovlp &= src.domain;
    ovlp &= subbox;
    return ovlp.ok() ? this->atomicAdd(src,ovlp,ovlp,srccomp,destcomp,numcomp) : *this;
}

template <class T>
BaseFab<T>&
BaseFab<T>::plus (const BaseFab<T>& src,
                  const Box&        srcbox,
                  const Box&        destbox,
                  int               srccomp,
                  int               destcomp,
                  int               numcomp)
{
    BL_ASSERT(destbox.ok());
    BL_ASSERT(src.box().contains(srcbox));
    BL_ASSERT(box().contains(destbox));
    BL_ASSERT(destbox.sameSize(srcbox));
    BL_ASSERT(srccomp >= 0 && srccomp+numcomp <= src.nComp());
    BL_ASSERT(destcomp >= 0 && destcomp+numcomp <= nComp());

    const auto dp0 = this->stridedPtr(destbox,destcomp);
    const auto sp0 =   src.stridedPtr( srcbox, srccomp);

    const auto len = destbox.length3d();

    for (int n = 0; n < numcomp; ++n) {
        for         (int k = 0; k < len[2]; ++k) {
            for     (int j = 0; j < len[1]; ++j) {
                T      * AMREX_RESTRICT dp = dp0(0,j,k,n);
                T const* AMREX_RESTRICT sp = sp0(0,j,k,n);
                for (int i = 0; i < len[0]; ++i) {
                    dp[i] += sp[i];
                }
            }
        }
    }

    return *this;
}

template <class T>
BaseFab<T>&
BaseFab<T>::atomicAdd (const BaseFab<T>& src,
                       const Box&        srcbox,
                       const Box&        destbox,
                       int               srccomp,
                       int               destcomp,
                       int               numcomp)
{
    BL_ASSERT(destbox.ok());
    BL_ASSERT(src.box().contains(srcbox));
    BL_ASSERT(box().contains(destbox));
    BL_ASSERT(destbox.sameSize(srcbox));
    BL_ASSERT(srccomp >= 0 && srccomp+numcomp <= src.nComp());
    BL_ASSERT(destcomp >= 0 && destcomp+numcomp <= nComp());

    const auto dp0 = this->stridedPtr(destbox,destcomp);
    const auto sp0 =   src.stridedPtr( srcbox, srccomp);

    const auto len = destbox.length3d();

    for (int n = 0; n < numcomp; ++n) {
        for         (int k = 0; k < len[2]; ++k) {
            for     (int j = 0; j < len[1]; ++j) {
                T      * AMREX_RESTRICT dp = dp0(0,j,k,n);
                T const* AMREX_RESTRICT sp = sp0(0,j,k,n);
                for (int i = 0; i < len[0]; ++i) {
#ifndef __CUDA_ARCH__
#ifdef _OPENMP
#pragma omp atomic update
#endif
                    dp[i] += sp[i];
#else
                    amrex::Gpu::Atomic::Add(dp + i, sp[i]);
#endif
                }
            }
        }
    }

    return *this;
}

template <class T>
BaseFab<T>&
BaseFab<T>::operator-= (const BaseFab<T>& src)
{
    Box ovlp(this->domain);
    ovlp &= src.domain;
    return ovlp.ok() ? this->minus(src,ovlp,ovlp,0,0,this->nvar) : *this;
}

template <class T>
BaseFab<T>&
BaseFab<T>::minus (const BaseFab<T>& src,
                   int               srccomp,
                   int               destcomp,
                   int               numcomp)
{
    Box ovlp(this->domain);
    ovlp &= src.domain;
    return ovlp.ok() ? this->minus(src,ovlp,ovlp,srccomp,destcomp,numcomp) : *this;
}

template <class T>
BaseFab<T>&
BaseFab<T>::minus (const BaseFab<T>& src,
                   const Box&        subbox,
                   int               srccomp,
                   int               destcomp,
                   int               numcomp)
{
    Box ovlp(this->domain);
    ovlp &= src.domain;
    ovlp &= subbox;
    return ovlp.ok() ? this->minus(src,ovlp,ovlp,srccomp,destcomp,numcomp) : *this;
}

template <class T>
BaseFab<T>&
BaseFab<T>::minus (const BaseFab<T>& src,
                   const Box&        srcbox,
                   const Box&        destbox,
                   int               srccomp,
                   int               destcomp,
                   int               numcomp)
{
    BL_ASSERT(destbox.ok());
    BL_ASSERT(src.box().contains(srcbox));
    BL_ASSERT(box().contains(destbox));
    BL_ASSERT(destbox.sameSize(srcbox));
    BL_ASSERT(srccomp >= 0 && srccomp+numcomp <= src.nComp());
    BL_ASSERT(destcomp >= 0 && destcomp+numcomp <= nComp());

    const auto dp0 = this->stridedPtr(destbox,destcomp);
    const auto sp0 =   src.stridedPtr( srcbox, srccomp);

    const auto len = destbox.length3d();

    for (int n = 0; n < numcomp; ++n) {
        for         (int k = 0; k < len[2]; ++k) {
            for     (int j = 0; j < len[1]; ++j) {
                T      * AMREX_RESTRICT dp = dp0(0,j,k,n);
                T const* AMREX_RESTRICT sp = sp0(0,j,k,n);
                for (int i = 0; i < len[0]; ++i) {
                    dp[i] -= sp[i];
                }
            }
        }
    }

    return *this;
}

template <class T>
BaseFab<T>&
BaseFab<T>::operator*= (T r)
{
    return this->mult(r,this->domain,0,this->nvar);
}

template <class T>
BaseFab<T>&
BaseFab<T>::mult (T   r,
                  int comp,
                  int numcomp)
{
    return this->mult(r,this->domain,comp,numcomp);
}

template <class T>
BaseFab<T>&
BaseFab<T>::mult (T          r,
                  const Box& b,
                  int        comp,
                  int        numcomp)
{
    const auto dp0 = this->stridedPtr(b,comp);
    const auto len = b.length3d();

    for (int n = 0; n < numcomp; ++n) {
        for         (int k = 0; k < len[2]; ++k) {
            for     (int j = 0; j < len[1]; ++j) {
                T* AMREX_RESTRICT dp = dp0(0,j,k,n);
                for (int i = 0; i < len[0]; ++i) {
                    dp[i] *= r;
                }
            }
        }
    }

    return *this;
}

template <class T>
BaseFab<T>&
BaseFab<T>::operator*= (const BaseFab<T>& src)
{
    Box ovlp(this->domain);
    ovlp &= src.domain;
    return ovlp.ok() ? this->mult(src,ovlp,ovlp,0,0,this->nvar) : *this;
}

template <class T>
BaseFab<T>&
BaseFab<T>::mult (const BaseFab<T>& src,
                  int               srccomp,
                  int               destcomp,
                  int               numcomp)
{
    Box ovlp(this->domain);
    ovlp &= src.domain;
    return ovlp.ok() ? this->mult(src,ovlp,ovlp,srccomp,destcomp,numcomp) : *this;
}

template <class T>
BaseFab<T>&
BaseFab<T>::mult (const BaseFab<T>& src,
                  const Box&        subbox,
                  int               srccomp,
                  int               destcomp,
                  int               numcomp)
{
    Box ovlp(this->domain);
    ovlp &= src.domain;
    ovlp &= subbox;
    return ovlp.ok() ? this->mult(src,ovlp,ovlp,srccomp,destcomp,numcomp) : *this;
}

template <class T>
BaseFab<T>&
BaseFab<T>::mult (const BaseFab<T>& src,
                  const Box&        srcbox,
                  const Box&        destbox,
                  int               srccomp,
                  int               destcomp,
                  int               numcomp)
{
    BL_ASSERT(destbox.ok());
    BL_ASSERT(src.box().contains(srcbox));
    BL_ASSERT(box().contains(destbox));
    BL_ASSERT(destbox.sameSize(srcbox));
    BL_ASSERT(srccomp >= 0 && srccomp+numcomp <= src.nComp());
    BL_ASSERT(destcomp >= 0 && destcomp+numcomp <= nComp());

    const auto dp0 = this->stridedPtr(destbox,destcomp);
    const auto sp0 =   src.stridedPtr( srcbox, srccomp);

    const auto len = destbox.length3d();

    for (int n = 0; n < numcomp; ++n) {
        for         (int k = 0; k < len[2]; ++k) {
            for     (int j = 0; j < len[1]; ++j) {
                T      * AMREX_RESTRICT dp = dp0(0,j,k,n);
                T const* AMREX_RESTRICT sp = sp0(0,j,k,n);
                for (int i = 0; i < len[0]; ++i) {
                    dp[i] *= sp[i];
                }
            }
        }
    }

    return *this;
}

template <class T>
BaseFab<T>&
BaseFab<T>::operator/= (T r)
{
    return this->divide(r,this->domain,0,this->nvar);
}

template <class T>
BaseFab<T>&
BaseFab<T>::divide (T   r,
                    int comp,
                    int numcomp)
{
    return this->divide(r,this->domain,comp,numcomp);
}

template <class T>
BaseFab<T>&
BaseFab<T>::divide (T          r,
                    const Box& b,
                    int        comp,
                    int        numcomp)
{
    const auto dp0 = this->stridedPtr(b,comp);
    const auto len = b.length3d();

    for (int n = 0; n < numcomp; ++n) {
        for         (int k = 0; k < len[2]; ++k) {
            for     (int j = 0; j < len[1]; ++j) {
                T* AMREX_RESTRICT dp = dp0(0,j,k,n);
                for (int i = 0; i < len[0]; ++i) {
                    dp[i] /= r;
                }
            }
        }
    }

    return *this;
}

template <class T>
BaseFab<T>&
BaseFab<T>::operator/= (const BaseFab<T>& src)
{
    Box ovlp(this->domain);
    ovlp &= src.domain;
    return ovlp.ok() ? this->divide(src,ovlp,ovlp,0,0,this->nvar) : *this;
}

template <class T>
BaseFab<T>&
BaseFab<T>::divide (const BaseFab<T>& src,
                    int               srccomp,
                    int               destcomp,
                    int               numcomp)
{
    Box ovlp(this->domain);
    ovlp &= src.domain;
    return ovlp.ok() ? this->divide(src,ovlp,ovlp,srccomp,destcomp,numcomp) : *this;
}

template <class T>
BaseFab<T>&
BaseFab<T>::divide (const BaseFab<T>& src,
                    const Box&        subbox,
                    int               srccomp,
                    int               destcomp,
                    int               numcomp)
{
    Box ovlp(this->domain);
    ovlp &= src.domain;
    ovlp &= subbox;
    return ovlp.ok() ? this->divide(src,ovlp,ovlp,srccomp,destcomp,numcomp) : *this;
}

template <class T>
BaseFab<T>&
BaseFab<T>::divide (const BaseFab<T>& src,
                    const Box&        srcbox,
                    const Box&        destbox,
                    int               srccomp,
                    int               destcomp,
                    int               numcomp)
{
    BL_ASSERT(destbox.ok());
    BL_ASSERT(src.box().contains(srcbox));
    BL_ASSERT(box().contains(destbox));
    BL_ASSERT(destbox.sameSize(srcbox));
    BL_ASSERT(srccomp >= 0 && srccomp+numcomp <= src.nComp());
    BL_ASSERT(destcomp >= 0 && destcomp+numcomp <= nComp());

    const auto dp0 = this->stridedPtr(destbox,destcomp);
    const auto sp0 =   src.stridedPtr( srcbox, srccomp);

    const auto len = destbox.length3d();

    for (int n = 0; n < numcomp; ++n) {
        for         (int k = 0; k < len[2]; ++k) {
            for     (int j = 0; j < len[1]; ++j) {
                T      * AMREX_RESTRICT dp = dp0(0,j,k,n);
                T const* AMREX_RESTRICT sp = sp0(0,j,k,n);
                for (int i = 0; i < len[0]; ++i) {
                    dp[i] /= sp[i];
                }
            }
        }
    }

    return *this;
}

template <class T>
BaseFab<T>&
BaseFab<T>::protected_divide (const BaseFab<T>& src)
{
    Box ovlp(this->domain);
    ovlp &= src.domain;
    return ovlp.ok() ? this->protected_divide(src,ovlp,ovlp,0,0,this->nvar) : *this;
}

template <class T>
BaseFab<T>&
BaseFab<T>::protected_divide (const BaseFab<T>& src,
                              int               srccomp,
                              int               destcomp,
                              int               numcomp)
{
    Box ovlp(this->domain);
    ovlp &= src.domain;
    return ovlp.ok() ? this->protected_divide(src,ovlp,ovlp,srccomp,destcomp,numcomp) : *this;
}

template <class T>
BaseFab<T>&
BaseFab<T>::protected_divide (const BaseFab<T>& src,
                              const Box&        subbox,
                              int               srccomp,
                              int               destcomp,
                              int               numcomp)
{
    Box ovlp(this->domain);
    ovlp &= src.domain;
    ovlp &= subbox;
    return ovlp.ok() ? this->protected_divide(src,ovlp,ovlp,srccomp,destcomp,numcomp) : *this;
}

template <class T>
BaseFab<T>&
BaseFab<T>::protected_divide (const BaseFab<T>& src,
                              const Box&        srcbox,
                              const Box&        destbox,
                              int               srccomp,
                              int               destcomp,
                              int               numcomp)
{
    BL_ASSERT(destbox.ok());
    BL_ASSERT(src.box().contains(srcbox));
    BL_ASSERT(box().contains(destbox));
    BL_ASSERT(destbox.sameSize(srcbox));
    BL_ASSERT(srccomp >= 0 && srccomp+numcomp <= src.nComp());
    BL_ASSERT(destcomp >= 0 && destcomp+numcomp <= nComp());

    const auto dp0 = this->stridedPtr(destbox,destcomp);
    const auto sp0 =   src.stridedPtr( srcbox, srccomp);

    const auto len = destbox.length3d();

    for (int n = 0; n < numcomp; ++n) {
        for         (int k = 0; k < len[2]; ++k) {
            for     (int j = 0; j < len[1]; ++j) {
                T      * AMREX_RESTRICT dp = dp0(0,j,k,n);
                T const* AMREX_RESTRICT sp = sp0(0,j,k,n);
                for (int i = 0; i < len[0]; ++i) {
                    if (sp[i] != 0) {
                        dp[i] /=  sp[i];
                    }
                }
            }
        }
    }

    return *this;
}

//
// Linear Interpolation / Extrapolation
// Result is (t2-t)/(t2-t1)*f1 + (t-t1)/(t2-t1)*f2
// Data is taken from b1 region of f1, b2 region of f2
// and stored in b region of this FAB.
// Boxes b, b1 and b2 must be the same size.
// Data is taken from component comp1 of f1, comp2 of f2,
// and stored in component comp of this FAB.
// This fab is returned as a reference for chaining.
//

template <class T>
BaseFab<T>&
BaseFab<T>::linInterp (const BaseFab<T>& f1,
                       const Box&        b1,
                       int               comp1,
                       const BaseFab<T>& f2,
                       const Box&        b2,
                       int               comp2,
                       Real              t1,
                       Real              t2,
                       Real              t,
                       const Box&        b,
                       int               comp,
                       int               numcomp)
{
    Real alpha = (t2-t)/(t2-t1);
    Real beta = (t-t1)/(t2-t1);
    return linComb(f1,b1,comp1,f2,b2,comp2,alpha,beta,b,comp,numcomp);
}

template <class T>
BaseFab<T>&
BaseFab<T>::linInterp (const BaseFab<T>& f1,
                       int               comp1,
                       const BaseFab<T>& f2,
                       int               comp2,
                       Real              t1,
                       Real              t2,
                       Real              t,
                       const Box&        b,
                       int               comp,
                       int               numcomp)
{
  Real tol = 1.0e-16;
  if(std::abs(t2-t1) > tol)
  {
    Real alpha = (t2-t)/(t2-t1);
    Real beta = (t-t1)/(t2-t1);

    return linComb(f1,b,comp1,f2,b,comp2,alpha,beta,b,comp,numcomp);
  }
  else
  {
    copy(f1);
  }
  return *this;
}

class BF_init
{
public:
    BF_init ();
    ~BF_init ();
private:
    static int m_cnt;
};

}

static amrex::BF_init amrex_file_scope_BF_init_object;

#endif /*BL_BASEFAB_H*/<|MERGE_RESOLUTION|>--- conflicted
+++ resolved
@@ -1654,21 +1654,8 @@
     AMREX_ASSERT(this->numpts > 0);
     AMREX_ASSERT(std::numeric_limits<long>::max()/this->nvar > this->numpts);
 
-<<<<<<< HEAD
-    truesize  = nvar*numpts;
-    ptr_owner = true;
-    dptr      = static_cast<T*>(amrex::The_Arena()->alloc(truesize*sizeof(T)));
-=======
-    this->truesize  = this->nvar*this->numpts;
     this->ptr_owner = true;
-// amrex::Arena is a virtual base class, not supported on GPUs.
-// So for now, need to manually add allocation for objects built on GPU. 
-#ifndef __CUDA_ARCH__
     this->dptr = static_cast<T*>(amrex::The_Arena()->alloc(this->truesize*sizeof(T)));
-#else
-    this->dptr = static_cast<T*>(::operator new(this->truesize*sizeof(T)));
-#endif
->>>>>>> aefa9f75
     //
     // Now call T::T() on the raw memory so we have valid Ts.
     //
@@ -1681,13 +1668,7 @@
         new (ptr) T;
     }
 
-<<<<<<< HEAD
-    amrex::update_fab_stats(numpts, truesize, sizeof(T));
-=======
-#ifndef __CUDA_ARCH__
     amrex::update_fab_stats(this->numpts, this->truesize, sizeof(T));
-#endif
->>>>>>> aefa9f75
 }
 
 template <class T>
@@ -1824,43 +1805,22 @@
         //
 	if (this->ptr_owner)
 	{
-<<<<<<< HEAD
-	    if (shared_memory)
-	    {
-		amrex::Abort("BaseFab::clear: BaseFab cannot be owner of shared memory");
-	    }
-	    T* ptr = dptr;
-=======
-#ifndef __CUDA_ARCH__
 	    if (this->shared_memory)
 	    {
 		amrex::Abort("BaseFab::clear: BaseFab cannot be owner of shared memory");
 	    }
-#endif
+
 	    T* ptr = this->dptr;
->>>>>>> aefa9f75
 
 	    for (long i = 0; i < this->truesize; i++, ptr++)
 	    {
 		ptr->~T();
 	    }
 
-<<<<<<< HEAD
-	    amrex::The_Arena()->free(dptr);
-
-	    if (nvar > 1) {
-		amrex::update_fab_stats(-truesize/nvar, -truesize, sizeof(T));
-=======
-#ifndef __CUDA_ARCH__
 	    amrex::The_Arena()->free(this->dptr);
-#else
-            ::operator delete(this->dptr);
-#endif
-
-#ifndef __CUDA_ARCH__
+
 	    if (this->nvar > 1) {
 		amrex::update_fab_stats(-this->truesize/this->nvar, -this->truesize, sizeof(T));
->>>>>>> aefa9f75
 	    } else {
 		amrex::update_fab_stats(0, -this->truesize, sizeof(T));
 	    }
