#ifndef AMREX_BASEFAB_H_
#define AMREX_BASEFAB_H_

#include <cmath>
#include <cstdlib>
#include <algorithm>
#include <limits>
#include <climits>
#include <array>
#include <type_traits>
#include <memory>

#ifdef _OPENMP
#include <omp.h>
#endif

#include <AMReX_Extension.H>
#include <AMReX_BLassert.H>
#include <AMReX_Array.H>
#include <AMReX_Box.H>
#include <AMReX_Loop.H>
#include <AMReX_BoxList.H>
#include <AMReX_BArena.H>
#include <AMReX_CArena.H>
#include <AMReX_REAL.H>
#include <AMReX_BLProfiler.H>
#include <AMReX_BoxIterator.H>
#include <AMReX_MakeType.H>
#include <AMReX_Utility.H>
#include <AMReX_Reduce.H>
//#include <AMReX_Scan.H>
#include <AMReX_Gpu.H>

#ifdef USE_PERILLA
#include <LocalConnection.H>
#include <RemoteConnection.H>
#endif

namespace amrex
{

extern long private_total_bytes_allocated_in_fabs;     //!< total bytes at any given time
extern long private_total_bytes_allocated_in_fabs_hwm; //!< high-water-mark over a given interval
extern long private_total_cells_allocated_in_fabs;     //!< total cells at any given time
extern long private_total_cells_allocated_in_fabs_hwm; //!< high-water-mark over a given interval
#ifdef _OPENMP
#pragma omp threadprivate(private_total_bytes_allocated_in_fabs)
#pragma omp threadprivate(private_total_bytes_allocated_in_fabs_hwm)
#pragma omp threadprivate(private_total_cells_allocated_in_fabs)
#pragma omp threadprivate(private_total_cells_allocated_in_fabs_hwm)
#endif

long TotalBytesAllocatedInFabs () noexcept;
long TotalBytesAllocatedInFabsHWM () noexcept;
long TotalCellsAllocatedInFabs () noexcept;
long TotalCellsAllocatedInFabsHWM () noexcept;
void ResetTotalBytesAllocatedInFabsHWM () noexcept;
void update_fab_stats (long n, long s, std::size_t szt) noexcept;

<<<<<<< HEAD
    void BaseFab_Initialize ();
    void BaseFab_Finalize ();

template <typename T>
struct FabView
{

// HIP FIX HERE - Initialization List
#ifdef AMREX_USE_HIP
#ifdef AMREX_DEBUG
    AMREX_GPU_HOST_DEVICE
    FabView(T* ptr, int j, int k, long n, int ie, int je, int ke, int ne)
    : p(ptr), jstride(j), kstride(k), nstride(n), iend(ie), jend(je), kend(ke), nend(ne)
    { }
#else
    AMREX_GPU_HOST_DEVICE
    FabView(T* ptr, int j, int k, long n)
    : p(ptr), jstride(j), kstride(k), nstride(n)
    { }
#endif
#endif

    T* AMREX_RESTRICT p;
    int jstride;
    int kstride;
    long nstride;
#ifdef AMREX_DEBUG
    int iend, jend, kend, nend;
#endif
    AMREX_GPU_HOST_DEVICE
    AMREX_FORCE_INLINE T& operator() (int i, int j, int k, int n=0) const noexcept {
#ifdef AMREX_DEBUG
        AMREX_ASSERT(i<iend && j<jend && k<kend && n<nend);
#endif
        return *(p + (i+j*jstride+k*kstride+n*nstride));
    }
};
=======
void BaseFab_Initialize ();
void BaseFab_Finalize ();
>>>>>>> f3918ed0

struct SrcComp {
    AMREX_GPU_HOST_DEVICE
    explicit SrcComp (int ai) noexcept : i(ai) {}
    int i;
};

struct DestComp {
    AMREX_GPU_HOST_DEVICE
    explicit DestComp (int ai) noexcept : i(ai) {}
    int i;
};

struct NumComps {
    AMREX_GPU_HOST_DEVICE
    explicit NumComps (int an) noexcept : n(an) {}
    int n;
};

template <typename T>
AMREX_GPU_HOST_DEVICE AMREX_FORCE_INLINE
Array4<T>
makeArray4 (T* p, Box const& bx, int ncomp) noexcept
{
    return Array4<T>{p, amrex::begin(bx), amrex::end(bx), ncomp};
}

/**
*  \brief A Fortran Array-like Object
*  BaseFab emulates the Fortran array concept.
*  Useful operations can be performed upon
*  BaseFabs in C++, and they provide a convenient interface to
*  Fortran when it is necessary to retreat into that language.

*  BaseFab is a template class.  Through use of the
*  template, a BaseFab may be based upon any class.  So far at least,
*  most applications have been based upon simple types like integers,
*  real*4s, or real*8s.  Most applications do not use BaseFabs
*  directly, but utilize specialized classes derived from BaseFab.

*  BaseFab objects depend on the dimensionality of space
*  (indirectly through the DOMAIN Box member).  It is
*  typical to define the macro SPACEDIM to be 1, 2, or 3 to indicate
*  the dimension of space.  See the discussion of class Box for more
*  information.  A BaseFab contains a Box DOMAIN, which indicates the
*  integer indexing space over which the array is defined.  A BaseFab
*  also has NVAR components.  By components, we mean that for each
*  point in the rectangular indexing space, there are NVAR values
*  associated with that point.  A Fortran array corresponding to a
*  BaseFab would have (SPACEDIM+1) dimensions.

*  By design, the array layout in a BaseFab mirrors that of a
*  Fortran array.  The first index (x direction for example) varies
*  most rapidly, the next index (y direction), if any, varies next
*  fastest. The component index varies last, after all the spatial
*  indices.

*  It is sometimes convenient to be able to treat a sub-array within an
*  existing BaseFab as a BaseFab in its own right.  This is often
*  referred to as aliasing the BaseFab.  Note that when aliasing is
*  used, the BaseFabs domain will not, in general, be the same as the
*  parent BaseFabs domain, nor will the number of components.
*  BaseFab is a dimension dependent class, so SPACEDIM must be
*  defined as either 1, 2, or 3 when compiling.

*  This is NOT a polymorphic class.

*  It does NOT provide a copy constructor or assignment operator.

*  T MUST have a default constructor and an assignment operator.
*/

template <typename T>
typename std::enable_if<std::is_arithmetic<T>::value>::type
placementNew (T* const ptr, long n)
{}

template <typename T>
typename std::enable_if< AMREX_IS_TRIVIALLY_DEFAULT_CONSTRUCTIBLE(T) && !std::is_arithmetic<T>::value >::type
placementNew (T* const ptr, long n)
{
    for (long i = 0; i < n; ++i) {
        new (ptr+i) T;
    }
}

template <typename T>
typename std::enable_if<!AMREX_IS_TRIVIALLY_DEFAULT_CONSTRUCTIBLE(T)>::type
placementNew (T* const ptr, long n)
{
    AMREX_HOST_DEVICE_FOR_1D ( n, i,
    {
        new (ptr+i) T;
    });
}

struct DataAllocator {
    Arena* m_arena = nullptr;

    AMREX_GPU_HOST_DEVICE
    DataAllocator ()  noexcept : m_arena(nullptr) {}

    AMREX_GPU_HOST_DEVICE
    DataAllocator (Arena* ar) noexcept : m_arena(ar) {}

    void* alloc (std::size_t sz) const noexcept {
        return arena()->alloc(sz);
    }

    void free (void* pt) const noexcept {
        arena()->free(pt);
    }

    Arena* arena () const noexcept {
        return (m_arena) ? m_arena : The_Arena();
    }
};

struct DataDeleter {
    Arena* m_arena = nullptr;
    DataDeleter () noexcept : m_arena(nullptr) {}
    DataDeleter (Arena* ar) noexcept : m_arena(ar) {}
    Arena* arena () const noexcept { return (m_arena) ? m_arena : The_Arena(); }
    void operator() (void* pt) const noexcept { arena()->free(pt); }
};

template <class T>
class BaseFab
    : public DataAllocator
{
public:

    template <class U> friend class BaseFab;

    typedef T         value_type;

    //! Construct an empty BaseFab, which must be resized (see BaseFab::resize) before use.
    BaseFab () noexcept;

    explicit BaseFab (Arena* ar) noexcept;

    BaseFab (const Box& bx, int n, Arena* ar);

    //!  Make BaseFab with desired domain (box) and number of components.
    explicit BaseFab (const Box& bx, int n = 1, bool alloc = true,
		      bool shared = false, Arena* ar = nullptr);

    BaseFab (const BaseFab<T>& rhs, MakeType make_type, int scomp, int ncomp);

    /**
     * \brief Create an NON-OWNING BaseFab.  Thus BaseFab is not
     * responsible for memory management.  And it's caller's responsibility that
     * p points to a chunk of memory large enough.
     */
    BaseFab (const Box& bx, int ncomp, T* p);
    BaseFab (const Box& bx, int ncomp, T const* p);

    AMREX_GPU_HOST_DEVICE
    explicit BaseFab (Array4<T> const& a) noexcept;

    AMREX_GPU_HOST_DEVICE
    explicit BaseFab (Array4<T> const& a, IndexType t) noexcept;

    AMREX_GPU_HOST_DEVICE
    explicit BaseFab (Array4<T const> const& a) noexcept;

    AMREX_GPU_HOST_DEVICE
    explicit BaseFab (Array4<T const> const& a, IndexType t) noexcept;

    //! The destructor deletes the array memory.
    AMREX_GPU_HOST_DEVICE
    ~BaseFab () noexcept;

    BaseFab (const BaseFab<T>& rhs) = delete;
    BaseFab<T>& operator= (const BaseFab<T>& rhs) = delete;
    BaseFab<T>& operator= (BaseFab<T>&& rhs) = delete;

    BaseFab (BaseFab<T>&& rhs) noexcept;

    template <RunOn run_on = RunOn::Cpu>
    AMREX_GPU_HOST_DEVICE
    BaseFab& operator= (T) noexcept;

    static void Initialize();
    static void Finalize();

    /**
    * \brief This function resizes a BaseFab so it covers the Box b
    * with N components.

    * The default action is that under resizing, the memory allocated for the
    * BaseFab only grows and never shrinks.  This function is
    * particularly useful when a BaseFab is used as a temporary
    * space which must be a different size whenever it is used.
    * Resizing is typically faster than re-allocating a
    * BaseFab because memory allocation can often be avoided.
    */
    void resize (const Box& b, int N = 1);

    template <class U=T, class = typename std::enable_if<std::is_trivially_destructible<U>::value>::type >
    Elixir elixir () noexcept;

    /**
     * \brief The function returns the BaseFab to the invalid state.
     * The memory is freed.
     */
    void clear () noexcept;

    // Release ownership of memory
    std::unique_ptr<T,DataDeleter> release () noexcept;

    //! Returns how many bytes used
    AMREX_GPU_HOST_DEVICE
    std::size_t nBytes () const noexcept { return this->truesize*sizeof(T); }

    std::size_t nBytesOwned () const noexcept {
        return (this->ptr_owner) ? nBytes() : 0;
    }

    //! Returns bytes used in the Box for those components
    AMREX_GPU_HOST_DEVICE
    std::size_t nBytes (const Box& bx, int start_comp, int ncomps) const noexcept
        { return bx.numPts() * sizeof(T) * ncomps; }

    //! Returns the number of components
    AMREX_GPU_HOST_DEVICE
    int nComp () const noexcept { return this->nvar; }

    //! for calls to fortran.
    AMREX_GPU_HOST_DEVICE
    const int* nCompPtr() const noexcept {
        return &(this->nvar);
    }

    //! Returns the number of points
    AMREX_GPU_HOST_DEVICE
    long numPts () const noexcept { return this->domain.numPts(); }

    //! Returns the total number of points of all components
    AMREX_GPU_HOST_DEVICE
    long size () const noexcept { return this->nvar*this->domain.numPts(); }

    //! Returns the domain (box) where the array is defined
    AMREX_GPU_HOST_DEVICE
    const Box& box () const noexcept { return this->domain; }

    /**
    * \brief Returns a pointer to an array of SPACEDIM integers
    * giving the length of the domain in each direction
    */
    AMREX_GPU_HOST_DEVICE
    IntVect length () const noexcept { return this->domain.length(); }

    /**
    * \brief Returns the lower corner of the domain
    * See class Box for analogue.
    */
    AMREX_GPU_HOST_DEVICE
    const IntVect& smallEnd () const noexcept { return this->domain.smallEnd(); }

    //!  Returns the upper corner of the domain.  See class Box for analogue.
    AMREX_GPU_HOST_DEVICE
    const IntVect& bigEnd () const noexcept { return this->domain.bigEnd(); }

    /**
    * \brief Returns the lower corner of the domain.

    *Instead of returning them in the form of INTVECTs, as in smallEnd and
    * bigEnd, it returns the values as a pointer to an array of
    * constant integers.  This is useful when interfacing to
    * Fortran subroutines.
    */
    AMREX_GPU_HOST_DEVICE
    const int* loVect () const noexcept { return this->domain.loVect(); }

    /**
    * \brief Returns the upper corner of the domain.

    *Instead of returning them in the form of INTVECTs, as in smallEnd and
    * bigEnd, it returns the values as a pointer to an array of
    * constant integers.  This is useful when interfacing to
    * Fortran subroutines.
    */
    AMREX_GPU_HOST_DEVICE
    const int* hiVect () const noexcept { return this->domain.hiVect(); }

    /**
    * \brief Returns true if the domain of fab is totally contained within
    * the domain of this BaseFab.
    */
    AMREX_GPU_HOST_DEVICE
    bool contains (const BaseFab<T>& fab) const noexcept
    {
        return box().contains(fab.box()) && this->nvar <= fab.nvar;
    }

    /**
    * \brief Returns true if bx is totally contained
    * within the domain of this BaseFab.
    */
    AMREX_GPU_HOST_DEVICE
    bool contains (const Box& bx) const noexcept { return box().contains(bx); }

    /**
    * \brief Returns a pointer to an object of type T that is the
    * value of the Nth component associated with the cell at the
    * low end of the domain.  This is commonly used to get a pointer
    * to data in the array which is then handed off to a Fortran
    * subroutine.  Remember that data is stored in Fortran array
    * order, with the component index coming last.   In other words,
    * dataPtr returns a pointer to all the Nth components.
    */
    AMREX_GPU_HOST_DEVICE
    T* dataPtr (int n = 0) noexcept { AMREX_ASSERT(!(this->dptr == 0)); return &(this->dptr[n*this->domain.numPts()]); }

    //! Same as above except works on const FABs.
    AMREX_GPU_HOST_DEVICE
    const T* dataPtr (int n = 0) const noexcept { AMREX_ASSERT(!(this->dptr == 0)); return &(this->dptr[n*this->domain.numPts()]); }

    AMREX_GPU_HOST_DEVICE
    T* dataPtr (const IntVect& iv, int n = 0) noexcept;

    AMREX_GPU_HOST_DEVICE
    const T* dataPtr (const IntVect& iv, int n = 0) const noexcept;

    void setPtr (T* p, long sz) noexcept { AMREX_ASSERT(this->dptr == 0 && this->truesize == 0); this->dptr = p; this->truesize = sz; }

    void prefetchToHost () const noexcept;
    void prefetchToDevice () const noexcept;

    AMREX_GPU_HOST_DEVICE
    AMREX_FORCE_INLINE
    Array4<T const> array () const noexcept
    {
        return makeArray4<T const>(this->dptr, this->domain, this->nvar);
    }

    AMREX_GPU_HOST_DEVICE
    AMREX_FORCE_INLINE
    Array4<T> array () noexcept
    {
        return makeArray4<T>(this->dptr, this->domain, this->nvar);
    }

    AMREX_GPU_HOST_DEVICE
    AMREX_FORCE_INLINE
    Array4<T const> const_array () const noexcept
    {
        return makeArray4<T const>(this->dptr, this->domain, this->nvar);
    }

<<<<<<< HEAD
    AMREX_GPU_HOST_DEVICE
    AMREX_FORCE_INLINE
    FabView<T const> view (int n = 0) const noexcept
    {
        return view(this->domain.loVect3d(),n);
    }

    AMREX_GPU_HOST_DEVICE
    AMREX_FORCE_INLINE
    FabView<T> view (int n = 0) noexcept
    {
        return view(this->domain.loVect3d(),n);
    }

// HIP FIX HERE - Initialization List: {{
    AMREX_GPU_HOST_DEVICE
    AMREX_FORCE_INLINE
    FabView<T const> view (const IntVect& iv, int n = 0) const noexcept
    {
#if (AMREX_SPACEDIM == 1)
        return view(GpuArray<int,3>{{iv[0],    0,    0}}, n);
#elif (AMREX_SPACEDIM == 2)
        return view(GpuArray<int,3>{{iv[0],iv[1],    0}}, n);
#else
        return view(GpuArray<int,3>{{iv[0],iv[1],iv[2]}}, n);
#endif
    }

// HIP FIX HERE - Initialization List: {{
    AMREX_GPU_HOST_DEVICE
    AMREX_FORCE_INLINE
    FabView<T> view (const IntVect& iv, int n = 0) noexcept
    {
#if (AMREX_SPACEDIM == 1)
        return view(GpuArray<int,3>{{iv[0],    0,    0}}, n);
#elif (AMREX_SPACEDIM == 2)
        return view(GpuArray<int,3>{{iv[0],iv[1],    0}}, n);
#else
        return view(GpuArray<int,3>{{iv[0],iv[1],iv[2]}}, n);
#endif
    }

    AMREX_GPU_HOST_DEVICE
    AMREX_FORCE_INLINE
    FabView<T const> view (const Box& subbox, int n = 0) const noexcept
    {
        return view(subbox.loVect3d(),n);
    }

    AMREX_GPU_HOST_DEVICE
    AMREX_FORCE_INLINE
    FabView<T> view (const Box& subbox, int n = 0) noexcept
    {
        return view(subbox.loVect3d(),n);
    }

    AMREX_GPU_HOST_DEVICE
    AMREX_FORCE_INLINE
    FabView<T const> view (const GpuArray<int,3>& slo, int n = 0) const noexcept
    {
#if !defined(__CUDACC__) || (__CUDACC_VER_MAJOR__ != 9) || (__CUDACC_VER_MINOR__ != 2)
        AMREX_ASSERT(this->domain.numPts() < static_cast<long>(std::numeric_limits<int>::max()));
#else
        AMREX_ASSERT(this->domain.numPts() < static_cast<long>(INT_MAX));
#endif
        const auto& len = this->domain.length3d();
        int jstride = len[0];
        int kstride = jstride*len[1];
        long nstride = kstride*len[2];
        const auto& dlo = this->domain.loVect3d();
        T const* p = this->dptr + ((slo[0]-dlo[0])
                                +  (slo[1]-dlo[1])*jstride
                                +  (slo[2]-dlo[2])*kstride
                                +                n*nstride);
#ifdef AMREX_DEBUG
        return FabView<T const>{p, jstride, kstride, nstride,
                len[0]-(slo[0]-dlo[0]),
                len[1]-(slo[1]-dlo[1]),
                len[2]-(slo[2]-dlo[2]),
                this->nvar-n};
#else
        return FabView<T const>{p, jstride, kstride, nstride};
#endif
    }

    AMREX_GPU_HOST_DEVICE
    AMREX_FORCE_INLINE
    FabView<T> view (const GpuArray<int,3>& slo, int n = 0) noexcept
    {
#if !defined(__CUDACC__) || (__CUDACC_VER_MAJOR__ != 9) || (__CUDACC_VER_MINOR__ != 2)
        AMREX_ASSERT(this->domain.numPts() < static_cast<long>(std::numeric_limits<int>::max()));
#else
        AMREX_ASSERT(this->domain.numPts() < static_cast<long>(INT_MAX));
#endif
        const auto& len = this->domain.length3d();
        int jstride = len[0];
        int kstride = jstride*len[1];
        long nstride = kstride*len[2];
        const auto& dlo = this->domain.loVect3d();
        T* p = this->dptr + ((slo[0]-dlo[0])
                          +  (slo[1]-dlo[1])*jstride
                          +  (slo[2]-dlo[2])*kstride
                          +                n*nstride);
#ifdef AMREX_DEBUG
        return FabView<T>{p, jstride, kstride, nstride,
                len[0]-(slo[0]-dlo[0]),
                len[1]-(slo[1]-dlo[1]),
                len[2]-(slo[2]-dlo[2]),
                this->nvar-n};
#else
        return FabView<T>{p, jstride, kstride, nstride};
#endif
    }

    AMREX_GPU_HOST_DEVICE
    AMREX_FORCE_INLINE
    FabView<T const> view (const Dim3& slo, int n = 0) const noexcept
    {
#if !defined(__CUDACC__) || (__CUDACC_VER_MAJOR__ != 9) || (__CUDACC_VER_MINOR__ != 2)
        AMREX_ASSERT(this->domain.numPts() < static_cast<long>(std::numeric_limits<int>::max()));
#else
        AMREX_ASSERT(this->domain.numPts() < static_cast<long>(INT_MAX));
#endif
        const auto len = amrex::length(this->domain);
        const auto dlo = amrex::lbound(this->domain);
        int jstride = len.x;
        int kstride = jstride*len.y;
        long nstride = kstride*len.z;
        T const* p = this->dptr + ((slo.x-dlo.x)
                                +  (slo.y-dlo.y)*jstride
                                +  (slo.z-dlo.z)*kstride
                                +              n*nstride);

// HIP FIX HERE - Initialization List
#ifdef AMREX_DEBUG
    #ifdef AMREX_USE_HIP
        return FabView<T const> (p, jstride, kstride, nstride,
                                 len.x-(slo.x-dlo.x),
                                 len.y-(slo.y-dlo.y),
                                 len.z-(slo.z-dlo.z),
                                 this->nvar-n);
    #else
        return FabView<T const>{p, jstride, kstride, nstride,
                                len.x-(slo.x-dlo.x),
                                len.y-(slo.y-dlo.y),
                                len.z-(slo.z-dlo.z),
                                this->nvar-n};
    #endif
#else
    #ifdef AMREX_USE_HIP
        return FabView<T const> (p, jstride, kstride, nstride);
    #else
        return FabView<T const>{p, jstride, kstride, nstride};
    #endif
#endif
    }

    AMREX_GPU_HOST_DEVICE
    AMREX_FORCE_INLINE
    FabView<T> view (const Dim3& slo, int n = 0) noexcept
    {
#if !defined(__CUDACC__) || (__CUDACC_VER_MAJOR__ != 9) || (__CUDACC_VER_MINOR__ != 2)
        AMREX_ASSERT(this->domain.numPts() < static_cast<long>(std::numeric_limits<int>::max()));
#else
        AMREX_ASSERT(this->domain.numPts() < static_cast<long>(INT_MAX));
#endif
        const auto len = amrex::length(this->domain);
        const auto dlo = amrex::lbound(this->domain);
        int jstride = len.x;
        int kstride = jstride*len.y;
        long nstride = kstride*len.z;
        T* p = this->dptr + ((slo.x-dlo.x)
                          +  (slo.y-dlo.y)*jstride
                          +  (slo.z-dlo.z)*kstride
                          +              n*nstride);

// HIP FIX HERE - Initialization List
#ifdef AMREX_DEBUG
    #ifdef AMREX_USE_HIP
        return FabView<T>(p, jstride, kstride, nstride,
                          len.x-(slo.x-dlo.x),
                          len.y-(slo.y-dlo.y),
                          len.z-(slo.z-dlo.z),
                          this->nvar-n);
    #else
        return FabView<T>{p, jstride, kstride, nstride,
                len.x-(slo.x-dlo.x),
                len.y-(slo.y-dlo.y),
                len.z-(slo.z-dlo.z),
                this->nvar-n};
    #endif
#else
    #ifdef AMREX_USE_HIP
        return FabView<T>(p, jstride, kstride, nstride);
    #else
        return FabView<T>{p, jstride, kstride, nstride};
    #endif
#endif
    }

=======
>>>>>>> f3918ed0
    //! Returns true if the data for the FAB has been allocated.
    AMREX_GPU_HOST_DEVICE
    bool isAllocated () const noexcept { return this->dptr != 0; }

    /**
    * \brief Returns a reference to the Nth component value
    * defined at position p in the domain.  This operator may be
    * inefficient if the C++ compiler is unable to optimize the
    * C++ code.
    */
    AMREX_GPU_HOST_DEVICE
    T& operator() (const IntVect& p, int N) noexcept;

    //! Same as above, except returns component 0.
    AMREX_GPU_HOST_DEVICE
    T& operator() (const IntVect& p) noexcept;

    //! Same as above except works on const FABs.
    AMREX_GPU_HOST_DEVICE
    const T& operator() (const IntVect& p, int N) const noexcept;

    //! Same as above, except returns component 0.
    AMREX_GPU_HOST_DEVICE
    const T& operator() (const IntVect& p) const noexcept;

    /**
    * \brief This function puts numcomp component values, starting at
    * component N, from position pos in the domain into array data,
    * that must be allocated by the user.
    */
    AMREX_GPU_HOST_DEVICE
    void getVal (T* data, const IntVect& pos, int N, int numcomp) const noexcept;
    //! Same as above, except that starts at component 0 and copies all comps.
    AMREX_GPU_HOST_DEVICE
    void getVal (T* data, const IntVect& pos) const noexcept;
    /**
    * \brief The setVal functions set sub-regions in the BaseFab to a
    * constant value.  This most general form specifies the sub-box,
    * the starting component number, and the number of components
    * to be set.
    */
    template <RunOn run_on = RunOn::Cpu>
    AMREX_GPU_HOST_DEVICE
    void setVal (T x, const Box& bx, int nstart, int ncomp) noexcept;
    //! Same as above, except the number of modified components is one. N is the component to be modified.
    template <RunOn run_on = RunOn::Cpu>
    AMREX_GPU_HOST_DEVICE
    void setVal (T x, const Box& bx, int N = 0) noexcept;
    //! Same as above, except the sub-box defaults to the entire domain.
    template <RunOn run_on = RunOn::Cpu>
    AMREX_GPU_HOST_DEVICE
    void setVal (T x, int N) noexcept;

    template <RunOn run_on = RunOn::Cpu>
    AMREX_GPU_HOST_DEVICE
    void setValIfNot (T x, const Box& bx, const BaseFab<int>& mask, int nstart, int ncomp) noexcept;

    /**
    * \brief This function is analogous to the fourth form of
    * setVal above, except that instead of setting values on the
    * Box b, values are set on the complement of b in the domain.
    */
    void setComplement (T x, const Box& b, int ns, int num) noexcept;

    /**
    * \brief The copy functions copy the contents of one BaseFab into
    * another.  The destination BaseFab is always the object which
    * invokes the function.  This, the most general form of copy,
    * specifies the contents of any sub-box srcbox in BaseFab src
    * may be copied into a (possibly different) destbox in the
    * destination BaseFab.  Note that although the srcbox and the
    * destbox may be disjoint, they must be the same size and shape.
    * If the sizes differ, the copy is undefined and a runtime error
    * results.  This copy function is the only one of the copy
    * functions to allow a copy between differing boxes. The user
    * also specifies how many components are copied, starting at
    * component srccomp in src and stored starting at component
    * destcomp. The results are UNDEFINED if the src and dest are the
    * same and the srcbox and destbox overlap.
    */
    template <RunOn run_on = RunOn::Cpu>
    AMREX_GPU_HOST_DEVICE
    BaseFab<T>& copy (const BaseFab<T>& src, const Box& srcbox, int srccomp,
                      const Box& destbox, int destcomp, int numcomp) noexcept;

    /**
    * \brief As above, except the destination Box and the source Box
    * are taken to be the entire domain of the destination.   A copy
    * of the intersecting region is performed.
    * class.
    */
    template <RunOn run_on = RunOn::Cpu>
    AMREX_GPU_HOST_DEVICE
    BaseFab<T>& copy (const BaseFab<T>& src, int srccomp, int destcomp,
                      int numcomp = 1) noexcept;
    /**
    * \brief As above, except that the destination Box is specified,
    * but the source Box is taken to the equal to the source
    * Box, and all components of the destination BaseFab are
    * copied.
    */
    template <RunOn run_on = RunOn::Cpu>
    AMREX_GPU_HOST_DEVICE
    BaseFab<T>& copy (const BaseFab<T>& src, const Box& destbox) noexcept;

    //! Copy from the srcbox of this Fab to raw memory and return the number of bytes copied
    template <RunOn run_on = RunOn::Cpu>
    AMREX_GPU_HOST_DEVICE
    std::size_t copyToMem (const Box& srcbox, int srccomp,
                           int numcomp, void* dst) const noexcept;

    //! Copy from raw memory to the dstbox of this Fab and return the number of bytes copied
    template <RunOn run_on = RunOn::Cpu>
    AMREX_GPU_HOST_DEVICE
    std::size_t copyFromMem (const Box& dstbox, int dstcomp,
                             int numcomp, const void* src) noexcept;

    template <RunOn run_on = RunOn::Cpu>
    AMREX_GPU_HOST_DEVICE
    //! Add from raw memory to the dstbox of this Fab and return the number of bytes copied
    std::size_t addFromMem (const Box& dstbox, int dstcomp,
                            int numcomp, const void* src) noexcept;

    /**
    * \brief Perform shifts upon the domain of the BaseFab. They are
    * completely analogous to the corresponding Box functions.
    * There is no effect upon the array memory.
    */
    AMREX_GPU_HOST_DEVICE
    BaseFab<T>& shift (const IntVect& v) noexcept;
    /**
    * \brief Perform shifts upon the domain of the BaseFab.  They are
    * completely analogous to the corresponding Box functions.
    * There is no effect upon the array memory.
    */
    AMREX_GPU_HOST_DEVICE
    BaseFab<T>& shift (int idir, int n_cell) noexcept;
    /**
    * \brief Perform shifts upon the domain of the BaseFab.  They are
    * completely analogous to the corresponding Box functions.
    * There is no effect upon the array memory.
    */
    AMREX_GPU_HOST_DEVICE
    BaseFab<T>& shiftHalf (int dir, int num_halfs) noexcept;
    /**
    * \brief Perform shifts upon the domain of the BaseFab. They are
    * completely analogous to the corresponding Box functions.
    * There is no effect upon the array memory.
    */
    AMREX_GPU_HOST_DEVICE
    BaseFab<T>& shiftHalf (const IntVect& num_halfs) noexcept;

    AMREX_GPU_HOST_DEVICE
    Real norminfmask (const Box& subbox, const BaseFab<int>& mask, int scomp=0, int ncomp=1) const noexcept;

    /**
    * \brief Compute the Lp-norm of this FAB using components (scomp : scomp+ncomp-1).
    *   p < 0  -> ERROR
    *   p = 0  -> infinity norm (max norm)
    *   p = 1  -> sum of ABS(FAB)
    */
    AMREX_GPU_HOST_DEVICE
    Real norm (int p, int scomp = 0, int ncomp = 1) const noexcept;

    //! Same as above except only on given subbox.
    AMREX_GPU_HOST_DEVICE
    Real norm (const Box& subbox, int p, int scomp = 0, int ncomp = 1) const noexcept;
    //!Compute absolute value for all components of this FAB.
    template <RunOn run_on = RunOn::Cpu>
    AMREX_GPU_HOST_DEVICE
    void abs () noexcept;
    //! Same as above except only for components (comp: comp+numcomp-1)
    template <RunOn run_on = RunOn::Cpu>
    AMREX_GPU_HOST_DEVICE
    void abs (int comp, int numcomp=1) noexcept;
    /**
    * \brief Calculate abs() on subbox for given component range.
    */
    template <RunOn run_on = RunOn::Cpu>
    AMREX_GPU_HOST_DEVICE
    void abs (const Box& subbox, int comp = 0, int numcomp=1) noexcept;
    /**
    * \return Minimum value of given component.
    */
    AMREX_GPU_HOST_DEVICE
    T min (int comp = 0) const noexcept;
    /**
    * \return Minimum value of given component in given subbox.
    */
    AMREX_GPU_HOST_DEVICE
    T min (const Box& subbox, int comp = 0) const noexcept;
    /**
    * \return Maximum value of given component.
    */
    AMREX_GPU_HOST_DEVICE
    T max (int comp = 0) const noexcept;
    /**
    * \return Maximum value of given component in given subbox.
    */
    AMREX_GPU_HOST_DEVICE
    T max (const Box& subbox, int comp = 0) const noexcept;
    /**
    * \return Maximum of the absolute value of given component.
    */
    AMREX_GPU_HOST_DEVICE
    T maxabs (int comp = 0) const noexcept;
    /**
    * \return Maximum of the absolute value of given component in given subbox.
    */
    AMREX_GPU_HOST_DEVICE
    T maxabs (const Box& subbox, int comp = 0) const noexcept;

    /**
    * \return location of a cell containing the specified value
    * given subbox. Returns IntVect outside box if value not present.
    */
    AMREX_GPU_HOST_DEVICE
    IntVect indexFromValue (Real value, const Box& subbox, int comp = 0) const noexcept;

    /**
    * \return location of minimum value in given component.
    */
    AMREX_GPU_HOST_DEVICE
    IntVect minIndex (int comp = 0) const noexcept;
    /**
    * \return location of minimum value in given component in
    * given subbox.
    */
    AMREX_GPU_HOST_DEVICE
    IntVect minIndex (const Box& subbox, int comp = 0) const noexcept;
    /**
    * \return return mininum value and location to allow
    * efficient looping over multiple boxes.
    */
    AMREX_GPU_HOST_DEVICE
    void  minIndex (const Box& subbox, Real& min_val, IntVect& min_idx, int comp = 0) const noexcept;

    /**
    * \return location of maximum value in given component.
    */
    AMREX_GPU_HOST_DEVICE
    IntVect maxIndex (int comp = 0) const noexcept;
    /**
    * \return location of maximum value in given component in given
    * subbox.
    */
    AMREX_GPU_HOST_DEVICE
    IntVect maxIndex (const Box& subbox, int comp = 0) const noexcept;
    /**
    * \return return maximum value and location to allow
    * efficient looping over multiple boxes.
    */
    AMREX_GPU_HOST_DEVICE
    void  maxIndex (const Box& subbox, Real& max_value, IntVect& max_index, int comp = 0) const noexcept;


    /**
    * \brief Compute mask array with value of 1 in cells where
    * BaseFab has value less than val, 0 otherwise.
    * mask is resized by this function.
    * The number of cells marked with 1 returned.
    */
    int maskLT (BaseFab<int>& mask, T val, int comp = 0) const noexcept;
    //! Same as above except mark cells with value less than or equal to val.
    int maskLE (BaseFab<int>& mask, T val, int comp = 0) const noexcept;

    //! Same as above except mark cells with value equal to val.
    int maskEQ (BaseFab<int>& mask, T val, int comp = 0) const noexcept;
    //! Same as above except mark cells with value greater than val.
    int maskGT (BaseFab<int>& mask, T val, int comp = 0) const noexcept;
    //! Same as above except mark cells with value greater than or equal to val.
    int maskGE (BaseFab<int>& mask, T val, int comp = 0) const noexcept;
    //! Returns sum of given component of FAB state vector.
    AMREX_GPU_HOST_DEVICE
    T sum (int comp, int numcomp = 1) const noexcept;
    //! Compute sum of given component of FAB state vector in given subbox.
    AMREX_GPU_HOST_DEVICE
    T sum (const Box& subbox, int comp, int numcomp = 1) const noexcept;
    //! Most general version, specify subbox and which components.
    template <RunOn run_on = RunOn::Cpu>
    AMREX_GPU_HOST_DEVICE
    BaseFab<T>& invert (T v, const Box& subbox, int comp=0, int numcomp=1) noexcept;
    //! As above except on entire domain.
    template <RunOn run_on = RunOn::Cpu>
    AMREX_GPU_HOST_DEVICE
    BaseFab<T>& invert (T v, int comp, int numcomp=1) noexcept;

    //! Negate BaseFab, most general.
    template <RunOn run_on = RunOn::Cpu>
    AMREX_GPU_HOST_DEVICE
    BaseFab<T>& negate (const Box& subbox, int comp=0, int numcomp=1) noexcept;
    //! As above, except on entire domain.
    template <RunOn run_on = RunOn::Cpu>
    AMREX_GPU_HOST_DEVICE
    BaseFab<T>& negate (int comp, int numcomp=1) noexcept;

    //! Scalar addition (a[i] <- a[i] + r), most general.
    template <RunOn run_on = RunOn::Cpu>
    AMREX_GPU_HOST_DEVICE
    BaseFab<T>& plus (T r, const Box& b, int comp=0, int numcomp=1) noexcept;

    //! As above, except on entire domain.
    template <RunOn run_on = RunOn::Cpu>
    AMREX_GPU_HOST_DEVICE
    BaseFab<T>& plus (T r, int comp, int numcomp=1) noexcept;

    /**
    * \brief Add src components (srccomp:srccomp+numcomp-1) to
    * this FABs components (destcomp:destcomp+numcomp-1)
    * where the two FABs intersect.
    */
    template <RunOn run_on = RunOn::Cpu>
    AMREX_GPU_HOST_DEVICE
    BaseFab<T>& plus (const BaseFab<T>& src, int srccomp, int destcomp, int numcomp=1) noexcept;
    /**
    * \brief Same as above except addition is restricted to intersection
    * of subbox and src FAB. NOTE: subbox must be contained in this
    * FAB.
    */
    template <RunOn run_on = RunOn::Cpu>
    AMREX_GPU_HOST_DEVICE
    BaseFab<T>& plus (const BaseFab<T>& src, const Box& subbox, int srccomp, int destcomp, int numcomp=1) noexcept;
    /**
    * \brief Add srcbox region of src FAB to destbox region of this FAB.
    * The srcbox and destbox must be same size.
    */
    template <RunOn run_on = RunOn::Cpu>
    AMREX_GPU_HOST_DEVICE
    BaseFab<T>& plus (const BaseFab<T>& src, const Box& srcbox, const Box& destbox,
                      int srccomp, int destcomp, int numcomp=1) noexcept;

    //! Atomic FAB addition (a[i] <- a[i] + b[i]).
    template <RunOn run_on = RunOn::Cpu>
    AMREX_GPU_HOST_DEVICE
    BaseFab<T>& atomicAdd (const BaseFab<T>& src) noexcept;

    /**
    * \brief Atomically add src components (srccomp:srccomp+numcomp-1) to
    * this FABs components (destcomp:destcomp+numcomp-1)
    * where the two FABs intersect.
    */
    template <RunOn run_on = RunOn::Cpu>
    AMREX_GPU_HOST_DEVICE
    BaseFab<T>& atomicAdd (const BaseFab<T>& src, int srccomp, int destcomp, int numcomp=1) noexcept;
    /**
    * \brief Same as above except addition is restricted to intersection
    * of subbox and src FAB. NOTE: subbox must be contained in this
    * FAB.
    */
    template <RunOn run_on = RunOn::Cpu>
    AMREX_GPU_HOST_DEVICE
    BaseFab<T>& atomicAdd (const BaseFab<T>& src, const Box& subbox, int srccomp, int destcomp,
                           int numcomp=1) noexcept;
    /**
    * \brief Atomically add srcbox region of src FAB to destbox region of this FAB.
    * The srcbox and destbox must be same size.
    */
    template <RunOn run_on = RunOn::Cpu>
    AMREX_GPU_HOST_DEVICE
    BaseFab<T>& atomicAdd (const BaseFab<T>& src, const Box& srcbox, const Box& destbox,
                           int srccomp, int destcomp, int numcomp=1) noexcept;

    //! FAB SAXPY (y[i] <- y[i] + a * x[i]), in place.
    template <RunOn run_on = RunOn::Cpu>
    AMREX_GPU_HOST_DEVICE
    BaseFab<T>& saxpy (T a, const BaseFab<T>& x, const Box& srcbox, const Box& destbox,
                       int srccomp, int destcomp, int numcomp=1) noexcept;
    //! FAB SAXPY (y[i] <- y[i] + a * x[i]), in place.  All components.
    template <RunOn run_on = RunOn::Cpu>
    AMREX_GPU_HOST_DEVICE
    BaseFab<T>& saxpy (T a, const BaseFab<T>& x) noexcept;

    //! FAB XPAY (y[i] <- x[i] + a * y[i])
    template <RunOn run_on = RunOn::Cpu>
    AMREX_GPU_HOST_DEVICE
    BaseFab<T>& xpay (T a, const BaseFab<T>& x, const Box& srcbox, const Box& destbox,
                      int srccomp, int destcomp, int numcomp=1) noexcept;

    //! y[i] <- y[i] + x1[i] * x2[i])
    template <RunOn run_on = RunOn::Cpu>
    AMREX_GPU_HOST_DEVICE
    BaseFab<T>& addproduct (const Box& destbox, int destcomp, int numcomp,
                            const BaseFab<T>& src1, int comp1,
                            const BaseFab<T>& src2, int comp2) noexcept;

    /**
    * \brief Subtract src components (srccomp:srccomp+numcomp-1) to
    * this FABs components (destcomp:destcomp+numcomp-1) where
    * the two FABs intersect.
    */
    template <RunOn run_on = RunOn::Cpu>
    AMREX_GPU_HOST_DEVICE
    BaseFab<T>& minus (const BaseFab<T>& src, int srccomp, int destcomp, int numcomp=1) noexcept;
    /**
    * \brief Same as above except subtraction is restricted to intersection
    * of subbox and src FAB.  NOTE: subbox must be contained in
    * this FAB.
    */
    template <RunOn run_on = RunOn::Cpu>
    AMREX_GPU_HOST_DEVICE
    BaseFab<T>& minus (const BaseFab<T>& src, const Box& subbox, int srccomp, int destcomp,
                       int numcomp=1) noexcept;
    /**
    * \brief Subtract srcbox region of src FAB from destbox region
    * of this FAB. srcbox and destbox must be same size.
    */
    template <RunOn run_on = RunOn::Cpu>
    AMREX_GPU_HOST_DEVICE
    BaseFab<T>& minus (const BaseFab<T>& src, const Box& srcbox, const Box& destbox,
                       int srccomp, int destcomp, int numcomp=1) noexcept;

    //! Scalar multiplication, except control which components are multiplied.
    template <RunOn run_on = RunOn::Cpu>
    AMREX_GPU_HOST_DEVICE
    BaseFab<T>& mult (T r, int comp, int numcomp=1) noexcept;
    /**
    * \brief As above, except specify sub-box.
    */
    template <RunOn run_on = RunOn::Cpu>
    AMREX_GPU_HOST_DEVICE
    BaseFab<T>& mult (T r, const Box& b, int comp=0, int numcomp=1) noexcept;

    /**
    * \brief Multiply src components (srccomp:srccomp+numcomp-1) with
    * this FABs components (destcomp:destcomp+numcomp-1) where
    * the two FABs intersect.
    */
    template <RunOn run_on = RunOn::Cpu>
    AMREX_GPU_HOST_DEVICE
    BaseFab<T>& mult (const BaseFab<T>& src, int srccomp, int destcomp, int numcomp=1) noexcept;

    /**
    * \brief Same as above except multiplication is restricted to
    * intersection of subbox and src FAB.  NOTE: subbox must be
    * contained in this FAB.
    */
    template <RunOn run_on = RunOn::Cpu>
    AMREX_GPU_HOST_DEVICE
    BaseFab<T>& mult (const BaseFab<T>& src, const Box& subbox, int srccomp, int destcomp,
                      int numcomp=1) noexcept;

    /**
    * \brief Multiply srcbox region of src FAB with destbox region
    * of this FAB. The srcbox and destbox must be same size.
    */
    template <RunOn run_on = RunOn::Cpu>
    AMREX_GPU_HOST_DEVICE
    BaseFab<T>& mult (const BaseFab<T>& src, const Box& srcbox, const Box& destbox,
                      int srccomp, int destcomp, int numcomp=1) noexcept;

    //! As above except specify which components.
    template <RunOn run_on = RunOn::Cpu>
    AMREX_GPU_HOST_DEVICE
    BaseFab<T>& divide (T r, int comp, int numcomp=1) noexcept;

    //! As above except specify sub-box.
    template <RunOn run_on = RunOn::Cpu>
    AMREX_GPU_HOST_DEVICE
    BaseFab<T>& divide (T r, const Box& b, int comp=0, int numcomp=1) noexcept;

    /**
    * \brief This FAB is numerator, src FAB is denominator
    * divide src components (srccomp:srccomp+numcomp-1) into
    * this FABs components (destcomp:destcomp+numcomp-1)
    * where the two FABs intersect.
    */
    template <RunOn run_on = RunOn::Cpu>
    AMREX_GPU_HOST_DEVICE
    BaseFab<T>& divide (const BaseFab<T>& src, int srccomp, int destcomp, int numcomp=1) noexcept;
    /**
    * \brief Same as above except division is restricted to
    * intersection of subbox and src FAB.  NOTE: subbox must be
    * contained in this FAB.
    */
    template <RunOn run_on = RunOn::Cpu>
    AMREX_GPU_HOST_DEVICE
    BaseFab<T>& divide (const BaseFab<T>& src, const Box& subbox, int srccomp, int destcomp,
                        int numcomp=1) noexcept;
    /**
    * \brief destbox region of this FAB is numerator. srcbox regions of
    * src FAB is denominator. srcbox and destbox must be same size.
    */
    template <RunOn run_on = RunOn::Cpu>
    AMREX_GPU_HOST_DEVICE
    BaseFab<T>& divide (const BaseFab<T>& src, const Box& srcbox, const Box& destbox,
                        int srccomp, int destcomp, int numcomp=1) noexcept;
    /**
    * \brief Divide wherever "src" is "true" or "non-zero".
    */
    template <RunOn run_on = RunOn::Cpu>
    AMREX_GPU_HOST_DEVICE
    BaseFab<T>& protected_divide (const BaseFab<T>& src) noexcept;

    /**
    * \brief Divide wherever "src" is "true" or "non-zero".
    * This FAB is numerator, src FAB is denominator
    * divide src components (srccomp:srccomp+numcomp-1) into
    * this FABs components (destcomp:destcomp+numcomp-1)
    * where the two FABs intersect.
    */
    template <RunOn run_on = RunOn::Cpu>
    AMREX_GPU_HOST_DEVICE
    BaseFab<T>& protected_divide (const BaseFab<T>& src, int srccomp, int destcomp, int numcomp=1) noexcept;

    /**
    * \brief Divide wherever "src" is "true" or "non-zero".
    * Same as above except division is restricted to
    * intersection of subbox and src FAB.  NOTE: subbox must be
    * contained in this FAB.
    */
    template <RunOn run_on = RunOn::Cpu>
    AMREX_GPU_HOST_DEVICE
    BaseFab<T>& protected_divide (const BaseFab<T>& src, const Box& subbox, int srccomp, int destcomp,
                                  int numcomp=1) noexcept;

    /**
    * Divide wherever "src" is "true" or "non-zero".
    * destbox region of this FAB is numerator. srcbox regions of
    * src FAB is denominator. srcbox and destbox must be same size.
    */
    template <RunOn run_on = RunOn::Cpu>
    AMREX_GPU_HOST_DEVICE
    BaseFab<T>& protected_divide (const BaseFab<T>& src, const Box& srcbox, const Box& destbox,
                                  int srccomp, int destcomp, int numcomp=1) noexcept;

    /**
    * \brief Linear interpolation / extrapolation.
    * Result is (t2-t)/(t2-t1)*f1 + (t-t1)/(t2-t1)*f2
    * Data is taken from b1 region of f1, b2 region of f2
    * and stored in b region of this FAB.
    * Boxes b, b1 and b2 must be the same size.
    * Data is taken from component comp1 of f1, comp2 of f2,
    * and stored in component comp of this FAB.
    * This FAB is returned as a reference for chaining.
    */
    template <RunOn run_on = RunOn::Cpu>
    AMREX_GPU_HOST_DEVICE
    BaseFab<T>& linInterp (const BaseFab<T>& f1, const Box& b1, int comp1,
                           const BaseFab<T>& f2, const Box& b2, int comp2,
                           Real t1, Real t2, Real t,
                           const Box& b, int comp, int numcomp = 1) noexcept;

    //! Version of linInterp() in which b, b1, & b2 are the same.
    template <RunOn run_on = RunOn::Cpu>
    AMREX_GPU_HOST_DEVICE
    BaseFab<T>& linInterp (const BaseFab<T>& f1, int comp1,
                           const BaseFab<T>& f2, int comp2,
                           Real t1, Real t2, Real t,
                           const Box& b, int comp, int numcomp = 1) noexcept;

    /**
    * \brief Linear combination.  Result is alpha*f1 + beta*f2.
    * Data is taken from b1 region of f1, b2 region of f2
    * and stored in b region of this FAB.
    * Boxes b, b1 and b2 must be the same size.
    * Data is taken from component comp1 of f1, comp2 of f2,
    * and stored in component comp of this FAB.
    * This FAB is returned as a reference for chaining.
    */
    template <RunOn run_on = RunOn::Cpu>
    AMREX_GPU_HOST_DEVICE
    BaseFab<T>& linComb (const BaseFab<T>& f1, const Box& b1, int comp1,
                         const BaseFab<T>& f2, const Box& b2, int comp2,
                         Real alpha, Real beta, const Box& b,
                         int comp, int numcomp = 1) noexcept;

    //! Dot product of x (i.e.,this) and y
    AMREX_GPU_HOST_DEVICE
    T dot (const Box& xbx, int xcomp, const BaseFab<T>& y, const Box& ybx, int ycomp,
	   int numcomp = 1) const noexcept;

    AMREX_GPU_HOST_DEVICE
    T dotmask (const BaseFab<int>& mask, const Box& xbx, int xcomp,
               const BaseFab<T>& y, const Box& ybx, int ycomp,
               int numcomp) const noexcept;

    //! Change the Box type without change the length
    AMREX_GPU_HOST_DEVICE
    void SetBoxType (const IndexType& typ) noexcept { this->domain.setType(typ); }

    template <class F> //!< AMREX_GPU_HOST_DEVICE
    void ForEach (const Box& b, int c, int nc, F f) noexcept {
        ForEachImpl(*this, b, c, nc, f);
    }
    template <class F> //!< AMREX_GPU_HOST_DEVICE
    void ForEach (const Box& b, int c, int nc, F f) const noexcept {
        ForEachImpl(*this, b, c, nc, f);
    }
    template <class F> //!< AMREX_GPU_HOST_DEVICE
    void ForEachIV (const Box& b, int c, int nc, F f) noexcept {
        ForEachIVImpl(*this, b, c, nc, f);
    }
    template <class F> //!< AMREX_GPU_HOST_DEVICE
    void ForEachIV (const Box& b, int c, int nc, F f) const noexcept {
        ForEachIVImpl(*this, b, c, nc, f);
    }
    template <class F> //!< AMREX_GPU_HOST_DEVICE
    void ForEach (const Box& dstbox, int dstcomp, int numcomp,
                  const BaseFab<T>& src, int srccomp, F f) noexcept;

    template <class F> //!< AMREX_GPU_HOST_DEVICE
    void ForEach (const Box& dstbox, int dstcomp, int numcomp,
                  const BaseFab<T>& src, const Box& srcbox, int srccomp, F f) noexcept;

    template <typename P, class F> //!< AMREX_GPU_HOST_DEVICE
    P Accumulate (const Box& b, int c, int nc, P init, F f) const noexcept;

    template <class F> //!< AMREX_GPU_HOST_DEVICE
    void Transform (T* dst, const Box& b, int c, int nc, F f) const noexcept;

    template <class F> //!< AMREX_GPU_HOST_DEVICE
    void Transform (const Box& b, int c, int nc, T const* src, F f) noexcept;

    //
    // New interfaces
    //

    //! Set value on the whole domain and all components
    template <RunOn run_on = RunOn::Cpu>
    AMREX_GPU_HOST_DEVICE
    void setVal (T val) noexcept;
    //
    //! Do nothing if bx is empty.
    template <RunOn run_on = RunOn::Cpu>
    AMREX_GPU_HOST_DEVICE
    void setVal (T val, Box const& bx, DestComp dcomp, NumComps ncomp) noexcept;

    template <RunOn run_on = RunOn::Cpu>
    AMREX_GPU_HOST_DEVICE
    void setValIf (T val, const BaseFab<int>& mask) noexcept;
    //
    //! Do nothing if bx is empty.
    template <RunOn run_on = RunOn::Cpu>
    AMREX_GPU_HOST_DEVICE
    void setValIf (T val, Box const& bx, const BaseFab<int>& mask, DestComp dcomp, NumComps ncomp) noexcept;

    template <RunOn run_on = RunOn::Cpu>
    AMREX_GPU_HOST_DEVICE
    void setValIfNot (T val, const BaseFab<int>& mask) noexcept;
    //
    //! Do nothing if bx is empty.
    template <RunOn run_on = RunOn::Cpu>
    AMREX_GPU_HOST_DEVICE
    void setValIfNot (T val, Box const& bx, const BaseFab<int>& mask, DestComp dcomp, NumComps ncomp) noexcept;

    //! setVal on the complement of bx in the fab's domain
    void setComplement (T val, Box const& bx, DestComp dcomp, NumComps ncomp) noexcept;

    /**
    * copy is performed on the intersection of dest and src fabs.
    * All components of dest fab are copied. src fab must have enough
    * components (more is OK).
    */
    template <RunOn run_on = RunOn::Cpu>
    AMREX_GPU_HOST_DEVICE
    BaseFab<T>& copy (const BaseFab<T>& src) noexcept;
    //
    //! Do nothing if bx does not intersect with src fab.
    template <RunOn run_on = RunOn::Cpu>
    AMREX_GPU_HOST_DEVICE
    BaseFab<T>& copy (const BaseFab<T>& src, Box bx, SrcComp scomp, DestComp dcomp, NumComps ncomp) noexcept;

    //! Scalar addition on the whole domain and all components
    template <RunOn run_on = RunOn::Cpu>
    AMREX_GPU_HOST_DEVICE
    BaseFab<T>& plus (T val) noexcept;
    //
    template <RunOn run_on = RunOn::Cpu>
    AMREX_GPU_HOST_DEVICE
    BaseFab<T>& operator+= (T val) noexcept;
    //
    //! Do nothing if bx is empty.
    template <RunOn run_on = RunOn::Cpu>
    AMREX_GPU_HOST_DEVICE
    BaseFab<T>& plus (T val, Box const& bx, DestComp dcomp, NumComps ncomp) noexcept;
    /**
    * Fab addition is performed on the intersection of dest and src fabs.
    * All components of dest fab are copied. src fab must have enough
    * components (more is OK).
    */
    template <RunOn run_on = RunOn::Cpu>
    AMREX_GPU_HOST_DEVICE
    BaseFab<T>& plus (const BaseFab<T>& src) noexcept;
    //
    template <RunOn run_on = RunOn::Cpu>
    AMREX_GPU_HOST_DEVICE
    BaseFab<T>& operator+= (const BaseFab<T>& src) noexcept;
    //
    //! Do nothing if bx does not intersect with src fab.
    template <RunOn run_on = RunOn::Cpu>
    AMREX_GPU_HOST_DEVICE
    BaseFab<T>& plus (const BaseFab<T>& src, Box bx, SrcComp scomp, DestComp dcomp, NumComps ncomp) noexcept;

    //! Scalar subtraction on the whole domain and all components
    template <RunOn run_on = RunOn::Cpu>
    AMREX_GPU_HOST_DEVICE
    BaseFab<T>& minus (T val) noexcept;
    //
    template <RunOn run_on = RunOn::Cpu>
    AMREX_GPU_HOST_DEVICE
    BaseFab<T>& operator-= (T val) noexcept;
    //
    //! Do nothing if bx is empty.
    template <RunOn run_on = RunOn::Cpu>
    AMREX_GPU_HOST_DEVICE
    BaseFab<T>& minus (T val, Box const& bx, DestComp dcomp, NumComps ncomp) noexcept;
    /**
    * Fab subtraction is performed on the intersection of dest and src fabs.
    * All components of dest fab are copied. src fab must have enough
    * components (more is OK).
    */
    template <RunOn run_on = RunOn::Cpu>
    AMREX_GPU_HOST_DEVICE
    BaseFab<T>& minus (const BaseFab<T>& src) noexcept;
    //
    template <RunOn run_on = RunOn::Cpu>
    AMREX_GPU_HOST_DEVICE
    BaseFab<T>& operator-= (const BaseFab<T>& src) noexcept;
    //
    //! Do nothing if bx does not intersect with src fab.
    template <RunOn run_on = RunOn::Cpu>
    AMREX_GPU_HOST_DEVICE
    BaseFab<T>& minus (const BaseFab<T>& src, Box bx, SrcComp scomp, DestComp dcomp, NumComps ncomp) noexcept;

    //! Scalar multiplication on the whole domain and all components
    template <RunOn run_on = RunOn::Cpu>
    AMREX_GPU_HOST_DEVICE
    BaseFab<T>& mult (T val) noexcept;
    //
    template <RunOn run_on = RunOn::Cpu>
    AMREX_GPU_HOST_DEVICE
    BaseFab<T>& operator*= (T val) noexcept;
    //
    //! Do nothing if bx is empty.
    template <RunOn run_on = RunOn::Cpu>
    AMREX_GPU_HOST_DEVICE
    BaseFab<T>& mult (T val, Box const& bx, DestComp dcomp, NumComps ncomp) noexcept;
    /**
    * Fab multiplication is performed on the intersection of dest and src fabs.
    * All components of dest fab are copied. src fab must have enough
    * components (more is OK).
    */
    template <RunOn run_on = RunOn::Cpu>
    AMREX_GPU_HOST_DEVICE
    BaseFab<T>& mult (const BaseFab<T>& src) noexcept;
    //
    template <RunOn run_on = RunOn::Cpu>
    AMREX_GPU_HOST_DEVICE
    BaseFab<T>& operator*= (const BaseFab<T>& src) noexcept;
    //
    //! Do nothing if bx does not intersect with src fab.
    template <RunOn run_on = RunOn::Cpu>
    AMREX_GPU_HOST_DEVICE
    BaseFab<T>& mult (const BaseFab<T>& src, Box bx, SrcComp scomp, DestComp dcomp, NumComps ncomp) noexcept;

    //! Scalar division on the whole domain and all components
    template <RunOn run_on = RunOn::Cpu>
    AMREX_GPU_HOST_DEVICE
    BaseFab<T>& divide (T val) noexcept;
    //
    template <RunOn run_on = RunOn::Cpu>
    AMREX_GPU_HOST_DEVICE
    BaseFab<T>& operator/= (T val) noexcept;
    //
    //! Do nothing if bx is empty.
    template <RunOn run_on = RunOn::Cpu>
    AMREX_GPU_HOST_DEVICE
    BaseFab<T>& divide (T val, Box const& bx, DestComp dcomp, NumComps ncomp) noexcept;
    /**
    * Fab division is performed on the intersection of dest and src fabs.
    * All components of dest fab are copied. src fab must have enough
    * components (more is OK).
    */
    template <RunOn run_on = RunOn::Cpu>
    AMREX_GPU_HOST_DEVICE
    BaseFab<T>& divide (const BaseFab<T>& src) noexcept;
    //
    template <RunOn run_on = RunOn::Cpu>
    AMREX_GPU_HOST_DEVICE
    BaseFab<T>& operator/= (const BaseFab<T>& src) noexcept;
    //
    //! Do nothing if bx does not intersect with src fab.
    template <RunOn run_on = RunOn::Cpu>
    AMREX_GPU_HOST_DEVICE
    BaseFab<T>& divide (const BaseFab<T>& src, Box bx, SrcComp scomp, DestComp dcomp, NumComps ncomp) noexcept;

    //! on the whole domain and all components
    template <RunOn run_on = RunOn::Cpu>
    AMREX_GPU_HOST_DEVICE
    BaseFab<T>& negate () noexcept;
    //
    template <RunOn run_on = RunOn::Cpu>
    AMREX_GPU_HOST_DEVICE
    BaseFab<T>& negate (const Box& bx, DestComp dcomp, NumComps ncomp) noexcept;

    //! Fab <- Fab/r on the whole domain and all components
    template <RunOn run_on = RunOn::Cpu>
    AMREX_GPU_HOST_DEVICE
    BaseFab<T>& invert (T r) noexcept;
    //
    template <RunOn run_on = RunOn::Cpu>
    AMREX_GPU_HOST_DEVICE
    BaseFab<T>& invert (T r, const Box& bx, DestComp dcomp, NumComps ncomp) noexcept;

    //! Sum
    AMREX_GPU_HOST_DEVICE
    T sum (const Box& bx, DestComp dcomp, NumComps ncomp) const noexcept;

    //! Dot product of two Fabs
    AMREX_GPU_HOST_DEVICE
    T dot (const BaseFab<T>& src, const Box& bx, SrcComp scomp, DestComp dcomp, NumComps ncomp) const noexcept;

    //! Int wrapper for dot.
    AMREX_GPU_HOST_DEVICE
    T dot (const Box& bx, int destcomp, int numcomp) const noexcept;

    //! Dot product
    AMREX_GPU_HOST_DEVICE
    T dot (const Box& bx, DestComp dcomp, NumComps ncomp) const noexcept;

    //! Dot product of two Fabs with mask
    AMREX_GPU_HOST_DEVICE
    T dotmask (const BaseFab<T>& src, const Box& bx, const BaseFab<int>& mask,
               SrcComp scomp, DestComp dcomp, NumComps ncomp) const noexcept;

protected:
    //! Allocates memory for the BaseFab<T>.
    void define ();

    T*   dptr = nullptr;        //!< The data pointer.
    Box  domain;                //!< My index space.
    int  nvar = 0;              //!< Number components.
    long truesize = 0L;         //!< nvar*numpts that was allocated on heap.
    bool ptr_owner = false;     //!< Owner of T*?
    bool shared_memory = false; //!< Is the memory allocated in shared memory?

#ifdef USE_PERILLA
public:
    LocalConnection l_con;
    RemoteConnection r_con;
    bool fireable;
    int padding[1024];
#endif

};


template <class B, class F>
//AMREX_GPU_HOST_DEVICE
inline
void
ForEachImpl (B& fab, const Box& b, int c, int nc, F f) noexcept
{
    AMREX_ASSERT(fab.contains(b));
    AMREX_ASSERT(c >= 0 && c + nc <= fab.nComp());

    const auto len3 = b.length3d();
    const int* blo = b.loVect();
    for (int n = c; n < c+nc; ++n) {
        for     (int k = 0; k < len3[2]; ++k) {
            for (int j = 0; j < len3[1]; ++j) {
                const IntVect line_begin{AMREX_D_DECL(blo[0],
                                                      blo[1]+j,
                                                      blo[2]+k)};
                auto d = fab.dataPtr(line_begin, n);
                for (int i = 0; i < len3[0]; ++i) {
                    f(*(d+i));
                }
            }
        }
    }
}

template <class B, class F>
inline
//AMREX_GPU_HOST_DEVICE
void
ForEachIVImpl (B& fab, const Box& b, int c, int nc, F f) noexcept
{
    AMREX_ASSERT(fab.contains(b));
    AMREX_ASSERT(c >= 0 && c + nc <= fab.nComp());

    const auto len3 = b.length3d();
    const int* blo = b.loVect();
    for (int n = c; n < c+nc; ++n) {
        for     (int k = 0; k < len3[2]; ++k) {
            for (int j = 0; j < len3[1]; ++j) {
                const IntVect line_begin{AMREX_D_DECL(blo[0],
                                                      blo[1]+j,
                                                      blo[2]+k)};
                auto d = fab.dataPtr(line_begin, n);
                for (int i = 0; i < len3[0]; ++i) {
                    f(*(d+i), IntVect{AMREX_D_DECL(blo[0]+i,
                                                   blo[1]+j,
                                                   blo[2]+k)});
                }
            }
        }
    }
}

template <class T>
template <class F>
void
BaseFab<T>::ForEach (const Box& dstbox, int dstcomp, int numcomp,
                     const BaseFab<T>& src, const Box& srcbox, int srccomp, F f) noexcept
{
    AMREX_ASSERT(contains(dstbox));
    AMREX_ASSERT(src.contains(srcbox));
    AMREX_ASSERT(dstbox.size() == srcbox.size());
    AMREX_ASSERT(dstcomp >= 0 && dstcomp+numcomp <= nComp());
    AMREX_ASSERT(srccomp >= 0 && srccomp+numcomp <= src.nComp());

    const auto len3 = dstbox.length3d();
    const int* dlo = dstbox.loVect();
    const int* slo = srcbox.loVect();
    for (int n = 0; n < numcomp; ++n) {
        for     (int k = 0; k < len3[2]; ++k) {
            for (int j = 0; j < len3[1]; ++j) {
                const IntVect dline_begin{AMREX_D_DECL(dlo[0],
                                                       dlo[1]+j,
                                                       dlo[2]+k)};
                auto d = dataPtr(dline_begin, n+dstcomp);
                const IntVect sline_begin{AMREX_D_DECL(slo[0],
                                                       slo[1]+j,
                                                       slo[2]+k)};
                auto s = src.dataPtr(sline_begin, n+srccomp);
                for (int i = 0; i < len3[0]; ++i) {
                    f(*(d+i), *(s+i));
                }
            }
        }
    }
}

template <class T>
template <class F>
void
BaseFab<T>::ForEach (const Box& dstbox, int dstcomp, int numcomp,
                     const BaseFab<T>& src, int srccomp, F f) noexcept
{
    AMREX_ASSERT(contains(dstbox));
    AMREX_ASSERT(src.contains(dstbox));
    AMREX_ASSERT(dstcomp >= 0 && dstcomp+numcomp <= nComp());
    AMREX_ASSERT(srccomp >= 0 && srccomp+numcomp <= src.nComp());

    const auto len3 = dstbox.length3d();
    const int* dlo = dstbox.loVect();
    for (int n = 0; n < numcomp; ++n) {
        for     (int k = 0; k < len3[2]; ++k) {
            for (int j = 0; j < len3[1]; ++j) {
                const IntVect dline_begin{AMREX_D_DECL(dlo[0],
                                                       dlo[1]+j,
                                                       dlo[2]+k)};
                auto d = dataPtr(dline_begin, n+dstcomp);
                auto s = src.dataPtr(dline_begin, n+srccomp);
                for (int i = 0; i < len3[0]; ++i) {
                    f(*(d+i), *(s+i));
                }
            }
        }
    }
}

template <class T>
template <typename P, class F>
P
BaseFab<T>::Accumulate (const Box& b, int c, int nc, P init, F f) const noexcept
{
    const auto len3 = b.length3d();
    const int* blo = b.loVect();
    for (int n = c; n < c+nc; ++n) {
        for     (int k = 0; k < len3[2]; ++k) {
            for (int j = 0; j < len3[1]; ++j) {
                const IntVect line_begin{AMREX_D_DECL(blo[0],
                                                      blo[1]+j,
                                                      blo[2]+k)};
                const T* d = dataPtr(line_begin, n);
                for (int i = 0; i < len3[0]; ++i) {
                    init = f(init, *(d+i));
                }
            }
        }
    }
    return init;
}

template <class T>
template <class F>
void
BaseFab<T>::Transform (T* dst, const Box& b, int c, int nc, F f) const noexcept
{
    AMREX_ASSERT(contains(b));
    AMREX_ASSERT(c >= 0 && c + nc <= nComp());

    const auto len3 = b.length3d();
    const int* blo = b.loVect();
    for (int n = c; n < c+nc; ++n) {
        for     (int k = 0; k < len3[2]; ++k) {
            for (int j = 0; j < len3[1]; ++j) {
                const IntVect line_begin{AMREX_D_DECL(blo[0],
                                                      blo[1]+j,
                                                      blo[2]+k)};
                auto s = dataPtr(line_begin, n);
                for (int i = 0; i < len3[0]; ++i) {
                    f(*(dst++), *(s+i));
                }
            }
        }
    }
}

template <class T>
template <class F>
void
BaseFab<T>::Transform (const Box& b, int c, int nc, T const* src, F f) noexcept
{
    AMREX_ASSERT(contains(b));
    AMREX_ASSERT(c >= 0 && c + nc <= nComp());

    const auto len3 = b.length3d();
    const int* blo = b.loVect();
    for (int n = c; n < c+nc; ++n) {
        for     (int k = 0; k < len3[2]; ++k) {
            for (int j = 0; j < len3[1]; ++j) {
                const IntVect line_begin{AMREX_D_DECL(blo[0],
                                                      blo[1]+j,
                                                      blo[2]+k)};
                auto d = dataPtr(line_begin, n);
                for (int i = 0; i < len3[0]; ++i) {
                    f(*(d+i), *(src++));
                }
            }
        }
    }
}

template <class T>
AMREX_GPU_HOST_DEVICE
AMREX_FORCE_INLINE
T*
BaseFab<T>::dataPtr (const IntVect& p, int n) noexcept
{
    AMREX_ASSERT(n >= 0);
    AMREX_ASSERT(n < this->nvar);
    AMREX_ASSERT(!(this->dptr == 0));
    AMREX_ASSERT(this->domain.contains(p));

    return this->dptr + (this->domain.index(p)+n*this->domain.numPts());
}

template <class T>
AMREX_GPU_HOST_DEVICE
AMREX_FORCE_INLINE
const T*
BaseFab<T>::dataPtr (const IntVect& p, int n) const noexcept
{
    AMREX_ASSERT(n >= 0);
    AMREX_ASSERT(n < this->nvar);
    AMREX_ASSERT(!(this->dptr == 0));
    AMREX_ASSERT(this->domain.contains(p));

    return this->dptr + (this->domain.index(p)+n*this->domain.numPts());
}

template <class T>
void
BaseFab<T>::prefetchToHost () const noexcept
{
#ifdef AMREX_USE_CUDA
    std::size_t s = sizeof(T)*this->nvar*this->domain.numPts();
    AMREX_CUDA_SAFE_CALL(cudaMemPrefetchAsync(this->dptr, s,
                                              cudaCpuDeviceId,
                                              Gpu::gpuStream()));
#endif
}

template <class T>
void
BaseFab<T>::prefetchToDevice () const noexcept
{
#ifdef AMREX_USE_CUDA
    std::size_t s = sizeof(T)*this->nvar*this->domain.numPts();
    AMREX_CUDA_SAFE_CALL(cudaMemPrefetchAsync(this->dptr, s,
                                              Gpu::Device::deviceId(),
                                              Gpu::gpuStream()));
#endif
}

template <class T>
AMREX_GPU_HOST_DEVICE
AMREX_FORCE_INLINE
T&
BaseFab<T>::operator() (const IntVect& p, int n) noexcept
{
    AMREX_ASSERT(n >= 0);
    AMREX_ASSERT(n < this->nvar);
    AMREX_ASSERT(!(this->dptr == 0));
    AMREX_ASSERT(this->domain.contains(p));

    return this->dptr[this->domain.index(p)+n*this->domain.numPts()];
}

template <class T>
AMREX_GPU_HOST_DEVICE
AMREX_FORCE_INLINE
T&
BaseFab<T>::operator() (const IntVect& p) noexcept
{
    AMREX_ASSERT(!(this->dptr == 0));
    AMREX_ASSERT(this->domain.contains(p));

    return this->dptr[this->domain.index(p)];
}

template <class T>
AMREX_GPU_HOST_DEVICE
AMREX_FORCE_INLINE
const T&
BaseFab<T>::operator() (const IntVect& p, int n) const noexcept
{
    AMREX_ASSERT(n >= 0);
    AMREX_ASSERT(n < this->nvar);
    AMREX_ASSERT(!(this->dptr == 0));
    AMREX_ASSERT(this->domain.contains(p));

    return this->dptr[this->domain.index(p)+n*this->domain.numPts()];
}

template <class T>
AMREX_GPU_HOST_DEVICE
AMREX_FORCE_INLINE
const T&
BaseFab<T>::operator() (const IntVect& p) const noexcept
{
    AMREX_ASSERT(!(this->dptr == 0));
    AMREX_ASSERT(this->domain.contains(p));

    return this->dptr[this->domain.index(p)];
}

template <class T>
AMREX_GPU_HOST_DEVICE
void
BaseFab<T>::getVal  (T*             data,
                     const IntVect& pos,
                     int            n,
                     int            numcomp) const noexcept
{
    const int loc      = this->domain.index(pos);
    const long sz    = this->domain.numPts();

    AMREX_ASSERT(!(this->dptr == 0));
    AMREX_ASSERT(n >= 0 && n + numcomp <= this->nvar);

    for (int k = 0; k < numcomp; k++)
        data[k] = this->dptr[loc+(n+k)*sz];
}

template <class T>
AMREX_GPU_HOST_DEVICE
void
BaseFab<T>::getVal (T*             data,
                    const IntVect& pos) const noexcept
{
    getVal(data,pos,0,this->nvar);
}

template <class T>
AMREX_GPU_HOST_DEVICE
BaseFab<T>&
BaseFab<T>::shift (const IntVect& v) noexcept
{
    this->domain += v;
    return *this;
}

template <class T>
AMREX_GPU_HOST_DEVICE
BaseFab<T>&
BaseFab<T>::shift (int idir, int n_cell) noexcept
{
    this->domain.shift(idir,n_cell);
    return *this;
}

template <class T>
AMREX_GPU_HOST_DEVICE
BaseFab<T> &
BaseFab<T>::shiftHalf (const IntVect& v) noexcept
{
    this->domain.shiftHalf(v);
    return *this;
}

template <class T>
AMREX_GPU_HOST_DEVICE
BaseFab<T> &
BaseFab<T>::shiftHalf (int idir, int n_cell) noexcept
{
    this->domain.shiftHalf(idir,n_cell);
    return *this;
}

template <class T>
template <RunOn run_on>
void
BaseFab<T>::setVal (T x, const Box& bx, int n) noexcept
{
    this->setVal<run_on>(x, bx, DestComp{n}, NumComps{1});
}

template <class T>
template <RunOn run_on>
void
BaseFab<T>::setVal (T x, int n) noexcept
{
    this->setVal<run_on>(x, this->domain, DestComp{n}, NumComps{1});
}

template <class T>
template <RunOn run_on>
void
BaseFab<T>::setVal (T x, const Box& bx, int dcomp, int ncomp) noexcept
{
    this->setVal<run_on>(x, bx, DestComp{dcomp}, NumComps{ncomp});
}

template <class T>
template <RunOn run_on>
void
BaseFab<T>::setValIfNot (T val, const Box& bx, const BaseFab<int>& mask, int ns, int num) noexcept
{
    this->setValIfNot<run_on>(val, bx, mask, DestComp{ns}, NumComps{num});
}

template <class T>
template <RunOn run_on>
BaseFab<T>&
BaseFab<T>::copy (const BaseFab<T>& src, const Box& srcbox, int srccomp,
                  const Box& destbox, int destcomp, int numcomp) noexcept
{
    AMREX_ASSERT(destbox.ok());
    AMREX_ASSERT(srcbox.sameSize(destbox));
    AMREX_ASSERT(src.box().contains(srcbox));
    AMREX_ASSERT(this->domain.contains(destbox));
    AMREX_ASSERT(srccomp >= 0 && srccomp+numcomp <= src.nComp());
    AMREX_ASSERT(destcomp >= 0 && destcomp+numcomp <= this->nvar);

    Array4<T> const& d = this->array();
    Array4<T const> const& s = src.const_array();
    const auto dlo = amrex::lbound(destbox);
    const auto slo = amrex::lbound(srcbox);
// HIP FIX HERE - Dim3
#ifdef AMREX_USE_HIP
    Dim3 offset;
    offset.x = slo.x-dlo.x;
    offset.y = slo.y-dlo.y;
    offset.z = slo.z-dlo.z; 
#else
    const Dim3 offset{slo.x-dlo.x,slo.y-dlo.y,slo.z-dlo.z};
#endif

#ifdef AMREX_DEVICE_COMPILE
    amrex::LoopConcurrent(destbox, numcomp, [=] (int i, int j, int k, int n) AMREX_NOEXCEPT 
#else
    AMREX_HOST_DEVICE_FOR_4D_FLAG(run_on == RunOn::Gpu and Gpu::inLaunchRegion(),
                                  destbox, numcomp, i, j, k, n,
#endif
    {
        d(i,j,k,n+destcomp) = s(i+offset.x,j+offset.y,k+offset.z,n+srccomp);
    });

    return *this;
}

template <class T>
template <RunOn run_on>
BaseFab<T>&
BaseFab<T>::copy (const BaseFab<T>& src, const Box& destbox) noexcept
{
    return this->copy<run_on>(src, destbox, SrcComp{0}, DestComp{0}, NumComps{this->nvar});
}

template <class T>
template <RunOn run_on>
BaseFab<T>&
BaseFab<T>::copy (const BaseFab<T>& src, int srccomp, int destcomp, int numcomp) noexcept
{
    return copy<run_on>(src, this->domain, SrcComp{srccomp}, DestComp{destcomp}, NumComps{numcomp});
}

template <class T>
void
BaseFab<T>::define ()
{
    AMREX_ASSERT(this->nvar > 0);
    AMREX_ASSERT(this->dptr == 0);
    AMREX_ASSERT(this->domain.numPts() > 0);
#if !defined(__CUDACC__) || (__CUDACC_VER_MAJOR__ != 9) || (__CUDACC_VER_MINOR__ != 2)
    AMREX_ASSERT(std::numeric_limits<long>::max()/this->nvar > this->domain.numPts());
#else
    AMREX_ASSERT(LONG_MAX/this->nvar > this->domain.numPts());
#endif

    this->truesize  = this->nvar*this->domain.numPts();
    this->ptr_owner = true;
    this->dptr = static_cast<T*>(this->alloc(this->truesize*sizeof(T)));

    placementNew(this->dptr, this->truesize);

    amrex::update_fab_stats(this->domain.numPts(), this->truesize, sizeof(T));
}

template <class T>
BaseFab<T>::BaseFab () noexcept
{}

template <class T>
BaseFab<T>::BaseFab (Arena* ar) noexcept
    : DataAllocator{ar}
{}

template <class T>
BaseFab<T>::BaseFab (const Box& bx, int n, Arena* ar)
    : DataAllocator{ar}, domain(bx), nvar(n)
{
    define();
}

template <class T>
BaseFab<T>::BaseFab (const Box& bx, int n, bool alloc, bool shared, Arena* ar)
    : DataAllocator{ar}, domain(bx), nvar(n), shared_memory(shared)
{
    if (!this->shared_memory && alloc) define();
}

template <class T>
BaseFab<T>::BaseFab (const BaseFab<T>& rhs, MakeType make_type, int scomp, int ncomp)
    : DataAllocator{rhs.arena()}, 
      dptr(const_cast<T*>(rhs.dataPtr(scomp))),
      domain(rhs.domain), nvar(ncomp),
      truesize(ncomp*rhs.domain.numPts())
{
    AMREX_ASSERT(scomp+ncomp <= rhs.nComp());
    if (make_type == amrex::make_deep_copy)
    {
        this->dptr = nullptr;
        define();
        this->copy(rhs, this->domain, scomp, this->domain, 0, ncomp);
    } else if (make_type == amrex::make_alias) {
        ; // nothing to do
    } else {
        amrex::Abort("BaseFab: unknown MakeType");
    }
}

template<class T>
BaseFab<T>::BaseFab (const Box& bx, int ncomp, T* p)
    : dptr(p), domain(bx), nvar(ncomp), truesize(bx.numPts()*ncomp)
{
}

template<class T>
BaseFab<T>::BaseFab (const Box& bx, int ncomp, T const* p)
    : dptr(const_cast<T*>(p)), domain(bx), nvar(ncomp), truesize(bx.numPts()*ncomp)
{
}

template<class T>
AMREX_GPU_HOST_DEVICE
BaseFab<T>::BaseFab (Array4<T> const& a) noexcept
    : dptr(a.p),
      domain(IntVect(AMREX_D_DECL(a.begin.x,a.begin.y,a.begin.z)),
             IntVect(AMREX_D_DECL(a.end.x-1,a.end.y-1,a.end.z-1))),
      nvar(a.ncomp), truesize(a.ncomp*a.nstride)
{}

template<class T>
AMREX_GPU_HOST_DEVICE
BaseFab<T>::BaseFab (Array4<T> const& a, IndexType t) noexcept
    : dptr(a.p),
      domain(IntVect(AMREX_D_DECL(a.begin.x,a.begin.y,a.begin.z)),
             IntVect(AMREX_D_DECL(a.end.x-1,a.end.y-1,a.end.z-1)), t),
      nvar(a.ncomp), truesize(a.ncomp*a.nstride)
{}

template<class T>
AMREX_GPU_HOST_DEVICE
BaseFab<T>::BaseFab (Array4<T const> const& a) noexcept
    : dptr(const_cast<T*>(a.p)),
      domain(IntVect(AMREX_D_DECL(a.begin.x,a.begin.y,a.begin.z)),
             IntVect(AMREX_D_DECL(a.end.x-1,a.end.y-1,a.end.z-1))),
      nvar(a.ncomp), truesize(a.ncomp*a.nstride)
{}

template<class T>
AMREX_GPU_HOST_DEVICE
BaseFab<T>::BaseFab (Array4<T const> const& a, IndexType t) noexcept
    : dptr(const_cast<T*>(a.p)),
      domain(IntVect(AMREX_D_DECL(a.begin.x,a.begin.y,a.begin.z)),
             IntVect(AMREX_D_DECL(a.end.x-1,a.end.y-1,a.end.z-1)), t),
      nvar(a.ncomp), truesize(a.ncomp*a.nstride)
{}

template <class T>
AMREX_GPU_HOST_DEVICE
BaseFab<T>::~BaseFab () noexcept
{
#ifndef AMREX_DEVICE_COMPILE
    clear();
#endif
}

template <class T>
BaseFab<T>::BaseFab (BaseFab<T>&& rhs) noexcept
    : DataAllocator{rhs.arena()},
      dptr(rhs.dptr), domain(rhs.domain),
      nvar(rhs.nvar), truesize(rhs.truesize),
      ptr_owner(rhs.ptr_owner), shared_memory(rhs.shared_memory)
{
    rhs.dptr = nullptr;
    rhs.ptr_owner = false;
}

template <class T>
template <RunOn run_on>
BaseFab<T>&
BaseFab<T>::operator= (T t) noexcept
{
    setVal<run_on>(t);
    return *this;
}

template <class T>
void
BaseFab<T>::resize (const Box& b, int n)
{
    this->nvar   = n;
    this->domain = b;

    if (this->dptr == 0 || !this->ptr_owner)
    {
	if (this->shared_memory)
	    amrex::Abort("BaseFab::resize: BaseFab in shared memory cannot increase size");

        this->dptr = nullptr;
        define();
    }
    else if (this->nvar*this->domain.numPts() > this->truesize)
    {
	if (this->shared_memory)
	    amrex::Abort("BaseFab::resize: BaseFab in shared memory cannot increase size");

        clear();

        define();
    }
}

template <class T>
template <class,class>
Elixir
BaseFab<T>::elixir () noexcept
{
    bool o;
    if (Gpu::inLaunchRegion()) {
        o = this->ptr_owner;
        this->ptr_owner = false;
        if (o && this->dptr) {
            if (this->nvar > 1) {
                amrex::update_fab_stats(-this->truesize/this->nvar, -this->truesize, sizeof(T));
            } else {
                amrex::update_fab_stats(0, -this->truesize, sizeof(T));
            }
        }
    } else {
        o = false;
    }
    return Elixir((o ? this->dptr : nullptr), this->arena());
}

template <class T>
void
BaseFab<T>::clear () noexcept
{
    if (this->dptr)
    {
        //
        // Call T::~T() on the to-be-destroyed memory.
        //
	if (this->ptr_owner)
	{
	    if (this->shared_memory)
	    {
		amrex::Abort("BaseFab::clear: BaseFab cannot be owner of shared memory");
	    }

#ifdef AMREX_USE_GPU
            static_assert(std::is_trivially_destructible<T>::value,
                          "BaseFab's T must be trivially destructible");
#else
	    T* ptr = this->dptr;
	    for (long i = 0; i < this->truesize; i++, ptr++)
	    {
		ptr->~T();
	    }
#endif

	    this->free(this->dptr);

	    if (this->nvar > 1) {
		amrex::update_fab_stats(-this->truesize/this->nvar, -this->truesize, sizeof(T));
	    } else {
		amrex::update_fab_stats(0, -this->truesize, sizeof(T));
	    }
	}

	this->dptr = 0;
	this->truesize = 0;
    }
}

template <class T>
std::unique_ptr<T,DataDeleter>
BaseFab<T>::release () noexcept
{
    std::unique_ptr<T,DataDeleter> r(nullptr, DataDeleter{this->arena()});
    if (this->dptr && this->ptr_owner) {
        r.reset(this->dptr);
        this->ptr_owner = false;
        if (this->nvar > 1) {
            amrex::update_fab_stats(-this->truesize/this->nvar, -this->truesize, sizeof(T));
        } else {
            amrex::update_fab_stats(0, -this->truesize, sizeof(T));
        }
    }
    return r;
}

template <class T>
template <RunOn run_on>
std::size_t
BaseFab<T>::copyToMem (const Box& srcbox,
                       int        srccomp,
                       int        numcomp,
                       void*      dst) const noexcept
{
    BL_ASSERT(box().contains(srcbox));
    BL_ASSERT(srccomp >= 0 && srccomp+numcomp <= nComp());

    if (srcbox.ok())
    {
        Array4<T> d(static_cast<T*>(dst),amrex::begin(srcbox),amrex::end(srcbox),numcomp);
        Array4<T const> const& s = this->const_array();
#ifdef AMREX_DEVICE_COMPILE
        amrex::LoopConcurrent(srcbox, numcomp, [=] (int i, int j, int k, int n) AMREX_NOEXCEPT 
#else
        AMREX_HOST_DEVICE_FOR_4D_FLAG(run_on == RunOn::Gpu and Gpu::inLaunchRegion(),
                                      srcbox, numcomp, i, j, k, n,
#endif
        {
            d(i,j,k,n) = s(i,j,k,n+srccomp);
        });
        return sizeof(T)*d.size();
    }
    else
    {
        return 0;
    }
}

template <class T>
template <RunOn run_on>
std::size_t
BaseFab<T>::copyFromMem (const Box&  dstbox,
                         int         dstcomp,
                         int         numcomp,
                         const void* src) noexcept
{
    BL_ASSERT(box().contains(dstbox));
    BL_ASSERT(dstcomp >= 0 && dstcomp+numcomp <= nComp());

    if (dstbox.ok())
    {
        Array4<T const> s(static_cast<T const*>(src), amrex::begin(dstbox),
                          amrex::end(dstbox), numcomp);
        Array4<T> const& d = this->array();
#ifdef AMREX_DEVICE_COMPILE
        amrex::LoopConcurrent(dstbox, numcomp, [=] (int i, int j, int k, int n) AMREX_NOEXCEPT 
#else
        AMREX_HOST_DEVICE_FOR_4D_FLAG(run_on == RunOn::Gpu and Gpu::inLaunchRegion(),
                                      dstbox, numcomp, i, j, k, n,
#endif
        {
            d(i,j,k,n+dstcomp) = s(i,j,k,n);
        });
        return sizeof(T)*s.size();
    }
    else
    {
        return 0;
    }
}

template <class T>
template <RunOn run_on>
std::size_t
BaseFab<T>::addFromMem (const Box&  dstbox,
                        int         dstcomp,
                        int         numcomp,
                        const void* src) noexcept
{
    BL_ASSERT(box().contains(dstbox));
    BL_ASSERT(dstcomp >= 0 && dstcomp+numcomp <= nComp());

    if (dstbox.ok())
    {
        Array4<T const> s(static_cast<T const*>(src), amrex::begin(dstbox),
                          amrex::end(dstbox), numcomp);
        Array4<T> const& d = this->array();
#ifdef AMREX_DEVICE_COMPILE
        amrex::LoopConcurrent(dstbox, numcomp, [=] (int i, int j, int k, int n) AMREX_NOEXCEPT 
#else
        AMREX_HOST_DEVICE_FOR_4D_FLAG(run_on == RunOn::Gpu and Gpu::inLaunchRegion(),
                                      dstbox, numcomp, i, j, k, n,
#endif
        {
            d(i,j,k,n+dstcomp) += s(i,j,k,n);
        });
        return sizeof(T)*s.size();
    }
    else
    {
        return 0;
    }
}

template <class T>
void
BaseFab<T>::setComplement (T x, const Box& b, int ns, int num) noexcept
{
    setComplement(x, b, DestComp{ns}, NumComps{num});
}

template <class T>
template <RunOn run_on>
void
BaseFab<T>::abs () noexcept
{
    this->abs<run_on>(this->domain,0,this->nvar);
}

template <class T>
template <RunOn run_on>
void
BaseFab<T>::abs (int comp, int numcomp) noexcept
{
    this->abs<run_on>(this->domain,comp,numcomp);
}

template <class T>
template <RunOn run_on>
void
BaseFab<T>::abs (const Box& subbox, int comp, int numcomp) noexcept
{
    Array4<T> const& a = this->array();
#ifdef AMREX_DEVICE_COMPILE
    amrex::LoopConcurrent(subbox, numcomp, [=] (int i, int j, int k, int n) AMREX_NOEXCEPT 
#else
    AMREX_HOST_DEVICE_FOR_4D_FLAG(run_on == RunOn::Gpu and Gpu::inLaunchRegion(),
                                  subbox, numcomp, i, j, k, n,
#endif
    {
        a(i,j,k,n+comp) = std::abs(a(i,j,k,n+comp));
    });
}

template <class T>
AMREX_GPU_HOST_DEVICE
Real
BaseFab<T>::norminfmask (const Box& subbox, const BaseFab<int>& mask,
                         int scomp, int ncomp) const noexcept
{
    BL_ASSERT(this->domain.contains(subbox));
    BL_ASSERT(scomp >= 0 && scomp + ncomp <= this->nvar);

    Array4<T const> const& a = this->const_array();
    Array4<int const> const& m = mask.const_array();
    Real r = 0.0;
    amrex::Loop(subbox, ncomp, [=,&r] (int i, int j, int k, int n) AMREX_NOEXCEPT 
    {
        if (m(i,j,k)) {
            Real t = static_cast<Real>(std::abs(a(i,j,k,n+scomp)));
            r = amrex::max(r,t);
        }
    });
    return r;
}

template <class T>
AMREX_GPU_HOST_DEVICE
Real
BaseFab<T>::norm (int p, int comp, int numcomp) const noexcept
{
    return norm(this->domain,p,comp,numcomp);
}

template <class T>
AMREX_GPU_HOST_DEVICE
Real
BaseFab<T>::norm (const Box& subbox, int p, int comp, int numcomp) const noexcept
{
    BL_ASSERT(this->domain.contains(subbox));
    BL_ASSERT(comp >= 0 && comp + numcomp <= this->nvar);

    Array4<T const> const& a = this->const_array();
    Real nrm = 0.;
    if (p == 0) {
        amrex::Loop(subbox, numcomp, [=,&nrm] (int i, int j, int k, int n) AMREX_NOEXCEPT 
        {
            Real t = static_cast<Real>(std::abs(a(i,j,k,n+comp)));
            nrm = amrex::max(nrm,t);
        });
    } else if (p == 1) {
        amrex::Loop(subbox, numcomp, [=,&nrm] (int i, int j, int k, int n) AMREX_NOEXCEPT 
        {
            nrm += std::abs(a(i,j,k,n+comp));
        });
    } else if (p == 2) {
        amrex::Loop(subbox, numcomp, [=,&nrm] (int i, int j, int k, int n) AMREX_NOEXCEPT
        {
            nrm += a(i,j,k,n+comp)*a(i,j,k,n+comp);
        });
    } else {
        amrex::Error("BaseFab<T>::norm: wrong p");
    }

    return nrm;
}

template <class T>
AMREX_GPU_HOST_DEVICE
T
BaseFab<T>::min (int comp) const noexcept
{
    return this->min(this->domain,comp);
}

template <class T>
AMREX_GPU_HOST_DEVICE
T
BaseFab<T>::min (const Box& subbox, int comp) const noexcept
{
    Array4<T const> const& a = this->const_array();
#if !defined(__CUDACC__) || (__CUDACC_VER_MAJOR__ != 9) || (__CUDACC_VER_MINOR__ != 2)
    T r = std::numeric_limits<T>::max();
#else
    const auto lo = amrex::lbound(subbox);
    T r = a(lo.x,lo.y,lo.z,comp);
#endif
    amrex::Loop(subbox, [=,&r] (int i, int j, int k) AMREX_NOEXCEPT
    {
        r = amrex::min(r, a(i,j,k,comp));
    });

    return r;
}

template <class T>
AMREX_GPU_HOST_DEVICE
T
BaseFab<T>::max (int comp) const noexcept
{
    return this->max(this->domain,comp);
}

template <class T>
AMREX_GPU_HOST_DEVICE
T
BaseFab<T>::max (const Box& subbox, int comp) const noexcept
{
    Array4<T const> const& a = this->const_array();
#if !defined(__CUDACC__) || (__CUDACC_VER_MAJOR__ != 9) || (__CUDACC_VER_MINOR__ != 2)
    T r = std::numeric_limits<T>::lowest();
#else
    const auto lo = amrex::lbound(subbox);
    T r = a(lo.x,lo.y,lo.z,comp);
#endif
    amrex::Loop(subbox, [=,&r] (int i, int j, int k) AMREX_NOEXCEPT
    {
        r = amrex::max(r, a(i,j,k,comp));
    });

    return r;
}

template <class T>
AMREX_GPU_HOST_DEVICE
T
BaseFab<T>::maxabs (int comp) const noexcept
{
    return this->maxabs(this->domain,comp);
}

template <class T>
AMREX_GPU_HOST_DEVICE
T
BaseFab<T>::maxabs (const Box& subbox, int comp) const noexcept
{
    Array4<T const> const& a = this->const_array();
    T r = 0;
    amrex::Loop(subbox, [=,&r] (int i, int j, int k) AMREX_NOEXCEPT
    {
        r = amrex::max(r, std::abs(a(i,j,k,comp)));
    });

    return r;
}


template <class T>
AMREX_GPU_HOST_DEVICE
IntVect
BaseFab<T>::minIndex (int comp) const noexcept
{
    return this->minIndex(this->domain,comp);
}

template <class T>
AMREX_GPU_HOST_DEVICE
IntVect
BaseFab<T>::minIndex (const Box& subbox, int comp) const noexcept
{
    Array4<T const> const& a = this->const_array();
#if !defined(__CUDACC__) || (__CUDACC_VER_MAJOR__ != 9) || (__CUDACC_VER_MINOR__ != 2)
    AMREX_D_DECL(int imin, jmin, kmin);
    T min_val = std::numeric_limits<T>::max();
#else
    const auto lo = amrex::lbound(subbox);
    AMREX_D_DECL(int imin=lo.x, jmin=lo.y, kmin=lo.z);
    T min_val = a(lo.x,lo.y,lo.z,comp);
#endif
    amrex::Loop(subbox,[=,AMREX_D_DECL(&imin,&jmin,&kmin),&min_val]
                (int i, int j, int k) AMREX_NOEXCEPT
    {
        if (a(i,j,k,comp) < min_val) {
            min_val = a(i,j,k,comp);
            AMREX_D_TERM(imin = i;,  jmin = j;,  kmin = k;)
        }
    });

    return IntVect(AMREX_D_DECL(imin,jmin,kmin));
}

template <class T>
AMREX_GPU_HOST_DEVICE
IntVect
BaseFab<T>::indexFromValue (Real value, const Box& subbox, int comp) const noexcept
{
#if !defined(__CUDACC__) || (__CUDACC_VER_MAJOR__ != 9) || (__CUDACC_VER_MINOR__ != 2)
    AMREX_D_DECL(int imin = std::numeric_limits<int>::lowest(),
                     jmin = std::numeric_limits<int>::lowest(),
                     kmin = std::numeric_limits<int>::lowest());
#else
    AMREX_D_DECL(int imin = INT_MIN, jmin = INT_MIN, kmin = INT_MIN);
#endif
    Array4<T const> const& a = this->const_array();
    amrex::Loop(subbox, [=,AMREX_D_DECL(&imin,&jmin,&kmin)]
                (int i, int j, int k) AMREX_NOEXCEPT
    {
        if (a(i,j,k,comp) == value) {
            AMREX_D_TERM(imin = i;,  jmin = j;,  kmin = k;);
        }
    });

    return IntVect(AMREX_D_DECL(imin,jmin,kmin));
}

template <class T>
AMREX_GPU_HOST_DEVICE
void
BaseFab<T>::minIndex (const Box& subbox, Real& min_val, IntVect& min_idx, int comp) const noexcept
{
    Array4<T const> const& a = this->const_array();
    amrex::Loop(subbox, [=,&min_val,&min_idx] (int i, int j, int k) AMREX_NOEXCEPT 
    {
        if (a(i,j,k,comp) < min_val) {
            min_val = a(i,j,k,comp);
            min_idx = IntVect(AMREX_D_DECL(i,j,k));
        }
    });
}

template <class T>
AMREX_GPU_HOST_DEVICE
IntVect
BaseFab<T>::maxIndex (int comp) const noexcept
{
    return this->maxIndex(this->domain,comp);
}

template <class T>
AMREX_GPU_HOST_DEVICE
IntVect
BaseFab<T>::maxIndex (const Box& subbox, int comp) const noexcept
{
    Array4<T const> const& a = this->const_array();
#if !defined(__CUDACC__) || (__CUDACC_VER_MAJOR__ != 9) || (__CUDACC_VER_MINOR__ != 2)
    AMREX_D_DECL(int imax, jmax, kmax);
    T max_val = std::numeric_limits<T>::lowest();
#else
    const auto lo = amrex::lbound(subbox);
    AMREX_D_DECL(int imax=lo.x, jmax=lo.y, kmax=lo.z);
    T max_val = a(lo.x,lo.y,lo.z,comp);
#endif
    amrex::Loop(subbox, [=,AMREX_D_DECL(&imax,&jmax,&kmax),&max_val] (int i, int j, int k) AMREX_NOEXCEPT
    {
        if (a(i,j,k,comp) > max_val) {
            max_val = a(i,j,k,comp);
            AMREX_D_TERM(imax = i;, jmax = j;, kmax = k;);
        }
    });

    return IntVect(AMREX_D_DECL(imax,jmax,kmax));
}

template <class T>
AMREX_GPU_HOST_DEVICE
void
BaseFab<T>::maxIndex (const Box& subbox, Real& max_val, IntVect& max_idx, int comp) const noexcept
{
    Array4<T const> const& a = this->const_array();
    amrex::Loop(subbox,[=,&max_val,&max_idx] (int i, int j, int k) AMREX_NOEXCEPT 
    {
        if (a(i,j,k,comp) > max_val) {
            max_val = a(i,j,k,comp);
            max_idx = IntVect(AMREX_D_DECL(i,j,k));
        }
    });
}

template <class T>
int
BaseFab<T>::maskLT (BaseFab<int>& mask, T val, int comp) const noexcept
{
    mask.resize(this->domain,1);
    int cnt = 0;
    Array4<int> const& m = mask.array();
    Array4<T const> const& a = this->const_array();
    amrex::Loop(this->domain, [=,&cnt] (int i, int j, int k) noexcept
    {
        if (a(i,j,k,comp) < val) {
            m(i,j,k) = 1;
            ++cnt;
        }
    });

    return cnt;
}

template <class T>
int
BaseFab<T>::maskLE (BaseFab<int>& mask, T val, int comp) const noexcept
{
    mask.resize(this->domain,1);
    int cnt = 0;
    Array4<int> const& m = mask.array();
    Array4<T const> const& a = this->const_array();
    amrex::Loop(this->domain, [=,&cnt] (int i, int j, int k) noexcept
    {
        if (a(i,j,k,comp) <= val) {
            m(i,j,k) = 1;
            ++cnt;
        }
    });
    return cnt;
}

template <class T>
int
BaseFab<T>::maskEQ (BaseFab<int>& mask, T val, int comp) const noexcept
{
    mask.resize(this->domain,1);
    int cnt = 0;
    Array4<int> const& m = mask.array();
    Array4<T const> const& a = this->const_array();
    amrex::Loop(this->domain, [=,&cnt] (int i, int j, int k) noexcept
    {
        if (a(i,j,k,comp) == val) {
            m(i,j,k) = 1;
            ++cnt;
        }
    });
    return cnt;
}

template <class T>
int
BaseFab<T>::maskGT (BaseFab<int>& mask, T val, int comp) const noexcept
{
    mask.resize(this->domain,1);
    int cnt = 0;
    Array4<int> const& m = mask.array();
    Array4<T const> const& a = this->const_array();
    amrex::Loop(this->domain, [=,&cnt] (int i, int j, int k) noexcept
    {
        if (a(i,j,k,comp) > val) {
            m(i,j,k) = 1;
            ++cnt;
        }
    });
    return cnt;
}

template <class T>
int
BaseFab<T>::maskGE (BaseFab<int>& mask, T val, int comp) const noexcept
{
    mask.resize(this->domain,1);
    int cnt = 0;
    Array4<int> const& m = mask.array();
    Array4<T const> const& a = this->const_array();
    amrex::Loop(this->domain, [=,&cnt] (int i, int j, int k) noexcept
    {
        if (a(i,j,k,comp) >= val) {
            m(i,j,k) = 1;
            ++cnt;
        }
    });
    return cnt;
}

template <class T>
template <RunOn run_on>
BaseFab<T>&
BaseFab<T>::atomicAdd (const BaseFab<T>& x) noexcept
{
    Box ovlp(this->domain);
    ovlp &= x.domain;
    return ovlp.ok() ? this->atomicAdd<run_on>(x,ovlp,ovlp,0,0,this->nvar) : *this;
}

template <class T>
template <RunOn run_on>
BaseFab<T>&
BaseFab<T>::saxpy (T a, const BaseFab<T>& x, const Box& srcbox, const Box& destbox,
                   int srccomp, int destcomp, int numcomp) noexcept
{
    BL_ASSERT(srcbox.ok());
    BL_ASSERT(x.box().contains(srcbox));
    BL_ASSERT(destbox.ok());
    BL_ASSERT(box().contains(destbox));
    BL_ASSERT(destbox.sameSize(srcbox));
    BL_ASSERT( srccomp >= 0 &&  srccomp+numcomp <= x.nComp());
    BL_ASSERT(destcomp >= 0 && destcomp+numcomp <=   nComp());

    Array4<T> const& d = this->array();
    Array4<T const> const& s = x.const_array();
    const auto dlo = amrex::lbound(destbox);
    const auto slo = amrex::lbound(srcbox);
    const Dim3 offset{slo.x-dlo.x,slo.y-dlo.y,slo.z-dlo.z};
#ifdef AMREX_DEVICE_COMPILE
    amrex::LoopConcurrent(destbox, numcomp, [=] (int i, int j, int k, int n) AMREX_NOEXCEPT 
#else
    AMREX_HOST_DEVICE_FOR_4D_FLAG(run_on == RunOn::Gpu and Gpu::inLaunchRegion(),
                                  destbox, numcomp, i, j, k, n,
#endif
    {
        d(i,j,k,n+destcomp) += a * s(i+offset.x,j+offset.y,k+offset.z,n+srccomp);
    });

    return *this;
}

template <class T>
template <RunOn run_on>
BaseFab<T>&
BaseFab<T>::saxpy (T a, const BaseFab<T>& x) noexcept
{
    Box ovlp(this->domain);
    ovlp &= x.domain;
    return ovlp.ok() ? saxpy<run_on>(a,x,ovlp,ovlp,0,0,this->nvar) : *this;
}

template <class T>
template <RunOn run_on>
BaseFab<T>&
BaseFab<T>::xpay (T a, const BaseFab<T>& x,
                  const Box& srcbox, const Box& destbox,
                  int srccomp, int destcomp, int numcomp) noexcept
{
    BL_ASSERT(srcbox.ok());
    BL_ASSERT(x.box().contains(srcbox));
    BL_ASSERT(destbox.ok());
    BL_ASSERT(box().contains(destbox));
    BL_ASSERT(destbox.sameSize(srcbox));
    BL_ASSERT( srccomp >= 0 &&  srccomp+numcomp <= x.nComp());
    BL_ASSERT(destcomp >= 0 && destcomp+numcomp <=   nComp());

    Array4<T> const& d = this->array();
    Array4<T const> const& s = x.const_array();
    const auto dlo = amrex::lbound(destbox);
    const auto slo = amrex::lbound(srcbox);
    const Dim3 offset{slo.x-dlo.x,slo.y-dlo.y,slo.z-dlo.z};
#ifdef AMREX_DEVICE_COMPILE
    amrex::LoopConcurrent(destbox, numcomp, [=] (int i, int j, int k, int n) AMREX_NOEXCEPT 
#else
    AMREX_HOST_DEVICE_FOR_4D_FLAG(run_on == RunOn::Gpu and Gpu::inLaunchRegion(),
                                  destbox, numcomp, i, j, k, n,
#endif
    {
        d(i,j,k,n+destcomp) = s(i+offset.x,j+offset.y,k+offset.z,n+srccomp) + a*d(i,j,k,n+destcomp);
    });

    return *this;
}

template <class T>
template <RunOn run_on>
BaseFab<T>&
BaseFab<T>::addproduct (const Box& destbox, int destcomp, int numcomp,
                        const BaseFab<T>& src1, int comp1,
                        const BaseFab<T>& src2, int comp2) noexcept
{
    BL_ASSERT(destbox.ok());
    BL_ASSERT(box().contains(destbox));
    BL_ASSERT(   comp1 >= 0 &&    comp1+numcomp <= src1.nComp());
    BL_ASSERT(   comp2 >= 0 &&    comp2+numcomp <= src2.nComp());
    BL_ASSERT(destcomp >= 0 && destcomp+numcomp <=      nComp());

    Array4<T> const& d = this->array();
    Array4<T const> const& s1 = src1.const_array();
    Array4<T const> const& s2 = src2.const_array();
#ifdef AMREX_DEVICE_COMPILE
    amrex::LoopConcurrent(destbox, numcomp, [=] (int i, int j, int k, int n) AMREX_NOEXCEPT 
#else
    AMREX_HOST_DEVICE_FOR_4D_FLAG(run_on == RunOn::Gpu and Gpu::inLaunchRegion(),
                                  destbox, numcomp, i, j, k, n,
#endif
    {
        d(i,j,k,n+destcomp) += s1(i,j,k,n+comp1) * s2(i,j,k,n+comp2);
    });

    return *this;
}

template <class T>
template <RunOn run_on>
BaseFab<T>&
BaseFab<T>::linComb (const BaseFab<T>& f1, const Box& b1, int comp1,
                     const BaseFab<T>& f2, const Box& b2, int comp2,
                     Real alpha, Real beta, const Box& b,
                     int comp, int numcomp) noexcept
{
    BL_ASSERT(b1.ok());
    BL_ASSERT(f1.box().contains(b1));
    BL_ASSERT(b2.ok());
    BL_ASSERT(f2.box().contains(b2));
    BL_ASSERT(b.ok());
    BL_ASSERT(box().contains(b));
    BL_ASSERT(b.sameSize(b1));
    BL_ASSERT(b.sameSize(b2));
    BL_ASSERT(comp1 >= 0 && comp1+numcomp <= f1.nComp());
    BL_ASSERT(comp2 >= 0 && comp2+numcomp <= f2.nComp());
    BL_ASSERT(comp  >= 0 && comp +numcomp <=    nComp());

    Array4<T> const& d = this->array();
    Array4<T const> const& s1 = f1.const_array();
    Array4<T const> const& s2 = f2.const_array();
    const auto dlo = amrex::lbound(b);
    const auto slo1 = amrex::lbound(b1);
    const auto slo2 = amrex::lbound(b2);
// HIP FIX HERE - Dim3
#ifdef AMREX_USE_HIP 
    Dim3 off1;
    off1.x = slo1.x-dlo.x;
    off1.y = slo1.y-dlo.y;
    off1.z = slo1.z-dlo.z;
    Dim3 off2;
    off2.x = slo2.x-dlo.x;
    off2.y = slo2.y-dlo.y;
    off2.z = slo2.z-dlo.z;
#else
    const Dim3 off1{slo1.x-dlo.x,slo1.y-dlo.y,slo1.z-dlo.z};
    const Dim3 off2{slo2.x-dlo.x,slo2.y-dlo.y,slo2.z-dlo.z};    
#endif

#ifdef AMREX_DEVICE_COMPILE
    amrex::LoopConcurrent(b, numcomp, [=] (int i, int j, int k, int n) AMREX_NOEXCEPT 
#else
    AMREX_HOST_DEVICE_FOR_4D_FLAG(run_on == RunOn::Gpu and Gpu::inLaunchRegion(),
                                  b, numcomp, i, j, k, n,
#endif
    {
        d(i,j,k,n+comp) = alpha*s1(i+off1.x,j+off1.y,k+off1.z,n+comp1)
                         + beta*s2(i+off2.x,j+off2.y,k+off2.z,n+comp2);
    });
    return *this;
}

template <class T>
AMREX_GPU_HOST_DEVICE
T
BaseFab<T>::dot (const Box& xbx, int xcomp,
                 const BaseFab<T>& y, const Box& ybx, int ycomp,
                 int numcomp) const noexcept
{
    BL_ASSERT(xbx.ok());
    BL_ASSERT(box().contains(xbx));
    BL_ASSERT(y.box().contains(ybx));
    BL_ASSERT(xbx.sameSize(ybx));
    BL_ASSERT(xcomp >= 0 && xcomp+numcomp <=   nComp());
    BL_ASSERT(ycomp >= 0 && ycomp+numcomp <= y.nComp());

    T r = 0;

    const auto xlo = amrex::lbound(xbx);
    const auto ylo = amrex::lbound(ybx);
// HIP FIX HERE - Dim3 
#ifdef AMREX_USE_HIP
    Dim3 offset;
    offset.x = ylo.x-xlo.x;
    offset.y = ylo.y-xlo.y;
    offset.z = ylo.z-xlo.z;
#else
    const Dim3 offset{ylo.x-xlo.x,ylo.y-xlo.y,ylo.z-xlo.z};
#endif
    Array4<T const> const& xa = this->const_array();
    Array4<T const> const& ya = y.const_array();

    amrex::Loop(xbx, numcomp, [=,&r] (int i, int j, int k, int n) AMREX_NOEXCEPT 
    {
        r += xa(i,j,k,n+xcomp) * ya(i+offset.x,j+offset.y,k+offset.z,n+ycomp);
    });

    return r;
}

template <class T>
AMREX_GPU_HOST_DEVICE
T
BaseFab<T>::dotmask (const BaseFab<int>& mask, const Box& xbx, int xcomp,
                     const BaseFab<T>& y, const Box& ybx, int ycomp,
                     int numcomp) const noexcept
{
    BL_ASSERT(xbx.ok());
    BL_ASSERT(box().contains(xbx));
    BL_ASSERT(y.box().contains(ybx));
    BL_ASSERT(xbx.sameSize(ybx));
    BL_ASSERT(xcomp >= 0 && xcomp+numcomp <=   nComp());
    BL_ASSERT(ycomp >= 0 && ycomp+numcomp <= y.nComp());

    T r = 0;

    const auto xlo = amrex::lbound(xbx);
    const auto ylo = amrex::lbound(ybx);
    const Dim3 offset{ylo.x-xlo.x,ylo.y-xlo.y,ylo.z-xlo.z};

    Array4<T const> const& xa = this->const_array();
    Array4<T const> const& ya = y.const_array();
    Array4<int const> const& ma = mask.const_array();

    amrex::Loop(xbx, numcomp, [=,&r] (int i, int j, int k, int n) AMREX_NOEXCEPT 
    {
        int m = static_cast<int>(static_cast<bool>(ma(i,j,k)));
        r += xa(i,j,k,n+xcomp) * ya(i+offset.x,j+offset.y,k+offset.z,n+ycomp) * m;
    });

    return r;
}

template <class T>
AMREX_GPU_HOST_DEVICE
T
BaseFab<T>::sum (int comp, int numcomp) const noexcept
{
    return this->sum(this->domain, DestComp{comp}, NumComps{numcomp});
}

template <class T>
AMREX_GPU_HOST_DEVICE
T
BaseFab<T>::sum (const Box& subbox, int comp, int numcomp) const noexcept
{
    return this->sum(subbox, DestComp{comp}, NumComps{numcomp});
}

template <class T>
template <RunOn run_on>
BaseFab<T>&
BaseFab<T>::negate (int comp, int numcomp) noexcept
{
    return this->negate<run_on>(this->domain, DestComp{comp}, NumComps{numcomp});
}

template <class T>
template <RunOn run_on>
BaseFab<T>&
BaseFab<T>::negate (const Box& b, int comp, int numcomp) noexcept
{
    return this->negate<run_on>(b, DestComp{comp}, NumComps{numcomp});
}

template <class T>
template <RunOn run_on>
BaseFab<T>&
BaseFab<T>::invert (T r, int comp, int numcomp) noexcept
{
    return this->invert<run_on>(r, this->domain, DestComp{comp}, NumComps{numcomp});
}

template <class T>
template <RunOn run_on>
BaseFab<T>&
BaseFab<T>::invert (T r, const Box& b, int comp, int numcomp) noexcept
{
    return this->invert<run_on>(r, b, DestComp{comp}, NumComps{numcomp});
}

template <class T>
template <RunOn run_on>
BaseFab<T>&
BaseFab<T>::plus (T r, int comp, int numcomp) noexcept
{
    return this->plus<run_on>(r, this->domain, DestComp{comp}, NumComps{numcomp});
}

template <class T>
template <RunOn run_on>
BaseFab<T>&
BaseFab<T>::plus (T r, const Box& b, int comp, int numcomp) noexcept
{
    return this->plus<run_on>(r, b, DestComp{comp}, NumComps{numcomp});
}

template <class T>
template <RunOn run_on>
BaseFab<T>&
BaseFab<T>::plus (const BaseFab<T>& src, int srccomp, int destcomp, int numcomp) noexcept
{
    return this->plus<run_on>(src, this->domain, SrcComp{srccomp}, DestComp{destcomp}, NumComps{numcomp});
}

template <class T>
template <RunOn run_on>
BaseFab<T>&
BaseFab<T>::atomicAdd (const BaseFab<T>& src, int srccomp, int destcomp, int numcomp) noexcept
{
    Box ovlp(this->domain);
    ovlp &= src.domain;
    return ovlp.ok() ? this->atomicAdd<run_on>(src,ovlp,ovlp,srccomp,destcomp,numcomp) : *this;
}

template <class T>
template <RunOn run_on>
BaseFab<T>&
BaseFab<T>::plus (const BaseFab<T>& src, const Box& subbox, int srccomp, int destcomp,
                  int numcomp) noexcept
{
    return this->plus<run_on>(src, subbox, SrcComp{srccomp}, DestComp{destcomp}, NumComps{numcomp});
}

template <class T>
template <RunOn run_on>
BaseFab<T>&
BaseFab<T>::atomicAdd (const BaseFab<T>& src, const Box& subbox, int srccomp, int destcomp,
                       int numcomp) noexcept
{
    Box ovlp(this->domain);
    ovlp &= src.domain;
    ovlp &= subbox;
    return ovlp.ok() ? this->atomicAdd<run_on>(src,ovlp,ovlp,srccomp,destcomp,numcomp) : *this;
}

template <class T>
template <RunOn run_on>
BaseFab<T>&
BaseFab<T>::plus (const BaseFab<T>& src, const Box& srcbox, const Box& destbox,
                  int srccomp, int destcomp, int numcomp) noexcept
{
    BL_ASSERT(destbox.ok());
    BL_ASSERT(src.box().contains(srcbox));
    BL_ASSERT(box().contains(destbox));
    BL_ASSERT(destbox.sameSize(srcbox));
    BL_ASSERT(srccomp >= 0 && srccomp+numcomp <= src.nComp());
    BL_ASSERT(destcomp >= 0 && destcomp+numcomp <= nComp());

    Array4<T> const& d = this->array();
    Array4<T const> const& s = src.const_array();
    const auto dlo = amrex::lbound(destbox);
    const auto slo = amrex::lbound(srcbox);
// HIP FIX HERE - Dim3
#ifdef AMREX_USE_HIP
    Dim3 offset;
    offset.x = slo.x-dlo.x;
    offset.y = slo.y-dlo.y;
    offset.z = slo.z-dlo.z;
#else
    const Dim3 offset{slo.x-dlo.x,slo.y-dlo.y,slo.z-dlo.z};
#endif
#ifdef AMREX_DEVICE_COMPILE
    amrex::LoopConcurrent(destbox, numcomp, [=] (int i, int j, int k, int n) AMREX_NOEXCEPT 
#else
    AMREX_HOST_DEVICE_FOR_4D_FLAG(run_on == RunOn::Gpu and Gpu::inLaunchRegion(),
                                  destbox, numcomp, i, j, k, n,
#endif
    {
        d(i,j,k,n+destcomp) += s(i+offset.x,j+offset.y,k+offset.z,n+srccomp);
    });

    return *this;
}

template <class T>
template <RunOn run_on>
BaseFab<T>&
BaseFab<T>::atomicAdd (const BaseFab<T>& src, const Box& srcbox, const Box& destbox,
                       int srccomp, int destcomp, int numcomp) noexcept
{
    BL_ASSERT(destbox.ok());
    BL_ASSERT(src.box().contains(srcbox));
    BL_ASSERT(box().contains(destbox));
    BL_ASSERT(destbox.sameSize(srcbox));
    BL_ASSERT(srccomp >= 0 && srccomp+numcomp <= src.nComp());
    BL_ASSERT(destcomp >= 0 && destcomp+numcomp <= nComp());

    Array4<T> const& d = this->array();
    Array4<T const> const& s = src.const_array();
    const auto dlo = amrex::lbound(destbox);
    const auto slo = amrex::lbound(srcbox);
    const Dim3 offset{slo.x-dlo.x,slo.y-dlo.y,slo.z-dlo.z};
#ifdef AMREX_DEVICE_COMPILE
    amrex::Loop(destbox, numcomp, [=] (int i, int j, int k, int n) AMREX_NOEXCEPT 
#else
    AMREX_HOST_DEVICE_FOR_4D_FLAG(run_on == RunOn::Gpu and Gpu::inLaunchRegion(),
                                  destbox, numcomp, i, j, k, n,
#endif
    {
        T* p = d.ptr(i,j,k,n+destcomp);
#ifndef AMREX_DEVICE_COMPILE
#ifdef _OPENMP
_Pragma("omp atomic update")
#endif
        *p += s(i+offset.x,j+offset.y,k+offset.z,n+srccomp);
#else
        amrex::Gpu::Atomic::Add(p, s(i+offset.x,j+offset.y,k+offset.z,n+srccomp));
#endif
    });

    return *this;
}

template <class T>
template <RunOn run_on>
BaseFab<T>&
BaseFab<T>::minus (const BaseFab<T>& src, int srccomp, int destcomp, int numcomp) noexcept
{
    return this->minus<run_on>(src, this->domain, SrcComp{srccomp}, DestComp{destcomp}, NumComps{numcomp});
}

template <class T>
template <RunOn run_on>
BaseFab<T>&
BaseFab<T>::minus (const BaseFab<T>& src, const Box& subbox, int srccomp, int destcomp, int numcomp) noexcept
{
    return this->minus<run_on>(src, subbox, SrcComp{srccomp}, DestComp{destcomp}, NumComps{numcomp});
}

template <class T>
template <RunOn run_on>
BaseFab<T>&
BaseFab<T>::minus (const BaseFab<T>& src, const Box& srcbox, const Box& destbox,
                   int srccomp, int destcomp, int numcomp) noexcept
{
    BL_ASSERT(destbox.ok());
    BL_ASSERT(src.box().contains(srcbox));
    BL_ASSERT(box().contains(destbox));
    BL_ASSERT(destbox.sameSize(srcbox));
    BL_ASSERT(srccomp >= 0 && srccomp+numcomp <= src.nComp());
    BL_ASSERT(destcomp >= 0 && destcomp+numcomp <= nComp());

    Array4<T> const& d = this->array();
    Array4<T const> const& s = src.const_array();
    const auto dlo = amrex::lbound(destbox);
    const auto slo = amrex::lbound(srcbox);
    const Dim3 offset{slo.x-dlo.x,slo.y-dlo.y,slo.z-dlo.z};
#ifdef AMREX_DEVICE_COMPILE
    amrex::LoopConcurrent(destbox, numcomp, [=] (int i, int j, int k, int n) AMREX_NOEXCEPT 
#else
    AMREX_HOST_DEVICE_FOR_4D_FLAG(run_on == RunOn::Gpu and Gpu::inLaunchRegion(),
                                  destbox, numcomp, i, j, k, n,
#endif
    {
        d(i,j,k,n+destcomp) -= s(i+offset.x,j+offset.y,k+offset.z,n+srccomp);
    });

    return *this;
}

template <class T>
template <RunOn run_on>
BaseFab<T>&
BaseFab<T>::mult (T r, int comp, int numcomp) noexcept
{
    return this->mult<run_on>(r, this->domain, DestComp{comp}, NumComps{numcomp});
}

template <class T>
template <RunOn run_on>
BaseFab<T>&
BaseFab<T>::mult (T r, const Box& b, int comp, int numcomp) noexcept
{
    return this->mult<run_on>(r, b, DestComp{comp}, NumComps{numcomp});
}

template <class T>
template <RunOn run_on>
BaseFab<T>&
BaseFab<T>::mult (const BaseFab<T>& src, int srccomp, int destcomp, int numcomp) noexcept
{
    return this->mult<run_on>(src, this->domain, SrcComp{srccomp}, DestComp{destcomp}, NumComps{numcomp});
}

template <class T>
template <RunOn run_on>
BaseFab<T>&
BaseFab<T>::mult (const BaseFab<T>& src, const Box& subbox, int srccomp, int destcomp, int numcomp) noexcept
{
    return this->mult<run_on>(src, subbox, SrcComp{srccomp}, DestComp{destcomp}, NumComps{numcomp});
}

template <class T>
template <RunOn run_on>
BaseFab<T>&
BaseFab<T>::mult (const BaseFab<T>& src, const Box& srcbox, const Box& destbox,
                  int srccomp, int destcomp, int numcomp) noexcept
{
    BL_ASSERT(destbox.ok());
    BL_ASSERT(src.box().contains(srcbox));
    BL_ASSERT(box().contains(destbox));
    BL_ASSERT(destbox.sameSize(srcbox));
    BL_ASSERT(srccomp >= 0 && srccomp+numcomp <= src.nComp());
    BL_ASSERT(destcomp >= 0 && destcomp+numcomp <= nComp());

    Array4<T> const& d = this->array();
    Array4<T const> const& s = src.const_array();
    const auto dlo = amrex::lbound(destbox);
    const auto slo = amrex::lbound(srcbox);
    const Dim3 offset{slo.x-dlo.x,slo.y-dlo.y,slo.z-dlo.z};
#ifdef AMREX_DEVICE_COMPILE
    amrex::LoopConcurrent(destbox, numcomp, [=] (int i, int j, int k, int n) AMREX_NOEXCEPT 
#else
    AMREX_HOST_DEVICE_FOR_4D_FLAG(run_on == RunOn::Gpu and Gpu::inLaunchRegion(),
                                  destbox, numcomp, i, j, k, n,
#endif
    {
        d(i,j,k,n+destcomp) *= s(i+offset.x,j+offset.y,k+offset.z,n+srccomp);
    });

    return *this;
}

template <class T>
template <RunOn run_on>
BaseFab<T>&
BaseFab<T>::divide (T r, int comp, int numcomp) noexcept
{
    return this->divide<run_on>(r, this->domain, DestComp{comp}, NumComps{numcomp});
}

template <class T>
template <RunOn run_on>
BaseFab<T>&
BaseFab<T>::divide (T r, const Box& b, int comp, int numcomp) noexcept
{
    return this->divide<run_on>(r, b, DestComp{comp}, NumComps{numcomp});
}

template <class T>
template <RunOn run_on>
BaseFab<T>&
BaseFab<T>::divide (const BaseFab<T>& src, int srccomp, int destcomp, int numcomp) noexcept
{
    return this->divide<run_on>(src, this->domain, SrcComp{srccomp}, DestComp{destcomp}, NumComps{numcomp});
}

template <class T>
template <RunOn run_on>
BaseFab<T>&
BaseFab<T>::divide (const BaseFab<T>& src, const Box& subbox, int srccomp, int destcomp, int numcomp) noexcept
{
    return this->divide<run_on>(src, subbox, SrcComp{srccomp}, DestComp{destcomp}, NumComps{numcomp});
}

template <class T>
template <RunOn run_on>
BaseFab<T>&
BaseFab<T>::divide (const BaseFab<T>& src, const Box& srcbox, const Box& destbox,
                    int srccomp, int destcomp, int numcomp) noexcept
{
    BL_ASSERT(destbox.ok());
    BL_ASSERT(src.box().contains(srcbox));
    BL_ASSERT(box().contains(destbox));
    BL_ASSERT(destbox.sameSize(srcbox));
    BL_ASSERT(srccomp >= 0 && srccomp+numcomp <= src.nComp());
    BL_ASSERT(destcomp >= 0 && destcomp+numcomp <= nComp());

    Array4<T> const& d = this->array();
    Array4<T const> const& s = src.const_array();
    const auto dlo = amrex::lbound(destbox);
    const auto slo = amrex::lbound(srcbox);
    const Dim3 offset{slo.x-dlo.x,slo.y-dlo.y,slo.z-dlo.z};
#ifdef AMREX_DEVICE_COMPILE
    amrex::LoopConcurrent(destbox, numcomp, [=] (int i, int j, int k, int n) AMREX_NOEXCEPT 
#else
    AMREX_HOST_DEVICE_FOR_4D_FLAG(run_on == RunOn::Gpu and Gpu::inLaunchRegion(),
                                  destbox, numcomp, i, j, k, n,
#endif
    {
        d(i,j,k,n+destcomp) /= s(i+offset.x,j+offset.y,k+offset.z,n+srccomp);
    });

    return *this;
}

template <class T>
template <RunOn run_on>
BaseFab<T>&
BaseFab<T>::protected_divide (const BaseFab<T>& src) noexcept
{
    Box ovlp(this->domain);
    ovlp &= src.domain;
    return ovlp.ok() ? this->protected_divide<run_on>(src,ovlp,ovlp,0,0,this->nvar) : *this;
}

template <class T>
template <RunOn run_on>
BaseFab<T>&
BaseFab<T>::protected_divide (const BaseFab<T>& src, int srccomp, int destcomp, int numcomp) noexcept
{
    Box ovlp(this->domain);
    ovlp &= src.domain;
    return ovlp.ok() ? this->protected_divide<run_on>(src,ovlp,ovlp,srccomp,destcomp,numcomp) : *this;
}

template <class T>
template <RunOn run_on>
BaseFab<T>&
BaseFab<T>::protected_divide (const BaseFab<T>& src, const Box& subbox, int srccomp, int destcomp,
                              int numcomp) noexcept
{
    Box ovlp(this->domain);
    ovlp &= src.domain;
    ovlp &= subbox;
    return ovlp.ok() ? this->protected_divide<run_on>(src,ovlp,ovlp,srccomp,destcomp,numcomp) : *this;
}

template <class T>
template <RunOn run_on>
BaseFab<T>&
BaseFab<T>::protected_divide (const BaseFab<T>& src, const Box& srcbox, const Box& destbox,
                              int srccomp, int destcomp, int numcomp) noexcept
{
    BL_ASSERT(destbox.ok());
    BL_ASSERT(src.box().contains(srcbox));
    BL_ASSERT(box().contains(destbox));
    BL_ASSERT(destbox.sameSize(srcbox));
    BL_ASSERT(srccomp >= 0 && srccomp+numcomp <= src.nComp());
    BL_ASSERT(destcomp >= 0 && destcomp+numcomp <= nComp());

    Array4<T> const& d = this->array();
    Array4<T const> const& s = src.const_array();
    const auto dlo = amrex::lbound(destbox);
    const auto slo = amrex::lbound(srcbox);
    const Dim3 offset{slo.x-dlo.x,slo.y-dlo.y,slo.z-dlo.z};
#ifdef AMREX_DEVICE_COMPILE
    amrex::LoopConcurrent(destbox, numcomp, [=] (int i, int j, int k, int n) AMREX_NOEXCEPT 
#else
    AMREX_HOST_DEVICE_FOR_4D_FLAG(run_on == RunOn::Gpu and Gpu::inLaunchRegion(),
                                  destbox, numcomp, i, j, k, n,
#endif
    {
        if (s(i+offset.x,j+offset.y,k+offset.z,n+srccomp) != 0) {
            d(i,j,k,n+destcomp) /= s(i+offset.x,j+offset.y,k+offset.z,n+srccomp);
        }
    });

    return *this;
}

/**
* Linear Interpolation / Extrapolation
* Result is (t2-t)/(t2-t1)*f1 + (t-t1)/(t2-t1)*f2
* Data is taken from b1 region of f1, b2 region of f2
* and stored in b region of this FAB.
* Boxes b, b1 and b2 must be the same size.
* Data is taken from component comp1 of f1, comp2 of f2,
* and stored in component comp of this FAB.
* This fab is returned as a reference for chaining.
*/

template <class T>
template <RunOn run_on>
BaseFab<T>&
BaseFab<T>::linInterp (const BaseFab<T>& f1, const Box& b1, int comp1,
                       const BaseFab<T>& f2, const Box& b2, int comp2,
                       Real t1, Real t2, Real t,
                       const Box& b, int comp, int numcomp) noexcept
{
    Real alpha = (t2-t)/(t2-t1);
    Real beta = (t-t1)/(t2-t1);
    return linComb<run_on>(f1,b1,comp1,f2,b2,comp2,alpha,beta,b,comp,numcomp);
}

template <class T>
template <RunOn run_on>
BaseFab<T>&
BaseFab<T>::linInterp (const BaseFab<T>& f1, int comp1,
                       const BaseFab<T>& f2, int comp2,
                       Real t1, Real t2, Real t,
                       const Box& b, int comp, int numcomp) noexcept
{
    Real tol = 1.0e-16;
    if(std::abs(t2-t1) > tol)
    {
        Real alpha = (t2-t)/(t2-t1);
        Real beta = (t-t1)/(t2-t1);

        return linComb<run_on>(f1,b,comp1,f2,b,comp2,alpha,beta,b,comp,numcomp);
    }
    else
    {
        copy<run_on>(f1,b,comp1,b,comp,numcomp);
    }
    return *this;
}

//
// New interfaces
//

template <class T>
template <RunOn run_on>
void
BaseFab<T>::setVal (T val) noexcept
{
    this->setVal<run_on>(val, this->domain, DestComp{0}, NumComps{this->nvar});
}

template <class T>
template <RunOn run_on>
void
BaseFab<T>::setVal (T x, Box const& bx, DestComp dcomp, NumComps ncomp) noexcept
{
    AMREX_ASSERT(dcomp.i >= 0 && dcomp.i + ncomp.n <= this->nvar);

    Array4<T> const& a = this->array();
#ifdef AMREX_DEVICE_COMPILE
    amrex::LoopConcurrent(bx, ncomp.n, [=] (int i, int j, int k, int n) AMREX_NOEXCEPT 
#else
    AMREX_HOST_DEVICE_FOR_4D_FLAG(run_on == RunOn::Gpu and Gpu::inLaunchRegion(),
                                  bx, ncomp.n, i, j, k, n,
#endif
    {
        a(i,j,k,n+dcomp.i) = x;
    });
}

template <class T>
template <RunOn run_on>
void
BaseFab<T>::setValIf (T val, const BaseFab<int>& mask) noexcept
{
    this->setValIf<run_on>(val, this->domain, mask, DestComp{0}, NumComps{this->nvar});
}

template <class T>
template <RunOn run_on>
void
BaseFab<T>::setValIf (T val, Box const& bx, const BaseFab<int>& mask, DestComp dcomp, NumComps ncomp) noexcept
{
    AMREX_ASSERT(dcomp.i >= 0 && dcomp.i + ncomp.n <= this->nvar);

    Array4<T> const& a = this->array();
    Array4<int const> const& m = mask.const_array();
#ifdef AMREX_DEVICE_COMPILE
    amrex::LoopConcurrent(bx, ncomp.n, [=] (int i, int j, int k, int n) AMREX_NOEXCEPT
#else
    AMREX_HOST_DEVICE_FOR_4D_FLAG(run_on == RunOn::Gpu and Gpu::inLaunchRegion(),
                                  bx, ncomp.n, i, j, k, n,
#endif
    {
        if (m(i,j,k)) { a(i,j,k,n+dcomp.i) = val; }
    });
}

template <class T>
template <RunOn run_on>
void
BaseFab<T>::setValIfNot (T val, const BaseFab<int>& mask) noexcept
{
    this->setValIfNot<run_on>(val, this->domain, mask, DestComp{0}, NumComps{this->nvar});
}

template <class T>
template <RunOn run_on>
void
BaseFab<T>::setValIfNot (T val, Box const& bx, const BaseFab<int>& mask, DestComp dcomp, NumComps ncomp) noexcept
{
    AMREX_ASSERT(dcomp.i >= 0 && dcomp.i + ncomp.n <= this->nvar);

    Array4<T> const& a = this->array();
    Array4<int const> const& m = mask.const_array();
#ifdef AMREX_DEVICE_COMPILE
    amrex::LoopConcurrent(bx, ncomp.n, [=] (int i, int j, int k, int n) AMREX_NOEXCEPT 
#else
    AMREX_HOST_DEVICE_FOR_4D_FLAG(run_on == RunOn::Gpu and Gpu::inLaunchRegion(),
                                  bx, ncomp.n, i, j, k, n,
#endif
    {
        if (!m(i,j,k)) { a(i,j,k,n+dcomp.i) = val; }
    });
}

template <class T>
void
BaseFab<T>::setComplement (T x, const Box& bx, DestComp dcomp, NumComps ncomp) noexcept
{
    const BoxList b_lst = amrex::boxDiff(this->domain,bx);
    for (auto const& b : b_lst) {
        this->setVal(x, b, dcomp, ncomp);
    }
}

template <class T>
template <RunOn run_on>
BaseFab<T>&
BaseFab<T>::copy (const BaseFab<T>& src) noexcept
{
    this->copy<run_on>(src, this->domain, SrcComp{0}, DestComp{0}, NumComps{this->nvar});
    return *this;
}

template <class T>
template <RunOn run_on>
BaseFab<T>&
BaseFab<T>::copy (const BaseFab<T>& src, Box bx,
                  SrcComp scomp, DestComp dcomp, NumComps ncomp) noexcept
{
    AMREX_ASSERT(this->domain.sameType(src.domain));
    AMREX_ASSERT(scomp.i >= 0 && scomp.i+ncomp.n <= src.nvar);
    AMREX_ASSERT(dcomp.i >= 0 && dcomp.i+ncomp.n <= this->nvar);

    bx &= src.domain;

    Array4<T> const& d = this->array();
    Array4<T const> const& s = src.const_array();
#ifdef AMREX_DEVICE_COMPILE
    amrex::LoopConcurrent(bx, ncomp.n, [=] (int i, int j, int k, int n) AMREX_NOEXCEPT 
#else
    AMREX_HOST_DEVICE_FOR_4D_FLAG(run_on == RunOn::Gpu and Gpu::inLaunchRegion(),
                                  bx, ncomp.n, i, j, k, n,
#endif
    {
        d(i,j,k,n+dcomp.i) = s(i,j,k,n+scomp.i);
    });

    return *this;
}

template <class T>
template <RunOn run_on>
BaseFab<T>&
BaseFab<T>::plus (T val) noexcept
{
    return this->plus<run_on>(val, this->domain, DestComp{0}, NumComps{this->nvar});
}

template <class T>
template <RunOn run_on>
BaseFab<T>&
BaseFab<T>::operator+= (T val) noexcept
{
    return this->plus<run_on>(val, this->domain,  DestComp{0}, NumComps{this->nvar});
}

template <class T>
template <RunOn run_on>
BaseFab<T>&
BaseFab<T>::plus (T val, Box const& bx, DestComp dcomp, NumComps ncomp) noexcept
{
    BL_ASSERT(dcomp.i >= 0 && dcomp.i + ncomp.n <= this->nvar);

    Array4<T> const& a = this->array();
#ifdef AMREX_DEVICE_COMPILE
    amrex::LoopConcurrent(bx, ncomp.n, [=] (int i, int j, int k, int n) AMREX_NOEXCEPT 
#else
    AMREX_HOST_DEVICE_FOR_4D_FLAG(run_on == RunOn::Gpu and Gpu::inLaunchRegion(),
                                  bx, ncomp.n, i, j, k, n,
#endif
    {
        a(i,j,k,n+dcomp.i) += val;
    });

    return *this;
}

template <class T>
template <RunOn run_on>
BaseFab<T>&
BaseFab<T>::plus (const BaseFab<T>& src) noexcept
{
    return this->plus<run_on>(src, this->domain, SrcComp{0}, DestComp{0}, NumComps{this->nvar});
}

template <class T>
template <RunOn run_on>
BaseFab<T>&
BaseFab<T>::operator+= (const BaseFab<T>& src) noexcept
{
    return this->plus<run_on>(src, this->domain, SrcComp{0}, DestComp{0}, NumComps{this->nvar});
}

template <class T>
template <RunOn run_on>
BaseFab<T>&
BaseFab<T>::plus (const BaseFab<T>& src, Box bx,
                  SrcComp scomp, DestComp dcomp, NumComps ncomp) noexcept
{
    AMREX_ASSERT(this->domain.sameType(src.domain));
    AMREX_ASSERT(scomp.i >= 0 && scomp.i+ncomp.n <= src.nvar);
    AMREX_ASSERT(dcomp.i >= 0 && dcomp.i+ncomp.n <= this->nvar);

    bx &= src.domain;

    Array4<T> const& d = this->array();
    Array4<T const> const& s = src.const_array();
#ifdef AMREX_DEVICE_COMPILE
    amrex::LoopConcurrent(bx, ncomp.n, [=] (int i, int j, int k, int n) AMRED_NOEXCEPT 
#else
    AMREX_HOST_DEVICE_FOR_4D_FLAG(run_on == RunOn::Gpu and Gpu::inLaunchRegion(),
                                  bx, ncomp.n, i, j, k, n,
#endif
    {
        d(i,j,k,n+dcomp.i) += s(i,j,k,n+scomp.i);
    });

    return *this;
}

template <class T>
template <RunOn run_on>
BaseFab<T>&
BaseFab<T>::minus (T val) noexcept
{
    return this->minus<run_on>(val, this->domain, DestComp{0}, NumComps{this->nvar});
}

template <class T>
template <RunOn run_on>
BaseFab<T>&
BaseFab<T>::operator-= (T val) noexcept
{
    return this->minus<run_on>(val, this->domain,  DestComp{0}, NumComps{this->nvar});
}

template <class T>
template <RunOn run_on>
BaseFab<T>&
BaseFab<T>::minus (T val, Box const& bx, DestComp dcomp, NumComps ncomp) noexcept
{
    BL_ASSERT(dcomp.i >= 0 && dcomp.i + ncomp.n <= this->nvar);

    Array4<T> const& a = this->array();
#ifdef AMREX_DEVICE_COMPILE
    amrex::LoopConcurrent(bx, ncomp.n, [=] (int i, int j, int k, int n) AMREX_NOEXCEPT 
#else
    AMREX_HOST_DEVICE_FOR_4D_FLAG(run_on == RunOn::Gpu and Gpu::inLaunchRegion(),
                                  bx, ncomp.n, i, j, k, n,
#endif
    {
        a(i,j,k,n+dcomp.i) -= val;
    });

    return *this;
}

template <class T>
template <RunOn run_on>
BaseFab<T>&
BaseFab<T>::minus (const BaseFab<T>& src) noexcept
{
    return this->minus<run_on>(src, this->domain, SrcComp{0}, DestComp{0}, NumComps{this->nvar});
}

template <class T>
template <RunOn run_on>
BaseFab<T>&
BaseFab<T>::operator-= (const BaseFab<T>& src) noexcept
{
    return this->minus<run_on>(src, this->domain, SrcComp{0}, DestComp{0}, NumComps{this->nvar});
}

template <class T>
template <RunOn run_on>
BaseFab<T>&
BaseFab<T>::minus (const BaseFab<T>& src, Box bx,
                   SrcComp scomp, DestComp dcomp, NumComps ncomp) noexcept
{
    AMREX_ASSERT(this->domain.sameType(src.domain));
    AMREX_ASSERT(scomp.i >= 0 && scomp.i+ncomp.n <= src.nvar);
    AMREX_ASSERT(dcomp.i >= 0 && dcomp.i+ncomp.n <= this->nvar);

    bx &= src.domain;

    Array4<T> const& d = this->array();
    Array4<T const> const& s = src.const_array();
#ifdef AMREX_DEVICE_COMPILE
    amrex::LoopConcurrent(bx, ncomp.n, [=] (int i, int j, int k, int n) AMREX_NOEXCEPT 
#else
    AMREX_HOST_DEVICE_FOR_4D_FLAG(run_on == RunOn::Gpu and Gpu::inLaunchRegion(),
                                  bx, ncomp.n, i, j, k, n,
#endif
    {
        d(i,j,k,n+dcomp.i) -= s(i,j,k,n+scomp.i);
    });

    return *this;
}

template <class T>
template <RunOn run_on>
BaseFab<T>&
BaseFab<T>::mult (T val) noexcept
{
    return this->mult<run_on>(val, this->domain, DestComp{0}, NumComps{this->nvar});
}

template <class T>
template <RunOn run_on>
BaseFab<T>&
BaseFab<T>::operator*= (T val) noexcept
{
    return this->mult<run_on>(val, this->domain,  DestComp{0}, NumComps{this->nvar});
}

template <class T>
template <RunOn run_on>
BaseFab<T>&
BaseFab<T>::mult (T val, Box const& bx, DestComp dcomp, NumComps ncomp) noexcept
{
    BL_ASSERT(dcomp.i >= 0 && dcomp.i + ncomp.n <= this->nvar);

    Array4<T> const& a = this->array();
#ifdef AMREX_DEVICE_COMPILE
    amrex::LoopConcurrent(bx, ncomp.n, [=] (int i, int j, int k, int n) AMREX_NOEXCEPT 
#else
    AMREX_HOST_DEVICE_FOR_4D_FLAG(run_on == RunOn::Gpu and Gpu::inLaunchRegion(),
                                  bx, ncomp.n, i, j, k, n,
#endif
    {
        a(i,j,k,n+dcomp.i) *= val;
    });

    return *this;
}

template <class T>
template <RunOn run_on>
BaseFab<T>&
BaseFab<T>::mult (const BaseFab<T>& src) noexcept
{
    return this->mult<run_on>(src, this->domain, SrcComp{0}, DestComp{0}, NumComps{this->nvar});
}

template <class T>
template <RunOn run_on>
BaseFab<T>&
BaseFab<T>::operator*= (const BaseFab<T>& src) noexcept
{
    return this->mult<run_on>(src, this->domain, SrcComp{0}, DestComp{0}, NumComps{this->nvar});
}

template <class T>
template <RunOn run_on>
BaseFab<T>&
BaseFab<T>::mult (const BaseFab<T>& src, Box bx,
                  SrcComp scomp, DestComp dcomp, NumComps ncomp) noexcept
{
    AMREX_ASSERT(this->domain.sameType(src.domain));
    AMREX_ASSERT(scomp.i >= 0 && scomp.i+ncomp.n <= src.nvar);
    AMREX_ASSERT(dcomp.i >= 0 && dcomp.i+ncomp.n <= this->nvar);

    bx &= src.domain;

    Array4<T> const& d = this->array();
    Array4<T const> const& s = src.const_array();
#ifdef AMREX_DEVICE_COMPILE
    amrex::LoopConcurrent(bx, ncomp.n, [=] (int i, int j, int k, int n) AMREX_NOEXCEPT 
#else
    AMREX_HOST_DEVICE_FOR_4D_FLAG(run_on == RunOn::Gpu and Gpu::inLaunchRegion(),
                                  bx, ncomp.n, i, j, k, n,
#endif
    {
        d(i,j,k,n+dcomp.i) *= s(i,j,k,n+scomp.i);
    });

    return *this;
}

template <class T>
template <RunOn run_on>
BaseFab<T>&
BaseFab<T>::divide (T val) noexcept
{
    return this->divide<run_on>(val, this->domain, DestComp{0}, NumComps{this->nvar});
}

template <class T>
template <RunOn run_on>
BaseFab<T>&
BaseFab<T>::operator/= (T val) noexcept
{
    return this->divide<run_on>(val, this->domain,  DestComp{0}, NumComps{this->nvar});
}

template <class T>
template <RunOn run_on>
BaseFab<T>&
BaseFab<T>::divide (T val, Box const& bx, DestComp dcomp, NumComps ncomp) noexcept
{
    BL_ASSERT(dcomp.i >= 0 && dcomp.i + ncomp.n <= this->nvar);

    Array4<T> const& a = this->array();
#ifdef AMREX_DEVICE_COMPILE
    amrex::LoopConcurrent(bx, ncomp.n, [=] (int i, int j, int k, int n) AMREX_NOEXCEPT 
#else
    AMREX_HOST_DEVICE_FOR_4D_FLAG(run_on == RunOn::Gpu and Gpu::inLaunchRegion(),
                                  bx, ncomp.n, i, j, k, n,
#endif
    {
        a(i,j,k,n+dcomp.i) /= val;
    });

    return *this;
}

template <class T>
template <RunOn run_on>
BaseFab<T>&
BaseFab<T>::divide (const BaseFab<T>& src) noexcept
{
    return this->divide<run_on>(src, this->domain, SrcComp{0}, DestComp{0}, NumComps{this->nvar});
}

template <class T>
template <RunOn run_on>
BaseFab<T>&
BaseFab<T>::operator/= (const BaseFab<T>& src) noexcept
{
    return this->divide<run_on>(src, this->domain, SrcComp{0}, DestComp{0}, NumComps{this->nvar});
}

template <class T>
template <RunOn run_on>
BaseFab<T>&
BaseFab<T>::divide (const BaseFab<T>& src, Box bx,
                    SrcComp scomp, DestComp dcomp, NumComps ncomp) noexcept
{
    AMREX_ASSERT(this->domain.sameType(src.domain));
    AMREX_ASSERT(scomp.i >= 0 && scomp.i+ncomp.n <= src.nvar);
    AMREX_ASSERT(dcomp.i >= 0 && dcomp.i+ncomp.n <= this->nvar);

    bx &= src.domain;

    Array4<T> const& d = this->array();
    Array4<T const> const& s = src.const_array();
#ifdef AMREX_DEVICE_COMPILE
    amrex::LoopConcurrent(bx, ncomp.n, [=] (int i, int j, int k, int n) AMREX_NOEXCEPT 
#else
    AMREX_HOST_DEVICE_FOR_4D_FLAG(run_on == RunOn::Gpu and Gpu::inLaunchRegion(),
                                  bx, ncomp.n, i, j, k, n,
#endif
    {
        d(i,j,k,n+dcomp.i) /= s(i,j,k,n+scomp.i);
    });

    return *this;
}

template <class T>
template <RunOn run_on>
BaseFab<T>&
BaseFab<T>::negate () noexcept
{
    return this->negate<run_on>(this->domain, DestComp{0}, NumComps{this->nvar});
}

template <class T>
template <RunOn run_on>
BaseFab<T>&
BaseFab<T>::negate (const Box& bx, DestComp dcomp, NumComps ncomp) noexcept
{
    BL_ASSERT(dcomp.i >= 0 && dcomp.i + ncomp.n <= this->nvar);

    Array4<T> const& a = this->array();
#ifdef AMREX_DEVICE_COMPILE
    amrex::LoopConcurrent(bx, ncomp.n, [=] (int i, int j, int k, int n) AMREX_NOEXCEPT 
#else
    AMREX_HOST_DEVICE_FOR_4D_FLAG(run_on == RunOn::Gpu and Gpu::inLaunchRegion(),
                                  bx, ncomp.n, i, j, k, n,
#endif
    {
        a(i,j,k,n+dcomp.i) = -a(i,j,k,n+dcomp.i);
    });

    return *this;
}

template <class T>
template <RunOn run_on>
BaseFab<T>&
BaseFab<T>::invert (T r) noexcept
{
    return this->invert<run_on>(r, this->domain, DestComp{0}, NumComps{this->nvar});
}

template <class T>
template <RunOn run_on>
BaseFab<T>&
BaseFab<T>::invert (T r, const Box& bx, DestComp dcomp, NumComps ncomp) noexcept
{
    BL_ASSERT(dcomp.i >= 0 && dcomp.i + ncomp.n <= this->nvar);

    Array4<T> const& a = this->array();
#ifdef AMREX_DEVICE_COMPILE
    amrex::LoopConcurrent(bx, ncomp.n, [=] (int i, int j, int k, int n) AMREX_NOEXCEPT 
#else
    AMREX_HOST_DEVICE_FOR_4D_FLAG(run_on == RunOn::Gpu and Gpu::inLaunchRegion(),
                                  bx, ncomp.n, i, j, k, n,
#endif
    {
        a(i,j,k,n+dcomp.i) = r / a(i,j,k,n+dcomp.i);
    });

    return *this;
}

template <class T>
AMREX_GPU_HOST_DEVICE
T
BaseFab<T>::sum (const Box& bx, DestComp dcomp, NumComps ncomp) const noexcept
{
    AMREX_ASSERT(dcomp.i >= 0 && dcomp.i+ncomp.n <= this->nvar);

    T r = 0;
    Array4<T const> const& a = this->const_array();
    amrex::Loop(bx, ncomp.n, [=,&r] (int i, int j, int k, int n) AMREX_NOEXCEPT 
    {
        r += a(i,j,k,n+dcomp.i);
    });

    return r;
}

template <class T>
AMREX_GPU_HOST_DEVICE
T
BaseFab<T>::dot (const BaseFab<T>& src, const Box& bx, SrcComp scomp, DestComp dcomp, NumComps ncomp) const noexcept
{
    AMREX_ASSERT(this->domain.sameType(src.domain));
    AMREX_ASSERT(scomp.i >= 0 && scomp.i+ncomp.n <= src.nvar);
    AMREX_ASSERT(dcomp.i >= 0 && dcomp.i+ncomp.n <= this->nvar);

    T r = 0;
    Array4<T const> const& d = this->const_array();
    Array4<T const> const& s = src.const_array();
    amrex::Loop(bx, ncomp.n, [=,&r] (int i, int j, int k, int n) AMREX_NOEXCEPT 
    {
        r += s(i,j,k,n+dcomp.i) * s(i,j,k,n+scomp.i);
    });

    return r;
}

template <class T>
AMREX_GPU_HOST_DEVICE
T
BaseFab<T>::dot (const Box& bx, int destcomp, int numcomp) const noexcept
{
    return dot(bx, DestComp{destcomp}, NumComps{numcomp});
}


template <class T>
AMREX_GPU_HOST_DEVICE
T
BaseFab<T>::dot (const Box& bx, DestComp dcomp, NumComps ncomp) const noexcept
{
    AMREX_ASSERT(dcomp.i >= 0 && dcomp.i+ncomp.n <= this->nvar);

    T r = 0;
    Array4<T const> const& a = this->const_array();
    amrex::Loop(bx, ncomp.n, [=,&r] (int i, int j, int k, int n) AMREX_NOEXCEPT 
    {
        r += a(i,j,k,n+dcomp.i)*a(i,j,k,n+dcomp.i);
    });

    return r;
}

template <class T>
AMREX_GPU_HOST_DEVICE
T
BaseFab<T>::dotmask (const BaseFab<T>& src, const Box& bx, const BaseFab<int>& mask,
                     SrcComp scomp, DestComp dcomp, NumComps ncomp) const noexcept
{
    AMREX_ASSERT(this->domain.sameType(src.domain));
    AMREX_ASSERT(this->domain.sameType(mask.domain));
    AMREX_ASSERT(scomp.i >= 0 && scomp.i+ncomp.n <= src.nvar);
    AMREX_ASSERT(dcomp.i >= 0 && dcomp.i+ncomp.n <= this->nvar);

    T r = 0;
    Array4<T const> const& d = this->const_array();
    Array4<T const> const& s = src.const_array();
    Array4<int const> const& m = mask.const_array();
    amrex::Loop(bx, ncomp.n, [=,&r] (int i, int j, int k, int n) AMREX_NOEXCEPT 
    {
        int mi = static_cast<int>(static_cast<bool>(m(i,j,k)));
        r += s(i,j,k,n+dcomp.i) * s(i,j,k,n+scomp.i) * mi;
    });

    return r;
}

}

#endif /*BL_BASEFAB_H*/<|MERGE_RESOLUTION|>--- conflicted
+++ resolved
@@ -57,48 +57,8 @@
 void ResetTotalBytesAllocatedInFabsHWM () noexcept;
 void update_fab_stats (long n, long s, std::size_t szt) noexcept;
 
-<<<<<<< HEAD
-    void BaseFab_Initialize ();
-    void BaseFab_Finalize ();
-
-template <typename T>
-struct FabView
-{
-
-// HIP FIX HERE - Initialization List
-#ifdef AMREX_USE_HIP
-#ifdef AMREX_DEBUG
-    AMREX_GPU_HOST_DEVICE
-    FabView(T* ptr, int j, int k, long n, int ie, int je, int ke, int ne)
-    : p(ptr), jstride(j), kstride(k), nstride(n), iend(ie), jend(je), kend(ke), nend(ne)
-    { }
-#else
-    AMREX_GPU_HOST_DEVICE
-    FabView(T* ptr, int j, int k, long n)
-    : p(ptr), jstride(j), kstride(k), nstride(n)
-    { }
-#endif
-#endif
-
-    T* AMREX_RESTRICT p;
-    int jstride;
-    int kstride;
-    long nstride;
-#ifdef AMREX_DEBUG
-    int iend, jend, kend, nend;
-#endif
-    AMREX_GPU_HOST_DEVICE
-    AMREX_FORCE_INLINE T& operator() (int i, int j, int k, int n=0) const noexcept {
-#ifdef AMREX_DEBUG
-        AMREX_ASSERT(i<iend && j<jend && k<kend && n<nend);
-#endif
-        return *(p + (i+j*jstride+k*kstride+n*nstride));
-    }
-};
-=======
 void BaseFab_Initialize ();
 void BaseFab_Finalize ();
->>>>>>> f3918ed0
 
 struct SrcComp {
     AMREX_GPU_HOST_DEVICE
@@ -450,209 +410,6 @@
         return makeArray4<T const>(this->dptr, this->domain, this->nvar);
     }
 
-<<<<<<< HEAD
-    AMREX_GPU_HOST_DEVICE
-    AMREX_FORCE_INLINE
-    FabView<T const> view (int n = 0) const noexcept
-    {
-        return view(this->domain.loVect3d(),n);
-    }
-
-    AMREX_GPU_HOST_DEVICE
-    AMREX_FORCE_INLINE
-    FabView<T> view (int n = 0) noexcept
-    {
-        return view(this->domain.loVect3d(),n);
-    }
-
-// HIP FIX HERE - Initialization List: {{
-    AMREX_GPU_HOST_DEVICE
-    AMREX_FORCE_INLINE
-    FabView<T const> view (const IntVect& iv, int n = 0) const noexcept
-    {
-#if (AMREX_SPACEDIM == 1)
-        return view(GpuArray<int,3>{{iv[0],    0,    0}}, n);
-#elif (AMREX_SPACEDIM == 2)
-        return view(GpuArray<int,3>{{iv[0],iv[1],    0}}, n);
-#else
-        return view(GpuArray<int,3>{{iv[0],iv[1],iv[2]}}, n);
-#endif
-    }
-
-// HIP FIX HERE - Initialization List: {{
-    AMREX_GPU_HOST_DEVICE
-    AMREX_FORCE_INLINE
-    FabView<T> view (const IntVect& iv, int n = 0) noexcept
-    {
-#if (AMREX_SPACEDIM == 1)
-        return view(GpuArray<int,3>{{iv[0],    0,    0}}, n);
-#elif (AMREX_SPACEDIM == 2)
-        return view(GpuArray<int,3>{{iv[0],iv[1],    0}}, n);
-#else
-        return view(GpuArray<int,3>{{iv[0],iv[1],iv[2]}}, n);
-#endif
-    }
-
-    AMREX_GPU_HOST_DEVICE
-    AMREX_FORCE_INLINE
-    FabView<T const> view (const Box& subbox, int n = 0) const noexcept
-    {
-        return view(subbox.loVect3d(),n);
-    }
-
-    AMREX_GPU_HOST_DEVICE
-    AMREX_FORCE_INLINE
-    FabView<T> view (const Box& subbox, int n = 0) noexcept
-    {
-        return view(subbox.loVect3d(),n);
-    }
-
-    AMREX_GPU_HOST_DEVICE
-    AMREX_FORCE_INLINE
-    FabView<T const> view (const GpuArray<int,3>& slo, int n = 0) const noexcept
-    {
-#if !defined(__CUDACC__) || (__CUDACC_VER_MAJOR__ != 9) || (__CUDACC_VER_MINOR__ != 2)
-        AMREX_ASSERT(this->domain.numPts() < static_cast<long>(std::numeric_limits<int>::max()));
-#else
-        AMREX_ASSERT(this->domain.numPts() < static_cast<long>(INT_MAX));
-#endif
-        const auto& len = this->domain.length3d();
-        int jstride = len[0];
-        int kstride = jstride*len[1];
-        long nstride = kstride*len[2];
-        const auto& dlo = this->domain.loVect3d();
-        T const* p = this->dptr + ((slo[0]-dlo[0])
-                                +  (slo[1]-dlo[1])*jstride
-                                +  (slo[2]-dlo[2])*kstride
-                                +                n*nstride);
-#ifdef AMREX_DEBUG
-        return FabView<T const>{p, jstride, kstride, nstride,
-                len[0]-(slo[0]-dlo[0]),
-                len[1]-(slo[1]-dlo[1]),
-                len[2]-(slo[2]-dlo[2]),
-                this->nvar-n};
-#else
-        return FabView<T const>{p, jstride, kstride, nstride};
-#endif
-    }
-
-    AMREX_GPU_HOST_DEVICE
-    AMREX_FORCE_INLINE
-    FabView<T> view (const GpuArray<int,3>& slo, int n = 0) noexcept
-    {
-#if !defined(__CUDACC__) || (__CUDACC_VER_MAJOR__ != 9) || (__CUDACC_VER_MINOR__ != 2)
-        AMREX_ASSERT(this->domain.numPts() < static_cast<long>(std::numeric_limits<int>::max()));
-#else
-        AMREX_ASSERT(this->domain.numPts() < static_cast<long>(INT_MAX));
-#endif
-        const auto& len = this->domain.length3d();
-        int jstride = len[0];
-        int kstride = jstride*len[1];
-        long nstride = kstride*len[2];
-        const auto& dlo = this->domain.loVect3d();
-        T* p = this->dptr + ((slo[0]-dlo[0])
-                          +  (slo[1]-dlo[1])*jstride
-                          +  (slo[2]-dlo[2])*kstride
-                          +                n*nstride);
-#ifdef AMREX_DEBUG
-        return FabView<T>{p, jstride, kstride, nstride,
-                len[0]-(slo[0]-dlo[0]),
-                len[1]-(slo[1]-dlo[1]),
-                len[2]-(slo[2]-dlo[2]),
-                this->nvar-n};
-#else
-        return FabView<T>{p, jstride, kstride, nstride};
-#endif
-    }
-
-    AMREX_GPU_HOST_DEVICE
-    AMREX_FORCE_INLINE
-    FabView<T const> view (const Dim3& slo, int n = 0) const noexcept
-    {
-#if !defined(__CUDACC__) || (__CUDACC_VER_MAJOR__ != 9) || (__CUDACC_VER_MINOR__ != 2)
-        AMREX_ASSERT(this->domain.numPts() < static_cast<long>(std::numeric_limits<int>::max()));
-#else
-        AMREX_ASSERT(this->domain.numPts() < static_cast<long>(INT_MAX));
-#endif
-        const auto len = amrex::length(this->domain);
-        const auto dlo = amrex::lbound(this->domain);
-        int jstride = len.x;
-        int kstride = jstride*len.y;
-        long nstride = kstride*len.z;
-        T const* p = this->dptr + ((slo.x-dlo.x)
-                                +  (slo.y-dlo.y)*jstride
-                                +  (slo.z-dlo.z)*kstride
-                                +              n*nstride);
-
-// HIP FIX HERE - Initialization List
-#ifdef AMREX_DEBUG
-    #ifdef AMREX_USE_HIP
-        return FabView<T const> (p, jstride, kstride, nstride,
-                                 len.x-(slo.x-dlo.x),
-                                 len.y-(slo.y-dlo.y),
-                                 len.z-(slo.z-dlo.z),
-                                 this->nvar-n);
-    #else
-        return FabView<T const>{p, jstride, kstride, nstride,
-                                len.x-(slo.x-dlo.x),
-                                len.y-(slo.y-dlo.y),
-                                len.z-(slo.z-dlo.z),
-                                this->nvar-n};
-    #endif
-#else
-    #ifdef AMREX_USE_HIP
-        return FabView<T const> (p, jstride, kstride, nstride);
-    #else
-        return FabView<T const>{p, jstride, kstride, nstride};
-    #endif
-#endif
-    }
-
-    AMREX_GPU_HOST_DEVICE
-    AMREX_FORCE_INLINE
-    FabView<T> view (const Dim3& slo, int n = 0) noexcept
-    {
-#if !defined(__CUDACC__) || (__CUDACC_VER_MAJOR__ != 9) || (__CUDACC_VER_MINOR__ != 2)
-        AMREX_ASSERT(this->domain.numPts() < static_cast<long>(std::numeric_limits<int>::max()));
-#else
-        AMREX_ASSERT(this->domain.numPts() < static_cast<long>(INT_MAX));
-#endif
-        const auto len = amrex::length(this->domain);
-        const auto dlo = amrex::lbound(this->domain);
-        int jstride = len.x;
-        int kstride = jstride*len.y;
-        long nstride = kstride*len.z;
-        T* p = this->dptr + ((slo.x-dlo.x)
-                          +  (slo.y-dlo.y)*jstride
-                          +  (slo.z-dlo.z)*kstride
-                          +              n*nstride);
-
-// HIP FIX HERE - Initialization List
-#ifdef AMREX_DEBUG
-    #ifdef AMREX_USE_HIP
-        return FabView<T>(p, jstride, kstride, nstride,
-                          len.x-(slo.x-dlo.x),
-                          len.y-(slo.y-dlo.y),
-                          len.z-(slo.z-dlo.z),
-                          this->nvar-n);
-    #else
-        return FabView<T>{p, jstride, kstride, nstride,
-                len.x-(slo.x-dlo.x),
-                len.y-(slo.y-dlo.y),
-                len.z-(slo.z-dlo.z),
-                this->nvar-n};
-    #endif
-#else
-    #ifdef AMREX_USE_HIP
-        return FabView<T>(p, jstride, kstride, nstride);
-    #else
-        return FabView<T>{p, jstride, kstride, nstride};
-    #endif
-#endif
-    }
-
-=======
->>>>>>> f3918ed0
     //! Returns true if the data for the FAB has been allocated.
     AMREX_GPU_HOST_DEVICE
     bool isAllocated () const noexcept { return this->dptr != 0; }
