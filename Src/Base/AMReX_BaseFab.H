
#ifndef BL_BASEFAB_H
#define BL_BASEFAB_H

#include <cmath>
#include <cstdlib>
#include <algorithm>
#include <limits>

#ifdef _OPENMP
#include <omp.h>
#endif

#include <AMReX_BLassert.H>
#include <AMReX_Box.H>
#include <AMReX_BoxList.H>
#include <AMReX_CArena.H>
#include <AMReX_Looping.H>
#include <AMReX_REAL.H>
#include <AMReX_BLProfiler.H>
#include <AMReX_BoxIterator.H>
#include <AMReX_MakeType.H>

namespace amrex
{
    extern long private_total_bytes_allocated_in_fabs;     // total bytes at any given time
    extern long private_total_bytes_allocated_in_fabs_hwm; // high-water-mark over a given interval
    extern long private_total_cells_allocated_in_fabs;     // total cells at any given time
    extern long private_total_cells_allocated_in_fabs_hwm; // high-water-mark over a given interval
#ifdef _OPENMP
#pragma omp threadprivate(private_total_bytes_allocated_in_fabs)
#pragma omp threadprivate(private_total_bytes_allocated_in_fabs_hwm)
#pragma omp threadprivate(private_total_cells_allocated_in_fabs)
#pragma omp threadprivate(private_total_cells_allocated_in_fabs_hwm)
#endif

    long TotalBytesAllocatedInFabs();
    long TotalBytesAllocatedInFabsHWM();
    long TotalCellsAllocatedInFabs();
    long TotalCellsAllocatedInFabsHWM();
    void ResetTotalBytesAllocatedInFabsHWM();
    void update_fab_stats (long n, long s, std::size_t szt);

/**
*  \brief A Fortran Array-like Object
*  BaseFab emulates the Fortran array concept.  
*  Useful operations can be performed upon
*  BaseFabs in C++, and they provide a convenient interface to
*  Fortran when it is necessary to retreat into that language.
        
*  BaseFab is a class template.  Through use of the
*  template, a BaseFab may be based upon any class.  So far at least,
*  most applications have been based upon simple types like integers,
*  real*4s, or real*8s.  Most applications do not use BaseFabs 
*  directly, but utilize specialized classes derived from BaseFab.
        
*  BaseFab objects depend on the dimensionality of space
*  (indirectly through the DOMAIN Box member).  It is
*  typical to define the macro SPACEDIM to be 1, 2, or 3 to indicate
*  the dimension of space.  See the discussion of class Box for more
*  information.  A BaseFab contains a Box DOMAIN, which indicates the
*  integer indexing space over which the array is defined.  A BaseFab
*  also has NVAR components.  By components, we mean that for each
*  point in the rectangular indexing space, there are NVAR values
*  associated with that point.  A Fortran array corresponding to a
*  BaseFab would have (SPACEDIM+1) dimensions.
        
*  By design, the array layout in a BaseFab mirrors that of a
*  Fortran array.  The first index (x direction for example) varies
*  most rapidly, the next index (y direction), if any, varies next
*  fastest. The component index varies last, after all the spatial
*  indices.
        
*  It is sometimes convenient to be able to treat a sub-array within an
*  existing BaseFab as a BaseFab in its own right.  This is often
*  referred to as aliasing the BaseFab.  Note that when aliasing is 
*  used, the BaseFabs domain will not, in general, be the same as the 
*  parent BaseFabs domain, nor will the number of components.
*  BaseFab is a dimension dependent class, so SPACEDIM must be 
*  defined as either 1, 2, or 3 when compiling.

*  This is NOT a polymorphic class.

*  It does NOT provide a copy constructor or assignment operator.

*  T MUST have a default constructor and an assignment operator.
*/

template <class T>
class BaseFab
{
public:

    typedef T value_type;
    //! Construct an empty BaseFab, which must be resized (see BaseFab::resize) before use.
    BaseFab ();

    //!  Make BaseFab with desired domain (box) and number of components.
    explicit BaseFab (const Box& bx,
                      int        n = 1,
		      bool       alloc = true,
		      bool       shared = false);

    BaseFab (const BaseFab<T>& rhs, MakeType make_type, int scomp, int ncomp);

    /**
     * \brief Create an NON-OWNING BaseFab.  Thus BaseFab is not
     * responsible for memory management.  And it's caller's responsibility that
     * p points to a chunk of memory large enough.
     */
    BaseFab (const Box& bx, int ncomp, T* p);

    //! The destructor deletes the array memory.
    virtual ~BaseFab ();

    BaseFab (const BaseFab<T>& rhs) = delete;
    BaseFab<T>& operator= (const BaseFab<T>& rhs) = delete;
    BaseFab<T>& operator= (BaseFab<T>&& rhs) = delete;

    BaseFab (BaseFab<T>&& rhs) noexcept;

    BaseFab& operator= (const T&);

    /**
    * \brief This function resizes a BaseFab so it covers the Box b
    * with N components.  

    * The default action is that under resizing, the memory allocated for the
    * BaseFab only grows and never shrinks.  This function is
    * particularly useful when a BaseFab is used as a temporary
    * space which must be a different size whenever it is used.
    * Resizing is typically faster than re-allocating a
    * BaseFab because memory allocation can often be avoided.
    */
    void resize (const Box& b,
                 int        N = 1);

    ///for AggStencil and its minions
    virtual long offset(const IntVect& a_iv, const int& a_ivar) const
    {
      BL_ASSERT(a_ivar >= 0);
      BL_ASSERT(a_ivar < nvar);
      BL_ASSERT(domain.contains(a_iv));

      IntVect ivDiff = a_iv - domain.smallEnd();
#if BL_SPACEDIM > 1
      IntVect ivSize = domain.size();
#endif
      long offset = ivDiff[0];

#if BL_SPACEDIM > 1
      offset += ivDiff[1]*ivSize[0] ;
#endif
#if BL_SPACEDIM > 2
      offset += ivDiff[2]*ivSize[0]*ivSize[1];
#endif
      offset += numpts * a_ivar;

      return offset;
    }

    /**
     * \brief The function returns the BaseFab to the invalid state.
     * The memory is freed.
     */
    void clear ();

    //! Returns how many bytes used
    std::size_t nBytes () const { return truesize*sizeof(T); }

    static bool preAllocatable () { return true; }

    //! Returns bytes used in the Box for those components
    std::size_t nBytes (const Box& bx, int start_comp, int ncomps) const
        { return bx.numPts() * sizeof(T) * ncomps; }

    //! Returns the number of components
    int nComp () const { return nvar; }

<<<<<<< HEAD
    //! for calls to fortran.  
=======
    int* nCompPtr() {return &nvar;}
>>>>>>> 74905aaa
    const int* nCompPtr() const {return &nvar;}

    //! Returns the number of points 
    long nPts () const { return numpts; }

    //! Returns the total number of points of all components
    long size () const { return nvar*numpts; }

    //! Returns the domain (box) where the array is defined
    const Box& box () const { return domain; }

    /**
    * \brief Returns a pointer to an array of SPACEDIM integers
    * giving the length of the domain in each direction
    */
    const int* length () const { return dlen.getVect(); }

    /**
    * \brief Returns the lower corner of the domain
    * See class Box for analogue.
    */
    const IntVect& smallEnd () const { return domain.smallEnd(); }

    //!  Returns the upper corner of the domain.  See class Box for analogue.
    const IntVect& bigEnd () const { return domain.bigEnd(); }

    /**
    * \brief Returns the lower corner of the domain.  
  
    *Instead of returning them in the form of INTVECTs, as in smallEnd and
    * bigEnd, it returns the values as a pointer to an array of
    * constant integers.  This is useful when interfacing to
    * Fortran subroutines.
    */
    const int* loVect () const { return domain.loVect(); }

    /**
    * \brief Returns the upper corner of the domain.  

    *Instead of returning them in the form of INTVECTs, as in smallEnd and
    * bigEnd, it returns the values as a pointer to an array of
    * constant integers.  This is useful when interfacing to
    * Fortran subroutines.
    */
    const int* hiVect () const { return domain.hiVect(); }

    /**
    * \brief Returns true if the domain of fab is totally contained within
    * the domain of this BaseFab.
    */
    bool contains (const BaseFab<T>& fab) const
    {
        return box().contains(fab.box()) && nvar <= fab.nvar;
    }

    /**
    * \brief Returns true if bx is totally contained
    * within the domain of this BaseFab.
    */
    bool contains (const Box& bx) const { return box().contains(bx); }

    /**
    * \brief Returns a pointer to an object of type T that is the
    * value of the Nth component associated with the cell at the
    * low end of the domain.  This is commonly used to get a pointer
    * to data in the array which is then handed off to a Fortran
    * subroutine.  Remember that data is stored in Fortran array
    * order, with the component index coming last.   In other words,
    * dataPtr returns a pointer to all the Nth components.
    */
    T* dataPtr (int n = 0) { BL_ASSERT(!(dptr == 0)); return &dptr[n*numpts]; }

    //! Same as above except works on const FABs.
    const T* dataPtr (int n = 0) const { BL_ASSERT(!(dptr == 0)); return &dptr[n*numpts]; }

    
    void setPtr (T* p, long sz) { BL_ASSERT(dptr == 0 && truesize == 0); dptr = p; truesize = sz; }

    //! Returns true if the data for the FAB has been allocated.
    bool isAllocated () const { return dptr != 0; }

    /**
    * \brief Returns a reference to the Nth component value
    * defined at position p in the domain.  This operator may be
    * inefficient if the C++ compiler is unable to optimize the
    * C++ code.
    */
    T& operator() (const IntVect& p, int N);

    //! Same as above, except returns component 0.
    T& operator() (const IntVect& p);

    //! Same as above except works on const FABs.
    const T& operator() (const IntVect& p, int N) const;

    //! Same as above, except returns component 0.
    const T& operator() (const IntVect& p) const;

    /**
    * \brief This function puts numcomp component values, starting at
    * component N, from position pos in the domain into array data,
    * that must be allocated by the user.
    */
    void getVal (T*             data,
                 const IntVect& pos,
                 int            N,
                 int            numcomp) const;
    //! Same as above, except that starts at component 0 and copies all comps.
    void getVal (T*             data,
                 const IntVect& pos) const;
    /**
    * \brief The setVal functions set sub-regions in the BaseFab to a
    * constant value.  This most general form specifies the sub-box,
    * the starting component number, and the number of components
    * to be set.
    */
    void setVal (T          x,
                 const Box& bx,
                 int        nstart,
                 int        ncomp);
    //! Same as above, except the number of modified components is one. N is the component to be modified.
    void setVal (T          x,
                 const Box& bx,
                 int        N);
    //! Same as above, except the sub-box defaults to the entire domain.
    void setVal (T   x,
                 int N);
    //! Same as above, except all components are set.
    void setVal (T x);

    /**
    * \brief This function is analogous to the fourth form of
    * setVal above, except that instead of setting values on the
    * Box b, values are set on the complement of b in the domain.
    */
    void setComplement (T          x,
                        const Box& b,
                        int        ns,
                        int        num);
    /**
    * \brief The copy functions copy the contents of one BaseFab into
    * another.  The destination BaseFab is always the object which
    * invokes the function.  This, the most general form of copy,
    * specifies the contents of any sub-box srcbox in BaseFab src
    * may be copied into a (possibly different) destbox in the
    * destination BaseFab.  Note that although the srcbox and the
    * destbox may be disjoint, they must be the same size and shape.
    * If the sizes differ, the copy is undefined and a runtime error
    * results.  This copy function is the only one of the copy
    * functions to allow a copy between differing boxes. The user
    * also specifies how many components are copied, starting at
    * component srccomp in src and stored starting at component
    * destcomp. Note that the actual copy is made by the
    * function performCopy of this class.  The results are
    * UNDEFINED if the src and dest are the same and the srcbox and
    * destbox overlap.
    */
    BaseFab<T>& copy (const BaseFab<T>& src,
                      const Box&        srcbox,
                      int               srccomp,
                      const Box&        destbox,
                      int               destcomp,
                      int               numcomp);

  //for debugging
  BaseFab<T>&
  slowCopy(const BaseFab<T>& src,
           const Box&        srcbox,
           int               srccomp,
           const Box&        destbox,
           int               destcomp,
           int               numcomp);
    /**
    * \brief As above, except the destination Box and the source Box
    * are taken to be the entire domain of the destination.   A copy
    * of the intersecting region is performed.  Note that the actual
    * copy is made by the function performCopy() of this
    * class.
    */
    BaseFab<T>& copy (const BaseFab<T>& src,
                      int               srccomp,
                      int               destcomp,
                      int               numcomp = 1);
    /**
    * \brief As above, except that the destination Box is specified,
    * but the source Box is taken to the equal to the source
    * Box, and all components of the destination BaseFab are
    * copied.  Note that the actual copy is made by the
    * function performCopy of this class.
    */
    BaseFab<T>& copy (const BaseFab<T>& src,
                      const Box&        destbox);

    /**
    * As above, except that the destbox defaults to the entire domain
    * of the destination BaseFab, and all components are copied.
    * Note that the actual copy is made by the function
    * performCopy() of this class.
    */
    BaseFab<T>& copy (const BaseFab<T>& src);

    //! Copy from the srcbox of this Fab to raw memory and return the number of bytes copied
    std::size_t copyToMem (const Box& srcbox,
                           int        srccomp,
                           int        numcomp,
                           void*      dst) const;
    //! Copy from raw memory to the dstbox of this Fab and return the number of bytes copied
    std::size_t copyFromMem (const Box&  dstbox,
                             int         dstcomp,
                             int         numcomp,
                             const void* src);
    /**
    * \brief Perform shifts upon the domain of the BaseFab. They are
    * completely analogous to the corresponding Box functions.
    * There is no effect upon the array memory.
    */
    BaseFab<T>& shift (const IntVect& v);
    /**
    * \brief Perform shifts upon the domain of the BaseFab.  They are
    * completely analogous to the corresponding Box functions.
    * There is no effect upon the array memory.
    */
    BaseFab<T>& shift (int idir,
                       int n_cell);
    /**
    * \brief Perform shifts upon the domain of the BaseFab.  They are
    * completely analogous to the corresponding Box functions.
    * There is no effect upon the array memory.
    */
    BaseFab<T>& shiftHalf (int dir,
                           int num_halfs);
    /**
    * \brief Perform shifts upon the domain of the BaseFab. They are
    * completely analogous to the corresponding Box functions.
    * There is no effect upon the array memory.
    */
    BaseFab<T>& shiftHalf (const IntVect& num_halfs);

    /**
    * \brief Compute the Lp-norm of this FAB using components (scomp : scomp+ncomp-1).
    *   p < 0  -> ERROR
    *   p = 0  -> infinity norm (max norm)
    *   p = 1  -> sum of ABS(FAB)
    */
    Real norm (int p,
               int scomp = 0,
               int ncomp = 1) const;
    
    //! Same as above except only on given subbox.
    Real norm (const Box& subbox,
               int        p,
               int        scomp = 0,
               int        ncomp = 1) const;
    //!Compute absolute value for all components of this FAB.
    void abs ();
    //! Same as above except only for components (comp: comp+numcomp-1)
    void abs (int comp,
              int numcomp=1);
    /**
    * \brief Calculate abs() on subbox for given component range.
    */
    void abs (const Box& subbox,
              int        comp = 0,
              int        numcomp=1);
    /**
    * \return Minimum value of given component.
    */
    T min (int comp = 0) const;
    /**
    * \return Minimum value of given component in given subbox.
    */
    T min (const Box& subbox,
           int        comp = 0) const;
    /**
    * \return Maximum value of given component.
    */
    T max (int comp = 0) const;
    /**
    * \return Maximum value of given component in given subbox.
    */
    T max (const Box& subbox,
           int        comp = 0) const;
    /**
    * \return location of minimum value in given component.
    */
    IntVect minIndex (int comp = 0) const;
    /**
    * \return location of minimum value in given component in
    * given subbox.
    */
    IntVect minIndex (const Box& subbox,
                      int        comp = 0) const;
    /**
    * \return location of maximum value in given component.
    */
    IntVect maxIndex (int comp = 0) const;
    /**
    * \return location of maximum value in given component in given
    * subbox.
    */
    IntVect maxIndex (const Box& subbox,
                      int        comp = 0) const;
    /**
    * \brief Compute mask array with value of 1 in cells where
    * BaseFab has value less than val, 0 otherwise.
    * mask is resized by this function.
    * The number of cells marked with 1 returned.
    */
    int maskLT (BaseFab<int>& mask,
                T             val,
                int           comp = 0) const;
    //! Same as above except mark cells with value less than or equal to val.
    int maskLE (BaseFab<int>& mask,
                T             val,
                int           comp = 0) const;
    
    //! Same as above except mark cells with value equal to val.
    int maskEQ (BaseFab<int>& mask,
                T             val,
                int           comp = 0) const;
    //! Same as above except mark cells with value greater than val.
    int maskGT (BaseFab<int>& mask,
                T             val,
                int           comp = 0) const;
    //! Same as above except mark cells with value greater than or equal to val.
    int maskGE (BaseFab<int>& mask,
                T             val,
                int           comp = 0) const;
    //! Fill with a pattern of numbers.
    void patternFill (int mark = 0);
    /**
    * \brief Copies with index reversal from srcbox region of src
    * into destbox region of this FAB.  All components are
    * copied and multiplied by corresponding multiplier.
    */
    void copyRev (const Box&        destbox,
                  const BaseFab<T>& src,
                  const Box&        srcbox,
                  int               reversal_index,
                  T*                multiplier);
    //! Returns sum of given component of FAB state vector.
    T sum (int comp,
           int numcomp = 1) const;
    //! Compute sum of given component of FAB state vector in given subbox.
    T sum (const Box& subbox,
           int        comp,
           int        numcomp = 1) const;
    //! Most general version, specify subbox and which components.
    BaseFab<T>& invert (T          v,
                        const Box& subbox,
                        int        comp=0,
                        int        numcomp=1);
    //! As above except on entire domain.
    BaseFab<T>& invert (T   v,
                        int comp,
                        int numcomp=1);
    //! As above except on entire domain, all components.
    BaseFab<T>& invert (T v);

    //! Negate BaseFab, most general.
    BaseFab<T>& negate (const Box& subbox,
                        int        comp=0,
                        int        numcomp=1);
    //! As above, except on entire domain.
    BaseFab<T>& negate (int comp,
                        int numcomp=1);
    //! As above, except on entire domain and all components.
    BaseFab<T>& negate ();

    //! Scalar addition (a[i] <- a[i] + r), most general.
    BaseFab<T>& plus (T          r,
                      const Box& b,
                      int        comp=0,
                      int        numcomp=1);

    //! As above, except on entire domain.
    BaseFab<T>& plus (T   r,
                      int comp,
                      int numcomp=1);
    //! As above, except on entire domain and all components.
    BaseFab<T>& plus (T r);

    //! Addition in place.  This will often be more efficient than  making new BaseFab for result.
    BaseFab<T>& operator+= (T r);

    //! FAB addition (a[i] <- a[i] + b[i]) in place.
    BaseFab<T>& operator+= (const BaseFab<T>& f);

    //! FAB addition (a[i] <- a[i] + b[i]). The same as += operator.
    BaseFab<T>& plus (const BaseFab<T>& src);

    /**
    * \brief Add src components (srccomp:srccomp+numcomp-1) to
    * this FABs components (destcomp:destcomp+numcomp-1)
    * where the two FABs intersect.
    */
    BaseFab<T>& plus (const BaseFab<T>& src,
                      int               srccomp,
                      int               destcomp,
                      int               numcomp=1);
    /**
    * \brief Same as above except addition is restricted to intersection
    * of subbox and src FAB. NOTE: subbox must be contained in this
    * FAB.
    */
    BaseFab<T>& plus (const BaseFab<T>& src,
                      const Box&        subbox,
                      int               srccomp,
                      int               destcomp,
                      int               numcomp=1);
    /**
    * \brief Add srcbox region of src FAB to destbox region of this FAB.
    * The srcbox and destbox must be same size.
    */
    BaseFab<T>& plus (const BaseFab<T>& src,
                      const Box&        srcbox,
                      const Box&        destbox,
                      int               srccomp,
                      int               destcomp,
                      int               numcomp=1);
    //! FAB SAXPY (y[i] <- y[i] + a * x[i]), in place.
    BaseFab<T>& saxpy (T a, const BaseFab<T>& x,
                       const Box&        srcbox,
                       const Box&        destbox,
                       int               srccomp,
                       int               destcomp,
                       int               numcomp=1);
    //! FAB SAXPY (y[i] <- y[i] + a * x[i]), in place.  All components.
    BaseFab<T>& saxpy (T a, const BaseFab<T>& x);

    //! FAB XPAY (y[i] <- x[i] + a * y[i])
    BaseFab<T>& xpay (T a, const BaseFab<T>& x,
		      const Box&        srcbox,
		      const Box&        destbox,
		      int               srccomp,
		      int               destcomp,
		      int               numcomp=1);

    //! y[i] <- y[i] + x1[i] * x2[i])
    BaseFab<T>& addproduct (const Box&        destbox,
			    int               destcomp,
			    int               numcomp,
			    const BaseFab<T>& src1,
			    int               comp1,
			    const BaseFab<T>& src2,
			    int               comp2);
    /*
    * \brief Scalar subtraction (a[i] <- a[i] - r).
    * Note: use plus(-r) for more general operations.
    */
    BaseFab<T>& operator-= (T r);

    //! FAB subtraction (a[i] <- a[i] - b[i]), in place.
    BaseFab<T>& operator-= (const BaseFab<T>& f);

    //! FAB subtraction (a[i] <- a[i] - b[i]). The same as -= operator.
    BaseFab<T>& minus (const BaseFab<T>& src);

    /**
    * \brief Subtract src components (srccomp:srccomp+numcomp-1) to
    * this FABs components (destcomp:destcomp+numcomp-1) where
    * the two FABs intersect.
    */
    BaseFab<T>& minus (const BaseFab<T>& src,
                       int               srccomp,
                       int               destcomp,
                       int               numcomp=1);
    /**
    * \brief Same as above except subtraction is restricted to intersection
    * of subbox and src FAB.  NOTE: subbox must be contained in
    * this FAB.
    */
    BaseFab<T>& minus (const BaseFab<T>& src,
                       const Box&        subbox,
                       int               srccomp,
                       int               destcomp,
                       int               numcomp=1);
    /**
    * \brief Subtract srcbox region of src FAB from destbox region
    * of this FAB. srcbox and destbox must be same size.
    */
    BaseFab<T>& minus (const BaseFab<T>& src,
                       const Box&        srcbox,
                       const Box&        destbox,
                       int               srccomp,
                       int               destcomp,
                       int               numcomp=1);
    //! Scalar multiplication (a[i] <- a[i] * r), in place.
    BaseFab<T>& operator*= (T r);

    //! Scalar multiplication (a[i] <- a[i] * r).  The same as *=.
    BaseFab<T>& mult (T r);

    //! Scalar multiplication, except control which components are multiplied.
    BaseFab<T>& mult (T   r,
                      int comp,
                      int numcomp=1);
    /**
    * \brief As above, except specify sub-box.
    */
    BaseFab<T>& mult (T          r,
                      const Box& b,
                      int        comp=0,
                      int        numcomp=1);

    //! FAB multiplication (a[i] <- a[i] * b[i]), in place.
    BaseFab<T>& operator*= (const BaseFab<T>& f);

    //! As above.
    BaseFab<T>& mult (const BaseFab<T>& src);

    /**
    * \brief Multiply src components (srccomp:srccomp+numcomp-1) with
    * this FABs components (destcomp:destcomp+numcomp-1) where
    * the two FABs intersect.
    */
    BaseFab<T>& mult (const BaseFab<T>& src,
                      int               srccomp,
                      int               destcomp,
                      int               numcomp=1);

    /**
    * \brief Same as above except multiplication is restricted to
    * intersection of subbox and src FAB.  NOTE: subbox must be
    * contained in this FAB.
    */
    BaseFab<T>& mult (const BaseFab<T>& src,
                      const Box&        subbox,
                      int               srccomp,
                      int               destcomp,
                      int               numcomp=1);

    /**
    * \brief Multiply srcbox region of src FAB with destbox region
    * of this FAB. The srcbox and destbox must be same size.
    */
    BaseFab<T>& mult (const BaseFab<T>& src,
                      const Box&        srcbox,
                      const Box&        destbox,
                      int               srccomp,
                      int               destcomp,
                      int               numcomp=1);
    //! Scalar division (a[i] <- a[i] / r), in place.
    BaseFab<T>& operator/= (T r);

    //! Scalar division (a[i] <- a[i] / r), in place.
    BaseFab<T>& divide (T r);

    //! As above except specify which components.
    BaseFab<T>& divide (T   r,
                        int comp,
                        int numcomp=1);

    //! As above except specify sub-box.
    BaseFab<T>& divide (T          r,
                        const Box& b,
                        int        comp=0,
                        int        numcomp=1);

    //! FAB division, in place.
    BaseFab<T>& operator/= (const BaseFab<T>& src);

    //! Same as above.
    BaseFab<T>& divide (const BaseFab<T>& src);

    /**
    * \brief This FAB is numerator, src FAB is denominator
    * divide src components (srccomp:srccomp+numcomp-1) into
    * this FABs components (destcomp:destcomp+numcomp-1)
    * where the two FABs intersect.
    */
    BaseFab<T>& divide (const BaseFab<T>& src,
                        int               srccomp,
                        int               destcomp,
                        int               numcomp=1);
    /**
    * \brief Same as above except division is restricted to
    * intersection of subbox and src FAB.  NOTE: subbox must be
    * contained in this FAB.
    */
    BaseFab<T>& divide (const BaseFab<T>& src,
                        const Box&        subbox,
                        int               srccomp,
                        int               destcomp,
                        int               numcomp=1);
    /**
    * \brief destbox region of this FAB is numerator. srcbox regions of
    * src FAB is denominator. srcbox and destbox must be same size.
    */
    BaseFab<T>& divide (const BaseFab<T>& src,
                        const Box&        srcbox,
                        const Box&        destbox,
                        int               srccomp,
                        int               destcomp,
                        int               numcomp=1);
    /**
    * \brief Divide wherever "src" is "true" or "non-zero".
    */
    BaseFab<T>& protected_divide (const BaseFab<T>& src);

    /**
    * \brief Divide wherever "src" is "true" or "non-zero".
    * This FAB is numerator, src FAB is denominator
    * divide src components (srccomp:srccomp+numcomp-1) into
    * this FABs components (destcomp:destcomp+numcomp-1)
    * where the two FABs intersect.
    */
    BaseFab<T>& protected_divide (const BaseFab<T>& src,
                                  int               srccomp,
                                  int               destcomp,
                                  int               numcomp=1);

    /**
    * \brief Divide wherever "src" is "true" or "non-zero".
    * Same as above except division is restricted to
    * intersection of subbox and src FAB.  NOTE: subbox must be
    * contained in this FAB.
    */
    BaseFab<T>& protected_divide (const BaseFab<T>& src,
                                  const Box&        subbox,
                                  int               srccomp,
                                  int               destcomp,
                                  int               numcomp=1);

    /**
    * Divide wherever "src" is "true" or "non-zero".
    * destbox region of this FAB is numerator. srcbox regions of
    * src FAB is denominator. srcbox and destbox must be same size.
    */
    BaseFab<T>& protected_divide (const BaseFab<T>& src,
                                  const Box&        srcbox,
                                  const Box&        destbox,
                                  int               srccomp,
                                  int               destcomp,
                                  int               numcomp=1);

    /**
    * \brief Linear interpolation / extrapolation.
    * Result is (t2-t)/(t2-t1)*f1 + (t-t1)/(t2-t1)*f2
    * Data is taken from b1 region of f1, b2 region of f2
    * and stored in b region of this FAB.
    * Boxes b, b1 and b2 must be the same size.
    * Data is taken from component comp1 of f1, comp2 of f2,
    * and stored in component comp of this FAB.
    * This FAB is returned as a reference for chaining.
    */
    BaseFab<T>& linInterp (const BaseFab<T>& f1,
                           const Box&        b1,
                           int               comp1,
                           const BaseFab<T>& f2,
                           const Box&        b2,
                           int               comp2,
                           Real              t1,
                           Real              t2,
                           Real              t,
                           const Box&        b,
                           int               comp,
                           int               numcomp = 1);

    //! Version of linInterp() in which b, b1, & b2 are the same.
    BaseFab<T>& linInterp (const BaseFab<T>& f1,
                           int               comp1,
                           const BaseFab<T>& f2,
                           int               comp2,
                           Real              t1,
                           Real              t2,
                           Real              t,
                           const Box&        b,
                           int               comp,
                           int               numcomp = 1);

    /**
    * \brief Linear combination.  Result is alpha*f1 + beta*f2.
    * Data is taken from b1 region of f1, b2 region of f2
    * and stored in b region of this FAB.
    * Boxes b, b1 and b2 must be the same size.
    * Data is taken from component comp1 of f1, comp2 of f2,
    * and stored in component comp of this FAB.
    * This FAB is returned as a reference for chaining.
    */
    BaseFab<T>& linComb (const BaseFab<T>& f1,
                         const Box&        b1,
                         int               comp1,
                         const BaseFab<T>& f2,
                         const Box&        b2,
                         int               comp2,
                         Real              alpha,
                         Real              beta,
                         const Box&        b,
                         int               comp,
                         int               numcomp = 1);

    //! Dot product of x (i.e.,this) and y
    T dot (const Box& xbx, int xcomp,
	   const BaseFab<T>& y, const Box& ybx, int ycomp,
	   int numcomp = 1) const;

    //! Change the Box type without change the length
    void SetBoxType(const IndexType& typ) { domain.setType(typ); }
    
protected:
    //! Allocates memory for the BaseFab<T>.
    void define ();

    //! The function called by BaseFab copy operations.
    void performCopy (const BaseFab<T>& src,
                      const Box&        srcbox,
                      int               srccomp,
                      const Box&        destbox,
                      int               destcomp,
                      int               numcomp);

    //! This function is called by the BaseFab setVal operations.
    void performSetVal (T          x,
                        const Box& bx,
                        int        nstart,
                        int        numcomp);
protected:

    Box     domain;   // My index space.
    IntVect dlen;     // Length of domain in each direction.
    int     nvar;     // Number components.
    long    numpts;   // Cached number of points in FAB.
    long    truesize; // nvar*numpts that was allocated on heap.
    T*      dptr;     // The data pointer.
    bool    ptr_owner;// Owner of T*?
    bool    shared_memory;  // Is the memory allocated in shared memory?
};

template <class T>
inline
T&
BaseFab<T>::operator() (const IntVect& p,
                        int            n)
{
    BL_ASSERT(n >= 0);
    BL_ASSERT(n < nvar);
    BL_ASSERT(!(dptr == 0));
    BL_ASSERT(domain.contains(p));

    return dptr[domain.index(p)+n*numpts];
}

template <class T>
inline
T&
BaseFab<T>::operator() (const IntVect& p)
{
    BL_ASSERT(!(dptr == 0));
    BL_ASSERT(domain.contains(p));

    return dptr[domain.index(p)];
}

template <class T>
inline
const T&
BaseFab<T>::operator() (const IntVect& p,
                        int            n) const
{
    BL_ASSERT(n >= 0);
    BL_ASSERT(n < nvar);
    BL_ASSERT(!(dptr == 0));
    BL_ASSERT(domain.contains(p));

    return dptr[domain.index(p)+n*numpts];
}

template <class T>
inline
const T&
BaseFab<T>::operator() (const IntVect& p) const
{
    BL_ASSERT(!(dptr == 0));
    BL_ASSERT(domain.contains(p));

    return dptr[domain.index(p)];
}

template <class T>
void
BaseFab<T>::getVal  (T*             data,
                     const IntVect& pos,
                     int            n,
                     int            numcomp) const
{
    const int loc      = domain.index(pos);
    const long size    = domain.numPts();

    BL_ASSERT(!(dptr == 0));
    BL_ASSERT(n >= 0 && n + numcomp <= nvar);

    for (int k = 0; k < numcomp; k++)
        data[k] = dptr[loc+(n+k)*size];
}

template <class T>
void
BaseFab<T>::getVal (T*             data,
                    const IntVect& pos) const
{
    getVal(data,pos,0,nvar);
}

template <class T>
BaseFab<T>&
BaseFab<T>::shift (const IntVect& v)
{
    domain += v;
    return *this;
}

template <class T>
BaseFab<T>&
BaseFab<T>::shift (int idir,
                   int n_cell)
{
    domain.shift(idir,n_cell);
    return *this;
}

template <class T>
BaseFab<T> &
BaseFab<T>::shiftHalf (const IntVect& v)
{
    domain.shiftHalf(v);
    return *this;
}

template <class T>
BaseFab<T> &
BaseFab<T>::shiftHalf (int idir,
                       int n_cell)
{
    domain.shiftHalf(idir,n_cell);
    return *this;
}

template <class T>
void
BaseFab<T>::setVal (T val)
{
    performSetVal(val,box(), 0, nvar);
}

template <class T>
void
BaseFab<T>::setVal (T          x,
                    const Box& bx,
                    int        n)
{
    performSetVal(x,bx,n,1);
}

template <class T>
void
BaseFab<T>::setVal (T   x,
                    int n)
{
    performSetVal(x,domain,n,1);
}

template <class T>
void
BaseFab<T>::setVal (T          x,
                    const Box& b,
                    int        ns,
                    int        num)
{
    performSetVal(x,b,ns,num);
}

template <class T>
BaseFab<T>&
BaseFab<T>::copy (const BaseFab<T>& src,
                  const Box&        srcbox,
                  int               srccomp,
                  const Box&        destbox,
                  int               destcomp,
                  int               numcomp)
{
    BL_ASSERT(destbox.ok());
    BL_ASSERT(srcbox.sameSize(destbox));
    BL_ASSERT(src.box().contains(srcbox));
    BL_ASSERT(domain.contains(destbox));
    BL_ASSERT(srccomp >= 0 && srccomp+numcomp <= src.nComp());
    BL_ASSERT(destcomp >= 0 && destcomp+numcomp <= nvar);
    performCopy(src,srcbox,srccomp,destbox,destcomp,numcomp);
    return *this;
}

template <class T>
BaseFab<T>&
BaseFab<T>::slowCopy(const BaseFab<T>& src,
                     const Box&        srcbox,
                     int               srccomp,
                     const Box&        destbox,
                     int               destcomp,
                     int               numcomp)
{
    BL_ASSERT(destbox.ok());
    BL_ASSERT(srcbox.sameSize(destbox));
    BL_ASSERT(src.box().contains(srcbox));
    BL_ASSERT(domain.contains(destbox));
    BL_ASSERT(srccomp >= 0 && srccomp+numcomp <= src.nComp());
    BL_ASSERT(destcomp >= 0 && destcomp+numcomp <= nvar);
    for(BoxIterator bit(destbox); bit.ok(); ++bit)
    {
      for(int icomp = 0; icomp < numcomp; icomp++)
      {
        int isrc =  srccomp  + icomp;
        int idst =  destcomp + icomp;
        (*this)(bit(), idst) = src(bit(), isrc);
      }
    }
    return *this;
}

template <class T>
BaseFab<T>&
BaseFab<T>::copy (const BaseFab<T>& src)
{
    BL_ASSERT(nvar <= src.nvar);
    BL_ASSERT(domain.sameType(src.domain));
    Box overlap(domain);
    overlap &= src.domain;
    if (overlap.ok())
        performCopy(src,overlap,0,overlap,0,nvar);
    return *this;
}

template <class T>
BaseFab<T>&
BaseFab<T>::copy (const BaseFab<T>& src,
                  const Box&        destbox)
{
    BL_ASSERT(nvar <= src.nvar);
    BL_ASSERT(domain.contains(destbox));
    Box overlap(destbox);
    overlap &= src.domain;
    if (overlap.ok())
        performCopy(src,overlap,0,overlap,0,nvar);
    return *this;
}

template <class T>
BaseFab<T>&
BaseFab<T>::copy (const BaseFab<T>& src,
                  int               srccomp,
                  int               destcomp,
                  int               numcomp)
{
    BL_ASSERT(srccomp >= 0 && srccomp + numcomp <= src.nvar);
    BL_ASSERT(destcomp >= 0 && destcomp + numcomp <= nvar);
    Box overlap(domain);
    overlap &= src.domain;
    if (overlap.ok())
        performCopy(src,overlap,srccomp,overlap,destcomp,numcomp);
    return *this;
}

template <class T>
void
BaseFab<T>::define ()
{
    BL_ASSERT(nvar > 0);
    BL_ASSERT(dptr == 0);
    BL_ASSERT(numpts > 0);
    BL_ASSERT(std::numeric_limits<long>::max()/nvar > numpts);

    truesize  = nvar*numpts;
    dptr      = static_cast<T*>(amrex::The_Arena()->alloc(truesize*sizeof(T)));
    ptr_owner = true;
    //
    // Now call T::T() on the raw memory so we have valid Ts.
    //
    T* ptr = dptr;
    //
    // Note this must be long not int for very large (e.g.,1024^3) boxes.
    //
    for (long i = 0; i < truesize; i++, ptr++)
    {
        new (ptr) T;
    }

    amrex::update_fab_stats(numpts, truesize, sizeof(T));
}

template <class T>
BaseFab<T>::BaseFab ()
    :
    domain(Box()),
    nvar(0),
    numpts(0),
    truesize(0),
    dptr(0),
    ptr_owner(false),
    shared_memory(false)
{}

template <class T>
BaseFab<T>::BaseFab (const Box& bx,
                     int        n,
		     bool       alloc,
		     bool       shared)
    :
    domain(bx),
    dlen(bx.size()),
    nvar(n),
    numpts(bx.numPts()),
    truesize(0),
    dptr(0),
    ptr_owner(false),
    shared_memory(shared)
{
    if (!shared_memory && alloc) define();
}

template <class T>
BaseFab<T>::BaseFab (const BaseFab<T>& rhs, MakeType make_type, int scomp, int ncomp)
    :
    domain(rhs.domain),
    dlen(rhs.dlen),
    nvar(ncomp),
    numpts(rhs.numpts),
    truesize(ncomp*rhs.numpts),
    dptr(const_cast<T*>(rhs.dataPtr(scomp))),
    ptr_owner(false),
    shared_memory(false)
{
    BL_ASSERT(scomp+ncomp <= rhs.nComp());
    if (make_type == amrex::make_deep_copy)
    {
        dptr = nullptr;
        define();
        this->copy(rhs, domain, scomp, domain, 0, ncomp);
    } else if (make_type == amrex::make_alias) {
        ; // nothing to do
    } else {
        amrex::Abort("BaseFab: unknown MakeType");
    }
}

template<class T>
BaseFab<T>::BaseFab (const Box& bx, int ncomp, T* p)
    :
    domain(bx),
    dlen(bx.size()),
    nvar(ncomp),
    numpts(bx.numPts()),
    truesize(bx.numPts()*ncomp),
    dptr(p),
    ptr_owner(false),
    shared_memory(false)
{
}

template <class T>
BaseFab<T>::~BaseFab ()
{
    clear();
}

template <class T>
BaseFab<T>::BaseFab (BaseFab<T>&& rhs) noexcept
    :
    domain(rhs.domain),
    dlen(rhs.dlen),
    nvar(rhs.nvar),
    numpts(rhs.numpts),
    truesize(rhs.truesize),
    dptr(rhs.dptr),
    ptr_owner(rhs.ptr_owner),
    shared_memory(rhs.shared_memory)
{
    rhs.dptr = nullptr;
    rhs.ptr_owner = false;
}

template <class T>
BaseFab<T>&
BaseFab<T>::operator= (const T& t)
{
    setVal(t);
    return *this;
}

template <class T>
void
BaseFab<T>::resize (const Box& b,
                    int        n)
{
    nvar   = n;
    domain = b;
    dlen   = b.size();
    numpts = domain.numPts();

    if (dptr == 0)
    {
	if (shared_memory)
	    amrex::Abort("BaseFab::resize: BaseFab in shared memory cannot increase size");

        define();
    }
    else if (nvar*numpts > truesize)
    {
	if (shared_memory)
	    amrex::Abort("BaseFab::resize: BaseFab in shared memory cannot increase size");

        clear();

        define();
    }
}

template <class T>
void
BaseFab<T>::clear ()
{
    if (dptr)
    {
        //
        // Call T::~T() on the to-be-destroyed memory.
        //
	if (ptr_owner)
	{
	    if (shared_memory)
	    {
		amrex::Abort("BaseFab::clear: BaseFab cannot be owner of shared memory");
	    }

	    T* ptr = dptr;

	    for (long i = 0; i < truesize; i++, ptr++)
	    {
		ptr->~T();
	    }
	    amrex::The_Arena()->free(dptr);
	    
	    if (nvar > 1) {
		amrex::update_fab_stats(-truesize/nvar, -truesize, sizeof(T));
	    } else {
		amrex::update_fab_stats(0, -truesize, sizeof(T));
	    }
	}

	dptr = 0;
	truesize = 0;
    }
}

//
// performCopy() has been rewritten here so we can insert pragmas which
// will enhance vectorization on the Crays.  The downside is that the
// code is greatly expanded and rather incomprehensible.
//

template <class T>
void
BaseFab<T>::performCopy (const BaseFab<T>& src,
                         const Box&        srcbox,
                         int               srccomp,
                         const Box&        destbox,
                         int               destcomp,
                         int               numcomp)
{
    BL_ASSERT(src.box().contains(srcbox));
    BL_ASSERT(box().contains(destbox));
    BL_ASSERT(destbox.sameSize(srcbox));
    BL_ASSERT(srccomp >= 0 && srccomp+numcomp <= src.nComp());
    BL_ASSERT(destcomp >= 0 && destcomp+numcomp <= nComp());

#if (BL_SPACEDIM == 1)
{                                                                       
    BL_ASSERT((destcomp) >= 0 && (destcomp) + (numcomp) <= nComp());
    BL_ASSERT((srccomp) >= 0 && (srccomp) + (numcomp) <= (src).nComp());
    Box _subbox_ = box(); 
    _subbox_ &= destbox; 
    BL_ASSERT(srcbox.sameSize(_subbox_)); 
    if (_subbox_.ok()) 
    { 
        const int *_th_plo = loVect(); 
        const int *_th_plen = length(); 
        const int *_x_plo = (src).loVect(); 
        const int *_x_plen = (src).length(); 
        const int *_subbox_lo = _subbox_.loVect();
        IntVect _subbox_length = _subbox_.size();
        const int *_subbox_len = _subbox_length.getVect(); 
        const int *_bx_lo = (srcbox).loVect(); 
        T* _th_p = dataPtr(destcomp); 
        const T* _x_p  = (src).dataPtr(srccomp); 
        for (int _n = 0; _n < (numcomp); ++_n)
        { 
            T *_th_pp = _th_p + ((_subbox_lo[0]-_th_plo[0])+_n*_th_plen[0]); 
            const T *_x_pp = _x_p + ((_bx_lo[0]-_x_plo[0])+_n*_x_plen[0]);
            for (int _i = 0; _i < _subbox_len[0]; ++_i, ++_th_pp)
            { 
                int iR = _i + _subbox_lo[0]; iR += 0; 
                int ixR = _i + _bx_lo[0]; ixR += 0; 
                T &thisR = * _th_pp; const T & srcR = _x_pp[_i];
#elif (BL_SPACEDIM == 2)
{                                                                       
    BL_ASSERT((destcomp) >= 0 && (destcomp) + (numcomp) <= nComp()); 
    BL_ASSERT((srccomp) >= 0 && (srccomp) + (numcomp) <= (src).nComp()); 
    Box _subbox_ = box(); 
    _subbox_ &= destbox; 
    BL_ASSERT(srcbox.sameSize(_subbox_)); 
    if (_subbox_.ok())
    { 
        const int *_th_plo = loVect(); 
        const int *_th_plen = length(); 
        const int *_x_plo = (src).loVect(); 
        const int *_x_plen = (src).length(); 
        const int *_subbox_lo = _subbox_.loVect();
        IntVect _subbox_length = _subbox_.size();
        const int *_subbox_len = _subbox_length.getVect(); 
        const int *_bx_lo = (srcbox).loVect(); 
        T* _th_p = dataPtr(destcomp); 
        const T* _x_p  = (src).dataPtr(srccomp); 
        for (int _n = 0; _n < (numcomp); ++_n)
        { 
            for(int _j = 0; _j < _subbox_len[1]; ++_j)
            { 
                const int jR = _j + _subbox_lo[1]; 
                const int jxR = _j + _bx_lo[1]; 
                T *_th_pp = _th_p + ((_subbox_lo[0] - _th_plo[0]) 
                                     + _th_plen[0]*((jR - _th_plo[1]) 
                                                    + _n * _th_plen[1])); 
                const T *_x_pp = _x_p + ((_bx_lo[0] - _x_plo[0]) 
                                         + _x_plen[0]*((jxR - _x_plo[1]) 
                                                       + _n * _x_plen[1])); 
                for (int _i = 0; _i < _subbox_len[0]; ++_i, ++_th_pp)
                {  
                    T &thisR = * _th_pp; const T & srcR = _x_pp[_i]; 
#elif (BL_SPACEDIM == 3)
{ 
    BL_ASSERT((destcomp) >= 0 && (destcomp) + (numcomp) <= nComp()); 
    BL_ASSERT((srccomp) >= 0 && (srccomp) + (numcomp) <= (src).nComp()); 
    Box _subbox_(box()); 
    _subbox_ &= destbox; 
    BL_ASSERT((srcbox).sameSize(_subbox_)); 
    if (_subbox_.ok())
    { 
        const int *_th_plo = loVect(); 
        const int *_th_plen = length(); 
        const int *_x_plo = (src).loVect(); 
        const int *_x_plen = (src).length(); 
        const int *_subbox_lo = _subbox_.loVect();
        IntVect _subbox_length = _subbox_.size();
        const int *_subbox_len = _subbox_length.getVect(); 
        const int *_bx_lo = (srcbox).loVect(); 
        T* _th_p = dataPtr(destcomp); 
        const T* _x_p  = (src).dataPtr(srccomp); 
        for (int _n = 0; _n < (numcomp); ++_n)
        { 
            for (int _k = 0; _k < _subbox_len[2]; ++_k)
            { 
                const int kR = _k + _subbox_lo[2]; 
                const int kxR = _k + _bx_lo[2]; 
                for(int _j = 0; _j < _subbox_len[1]; ++_j)
                { 
                    const int jR = _j + _subbox_lo[1]; 
                    const int jxR = _j + _bx_lo[1]; 
                    T *_th_pp = _th_p + ((_subbox_lo[0] - _th_plo[0]) 
                                         + _th_plen[0]*((jR - _th_plo[1]) 
                                                        + _th_plen[1]*(
                                                            (kR - _th_plo[2]) 
                                                        + _n * _th_plen[2]))); 
                    const T *_x_pp = _x_p + ((_bx_lo[0] - _x_plo[0]) 
                                             + _x_plen[0]*((jxR - _x_plo[1]) 
                                                           + _x_plen[1]*( 
                                                            (kxR - _x_plo[2])
                                                         + _n * _x_plen[2])));
                    for (int _i = 0; _i < _subbox_len[0]; ++_i, ++_th_pp)
                    {
                        T &thisR = * _th_pp; const T & srcR = _x_pp[_i]; 
#endif
    {
        thisR = srcR;
    }
#if (BL_SPACEDIM == 1)
     }}}}
#elif (BL_SPACEDIM == 2)
     }}}}}
#elif (BL_SPACEDIM == 3)
     }}}}}}
#endif
}

template <class T>
void
BaseFab<T>::performSetVal (T          val,
                           const Box& bx,
                           int        ns,
                           int        num)
{
    BL_ASSERT(domain.contains(bx));
    BL_ASSERT(ns >= 0 && ns + num <= nvar);

    if (bx == domain)
    {
        T* data = &dptr[ns*numpts];

        for (long i = 0, N = num*numpts; i < N; i++)
        {
            *data++ = val;
        }
    }
    else
    {
        ForAllThisBNN(T,bx,ns,num)
        {
            thisR = val;
        } EndFor
    }
}

template <class T>
std::size_t
BaseFab<T>::copyToMem (const Box& srcbox,
                       int        srccomp,
                       int        numcomp,
                       void*      dst) const
{
    BL_ASSERT(box().contains(srcbox));
    BL_ASSERT(srccomp >= 0 && srccomp+numcomp <= nComp());

    if (srcbox.ok()) 
    { 
        const int* _x_plo         = loVect(); 
        const int* _x_plen        = length(); 
        IntVect    _subbox_length = srcbox.size();
        const int* _subbox_len    = _subbox_length.getVect(); 
        const int* _bx_lo         = (srcbox).loVect(); 
        T*         _th_p          = static_cast<T*>(dst);
        const T*   _x_p           = dataPtr(srccomp); 

#if (BL_SPACEDIM == 1)

        for (int _n = 0; _n < (numcomp); ++_n)
        { 
            const T* _x_pp = _x_p + ((_bx_lo[0]-_x_plo[0])+_n*_x_plen[0]);

            for (int _i = 0; _i < _subbox_len[0]; ++_i)
            { 
                *_th_p++ = *_x_pp++;
            }
        }

#elif (BL_SPACEDIM == 2)

        for (int _n = 0; _n < (numcomp); ++_n)
        { 
            for (int _j = 0; _j < _subbox_len[1]; ++_j)
            { 
                const int jxR   = _j + _bx_lo[1]; 
                const T*  _x_pp = _x_p + ((_bx_lo[0] - _x_plo[0]) 
                                          + _x_plen[0]*((jxR - _x_plo[1]) 
                                                        + _n * _x_plen[1])); 
                for (int _i = 0; _i < _subbox_len[0]; ++_i)
                {  
                    *_th_p++ = *_x_pp++;
                }
            }
        }

#elif (BL_SPACEDIM == 3)

        for (int _n = 0; _n < (numcomp); ++_n)
        { 
            for (int _k = 0; _k < _subbox_len[2]; ++_k)
            { 
                const int kxR = _k + _bx_lo[2];
                for(int _j = 0; _j < _subbox_len[1]; ++_j)
                { 
                    const int jxR   = _j + _bx_lo[1]; 
                    const T*  _x_pp = _x_p + ((_bx_lo[0] - _x_plo[0]) 
                                              + _x_plen[0]*((jxR - _x_plo[1]) 
                                                           + _x_plen[1]*( 
                                                               (kxR - _x_plo[2])
                                                            + _n * _x_plen[2])));
                    for (int _i = 0; _i < _subbox_len[0]; ++_i)
                    {
                        *_th_p++ = *_x_pp++;
                    }
                }
            }
        }
#endif
        return sizeof(T)*numcomp*srcbox.numPts();
    }
    else
    {
        return 0;
    }
}

template <class T>
std::size_t
BaseFab<T>::copyFromMem (const Box&  dstbox,
                         int         dstcomp,
                         int         numcomp,
                         const void* src)
{
    BL_ASSERT(box().contains(dstbox));
    BL_ASSERT(dstcomp >= 0 && dstcomp+numcomp <= nComp());

    if (dstbox.ok()) 
    { 
        const int* _x_plo         = loVect(); 
        const int* _x_plen        = length(); 
        IntVect    _subbox_length = dstbox.size();
        const int* _subbox_len    = _subbox_length.getVect(); 
        const int* _bx_lo         = (dstbox).loVect(); 
        const T*   _th_p          = static_cast<const T*>(src);
        T*         _x_p           = dataPtr(dstcomp); 

#if (BL_SPACEDIM == 1)

        for (int _n = 0; _n < (numcomp); ++_n)
        { 
            T* _x_pp = _x_p + ((_bx_lo[0]-_x_plo[0])+_n*_x_plen[0]);

            for (int _i = 0; _i < _subbox_len[0]; ++_i)
            { 
                *_x_pp++ = *_th_p++;
            }
        }

#elif (BL_SPACEDIM == 2)

        for (int _n = 0; _n < (numcomp); ++_n)
        { 
            for (int _j = 0; _j < _subbox_len[1]; ++_j)
            { 
                const int jxR   = _j + _bx_lo[1]; 
                T*        _x_pp = _x_p + ((_bx_lo[0] - _x_plo[0]) + _x_plen[0]*((jxR - _x_plo[1]) + _n * _x_plen[1])); 
                for (int _i = 0; _i < _subbox_len[0]; ++_i)
                {  
                    *_x_pp++ = *_th_p++;
                }
            }
        }

#elif (BL_SPACEDIM == 3)

        for (int _n = 0; _n < (numcomp); ++_n)
        { 
            for (int _k = 0; _k < _subbox_len[2]; ++_k)
            { 
                const int kxR = _k + _bx_lo[2];
                for(int _j = 0; _j < _subbox_len[1]; ++_j)
                { 
                    const int jxR   = _j + _bx_lo[1]; 
                    T*        _x_pp = _x_p + ((_bx_lo[0] - _x_plo[0]) 
                                              + _x_plen[0]*((jxR - _x_plo[1]) 
                                                            + _x_plen[1]*( (kxR - _x_plo[2]) + _n * _x_plen[2])));
                    for (int _i = 0; _i < _subbox_len[0]; ++_i)
                    {
                        *_x_pp++ = *_th_p++;
                    }
                }
            }
        }
#endif
        return sizeof(T)*numcomp*dstbox.numPts();
    }
    else
    {
        return 0;
    }
}

#if !defined(BL_NO_FORT)
//
// Forward declaration of template specializatons for Real.
// Definitions are found in BaseFab.cpp.
//
template <>
BaseFab<Real>&
BaseFab<Real>::invert (Real       val,
                       const Box& subbox,
                       int        comp,
                       int        numcomp);
template <>
void
BaseFab<Real>::performCopy (const BaseFab<Real>& src,
                            const Box&           srcbox,
                            int                  srccomp,
                            const Box&           destbox,
                            int                  destcomp,
                            int                  numcomp);
template <>
std::size_t
BaseFab<Real>::copyToMem (const Box& srcbox,
                          int        srccomp,
                          int        numcomp,
                          void*      dst) const;
template <>
std::size_t
BaseFab<Real>::copyFromMem (const Box&  dstbox,
                            int         dstcomp,
                            int         numcomp,
                            const void* src);
template <>
void
BaseFab<Real>::performSetVal (Real       val,
                              const Box& bx,
                              int        ns,
                              int        num);
template <>
Real
BaseFab<Real>::norm (const Box& subbox,
                     int        p,
                     int        comp,
                     int        ncomp) const;

template <>
Real
BaseFab<Real>::sum (const Box& subbox,
                    int        comp,
                    int        ncomp) const;
template <>
BaseFab<Real>&
BaseFab<Real>::plus (const BaseFab<Real>& src,
                     const Box&           srcbox,
                     const Box&           destbox,
                     int                  srccomp,
                     int                  destcomp,
                     int                  numcomp);
template <>
BaseFab<Real>&
BaseFab<Real>::mult (const BaseFab<Real>& src,
                     const Box&           srcbox,
                     const Box&           destbox,
                     int                  srccomp,
                     int                  destcomp,
                     int                  numcomp);
template <>
BaseFab<Real>&
BaseFab<Real>::saxpy (Real a, const BaseFab<Real>& x,
                      const Box&        srcbox,
                      const Box&        destbox,
                      int               srccomp,
                      int               destcomp,
                      int               numcomp);

template <>
BaseFab<Real>&
BaseFab<Real>::minus (const BaseFab<Real>& src,
                      const Box&           srcbox,
                      const Box&           destbox,
                      int                  srccomp,
                      int                  destcomp,
                      int                  numcomp);
template <>
BaseFab<Real>&
BaseFab<Real>::divide (const BaseFab<Real>& src,
                       const Box&           srcbox,
                       const Box&           destbox,
                       int                  srccomp,
                       int                  destcomp,
                       int                  numcomp);
template <>
BaseFab<Real>&
BaseFab<Real>::protected_divide (const BaseFab<Real>& src,
                                 const Box&           srcbox,
                                 const Box&           destbox,
                                 int                  srccomp,
                                 int                  destcomp,
                                 int                  numcomp);

template <>
BaseFab<Real>&
BaseFab<Real>::linComb (const BaseFab<Real>&  f1,
			const Box&         b1,
			int                comp1,
			const BaseFab<Real>&  f2,
			const Box&         b2,
			int                comp2,
			Real               alpha,
			Real               beta,
			const Box&         b,
			int                comp,
			int                numcomp);

#endif

template <class T>
void
BaseFab<T>::setComplement (T          x,
                           const Box& b,
                           int        ns,
                           int        num)
{
    BoxList b_lst = amrex::boxDiff(domain,b);
    for (BoxList::iterator bli = b_lst.begin(), End = b_lst.end(); bli != End; ++bli)
        performSetVal(x, *bli, ns, num);
}

template <class T>
void
BaseFab<T>::abs ()
{
    return this->abs(domain,0,nvar);
}

template <class T>
void
BaseFab<T>::abs (int comp,
                 int numcomp)
{
    return this->abs(domain,comp,numcomp);
}

template <class T>
void
BaseFab<T>::abs (const Box& subbox,
                 int        comp,
                 int        numcomp)
{
    ForAllThisBNN(Real,subbox,comp,numcomp)
    {
        thisR = std::abs(thisR);
    } EndFor
}

template <class T>
Real
BaseFab<T>::norm (int p,
                  int comp,
                  int numcomp) const
{
    return norm(domain,p,comp,numcomp);
}

template <class T>
Real
BaseFab<T>::norm (const Box& subbox,
                  int        p,
                  int        comp,
                  int        numcomp) const
{
    BL_ASSERT(comp >= 0 && comp+numcomp <= nComp());
    BL_ASSERT(p >= 0);

    Real  nrm    = 0;
    Real* tmp    = 0;
    int   tmplen = 0;

    if (p == 0)
    {
        ForAllThisCPencil(T,subbox,comp,numcomp)
        {
            const T* row = &thisR;
            if (tmp == 0)
            {
                tmp    = new Real[thisLen];
                tmplen = thisLen;
                for (int i = 0; i < thisLen; i++)
                    tmp[i] = std::abs(row[i]);
            }
            else
            {
                for (int i = 0; i < thisLen; i++) {
		    // MLW: explicit cast to Real for SX6
		    Real rw = std::abs(row[i]);
                    tmp[i] = std::max(tmp[i],rw);
		}
            }
        } EndForPencil
        nrm = tmp[0];
        for (int i = 1; i < tmplen; i++)
            nrm = std::max(nrm, tmp[i]);
    }
    else if (p == 1)
    {
        ForAllThisCPencil(T,subbox,comp,numcomp)
        {
            const T* row = &thisR;
            if (tmp == 0)
            {
                tmp    = new Real[thisLen];
                tmplen = thisLen;
                for (int i = 0; i < thisLen; i++)
                    tmp[i] = std::abs(row[i]);
            }
            else
            {
                for (int i = 0; i < thisLen; i++)
                    tmp[i] += std::abs(row[i]);
            }
        } EndForPencil
        nrm = tmp[0];
        for (int i = 1; i < tmplen; i++)
            nrm += tmp[i];
    }
    else
    {
      amrex::Error("BaseFab::norm(): only p == 0 or p == 1 are supported");
    }

    delete [] tmp;

    return nrm;
}

template <class T>
T
BaseFab<T>::min (int comp) const
{
    return this->min(domain,comp);
}

template <class T>
T
BaseFab<T>::min (const Box& subbox,
                 int        comp) const
{
    T *_min_row = 0;
    int _x_len = 0;
    ForAllThisCPencil(T,subbox,comp,1)
    {
        const T* _row = &thisR;
        if (_min_row == 0)
        {
            _min_row = new T[thisLen];
            _x_len = thisLen;
            for (int i = 0; i < thisLen; i++)
                _min_row[i] = _row[i];
        }
        else
        {
            for (int i = 0; i < thisLen; i++)
                _min_row[i] = std::min(_row[i],_min_row[i]);
        }
    } EndForPencil;

    T _min = _min_row[0];
    for (int i = 1; i < _x_len; i++)
        _min = std::min(_min,_min_row[i]);

    delete [] _min_row;

    return _min;
}

template <class T>
T
BaseFab<T>::max (int comp) const
{
    return this->max(domain,comp);
}

template <class T>
T
BaseFab<T>::max (const Box& subbox,
                 int        comp) const
{
    T*  _max_row = 0;
    int _x_len   = 0;
    ForAllThisCPencil(T,subbox,comp,1)
    {
        const T* _row = &thisR;
        if (_max_row == 0)
        {
            _max_row = new T[thisLen];
            _x_len = thisLen;
            for (int i = 0; i < thisLen; i++)
                _max_row[i] = _row[i];
        }
        else
        {
            for (int i = 0; i < thisLen; i++)
                _max_row[i] = std::max(_row[i],_max_row[i]);
        }
    } EndForPencil;

    T _max = _max_row[0];
    for (int i = 1; i < _x_len; i++)
        _max = std::max(_max,_max_row[i]);

    delete [] _max_row;

    return _max;
}

template <class T>
IntVect
BaseFab<T>::minIndex (int comp) const
{
    return this->minIndex(domain,comp);
}

template <class T>
IntVect
BaseFab<T>::minIndex (const Box& subbox,
                      int        comp) const
{
    IntVect _min_loc(subbox.smallEnd());
    T _min_val = (*this).operator()(_min_loc,comp);
    ForAllThisCBNN(T,subbox,comp,1)
    {
        if (thisR < _min_val)
        {
            _min_val = thisR;
            AMREX_D_EXPR(_min_loc[0] = iR,
                   _min_loc[1] = jR,
                   _min_loc[2] = kR);
        }
    } EndFor;

    return _min_loc;
}

template <class T>
IntVect
BaseFab<T>::maxIndex (int comp) const
{
    return this->maxIndex(domain,comp);
}

template <class T>
IntVect
BaseFab<T>::maxIndex (const Box& subbox,
                      int        comp) const
{
    IntVect _max_loc(subbox.smallEnd());
    T _max_val = (*this).operator()(_max_loc,comp);
    ForAllThisCBNN(T,subbox,comp,1)
    {
        if (thisR > _max_val)
        {
            _max_val = thisR;
            AMREX_D_EXPR(_max_loc[0] = iR,
                   _max_loc[1] = jR,
                   _max_loc[2] = kR);
        }
    } EndFor;

    return _max_loc;
}

template <class T>
int
BaseFab<T>::maskLT (BaseFab<int>& mask,
                    T             val,
                    int           comp) const
{
    mask.resize(domain,1);
    mask.setVal(0);

    int* mptr = mask.dataPtr();
    int  cnt  = 0;

    ForAllThisCBNN(T,domain,comp,1)
    {
        int ix = AMREX_D_TERM(_i, +_j*_b_len[0], +_k*_b_len[0]*_b_len[1]);
        if (thisR < val)
        {
            mptr[ix] = 1;
            cnt++;
        }
    } EndFor;

    return cnt;
}

template <class T>
int
BaseFab<T>::maskLE (BaseFab<int>& mask,
                    T             val,
                    int           comp) const
{
    mask.resize(domain,1);
    mask.setVal(0);

    int* mptr = mask.dataPtr();
    int  cnt  = 0;

    ForAllThisCBNN(T,domain,comp,1)
    {
        int ix = AMREX_D_TERM(_i, +_j*_b_len[0], +_k*_b_len[0]*_b_len[1]);
        if (thisR <= val)
        {
            mptr[ix] = 1;
            cnt++;
        }
    } EndFor;

    return cnt;
}

template <class T>
int
BaseFab<T>::maskEQ (BaseFab<int>& mask,
                    T             val,
                    int           comp) const
{
    mask.resize(domain,1);
    mask.setVal(0);

    int* mptr = mask.dataPtr();
    int  cnt  = 0;

    ForAllThisCBNN(T,domain,comp,1)
    {
        int ix = AMREX_D_TERM(_i, +_j*_b_len[0], +_k*_b_len[0]*_b_len[1]);
        if (thisR == val)
        {
            mptr[ix] = 1;
            cnt++;
        }
    } EndFor;

    return cnt;
}

template <class T>
int
BaseFab<T>::maskGT (BaseFab<int>& mask,
                    T             val,
                    int           comp) const
{
    mask.resize(domain,1);
    mask.setVal(0);

    int* mptr = mask.dataPtr();
    int  cnt  = 0;

    ForAllThisCBNN(T,domain,comp,1)
    {
        int ix = AMREX_D_TERM(_i, +_j*_b_len[0], +_k*_b_len[0]*_b_len[1]);
        if (thisR > val)
        {
            mptr[ix] = 1;
            cnt++;
        }
    } EndFor;

    return cnt;
}

template <class T>
int
BaseFab<T>::maskGE(BaseFab<int>& mask,
                   T             val,
                   int           comp) const
{
    mask.resize(domain,1);
    mask.setVal(0);

    int* mptr = mask.dataPtr();
    int  cnt  = 0;

    ForAllThisCBNN(T,domain,comp,1)
    {
        int ix = AMREX_D_TERM(_i, +_j*_b_len[0], +_k*_b_len[0]*_b_len[1]);
        if (thisR >= val)
        {
            mptr[ix] = 1;
            cnt++;
        }
    } EndFor;

    return cnt;
}

template <class T>
BaseFab<T>&
BaseFab<T>::plus (T r)
{
    return operator+=(r);
}

template <class T>
BaseFab<T>&
BaseFab<T>::plus (const BaseFab<T>& x)
{
    return operator+=(x);
}

template <class T>
BaseFab<T>&
BaseFab<T>::saxpy (T a, const BaseFab<T>& x)
{
    Box ovlp(domain);
    ovlp &= x.domain;
    return ovlp.ok() ? saxpy(a,x,ovlp,ovlp,0,0,nvar) : *this;
}

template <class T>
BaseFab<T>&
BaseFab<T>::operator-= (T r)
{
    return operator+=(-r);
}

template <class T>
BaseFab<T>&
BaseFab<T>::minus (const BaseFab<T>& x)
{
    return operator-=(x);
}

template <class T>
BaseFab<T>&
BaseFab<T>::mult (T r)
{
    return operator*=(r);
}

template <class T>
BaseFab<T>&
BaseFab<T>::mult (const BaseFab<T>& x)
{
    return operator*=(x);
}

template <class T>
BaseFab<T>&
BaseFab<T>::divide (T r)
{
    return operator/=(r);
}

template <class T>
BaseFab<T>&
BaseFab<T>::divide (const BaseFab<T>& x)
{
    return operator/=(x);
}

template <class T>
void
BaseFab<T>::patternFill (int mark)
{
    ForAllThis(T)
    {
        thisR = AMREX_D_TERM(iR*100, +jR*10, + kR) + 1000*nR + 10000*mark;
    } EndFor
}

template <class T>
void
BaseFab<T>::copyRev (const Box&        destbox,
                     const BaseFab<T>& src,
                     const Box&        srcbox,
                     int               reversal_index,
                     T*                multiplier)
{
    BaseFab<T>& dest = *this;

    ForAllRevXBNYCBNNN(T,dest,destbox,0,src,srcbox,0,nComp(),reversal_index)
    {
        destR = multiplier[_n]*srcR;
    } EndFor
}

template <class T>
T
BaseFab<T>::sum (int comp,
                 int numcomp) const
{
    return this->sum(domain,comp,numcomp);
}

template <class T>
T
BaseFab<T>::sum (const Box& subbox,
                 int        comp,
                 int        numcomp) const
{
    T*  _sum_row = 0;
    int _sum_len = 0;
    ForAllThisCPencil(T,subbox,comp,numcomp)
    {
        const T* _row = &thisR;
        if (_sum_row == 0)
        {
            _sum_row = new T[thisLen];
            _sum_len = thisLen;
            for (int i = 0; i < thisLen; i++)
                _sum_row[i] = _row[i];
        }
        else
        {
            for (int i = 0; i < thisLen; i++)
            {
                _sum_row[i] += _row[i];
            }
        }
    } EndForPencil;

    T _sum = _sum_row[0];
    for (int i = 1; i < _sum_len; i++)
        _sum += _sum_row[i];

    delete [] _sum_row;

    return _sum;
}

template <class T>
BaseFab<T>&
BaseFab<T>::negate ()
{
    return this->negate(domain,0,nvar);
}

template <class T>
BaseFab<T>&
BaseFab<T>::negate (int comp,
                    int numcomp)
{
    return this->negate(domain,comp,numcomp);
}

template <class T>
BaseFab<T>&
BaseFab<T>::negate (const Box& b,
                    int        comp,
                    int        numcomp)
{
    ForAllThisBNN(T,b,comp,numcomp)
    {
        thisR = - thisR;
    } EndFor
    return *this;
}

template <class T>
BaseFab<T>&
BaseFab<T>::invert (T r)
{
    return this->invert(r,domain,0,nvar);
}

template <class T>
BaseFab<T>&
BaseFab<T>::invert (T   r,
                    int comp,
                    int numcomp)
{
    return this->invert(r,domain,comp,numcomp);
}

template <class T>
BaseFab<T>&
BaseFab<T>::invert (T          r,
                    const Box& b,
                    int        comp,
                    int        numcomp)
{
    ForAllThisBNN(T,b,comp,numcomp)
    {
        thisR = r/thisR;
    } EndFor
    return *this;
}

template <class T>
BaseFab<T>&
BaseFab<T>::operator+= (T r)
{
    return this->plus(r,domain,0,nvar);
}

template <class T>
BaseFab<T>&
BaseFab<T>::plus (T   r,
                  int comp,
                  int numcomp)
{
    return this->plus(r,domain,comp,numcomp);
}

template <class T>
BaseFab<T>&
BaseFab<T>::plus (T          r,
                  const Box& b,
                  int        comp,
                  int        numcomp)
{
    ForAllThisBNN(T,b,comp,numcomp)
    {
        thisR += r;
    } EndFor
    return *this;
}

template <class T>
BaseFab<T>&
BaseFab<T>::operator+= (const BaseFab<T>& src)
{
    Box ovlp(domain);
    ovlp &= src.domain;
    return ovlp.ok() ? this->plus(src,ovlp,ovlp,0,0,nvar) : *this;
}

template <class T>
BaseFab<T>&
BaseFab<T>::plus (const BaseFab<T>& src,
                  int               srccomp,
                  int               destcomp,
                  int               numcomp)
{
    Box ovlp(domain);
    ovlp &= src.domain;
    return ovlp.ok() ? this->plus(src,ovlp,ovlp,srccomp,destcomp,numcomp) : *this;
}

template <class T>
BaseFab<T>&
BaseFab<T>::plus (const BaseFab<T>& src,
                  const Box&        subbox,
                  int               srccomp,
                  int               destcomp,
                  int               numcomp)
{
    Box ovlp(domain);
    ovlp &= src.domain;
    ovlp &= subbox;
    return ovlp.ok() ? this->plus(src,ovlp,ovlp,srccomp,destcomp,numcomp) : *this;
}

template <class T>
BaseFab<T>&
BaseFab<T>::plus (const BaseFab<T>& src,
                  const Box&        srcbox,
                  const Box&        destbox,
                  int               srccomp,
                  int               destcomp,
                  int               numcomp)
{
    ForAllThisBNNXCBN(T,destbox,destcomp,numcomp,src,srcbox,srccomp)
    {
        thisR += srcR;
    } EndForTX
    return *this;
}

template <class T>
BaseFab<T>&
BaseFab<T>::operator-= (const BaseFab<T>& src)
{
    Box ovlp(domain);
    ovlp &= src.domain;
    return ovlp.ok() ? this->minus(src,ovlp,ovlp,0,0,nvar) : *this;
}

template <class T>
BaseFab<T>&
BaseFab<T>::minus (const BaseFab<T>& src,
                   int               srccomp,
                   int               destcomp,
                   int               numcomp)
{
    Box ovlp(domain);
    ovlp &= src.domain;
    return ovlp.ok() ? this->minus(src,ovlp,ovlp,srccomp,destcomp,numcomp) : *this;
}

template <class T>
BaseFab<T>&
BaseFab<T>::minus (const BaseFab<T>& src,
                   const Box&        subbox,
                   int               srccomp,
                   int               destcomp,
                   int               numcomp)
{
    Box ovlp(domain);
    ovlp &= src.domain;
    ovlp &= subbox;
    return ovlp.ok() ? this->minus(src,ovlp,ovlp,srccomp,destcomp,numcomp) : *this;
}

template <class T>
BaseFab<T>&
BaseFab<T>::minus (const BaseFab<T>& src,
                   const Box&        srcbox,
                   const Box&        destbox,
                   int               srccomp,
                   int               destcomp,
                   int               numcomp)
{
    ForAllThisBNNXCBN(T,destbox,destcomp,numcomp,src,srcbox,srccomp)
    {
        thisR -= srcR;
    } EndForTX
    return *this;
}

template <class T>
BaseFab<T>&
BaseFab<T>::operator*= (T r)
{
    return this->mult(r,domain,0,nvar);
}

template <class T>
BaseFab<T>&
BaseFab<T>::mult (T   r,
                  int comp,
                  int numcomp)
{
    return this->mult(r,domain,comp,numcomp);
}

template <class T>
BaseFab<T>&
BaseFab<T>::mult (T          r,
                  const Box& b,
                  int        comp,
                  int        numcomp)
{
    ForAllThisBNN(T,b,comp,numcomp)
    {
        thisR *= r;
    } EndFor
    return *this;
}

template <class T>
BaseFab<T>&
BaseFab<T>::operator*= (const BaseFab<T>& src)
{
    Box ovlp(domain);
    ovlp &= src.domain;
    return ovlp.ok() ? this->mult(src,ovlp,ovlp,0,0,nvar) : *this;
}

template <class T>
BaseFab<T>&
BaseFab<T>::mult (const BaseFab<T>& src,
                  int               srccomp,
                  int               destcomp,
                  int               numcomp)
{
    Box ovlp(domain);
    ovlp &= src.domain;
    return ovlp.ok() ? this->mult(src,ovlp,ovlp,srccomp,destcomp,numcomp) : *this;
}

template <class T>
BaseFab<T>&
BaseFab<T>::mult (const BaseFab<T>& src,
                  const Box&        subbox,
                  int               srccomp,
                  int               destcomp,
                  int               numcomp)
{
    Box ovlp(domain);
    ovlp &= src.domain;
    ovlp &= subbox;
    return ovlp.ok() ? this->mult(src,ovlp,ovlp,srccomp,destcomp,numcomp) : *this;
}

template <class T>
BaseFab<T>&
BaseFab<T>::mult (const BaseFab<T>& src,
                  const Box&        srcbox,
                  const Box&        destbox,
                  int               srccomp,
                  int               destcomp,
                  int               numcomp)
{
    ForAllThisBNNXCBN(T,destbox,destcomp,numcomp,src,srcbox,srccomp)
    {
        thisR *= srcR;
    } EndForTX
    return *this;
}

template <class T>
BaseFab<T>&
BaseFab<T>::operator/= (T r)
{
    return this->divide(r,domain,0,nvar);
}

template <class T>
BaseFab<T>&
BaseFab<T>::divide (T   r,
                    int comp,
                    int numcomp)
{
    return this->divide(r,domain,comp,numcomp);
}

template <class T>
BaseFab<T>&
BaseFab<T>::divide (T          r,
                    const Box& b,
                    int        comp,
                    int        numcomp)
{
    ForAllThisBNN(T,b,comp,numcomp)
    {
        thisR /= r;
    } EndFor
    return *this;
}

template <class T>
BaseFab<T>&
BaseFab<T>::operator/= (const BaseFab<T>& src)
{
    Box ovlp(domain);
    ovlp &= src.domain;
    return ovlp.ok() ? this->divide(src,ovlp,ovlp,0,0,nvar) : *this;
}

template <class T>
BaseFab<T>&
BaseFab<T>::divide (const BaseFab<T>& src,
                    int               srccomp,
                    int               destcomp,
                    int               numcomp)
{
    Box ovlp(domain);
    ovlp &= src.domain;
    return ovlp.ok() ? this->divide(src,ovlp,ovlp,srccomp,destcomp,numcomp) : *this;
}

template <class T>
BaseFab<T>&
BaseFab<T>::divide (const BaseFab<T>& src,
                    const Box&        subbox,
                    int               srccomp,
                    int               destcomp,
                    int               numcomp)
{
    Box ovlp(domain);
    ovlp &= src.domain;
    ovlp &= subbox;
    return ovlp.ok() ? this->divide(src,ovlp,ovlp,srccomp,destcomp,numcomp) : *this;
}

template <class T>
BaseFab<T>&
BaseFab<T>::divide (const BaseFab<T>& src,
                    const Box&        srcbox,
                    const Box&        destbox,
                    int               srccomp,
                    int               destcomp,
                    int               numcomp)
{
    ForAllThisBNNXCBN(T,destbox,destcomp,numcomp,src,srcbox,srccomp)
    {
        thisR /= srcR;
    } EndForTX
    return *this;
}

template <class T>
BaseFab<T>&
BaseFab<T>::protected_divide (const BaseFab<T>& src)
{
    Box ovlp(domain);
    ovlp &= src.domain;
    return ovlp.ok() ? this->protected_divide(src,ovlp,ovlp,0,0,nvar) : *this;
}

template <class T>
BaseFab<T>&
BaseFab<T>::protected_divide (const BaseFab<T>& src,
                              int               srccomp,
                              int               destcomp,
                              int               numcomp)
{
    Box ovlp(domain);
    ovlp &= src.domain;
    return ovlp.ok() ? this->protected_divide(src,ovlp,ovlp,srccomp,destcomp,numcomp) : *this;
}

template <class T>
BaseFab<T>&
BaseFab<T>::protected_divide (const BaseFab<T>& src,
                              const Box&        subbox,
                              int               srccomp,
                              int               destcomp,
                              int               numcomp)
{
    Box ovlp(domain);
    ovlp &= src.domain;
    ovlp &= subbox;
    return ovlp.ok() ? this->protected_divide(src,ovlp,ovlp,srccomp,destcomp,numcomp) : *this;
}

template <class T>
BaseFab<T>&
BaseFab<T>::protected_divide (const BaseFab<T>& src,
                              const Box&        srcbox,
                              const Box&        destbox,
                              int               srccomp,
                              int               destcomp,
                              int               numcomp)
{
    ForAllThisBNNXCBN(T,destbox,destcomp,numcomp,src,srcbox,srccomp)
    {
        if (srcR)
            thisR /= srcR;
    } EndForTX
    return *this;
}

//
// Linear Interpolation / Extrapolation
// Result is (t2-t)/(t2-t1)*f1 + (t-t1)/(t2-t1)*f2
// Data is taken from b1 region of f1, b2 region of f2
// and stored in b region of this FAB.
// Boxes b, b1 and b2 must be the same size.
// Data is taken from component comp1 of f1, comp2 of f2,
// and stored in component comp of this FAB.
// This fab is returned as a reference for chaining.
//

template <class T>
BaseFab<T>&
BaseFab<T>::linInterp (const BaseFab<T>& f1,
                       const Box&        b1,
                       int               comp1,
                       const BaseFab<T>& f2,
                       const Box&        b2,
                       int               comp2,
                       Real              t1,
                       Real              t2,
                       Real              t,
                       const Box&        b,
                       int               comp,
                       int               numcomp)
{
    Real alpha = (t2-t)/(t2-t1);
    Real beta = (t-t1)/(t2-t1);
    return linComb(f1,b1,comp1,f2,b2,comp2,alpha,beta,b,comp,numcomp);
}

template <class T>
BaseFab<T>&
BaseFab<T>::linInterp (const BaseFab<T>& f1,
                       int               comp1,
                       const BaseFab<T>& f2,
                       int               comp2,
                       Real              t1,
                       Real              t2,
                       Real              t,
                       const Box&        b,
                       int               comp,
                       int               numcomp)
{
    Real alpha = (t2-t)/(t2-t1);
    Real beta = (t-t1)/(t2-t1);
    return linComb(f1,b,comp1,f2,b,comp2,alpha,beta,b,comp,numcomp);
}

//
// Linear combination, Result is alpha*f1 + beta*f2
// Data is taken from b1 region of f1, b2 region of f2
// and stored in b region of this FAB.
// Boxes b, b1 and b2 must be the same size.
// Data is taken from component comp1 of f1, comp2 of f2,
// and stored in component comp of this FAB.
// This fab is returned as a reference for chaining.
//

template <class T>
BaseFab<T>&
BaseFab<T>::linComb (const BaseFab<T>&  f1,
                     const Box&         b1,
                     int                comp1,
                     const BaseFab<T>&  f2,
                     const Box&         b2,
                     int                comp2,
                     Real               alpha,
                     Real               beta,
                     const Box&         b,
                     int                comp,
                     int                numcomp)
{
    ForAllThisBNNXCBNYCBN(T,b,comp,numcomp,f1,b1,comp1,f2,b2,comp2)
    {
        thisR = (T) (alpha*Real(f1R) + beta*Real(f2R));
    } EndForTX
    return *this;
}

    // \cond CODEGEN
    class BF_init
    {
    public:
        BF_init ();
        ~BF_init ();
    private:
        static int m_cnt;
    };
    // \endcond
}

static amrex::BF_init file_scope_BF_init_object;

#endif /*BL_BASEFAB_H*/<|MERGE_RESOLUTION|>--- conflicted
+++ resolved
@@ -48,7 +48,7 @@
 *  BaseFabs in C++, and they provide a convenient interface to
 *  Fortran when it is necessary to retreat into that language.
         
-*  BaseFab is a class template.  Through use of the
+*  BaseFab is a template class.  Through use of the
 *  template, a BaseFab may be based upon any class.  So far at least,
 *  most applications have been based upon simple types like integers,
 *  real*4s, or real*8s.  Most applications do not use BaseFabs 
@@ -135,8 +135,8 @@
     void resize (const Box& b,
                  int        N = 1);
 
-    ///for AggStencil and its minions
-    virtual long offset(const IntVect& a_iv, const int& a_ivar) const
+  ///for AggStencil and its minions
+  virtual long offset(const IntVect& a_iv, const int& a_ivar) const
     {
       BL_ASSERT(a_ivar >= 0);
       BL_ASSERT(a_ivar < nvar);
@@ -177,11 +177,7 @@
     //! Returns the number of components
     int nComp () const { return nvar; }
 
-<<<<<<< HEAD
     //! for calls to fortran.  
-=======
-    int* nCompPtr() {return &nvar;}
->>>>>>> 74905aaa
     const int* nCompPtr() const {return &nvar;}
 
     //! Returns the number of points 
