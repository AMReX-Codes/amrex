--- conflicted
+++ resolved
@@ -99,29 +99,6 @@
 #endif
         return *(p + (i+j*jstride+k*kstride+n*nstride));
     }
-};
-
-template <typename T>
-struct BaseFabData : public Gpu::Managed
-{
-    AMREX_GPU_HOST_DEVICE
-    BaseFabData (Box const& a_domain, IntVect const& a_dlen,
-                 int a_nvar, long a_numpts, long a_truesize,
-                 T* a_dptr, bool a_ptr_owner, bool a_shared_memory)
-        : domain(a_domain), dlen(a_dlen),
-          nvar(a_nvar), numpts(a_numpts), truesize(a_truesize),
-          dptr(a_dptr), ptr_owner(a_ptr_owner), shared_memory(a_shared_memory)
-        {}
-    BaseFabData () = default;
-    Box     domain;   // My index space.
-    IntVect dlen;     // Length of domain in each direction.
-    int     nvar;     // Number components.
-    long    numpts;   // Cached number of points in FAB.
-    long    truesize; // nvar*numpts that was allocated on heap.
-    T*      dptr;     // The data pointer.
-    bool    ptr_owner;// Owner of T*?
-    bool    shared_memory;  // Is the memory allocated in shared memory?
-    void setOwner (bool b) { ptr_owner = b; }
 };
 
 template <typename T>
@@ -367,8 +344,6 @@
     const T* dataPtr (const IntVect& iv, int n = 0) const;
     
     void setPtr (T* p, long sz) { AMREX_ASSERT(this->dptr == 0 && this->truesize == 0); this->dptr = p; this->truesize = sz; }
-<<<<<<< HEAD
-=======
 
     AMREX_GPU_HOST_DEVICE
     AMREX_INLINE
@@ -416,7 +391,6 @@
     {
         return stridedPtr(subbox.loVect3d(),n);
     }
->>>>>>> 8a66b2ed
 
     AMREX_GPU_HOST_DEVICE
     AMREX_INLINE
@@ -426,14 +400,6 @@
     }
 
     AMREX_GPU_HOST_DEVICE
-<<<<<<< HEAD
-    StridedPtr<T const*> stridedPtr (int n = 0) const {
-        const auto& len = this->domain.length3d();
-        int jstride = len[0];
-        int kstride = jstride*len[1];
-        int nstride = kstride*len[2];
-        T const* p = this->dptr + n*nstride;
-=======
     AMREX_INLINE
     StridedPtr<T const*> stridedPtr (const GpuArray<int,3>& slo, int n = 0) const
     {
@@ -453,20 +419,11 @@
                 len[2]-(slo[2]-dlo[2]),
                 this->nvar-n};
 #else
->>>>>>> 8a66b2ed
         return StridedPtr<T const*>{p, jstride, kstride, nstride};
 #endif
     }
 
     AMREX_GPU_HOST_DEVICE
-<<<<<<< HEAD
-    StridedPtr<T*> stridedPtr (int n = 0) {
-        const auto& len = this->domain.length3d();
-        int jstride = len[0];
-        int kstride = jstride*len[1];
-        int nstride = kstride*len[2];
-        T* p = this->dptr + n*nstride;
-=======
     AMREX_INLINE
     StridedPtr<T*> stridedPtr (const GpuArray<int,3>& slo, int n = 0)
     {
@@ -486,25 +443,11 @@
                 len[2]-(slo[2]-dlo[2]),
                 this->nvar-n};
 #else
->>>>>>> 8a66b2ed
         return StridedPtr<T*>{p, jstride, kstride, nstride};
 #endif
     }
 
     AMREX_GPU_HOST_DEVICE
-<<<<<<< HEAD
-    StridedPtr<T const*> stridedPtr (const Box& subbox, int n = 0) const {
-        const auto& len = this->domain.length3d();
-        int jstride = len[0];
-        int kstride = jstride*len[1];
-        int nstride = kstride*len[2];
-        const auto& dlo = this->domain.loVect3d();
-        const auto& slo = subbox.loVect3d();
-        T const* p = this->dptr + ((slo[0]-dlo[0])
-                                +  (slo[1]-dlo[1])*jstride
-                                +  (slo[2]-dlo[2])*kstride
-                                +                n*nstride);
-=======
     AMREX_INLINE
     StridedPtr<T const*> stridedPtr (const Dim3& slo, int n = 0) const
     {
@@ -524,25 +467,11 @@
                 len.z-(slo.z-dlo.z),
                 this->nvar-n};
 #else
->>>>>>> 8a66b2ed
         return StridedPtr<T const*>{p, jstride, kstride, nstride};
 #endif
     }
 
     AMREX_GPU_HOST_DEVICE
-<<<<<<< HEAD
-    StridedPtr<T*> stridedPtr (const Box& subbox, int n = 0) {
-        const auto& len = this->domain.length3d();
-        int jstride = len[0];
-        int kstride = jstride*len[1];
-        int nstride = kstride*len[2];
-        const auto& dlo = this->domain.loVect3d();
-        const auto& slo = subbox.loVect3d();
-        T* p = this->dptr + ((slo[0]-dlo[0])
-                          +  (slo[1]-dlo[1])*jstride
-                          +  (slo[2]-dlo[2])*kstride
-                          +                n*nstride);
-=======
     AMREX_INLINE
     StridedPtr<T*> stridedPtr (const Dim3& slo, int n = 0)
     {
@@ -562,7 +491,6 @@
                 len.z-(slo.z-dlo.z),
                 this->nvar-n};
 #else
->>>>>>> 8a66b2ed
         return StridedPtr<T*>{p, jstride, kstride, nstride};
 #endif
     }
@@ -2013,17 +1941,7 @@
 
     this->truesize  = this->nvar*this->numpts;
     this->ptr_owner = true;
-<<<<<<< HEAD
     this->dptr = static_cast<T*>(amrex::The_Arena()->alloc(this->truesize*sizeof(T)));
-=======
-// amrex::Arena is a virtual base class, not supported on GPUs.
-// So for now, need to manually add allocation for objects built on GPU. 
-#ifndef __CUDA_ARCH__
-    this->dptr = static_cast<T*>(amrex::The_Arena()->alloc(this->truesize*sizeof(T)));
-#else
-    this->dptr = static_cast<T*>(::operator new(this->truesize*sizeof(T)));
-#endif
->>>>>>> 8a66b2ed
     //
     // Now call T::T() on the raw memory so we have valid Ts.
     //
@@ -2036,13 +1954,7 @@
         new (ptr) T;
     }
 
-<<<<<<< HEAD
     amrex::update_fab_stats(this->numpts, this->truesize, sizeof(T));
-=======
-#ifndef __CUDA_ARCH__
-    amrex::update_fab_stats(this->numpts, this->truesize, sizeof(T));
-#endif
->>>>>>> 8a66b2ed
 }
 
 template <class T>
@@ -2179,40 +2091,20 @@
         //
 	if (this->ptr_owner)
 	{
-<<<<<<< HEAD
-=======
-#ifndef __CUDA_ARCH__
->>>>>>> 8a66b2ed
 	    if (this->shared_memory)
 	    {
 		amrex::Abort("BaseFab::clear: BaseFab cannot be owner of shared memory");
 	    }
-<<<<<<< HEAD
 
 	    T* ptr = this->dptr;
 
-=======
-#endif
-	    T* ptr = this->dptr;
-
->>>>>>> 8a66b2ed
 	    for (long i = 0; i < this->truesize; i++, ptr++)
 	    {
 		ptr->~T();
 	    }
 
-<<<<<<< HEAD
 	    amrex::The_Arena()->free(this->dptr);
 
-=======
-#ifndef __CUDA_ARCH__
-	    amrex::The_Arena()->free(this->dptr);
-#else
-            ::operator delete(this->dptr);
-#endif
-
-#ifndef __CUDA_ARCH__
->>>>>>> 8a66b2ed
 	    if (this->nvar > 1) {
 		amrex::update_fab_stats(-this->truesize/this->nvar, -this->truesize, sizeof(T));
 	    } else {
