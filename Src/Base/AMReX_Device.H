--- conflicted
+++ resolved
@@ -142,11 +142,9 @@
 #if (defined(AMREX_USE_CUDA) && defined(__CUDACC__))
     static void c_threads_and_blocks(const int* lo, const int* hi, dim3& numBlocks, dim3& numThreads);
 
-<<<<<<< HEAD
     static void particle_threads_and_blocks(const int np, int& numThreads, int& numBlocks);
-=======
+
     static void grid_stride_threads_and_blocks(dim3& numBlocks, dim3& numThreads);
->>>>>>> fd3e6175
 
     static cudaStream_t stream_from_index (int idx);
 
@@ -176,11 +174,8 @@
 
     static dim3 numThreadsMin;
 
-<<<<<<< HEAD
-=======
     static dim3 numBlocksOverride, numThreadsOverride;
 
->>>>>>> fd3e6175
     static cudaDeviceProp device_prop;
 #endif
 };
