
#include <iostream>
#include <string>

#include <AMReX_RealBox.H>
#include <AMReX_CArena.H>

namespace amrex {

#ifdef AMREX_USE_CUDA
int RealBox_init::m_cnt = 0;

namespace
{
    Arena* the_realbox_arena = 0;
}

RealBox_init::RealBox_init ()
{
    if (m_cnt++ == 0)
    {
        BL_ASSERT(the_realbox_arena == 0);

        const std::size_t hunk_size = 64 * 1024;

        the_realbox_arena = new CArena(hunk_size);

	the_realbox_arena->SetHostAlloc();
    }
}

RealBox_init::~RealBox_init ()
{
    if (--m_cnt == 0)
        delete the_realbox_arena;
}

Arena*
The_RealBox_Arena ()
{
    BL_ASSERT(the_realbox_arena != 0);

    return the_realbox_arena;
}
#endif

RealBox::RealBox (const Box&  bx,
                  const Real* dx,
                  const Real* base)
{
    const int* blo = bx.loVect();
    const int* bhi = bx.hiVect();
    for (int i = 0; i < AMREX_SPACEDIM; i++)
    {
        xlo[i] = base[i] + dx[i]*blo[i];
        int shft = (bx.type(i) == IndexType::CELL ? 1 : 0);
        xhi[i] = base[i] + dx[i]*(bhi[i]+ shft);
    }
    nullify_device_memory();
}

RealBox::RealBox ()
{
    AMREX_D_TERM(xlo[0] , = xlo[1] , = xlo[2] ) = 0.;
    AMREX_D_TERM(xhi[0] , = xhi[1] , = xhi[2] ) = -1.;
    nullify_device_memory();
}

RealBox::RealBox (const Real* a_lo,
                  const Real* a_hi)
{
    AMREX_D_EXPR(xlo[0] = a_lo[0] , xlo[1] = a_lo[1] , xlo[2] = a_lo[2]);
    AMREX_D_EXPR(xhi[0] = a_hi[0] , xhi[1] = a_hi[1] , xhi[2] = a_hi[2]);
    nullify_device_memory();
}

RealBox::RealBox (const std::array<Real,AMREX_SPACEDIM>& a_lo,
                  const std::array<Real,AMREX_SPACEDIM>& a_hi)
{
    AMREX_D_EXPR(xlo[0] = a_lo[0] , xlo[1] = a_lo[1] , xlo[2] = a_lo[2]);
    AMREX_D_EXPR(xhi[0] = a_hi[0] , xhi[1] = a_hi[1] , xhi[2] = a_hi[2]);
    nullify_device_memory();
}

RealBox::RealBox (AMREX_D_DECL(Real x0, Real y0, Real z0),
                  AMREX_D_DECL(Real x1, Real y1, Real z1))
{
    AMREX_D_EXPR(xlo[0] = x0 , xlo[1] = y0 , xlo[2] = z0);
    AMREX_D_EXPR(xhi[0] = x1 , xhi[1] = y1 , xhi[2] = z1);
    nullify_device_memory();
}

void
RealBox::nullify_device_memory() const
{
#ifdef AMREX_USE_CUDA
    xlo_d = nullptr;
    xhi_d = nullptr;
#endif
}

void
RealBox::initialize_device_memory() const
{
#ifdef AMREX_USE_CUDA
    initialize_lo();
    initialize_hi();
#endif
}

void
RealBox::initialize_lo() const
{
#ifdef AMREX_USE_CUDA
    const size_t sz = 3 * sizeof(Real);

    Real* xlo_temp = static_cast<Real*>(amrex::The_RealBox_Arena()->alloc(sz));
    xlo_d.reset(xlo_temp, [](Real* ptr) { amrex::The_RealBox_Arena()->free(ptr); });
    copy_xlo();
#endif
}

void
RealBox::initialize_hi() const
{
#ifdef AMREX_USE_CUDA
    const size_t sz = 3 * sizeof(Real);

    Real* xhi_temp = static_cast<Real*>(amrex::The_RealBox_Arena()->alloc(sz));
    xhi_d.reset(xhi_temp, [](Real* ptr) { amrex::The_RealBox_Arena()->free(ptr); });
    copy_xhi();
#endif
}

void
RealBox::copy_device_memory() const
{
  copy_xlo();
  copy_xhi();
}

void
RealBox::copy_xlo() const
{
#ifdef AMREX_USE_CUDA
    for (int i = 0; i < BL_SPACEDIM; ++i)
	xlo_d.get()[i] = xlo[i];
    for (int i = BL_SPACEDIM; i < 3; ++i)
	xlo_d.get()[i] = 0;
#endif
}

void
RealBox::copy_xhi() const
{
#ifdef AMREX_USE_CUDA
    for (int i = 0; i < BL_SPACEDIM; ++i)
	xhi_d.get()[i] = xhi[i];
    for (int i = BL_SPACEDIM; i < 3; ++i)
	xhi_d.get()[i] = 0;
#endif
}

bool
RealBox::contains (const RealBox& rb, Real eps) const
{
    return contains(rb.xlo, eps) && contains(rb.xhi, eps);
}

bool
RealBox::ok () const
{
    return (length(0) >= 0.0)
#if (AMREX_SPACEDIM > 1)
        && (length(1) >= 0.0)
#endif   
#if (AMREX_SPACEDIM > 2)
        && (length(2) >= 0.0)
#endif
   ;
}

Real
RealBox::volume () const
{
    if (ok()) return AMREX_D_TERM(length(0), *length(1), *length(2));
    return 0.0;
}

bool
RealBox::contains (const Real* point, Real eps) const
{
    return  AMREX_D_TERM((xlo[0]-eps < point[0]) && (point[0] < xhi[0]+eps),
                   && (xlo[1]-eps < point[1]) && (point[1] < xhi[1]+eps),
                   && (xlo[2]-eps < point[2]) && (point[2] < xhi[2]+eps));
}

bool
RealBox::intersects (const RealBox& bx) const
{
    return  ! (AMREX_D_TERM((xlo[0] > bx.xhi[0]) || (xhi[0] < bx.xlo[0]),
                         || (xlo[1] > bx.xhi[1]) || (xhi[1] < bx.xlo[1]),
                         || (xlo[2] > bx.xhi[2]) || (xhi[2] < bx.xlo[2])));
}
<<<<<<< HEAD

=======
    
>>>>>>> fd3e6175
std::ostream&
operator << (std::ostream &os, const RealBox& b)
{
    os << "(RealBox ";
    for (int i = 0; i < AMREX_SPACEDIM; i++)
        os << b.lo(i) << ' ' << b.hi(i) << ' ';
    os << ')';
    return os;
}

//
// Copied from <Utility.H>
//
#define BL_IGNORE_MAX 100000

std::istream&
operator >> (std::istream &is, RealBox& b)
{
    is.ignore(BL_IGNORE_MAX,'(');

    std::string s;

    is >> s;

    if (s != "RealBox")
    {
        amrex::ErrorStream() << "unexpected token in RealBox: " << s << '\n';
        amrex::Abort();
    }

    Real lo[AMREX_SPACEDIM];
    Real hi[AMREX_SPACEDIM];
#ifdef BL_USE_FLOAT
    double dlotemp, dhitemp;
    for (int i = 0; i < AMREX_SPACEDIM; i++) {
        is >> dlotemp >> dhitemp;
        lo[i] = dlotemp;
        hi[i] = dhitemp;
    }
#else
    for (int i = 0; i < AMREX_SPACEDIM; i++)
        is >> lo[i] >> hi[i];
#endif

    is.ignore(BL_IGNORE_MAX, ')');

    b = RealBox(lo,hi);

    return is;
}

}<|MERGE_RESOLUTION|>--- conflicted
+++ resolved
@@ -202,11 +202,7 @@
                          || (xlo[1] > bx.xhi[1]) || (xhi[1] < bx.xlo[1]),
                          || (xlo[2] > bx.xhi[2]) || (xhi[2] < bx.xlo[2])));
 }
-<<<<<<< HEAD
-
-=======
-    
->>>>>>> fd3e6175
+
 std::ostream&
 operator << (std::ostream &os, const RealBox& b)
 {
