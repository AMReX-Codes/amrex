#ifndef BASEFAB_F_H_
#define BASEFAB_F_H_

#include <AMReX_REAL.H>
#include <AMReX_ArrayLim.H>
#include <AMReX_BLFort.H>

#ifdef __cplusplus
extern "C"
{
#endif
    FORT_LAUNCHABLE(void fort_fab_copy)(const int* lo, const int* hi,
                                        amrex_real* dst, const int* dlo, const int* dhi,
                                        const amrex_real* src, const int* slo, const int* shi, const int* sblo,
                                        const int ncomp);

    FORT_LAUNCHABLE(void fort_fab_copytomem)(const int* lo, const int* hi,
                                             amrex_real* dst,
                                             const amrex_real* src, const int* slo, const int* shi,
                                             const int ncomp);

    FORT_LAUNCHABLE(void fort_fab_copyfrommem)(const int* lo, const int* hi,
                                               const amrex_real* dst, const int* dlo, const int* dhi, const int ncomp,
                                               const amrex_real* src);

    FORT_LAUNCHABLE(void fort_fab_setval)(const int* lo, const int* hi,
                                          const amrex_real* dst, const int* dlo, const int* dhi, const int ncomp,
                                          const amrex_real val);

    FORT_LAUNCHABLE(void fort_fab_norm)(const int* lo, const int* hi,
                                        const amrex_real* src, const int* slo, const int* shi, const int ncomp,
                                        const int p, amrex_real* nrm);

    FORT_LAUNCHABLE(void fort_fab_sum)(const int* lo, const int* hi,
                                       const amrex_real* src, const int* slo, const int* shi,
                                       const int ncomp, amrex_real* sm);

    FORT_LAUNCHABLE(void fort_fab_plus)(const int* lo, const int* hi,
                                        amrex_real* dst, const int* dlo, const int* dhi,
                                        const amrex_real* src, const int* slo, const int* shi, const int* sblo,
                                        const int ncomp);

    FORT_LAUNCHABLE(void fort_fab_minus)(const int* lo, const int* hi,
                                         amrex_real* dst, const int* dlo, const int* dhi,
                                         const amrex_real* src, const int* slo, const int* shi, const int* sblo,
                                         const int ncomp);

    FORT_LAUNCHABLE(void fort_fab_mult)(const int* lo, const int* hi,
                                        amrex_real* dst, const int* dlo, const int* dhi,
                                        const amrex_real* src, const int* slo, const int* shi, const int* sblo,
                                        const int ncomp);

    FORT_LAUNCHABLE(void fort_fab_divide)(const int* lo, const int* hi,
                                          amrex_real* dst, const int* dlo, const int* dhi,
                                          const amrex_real* src, const int* slo, const int* shi, const int* sblo,
                                          const int ncomp);

    FORT_LAUNCHABLE(void fort_fab_protdivide)(const int* lo, const int* hi,
                                              amrex_real* dst, const int* dlo, const int* dhi,
                                              const amrex_real* src, const int* slo, const int* shi, const int* sblo,
                                              const int ncomp);

    FORT_LAUNCHABLE(void fort_fab_invert)(const int* lo, const int* hi,
                                          amrex_real* dst, const int* dlo, const int* dhi, const int* ncomp,
                                          const amrex_real a);

    FORT_LAUNCHABLE(void fort_fab_saxpy)(const int* lo, const int* hi,
                                         amrex_real* dst, const int* dlo, const int* dhi,
                                         const amrex_real a,
                                         const amrex_real* src, const int* slo, const int* shi, const int* sblo,
                                         const int ncomp);

    FORT_LAUNCHABLE(void fort_fab_xpay)(const int* lo, const int* hi,
                                        amrex_real* dst, const int* dlo, const int* dhi,
                                        const amrex_real a,
                                        const amrex_real* src, const int* slo, const int* shi, const int* sblo,
                                        const int ncomp);

    FORT_LAUNCHABLE(void fort_fab_lincomb)(const int* lo, const int* hi,
                                           amrex_real* dst, const int* dlo, const int* dhi,
                                           const amrex_real a, const amrex_real* x, const int* xlo, const int* xhi, const int* xblo,
                                           const amrex_real b, const amrex_real* y, const int* ylo, const int* yhi, const int* yblo,
                                           const int ncomp);

    FORT_LAUNCHABLE(void fort_fab_addproduct)(const int* lo, const int* hi,
                                              amrex_real* dst, const int* dlo, const int* dhi,
                                              const amrex_real* src1, const int* s1lo, const int* s1hi,
                                              const amrex_real* src2, const int* s2lo, const int* s2hi,
                                              const int ncomp);

    FORT_LAUNCHABLE(void fort_fab_dot)(const int* lo, const int* hi,
                                       const amrex_real* x, const int* xlo, const int* xhi,
                                       const amrex_real* y, const int* ylo, const int* yhi, const int* yblo,
                                       const int ncomp, amrex_real* dp);

    amrex_real fort_fab_norminfmask (const int* lo, const int* hi,
                                     const int* msk, const int* mlo, const int* mhi,
                                     const amrex_real* src, const int* slo, const int* shi, const int* ncomp);

<<<<<<< HEAD
=======
    amrex_real fort_fab_dot_mask (const int* lo, const int* hi,
		       const amrex_real* x, const int* xlo, const int* xhi,
		       const amrex_real* y, const int* ylo, const int* yhi, const int* yblo,
		       const int* m, const int* mlo, const int* mhi,
		       const int* ncomp);

>>>>>>> c53e284b
    void fort_ifab_copy (const int* lo, const int* hi,
                         int* dst, const int* dlo, const int* dhi,
                         const int* src, const int* slo, const int* shi, const int* sblo,
                         const int* ncomp);

    long fort_ifab_copytomem (const int* lo, const int* hi,
                              int* dst,
                              const int* src, const int* slo, const int* shi,
                              const int* ncomp);

    long fort_ifab_copyfrommem (const int* lo, const int* hi,
                                const int* dst, const int* dlo, const int* dhi, const int* ncomp,
                                const int* src);
    
    void fort_ifab_setval (const int* lo, const int* hi, 
                           const int* dst, const int* dlo, const int* dhi, const int* ncomp,
                           const int* val);

    void fort_ifab_plus (const int* lo, const int* hi,
                         int* dst, const int* dlo, const int* dhi,
                         const int* src, const int* slo, const int* shi, const int* sblo,
                         const int* ncomp);    

    void fort_ifab_minus (const int* lo, const int* hi,
                          int* dst, const int* dlo, const int* dhi,
                          const int* src, const int* slo, const int* shi, const int* sblo,
                          const int* ncomp);    

    void amrex_fab_setval_ifnot (const int* lo, const int* hi,
                                 amrex_real* dst, const int* dlo, const int* dhi, const int* ncomp,
                                 const int* msk, const int* mlo, const int* mhi,
                                 const int val);

#ifdef __cplusplus
}
#endif

#endif<|MERGE_RESOLUTION|>--- conflicted
+++ resolved
@@ -97,15 +97,12 @@
                                      const int* msk, const int* mlo, const int* mhi,
                                      const amrex_real* src, const int* slo, const int* shi, const int* ncomp);
 
-<<<<<<< HEAD
-=======
     amrex_real fort_fab_dot_mask (const int* lo, const int* hi,
 		       const amrex_real* x, const int* xlo, const int* xhi,
 		       const amrex_real* y, const int* ylo, const int* yhi, const int* yblo,
 		       const int* m, const int* mlo, const int* mhi,
 		       const int* ncomp);
 
->>>>>>> c53e284b
     void fort_ifab_copy (const int* lo, const int* hi,
                          int* dst, const int* dlo, const int* dhi,
                          const int* src, const int* slo, const int* shi, const int* sblo,
