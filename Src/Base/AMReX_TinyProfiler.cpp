// We only support BL_PROFILE, BL_PROFILE_VAR, BL_PROFILE_VAR_STOP, BL_PROFILE_VAR_START,
// BL_PROFILE_VAR_NS, and BL_PROFILE_REGION.

#include <algorithm>
#include <iostream>
#include <iomanip>
#include <cmath>
#include <set>

#include <AMReX_TinyProfiler.H>
#include <AMReX_ParallelDescriptor.H>
#include <AMReX_ParallelReduce.H>
#include <AMReX_Utility.H>
#include <AMReX_Print.H>

#ifdef AMREX_USE_CUPTI
<<<<<<< HEAD
#include <AMReX_ActivityTraceAsync.H>
=======
#include <AMReX_CuptiTrace.H>
>>>>>>> ca987069
#include <cupti.h>
#endif // AMREX_USE_CUPTI

#ifdef _OPENMP
#include <omp.h>
#endif


namespace amrex {

std::vector<std::string>          TinyProfiler::regionstack;
std::deque<std::tuple<double,double,std::string*> > TinyProfiler::ttstack;
std::map<std::string,std::map<std::string, TinyProfiler::Stats> > TinyProfiler::statsmap;
double TinyProfiler::t_init = std::numeric_limits<double>::max();

namespace {
    std::set<std::string> improperly_nested_timers;
    static constexpr char mainregion[] = "main";
}

TinyProfiler::TinyProfiler (std::string funcname) noexcept
    : fname(std::move(funcname)), uCUPTI(false)
{
    start();
}

TinyProfiler::TinyProfiler (std::string funcname, bool start_, bool useCUPTI) noexcept
    : fname(std::move(funcname)), uCUPTI(useCUPTI)
{
    if (start_) start();
}

TinyProfiler::TinyProfiler (const char* funcname) noexcept
    : fname(funcname), uCUPTI(false)
{
    start();
}

TinyProfiler::TinyProfiler (const char* funcname, bool start_, bool useCUPTI) noexcept
    : fname(funcname), uCUPTI(useCUPTI)
{
    if (start_) start();
}

TinyProfiler::~TinyProfiler ()
{
    stop();
}

void
TinyProfiler::start () noexcept
{
#ifdef _OPENMP
#pragma omp master
#endif
    if (stats.empty() && !regionstack.empty())
    {
        double t;
	if (!uCUPTI) {
<<<<<<< HEAD
	  t = amrex::second();
	} else {
#ifdef AMREX_USE_CUPTI
	  cudaDeviceSynchronize();
	  cuptiActivityFlushAll(0);
	  activityRecordUserdata.clear();
	  t = amrex::second();
=======
	    t = amrex::second();
	} else {
#ifdef AMREX_USE_CUPTI
	    cudaDeviceSynchronize();
	    cuptiActivityFlushAll(0);
	    activityRecordUserdata.clear();
	    t = amrex::second();
>>>>>>> ca987069
#endif // AMREX_USE_CUPTI
	}
	  
	ttstack.emplace_back(std::make_tuple(t, 0.0, &fname));
	global_depth = ttstack.size();

#ifdef AMREX_USE_CUDA
	nvtx_id = nvtxRangeStartA(fname.c_str());
#endif

        for (auto const& region : regionstack)
        {
            Stats& st = statsmap[region][fname];
            ++st.depth;
            stats.push_back(&st);
        }
    }
}

void
TinyProfiler::stop () noexcept
{
#ifdef _OPENMP
#pragma omp master
#endif
    if (!stats.empty()) 
    {
        double t;
	int nKernelCalls = 0;
	if (!uCUPTI) {
<<<<<<< HEAD
	  t = amrex::second();
	} else {
#ifdef AMREX_USE_CUPTI
	  cudaDeviceSynchronize();
	  cuptiActivityFlushAll(0);
	  t = computeElapsedTimeUserdata(activityRecordUserdata);
	  nKernelCalls = activityRecordUserdata.size();
=======
	    t = amrex::second();
	} else {
#ifdef AMREX_USE_CUPTI
	    cudaDeviceSynchronize();
	    cuptiActivityFlushAll(0);
	    t = computeElapsedTimeUserdata(activityRecordUserdata);
	    nKernelCalls = activityRecordUserdata.size();
>>>>>>> ca987069
#endif // AMREX_USE_CUPTI
	}
	
	while (static_cast<int>(ttstack.size()) > global_depth) {
	    ttstack.pop_back();
	};

	if (static_cast<int>(ttstack.size()) == global_depth)
	{
	    const std::tuple<double,double,std::string*>& tt = ttstack.back();
	    
	    // first: wall time when the pair is pushed into the stack
	    // second: accumulated dt of children
	    double dtin;
	    double dtex;
	    if (!uCUPTI) {
<<<<<<< HEAD
	      dtin = t - std::get<0>(tt); // elapsed time since start() is called.
	      dtex = dtin - std::get<1>(tt);
	    } else {
	      dtin = t;
	      dtex = dtin - std::get<1>(tt); 
=======
	        dtin = t - std::get<0>(tt); // elapsed time since start() is called.
	        dtex = dtin - std::get<1>(tt);
	    } else {
	        dtin = t;
	        dtex = dtin - std::get<1>(tt); 
>>>>>>> ca987069
	    }
	      
            for (Stats* st : stats)
            {
                --(st->depth);
                ++(st->n);
                if (st->depth == 0) {
                  st->dtin += dtin;
                }
                st->dtex += dtex;
                st->usesCUPTI = uCUPTI;
		if (uCUPTI) {
<<<<<<< HEAD
		  st->nk += nKernelCalls;
=======
		    st->nk += nKernelCalls;
>>>>>>> ca987069
		}
	    }
                
	    ttstack.pop_back();
	    if (!ttstack.empty()) {
		std::tuple<double,double,std::string*>& parent = ttstack.back();
		std::get<1>(parent) += dtin;
	    }

#ifdef AMREX_USE_CUDA
	    nvtxRangeEnd(nvtx_id);
#endif
	} else {
	    improperly_nested_timers.insert(fname);
	} 

        stats.clear();
    }
}

#ifdef AMREX_USE_CUPTI
void
TinyProfiler::stop (unsigned boxUintID) noexcept
{
#ifdef _OPENMP
#pragma omp master
#endif
    if (!stats.empty()) 
    {
<<<<<<< HEAD
      double t;
      cudaDeviceSynchronize();
      cuptiActivityFlushAll(0);
      t = computeElapsedTimeUserdata(activityRecordUserdata);
      int nKernelCalls = activityRecordUserdata.size();
      
      for (auto record : activityRecordUserdata) {
	record->setUintID(boxUintID);
      }
      
      while (static_cast<int>(ttstack.size()) > global_depth) {
	ttstack.pop_back();
      };

      if (static_cast<int>(ttstack.size()) == global_depth)
	{
	  const std::tuple<double,double,std::string*>& tt = ttstack.back();
	    
	  // first: wall time when the pair is pushed into the stack
	  // second: accumulated dt of children
	  double dtin;
	  double dtex;
	  
	  dtin = t;
	  dtex = dtin - std::get<1>(tt); 
	  
	  for (Stats* st : stats)
            {
	      --(st->depth);
	      ++(st->n);
	      if (st->depth == 0) {
		st->dtin += dtin;
	      }
	      st->dtex += dtex;
	      st->usesCUPTI = uCUPTI;
	      st->nk += nKernelCalls;		
            }
	  
	  ttstack.pop_back();
	  if (!ttstack.empty()) {
	    std::tuple<double,double,std::string*>& parent = ttstack.back();
	    std::get<1>(parent) += dtin;
	  }

#ifdef AMREX_USE_CUDA
	  nvtxRangeEnd(nvtx_id);
#endif
	} else {
	improperly_nested_timers.insert(fname);
      } 
      
      stats.clear();
=======
        double t;
        cudaDeviceSynchronize();
        cuptiActivityFlushAll(0);
        t = computeElapsedTimeUserdata(activityRecordUserdata);
        int nKernelCalls = activityRecordUserdata.size();

        for (auto record : activityRecordUserdata) 
        {
            record->setUintID(boxUintID);
        }
      
        while (static_cast<int>(ttstack.size()) > global_depth) 
        {
            ttstack.pop_back();
        };

        if (static_cast<int>(ttstack.size()) == global_depth)
        {
	    const std::tuple<double,double,std::string*>& tt = ttstack.back();
    
	    // first: wall time when the pair is pushed into the stack
	    // second: accumulated dt of children
	    double dtin;
	    double dtex;

            dtin = t;
            dtex = dtin - std::get<1>(tt); 
	  
            for (Stats* st : stats)
            {
                --(st->depth);
                ++(st->n);
                if (st->depth == 0) 
                {
                    st->dtin += dtin;
                }
                st->dtex += dtex;
                st->usesCUPTI = uCUPTI;
                st->nk += nKernelCalls;		
            }

	    ttstack.pop_back();
	    if (!ttstack.empty()) 
            {
                std::tuple<double,double,std::string*>& parent = ttstack.back();
                std::get<1>(parent) += dtin;
            }

#ifdef AMREX_USE_CUDA
            nvtxRangeEnd(nvtx_id);
#endif
        } else 
        {
            improperly_nested_timers.insert(fname);
        } 

        stats.clear();
>>>>>>> ca987069
    }
}
#endif // AMREX_USE_CUPTI
 
void
TinyProfiler::Initialize () noexcept
{
    regionstack.push_back(mainregion);
    t_init = amrex::second();
}

void
TinyProfiler::Finalize (bool bFlushing) noexcept
{
    static bool finalized = false;
    if (!bFlushing) {		// If flushing, don't make this the last time!
      if (finalized) {
        return;
      } else {
        finalized = true;
      }
    }

    double t_final = amrex::second();

    // make a local copy so that any functions call after this will not be recorded in the local copy.
    auto lstatsmap = statsmap;

    bool properly_nested = improperly_nested_timers.size() == 0;
    ParallelDescriptor::ReduceBoolAnd(properly_nested);
    if (!properly_nested) {
	Vector<std::string> local_imp, sync_imp;
	bool synced;
	for (std::set<std::string>::const_iterator it = improperly_nested_timers.begin();
	     it != improperly_nested_timers.end(); ++it)
	{
	    local_imp.push_back(*it);
	}

	amrex::SyncStrings(local_imp, sync_imp, synced);

	if (ParallelDescriptor::IOProcessor()) {
	    amrex::Print() << "\nWARNING: TinyProfilers not properly nested!!!\n";
	    for (int i = 0; i < sync_imp.size(); ++i) {
		amrex::Print() << "     " << sync_imp[i] << "\n";
	    }
	    amrex::Print() << std::endl;
	}
    }

    int nprocs = ParallelDescriptor::NProcs();
    int ioproc = ParallelDescriptor::IOProcessorNumber();

    double dt_max = t_final - t_init;
    ParallelReduce::Max(dt_max, ioproc, ParallelDescriptor::Communicator());
    double dt_min = t_final - t_init;
    ParallelReduce::Min(dt_min, ioproc, ParallelDescriptor::Communicator());
    double dt_avg = t_final - t_init;
    ParallelReduce::Sum(dt_avg, ioproc, ParallelDescriptor::Communicator());
    dt_avg /= double(nprocs);

    if  (ParallelDescriptor::IOProcessor())
    {
	amrex::Print() << "\n\n";
	amrex::Print().SetPrecision(4)
            <<"TinyProfiler total time across processes [min...avg...max]: " 
            << dt_min << " ... " << dt_avg << " ... " << dt_max << "\n";
    }

    // make sure the set of regions is the same on all processes.
    {
        Vector<std::string> localRegions, syncedRegions;
        bool alreadySynced;

        for (auto const& kv : lstatsmap) {
            localRegions.push_back(kv.first);
        }

        amrex::SyncStrings(localRegions, syncedRegions, alreadySynced);

        if (!alreadySynced) {
            for (auto const& s : syncedRegions) {
                if (lstatsmap.find(s) == lstatsmap.end()) {
                    lstatsmap.insert(std::make_pair(s,std::map<std::string,Stats>()));
                }
            }
        }
    }

    PrintStats(lstatsmap[mainregion], dt_max);
    for (auto& kv : lstatsmap) {
        if (kv.first != mainregion) {
            amrex::Print() << "\n\nBEGIN REGION " << kv.first << "\n";
            PrintStats(kv.second, dt_max);
            amrex::Print() << "END REGION " << kv.first << "\n";
        }
    }
}

void
TinyProfiler::PrintStats (std::map<std::string,Stats>& regstats, double dt_max)
{
    // make sure the set of profiled functions is the same on all processes
    {
        Vector<std::string> localStrings, syncedStrings;
        bool alreadySynced;

        for(auto const& kv : regstats) {
            localStrings.push_back(kv.first);
        }
        
        amrex::SyncStrings(localStrings, syncedStrings, alreadySynced);
        
        if (! alreadySynced) {  // add the new name
            for (auto const& s : syncedStrings) {
                if (regstats.find(s) == regstats.end()) {
                    regstats.insert(std::make_pair(s, Stats()));
                }
            }
        }
    }

    if (regstats.empty()) return;

    int nprocs = ParallelDescriptor::NProcs();
    int ioproc = ParallelDescriptor::IOProcessorNumber();

    std::vector<ProcStats> allprocstats;
    int maxfnamelen = 0;
    long maxncalls = 0;

    // now collect global data onto the ioproc
    for (auto it = regstats.cbegin(); it != regstats.cend(); ++it)
    {
	long n = it->second.n;
	double dts[2] = {it->second.dtin, it->second.dtex};

	std::vector<long> ncalls(nprocs);
	std::vector<double> dtdt(2*nprocs);

	if (ParallelDescriptor::NProcs() == 1) {
	    ncalls[0] = n;
	    dtdt[0] = dts[0];
	    dtdt[1] = dts[1];
	} else {
	    ParallelDescriptor::Gather(&n, 1, &ncalls[0], 1, ioproc);
	    ParallelDescriptor::Gather(dts, 2, &dtdt[0], 2, ioproc);
	}

	if (ParallelDescriptor::IOProcessor()) {
	    ProcStats pst;
	    for (int i = 0; i < nprocs; ++i) {
		pst.nmin  = std::min(pst.nmin, ncalls[i]);
		pst.navg +=                    ncalls[i];
		pst.nmax  = std::max(pst.nmax, ncalls[i]);
		pst.dtinmin  = std::min(pst.dtinmin, dtdt[2*i]);
		pst.dtinavg +=                       dtdt[2*i];
		pst.dtinmax  = std::max(pst.dtinmax, dtdt[2*i]);
		pst.dtexmin  = std::min(pst.dtexmin, dtdt[2*i+1]);
		pst.dtexavg +=                       dtdt[2*i+1];
		pst.dtexmax  = std::max(pst.dtexmax, dtdt[2*i+1]);
	    }
<<<<<<< HEAD
	    pst.navg /= nprocs;
	    pst.dtinavg /= nprocs;
	    pst.dtexavg /= nprocs;
	    pst.fname = it->first;
#ifdef AMREX_USE_CUPTI
            pst.usesCUPTI = it->second.usesCUPTI;
#endif // AMREX_USE_CUPTI
	    allprocstats.push_back(pst);
	    maxfnamelen = std::max(maxfnamelen, int(pst.fname.size()));
	    maxncalls = std::max(maxncalls, pst.nmax);
	}
=======
            pst.navg /= nprocs;
            pst.dtinavg /= nprocs;
            pst.dtexavg /= nprocs;
            pst.fname = it->first;
#ifdef AMREX_USE_CUPTI
            pst.usesCUPTI = it->second.usesCUPTI;
#endif // AMREX_USE_CUPTI
            allprocstats.push_back(pst);
            maxfnamelen = std::max(maxfnamelen, int(pst.fname.size()));
            maxncalls = std::max(maxncalls, pst.nmax);
        }
>>>>>>> ca987069
    }

    if (ParallelDescriptor::IOProcessor())
    {
        amrex::OutStream() << std::setfill(' ') << std::setprecision(4);
	int wt = 9;

	int wnc = (int) std::log10 ((double) maxncalls) + 1;
	wnc = std::max(wnc, int(std::string("NCalls").size()));
	wt  = std::max(wt,  int(std::string("Excl. Min").size()));
	int wp = 6;
	wp  = std::max(wp,  int(std::string("Max %").size()));

	const std::string hline(maxfnamelen+wnc+2+(wt+2)*3+wp+2,'-');
#ifdef AMREX_USE_CUPTI
<<<<<<< HEAD
	const std::string hlinehlf((maxfnamelen+wnc+2+(wt+2)*3+wp+2)/2-12,'-');
=======
        const std::string hlinehlf((maxfnamelen+wnc+2+(wt+2)*3+wp+2)/2-12,'-');
>>>>>>> ca987069
#endif // AMREX_USE_CUPTI
	// Exclusive time
	std::sort(allprocstats.begin(), allprocstats.end(), ProcStats::compex);
	amrex::OutStream() << "\n" << hline << "\n";
	amrex::OutStream() << std::left
		  << std::setw(maxfnamelen) << "Name"
		  << std::right
		  << std::setw(wnc+2) << "NCalls"
		  << std::setw(wt+2) << "Excl. Min"
		  << std::setw(wt+2) << "Excl. Avg"
		  << std::setw(wt+2) << "Excl. Max"
		  << std::setw(wp+2)  << "Max %"
		  << "\n" << hline << "\n";
	for (auto it = allprocstats.cbegin(); it != allprocstats.cend(); ++it)
	{
#ifdef AMREX_USE_CUPTI
<<<<<<< HEAD
            if (it->usesCUPTI) {
              amrex::OutStream() << hlinehlf << "START CUPTI Trace Stats-"
                                 << hlinehlf << "\n";
            }
#endif // AMREX_USE_CUPTI
	    amrex::OutStream() << std::setprecision(4) << std::left
		      << std::setw(maxfnamelen) << it->fname
		      << std::right
		      << std::setw(wnc+2) << it->navg
		      << std::setw(wt+2) << it->dtexmin
		      << std::setw(wt+2) << it->dtexavg
		      << std::setw(wt+2) << it->dtexmax
		      << std::setprecision(2) << std::setw(wp+1) << std::fixed 
		      << it->dtexmax*(100.0/dt_max) << "%";
	    amrex::OutStream().unsetf(std::ios_base::fixed);
	    amrex::OutStream() << "\n";	    
#ifdef AMREX_USE_CUPTI	    
            if (it->usesCUPTI) {
              amrex::OutStream() << std::setprecision(4) << std::left
                                 << std::setw(maxfnamelen) //<< it->fname
                                 << std::right
                                 << std::setw(wnc+2) //<< it->navg
                                 << std::setw(wt+2) //<< it->dtexmin
                                 << std::setw(wt+2) //<< it->dtexavg
                                 << std::setw(wt+2) //<< it->dtexmax
                                 << std::setprecision(2) << std::setw(wp+1) << std::fixed; //<< it->dtexmax*(100.0/dt_max)
              amrex::OutStream().unsetf(std::ios_base::fixed);
              amrex::OutStream();
              amrex::OutStream() << hlinehlf << "--END CUPTI Trace Stats-"
                                 << hlinehlf << "\n";
	  }
=======
            if (it->usesCUPTI) 
            {
                amrex::OutStream() << hlinehlf << "START CUPTI Trace Stats-"
                                   << hlinehlf << "\n";
            }
#endif // AMREX_USE_CUPTI
	    amrex::OutStream() << std::setprecision(4) << std::left
                      << std::setw(maxfnamelen) << it->fname
                      << std::right
                      << std::setw(wnc+2) << it->navg
                      << std::setw(wt+2) << it->dtexmin
                      << std::setw(wt+2) << it->dtexavg
                      << std::setw(wt+2) << it->dtexmax
                      << std::setprecision(2) << std::setw(wp+1) << std::fixed 
                      << it->dtexmax*(100.0/dt_max) << "%";
            amrex::OutStream().unsetf(std::ios_base::fixed);
            amrex::OutStream() << "\n";	    
#ifdef AMREX_USE_CUPTI	    
            if (it->usesCUPTI) 
            {
                amrex::OutStream() << std::setprecision(4) << std::left
                          << std::setw(maxfnamelen) //<< it->fname
                          << std::right
                          << std::setw(wnc+2) //<< it->navg
                          << std::setw(wt+2) //<< it->dtexmin
                          << std::setw(wt+2) //<< it->dtexavg
                          << std::setw(wt+2) //<< it->dtexmax
                          << std::setprecision(2) << std::setw(wp+1) << std::fixed; //<< it->dtexmax*(100.0/dt_max)
                amrex::OutStream().unsetf(std::ios_base::fixed);
                amrex::OutStream();
                amrex::OutStream() << hlinehlf << "--END CUPTI Trace Stats-" << hlinehlf << "\n";
	    }
>>>>>>> ca987069
#endif // AMREX_USE_CUPTI
	}
	amrex::OutStream() << hline << "\n";

	// Inclusive time
	std::sort(allprocstats.begin(), allprocstats.end(), ProcStats::compin);
	amrex::OutStream() << "\n" << hline << "\n";
	amrex::OutStream() << std::left
		  << std::setw(maxfnamelen) << "Name"
		  << std::right
		  << std::setw(wnc+2) << "NCalls"
		  << std::setw(wt+2) << "Incl. Min"
		  << std::setw(wt+2) << "Incl. Avg"
		  << std::setw(wt+2) << "Incl. Max"
		  << std::setw(wp+2)  << "Max %"
		  << "\n" << hline << "\n";
	for (auto it = allprocstats.cbegin(); it != allprocstats.cend(); ++it)
	{
#ifdef AMREX_USE_CUPTI
<<<<<<< HEAD
          if (it->usesCUPTI) {
            amrex::OutStream() << hlinehlf << "START CUPTI Trace Stats-"
                               << hlinehlf << "\n";
          }
=======
            if (it->usesCUPTI) 
            {
                amrex::OutStream() << hlinehlf << "START CUPTI Trace Stats-" << hlinehlf << "\n";
            }
>>>>>>> ca987069
#endif // AMREX_USE_CUPTI
	    amrex::OutStream() << std::setprecision(4) << std::left
		      << std::setw(maxfnamelen) << it->fname
		      << std::right
		      << std::setw(wnc+2) << it->navg
		      << std::setw(wt+2) << it->dtinmin
		      << std::setw(wt+2) << it->dtinavg
		      << std::setw(wt+2) << it->dtinmax
		      << std::setprecision(2) << std::setw(wp+1) << std::fixed 
		      << it->dtinmax*(100.0/dt_max) << "%";
	    amrex::OutStream().unsetf(std::ios_base::fixed);
	    amrex::OutStream() << "\n";
#ifdef AMREX_USE_CUPTI
<<<<<<< HEAD
          if (it->usesCUPTI) {
            amrex::OutStream() << std::setprecision(4) << std::left
                               << std::setw(maxfnamelen) //<< it->fname
                               << std::right
                               << std::setw(wnc+2) //<< it->navg
                               << std::setw(wt+2) //<< it->dtexmin
                               << std::setw(wt+2) //<< it->dtexavg
                               << std::setw(wt+2) //<< it->dtexmax
                               << std::setprecision(2) << std::setw(wp+1) << std::fixed; //<< it->dtexmax*(100.0/dt_max)
            amrex::OutStream().unsetf(std::ios_base::fixed);
            amrex::OutStream();
            amrex::OutStream() << hlinehlf << "--END CUPTI Trace Stats-"
                               << hlinehlf << "\n";
          }
#endif // AMREX_USE_CUPTI
	}
	amrex::OutStream() << hline << "\n";

	amrex::OutStream() << std::endl;
=======
            if (it->usesCUPTI) 
            {
                amrex::OutStream() << std::setprecision(4) << std::left
                           << std::setw(maxfnamelen) //<< it->fname
                           << std::right
                           << std::setw(wnc+2) //<< it->navg
                           << std::setw(wt+2) //<< it->dtexmin
                           << std::setw(wt+2) //<< it->dtexavg
                           << std::setw(wt+2) //<< it->dtexmax
                           << std::setprecision(2) << std::setw(wp+1) << std::fixed; //<< it->dtexmax*(100.0/dt_max)
                amrex::OutStream().unsetf(std::ios_base::fixed);
                amrex::OutStream();
                amrex::OutStream() << hlinehlf << "--END CUPTI Trace Stats-" << hlinehlf << "\n";
            }
#endif // AMREX_USE_CUPTI
        }
        amrex::OutStream() << hline << "\n";
        amrex::OutStream() << std::endl;
>>>>>>> ca987069
    }
}

void
TinyProfiler::StartRegion (std::string regname) noexcept
{
    if (std::find(regionstack.begin(), regionstack.end(), regname) == regionstack.end()) {
        regionstack.emplace_back(std::move(regname));
    }
}

void
TinyProfiler::StopRegion (const std::string& regname) noexcept
{
    if (regname == regionstack.back()) {
        regionstack.pop_back();
    }
}

TinyProfileRegion::TinyProfileRegion (std::string a_regname) noexcept
    : regname(std::move(a_regname)),
      tprof(std::string("REG::")+regname, false, false)
{
    TinyProfiler::StartRegion(regname);
    tprof.start();
}

TinyProfileRegion::TinyProfileRegion (const char* a_regname) noexcept
    : regname(a_regname),
      tprof(std::string("REG::")+std::string(a_regname), false, false)
{
    TinyProfiler::StartRegion(a_regname);
    tprof.start();
}

TinyProfileRegion::~TinyProfileRegion ()
{
    tprof.stop();
    TinyProfiler::StopRegion(regname);
}

void
TinyProfiler::PrintCallStack (std::ostream& os)
{
    os << "===== TinyProfilers ======\n";
    for (auto const& x : ttstack) {
        os << *(std::get<2>(x)) << "\n";
    }
}

}<|MERGE_RESOLUTION|>--- conflicted
+++ resolved
@@ -14,11 +14,7 @@
 #include <AMReX_Print.H>
 
 #ifdef AMREX_USE_CUPTI
-<<<<<<< HEAD
-#include <AMReX_ActivityTraceAsync.H>
-=======
 #include <AMReX_CuptiTrace.H>
->>>>>>> ca987069
 #include <cupti.h>
 #endif // AMREX_USE_CUPTI
 
@@ -78,15 +74,6 @@
     {
         double t;
 	if (!uCUPTI) {
-<<<<<<< HEAD
-	  t = amrex::second();
-	} else {
-#ifdef AMREX_USE_CUPTI
-	  cudaDeviceSynchronize();
-	  cuptiActivityFlushAll(0);
-	  activityRecordUserdata.clear();
-	  t = amrex::second();
-=======
 	    t = amrex::second();
 	} else {
 #ifdef AMREX_USE_CUPTI
@@ -94,7 +81,6 @@
 	    cuptiActivityFlushAll(0);
 	    activityRecordUserdata.clear();
 	    t = amrex::second();
->>>>>>> ca987069
 #endif // AMREX_USE_CUPTI
 	}
 	  
@@ -125,15 +111,6 @@
         double t;
 	int nKernelCalls = 0;
 	if (!uCUPTI) {
-<<<<<<< HEAD
-	  t = amrex::second();
-	} else {
-#ifdef AMREX_USE_CUPTI
-	  cudaDeviceSynchronize();
-	  cuptiActivityFlushAll(0);
-	  t = computeElapsedTimeUserdata(activityRecordUserdata);
-	  nKernelCalls = activityRecordUserdata.size();
-=======
 	    t = amrex::second();
 	} else {
 #ifdef AMREX_USE_CUPTI
@@ -141,7 +118,6 @@
 	    cuptiActivityFlushAll(0);
 	    t = computeElapsedTimeUserdata(activityRecordUserdata);
 	    nKernelCalls = activityRecordUserdata.size();
->>>>>>> ca987069
 #endif // AMREX_USE_CUPTI
 	}
 	
@@ -158,56 +134,44 @@
 	    double dtin;
 	    double dtex;
 	    if (!uCUPTI) {
-<<<<<<< HEAD
-	      dtin = t - std::get<0>(tt); // elapsed time since start() is called.
-	      dtex = dtin - std::get<1>(tt);
-	    } else {
-	      dtin = t;
-	      dtex = dtin - std::get<1>(tt); 
-=======
 	        dtin = t - std::get<0>(tt); // elapsed time since start() is called.
 	        dtex = dtin - std::get<1>(tt);
 	    } else {
 	        dtin = t;
 	        dtex = dtin - std::get<1>(tt); 
->>>>>>> ca987069
 	    }
-	      
-            for (Stats* st : stats)
-            {
-                --(st->depth);
-                ++(st->n);
-                if (st->depth == 0) {
-                  st->dtin += dtin;
-                }
-                st->dtex += dtex;
-                st->usesCUPTI = uCUPTI;
-		if (uCUPTI) {
-<<<<<<< HEAD
-		  st->nk += nKernelCalls;
-=======
-		    st->nk += nKernelCalls;
->>>>>>> ca987069
-		}
-	    }
-                
-	    ttstack.pop_back();
-	    if (!ttstack.empty()) {
-		std::tuple<double,double,std::string*>& parent = ttstack.back();
-		std::get<1>(parent) += dtin;
-	    }
-
+        
+        for (Stats* st : stats)
+        {
+            --(st->depth);
+            ++(st->n);
+            if (st->depth == 0) {
+                st->dtin += dtin;
+            }
+            st->dtex += dtex;
+            st->usesCUPTI = uCUPTI;
+            if (uCUPTI) {
+                st->nk += nKernelCalls;
+            }
+        }
+        
+        ttstack.pop_back();
+        if (!ttstack.empty()) {
+            std::tuple<double,double,std::string*>& parent = ttstack.back();
+            std::get<1>(parent) += dtin;
+        }
+        
 #ifdef AMREX_USE_CUDA
-	    nvtxRangeEnd(nvtx_id);
+        nvtxRangeEnd(nvtx_id);
 #endif
 	} else {
 	    improperly_nested_timers.insert(fname);
 	} 
-
-        stats.clear();
-    }
-}
-
+    
+    stats.clear();
+    }
+}
+    
 #ifdef AMREX_USE_CUPTI
 void
 TinyProfiler::stop (unsigned boxUintID) noexcept
@@ -217,60 +181,6 @@
 #endif
     if (!stats.empty()) 
     {
-<<<<<<< HEAD
-      double t;
-      cudaDeviceSynchronize();
-      cuptiActivityFlushAll(0);
-      t = computeElapsedTimeUserdata(activityRecordUserdata);
-      int nKernelCalls = activityRecordUserdata.size();
-      
-      for (auto record : activityRecordUserdata) {
-	record->setUintID(boxUintID);
-      }
-      
-      while (static_cast<int>(ttstack.size()) > global_depth) {
-	ttstack.pop_back();
-      };
-
-      if (static_cast<int>(ttstack.size()) == global_depth)
-	{
-	  const std::tuple<double,double,std::string*>& tt = ttstack.back();
-	    
-	  // first: wall time when the pair is pushed into the stack
-	  // second: accumulated dt of children
-	  double dtin;
-	  double dtex;
-	  
-	  dtin = t;
-	  dtex = dtin - std::get<1>(tt); 
-	  
-	  for (Stats* st : stats)
-            {
-	      --(st->depth);
-	      ++(st->n);
-	      if (st->depth == 0) {
-		st->dtin += dtin;
-	      }
-	      st->dtex += dtex;
-	      st->usesCUPTI = uCUPTI;
-	      st->nk += nKernelCalls;		
-            }
-	  
-	  ttstack.pop_back();
-	  if (!ttstack.empty()) {
-	    std::tuple<double,double,std::string*>& parent = ttstack.back();
-	    std::get<1>(parent) += dtin;
-	  }
-
-#ifdef AMREX_USE_CUDA
-	  nvtxRangeEnd(nvtx_id);
-#endif
-	} else {
-	improperly_nested_timers.insert(fname);
-      } 
-      
-      stats.clear();
-=======
         double t;
         cudaDeviceSynchronize();
         cuptiActivityFlushAll(0);
@@ -328,7 +238,6 @@
         } 
 
         stats.clear();
->>>>>>> ca987069
     }
 }
 #endif // AMREX_USE_CUPTI
@@ -491,19 +400,6 @@
 		pst.dtexavg +=                       dtdt[2*i+1];
 		pst.dtexmax  = std::max(pst.dtexmax, dtdt[2*i+1]);
 	    }
-<<<<<<< HEAD
-	    pst.navg /= nprocs;
-	    pst.dtinavg /= nprocs;
-	    pst.dtexavg /= nprocs;
-	    pst.fname = it->first;
-#ifdef AMREX_USE_CUPTI
-            pst.usesCUPTI = it->second.usesCUPTI;
-#endif // AMREX_USE_CUPTI
-	    allprocstats.push_back(pst);
-	    maxfnamelen = std::max(maxfnamelen, int(pst.fname.size()));
-	    maxncalls = std::max(maxncalls, pst.nmax);
-	}
-=======
             pst.navg /= nprocs;
             pst.dtinavg /= nprocs;
             pst.dtexavg /= nprocs;
@@ -515,183 +411,116 @@
             maxfnamelen = std::max(maxfnamelen, int(pst.fname.size()));
             maxncalls = std::max(maxncalls, pst.nmax);
         }
->>>>>>> ca987069
     }
 
     if (ParallelDescriptor::IOProcessor())
     {
         amrex::OutStream() << std::setfill(' ') << std::setprecision(4);
-	int wt = 9;
-
-	int wnc = (int) std::log10 ((double) maxncalls) + 1;
-	wnc = std::max(wnc, int(std::string("NCalls").size()));
-	wt  = std::max(wt,  int(std::string("Excl. Min").size()));
-	int wp = 6;
-	wp  = std::max(wp,  int(std::string("Max %").size()));
-
-	const std::string hline(maxfnamelen+wnc+2+(wt+2)*3+wp+2,'-');
-#ifdef AMREX_USE_CUPTI
-<<<<<<< HEAD
-	const std::string hlinehlf((maxfnamelen+wnc+2+(wt+2)*3+wp+2)/2-12,'-');
-=======
+        int wt = 9;
+
+        int wnc = (int) std::log10 ((double) maxncalls) + 1;
+        wnc = std::max(wnc, int(std::string("NCalls").size()));
+        wt  = std::max(wt,  int(std::string("Excl. Min").size()));
+        int wp = 6;
+        wp  = std::max(wp,  int(std::string("Max %").size()));
+
+        const std::string hline(maxfnamelen+wnc+2+(wt+2)*3+wp+2,'-');
+#ifdef AMREX_USE_CUPTI
         const std::string hlinehlf((maxfnamelen+wnc+2+(wt+2)*3+wp+2)/2-12,'-');
->>>>>>> ca987069
-#endif // AMREX_USE_CUPTI
-	// Exclusive time
-	std::sort(allprocstats.begin(), allprocstats.end(), ProcStats::compex);
-	amrex::OutStream() << "\n" << hline << "\n";
-	amrex::OutStream() << std::left
-		  << std::setw(maxfnamelen) << "Name"
-		  << std::right
-		  << std::setw(wnc+2) << "NCalls"
-		  << std::setw(wt+2) << "Excl. Min"
-		  << std::setw(wt+2) << "Excl. Avg"
-		  << std::setw(wt+2) << "Excl. Max"
-		  << std::setw(wp+2)  << "Max %"
-		  << "\n" << hline << "\n";
-	for (auto it = allprocstats.cbegin(); it != allprocstats.cend(); ++it)
-	{
-#ifdef AMREX_USE_CUPTI
-<<<<<<< HEAD
-            if (it->usesCUPTI) {
-              amrex::OutStream() << hlinehlf << "START CUPTI Trace Stats-"
-                                 << hlinehlf << "\n";
-            }
-#endif // AMREX_USE_CUPTI
-	    amrex::OutStream() << std::setprecision(4) << std::left
-		      << std::setw(maxfnamelen) << it->fname
-		      << std::right
-		      << std::setw(wnc+2) << it->navg
-		      << std::setw(wt+2) << it->dtexmin
-		      << std::setw(wt+2) << it->dtexavg
-		      << std::setw(wt+2) << it->dtexmax
-		      << std::setprecision(2) << std::setw(wp+1) << std::fixed 
-		      << it->dtexmax*(100.0/dt_max) << "%";
-	    amrex::OutStream().unsetf(std::ios_base::fixed);
-	    amrex::OutStream() << "\n";	    
-#ifdef AMREX_USE_CUPTI	    
-            if (it->usesCUPTI) {
-              amrex::OutStream() << std::setprecision(4) << std::left
-                                 << std::setw(maxfnamelen) //<< it->fname
-                                 << std::right
-                                 << std::setw(wnc+2) //<< it->navg
-                                 << std::setw(wt+2) //<< it->dtexmin
-                                 << std::setw(wt+2) //<< it->dtexavg
-                                 << std::setw(wt+2) //<< it->dtexmax
-                                 << std::setprecision(2) << std::setw(wp+1) << std::fixed; //<< it->dtexmax*(100.0/dt_max)
-              amrex::OutStream().unsetf(std::ios_base::fixed);
-              amrex::OutStream();
-              amrex::OutStream() << hlinehlf << "--END CUPTI Trace Stats-"
-                                 << hlinehlf << "\n";
-	  }
-=======
+#endif // AMREX_USE_CUPTI
+        // Exclusive time
+        std::sort(allprocstats.begin(), allprocstats.end(), ProcStats::compex);
+        amrex::OutStream() << "\n" << hline << "\n";
+        amrex::OutStream() << std::left
+                           << std::setw(maxfnamelen) << "Name"
+                           << std::right
+                           << std::setw(wnc+2) << "NCalls"
+                           << std::setw(wt+2) << "Excl. Min"
+                           << std::setw(wt+2) << "Excl. Avg"
+                           << std::setw(wt+2) << "Excl. Max"
+                           << std::setw(wp+2)  << "Max %"
+                           << "\n" << hline << "\n";
+        for (auto it = allprocstats.cbegin(); it != allprocstats.cend(); ++it)
+        {
+#ifdef AMREX_USE_CUPTI
             if (it->usesCUPTI) 
             {
                 amrex::OutStream() << hlinehlf << "START CUPTI Trace Stats-"
                                    << hlinehlf << "\n";
             }
 #endif // AMREX_USE_CUPTI
-	    amrex::OutStream() << std::setprecision(4) << std::left
-                      << std::setw(maxfnamelen) << it->fname
-                      << std::right
-                      << std::setw(wnc+2) << it->navg
-                      << std::setw(wt+2) << it->dtexmin
-                      << std::setw(wt+2) << it->dtexavg
-                      << std::setw(wt+2) << it->dtexmax
-                      << std::setprecision(2) << std::setw(wp+1) << std::fixed 
-                      << it->dtexmax*(100.0/dt_max) << "%";
+            amrex::OutStream() << std::setprecision(4) << std::left
+                               << std::setw(maxfnamelen) << it->fname
+                               << std::right
+                               << std::setw(wnc+2) << it->navg
+                               << std::setw(wt+2) << it->dtexmin
+                               << std::setw(wt+2) << it->dtexavg
+                               << std::setw(wt+2) << it->dtexmax
+                               << std::setprecision(2) << std::setw(wp+1) << std::fixed 
+                               << it->dtexmax*(100.0/dt_max) << "%";
             amrex::OutStream().unsetf(std::ios_base::fixed);
             amrex::OutStream() << "\n";	    
 #ifdef AMREX_USE_CUPTI	    
             if (it->usesCUPTI) 
             {
                 amrex::OutStream() << std::setprecision(4) << std::left
-                          << std::setw(maxfnamelen) //<< it->fname
-                          << std::right
-                          << std::setw(wnc+2) //<< it->navg
-                          << std::setw(wt+2) //<< it->dtexmin
-                          << std::setw(wt+2) //<< it->dtexavg
-                          << std::setw(wt+2) //<< it->dtexmax
-                          << std::setprecision(2) << std::setw(wp+1) << std::fixed; //<< it->dtexmax*(100.0/dt_max)
+                                   << std::setw(maxfnamelen) //<< it->fname
+                                   << std::right
+                                   << std::setw(wnc+2) //<< it->navg
+                                   << std::setw(wt+2) //<< it->dtexmin
+                                   << std::setw(wt+2) //<< it->dtexavg
+                                   << std::setw(wt+2) //<< it->dtexmax
+                                   << std::setprecision(2) << std::setw(wp+1) << std::fixed; //<< it->dtexmax*(100.0/dt_max)
                 amrex::OutStream().unsetf(std::ios_base::fixed);
                 amrex::OutStream();
                 amrex::OutStream() << hlinehlf << "--END CUPTI Trace Stats-" << hlinehlf << "\n";
-	    }
->>>>>>> ca987069
-#endif // AMREX_USE_CUPTI
-	}
-	amrex::OutStream() << hline << "\n";
-
-	// Inclusive time
-	std::sort(allprocstats.begin(), allprocstats.end(), ProcStats::compin);
-	amrex::OutStream() << "\n" << hline << "\n";
-	amrex::OutStream() << std::left
-		  << std::setw(maxfnamelen) << "Name"
-		  << std::right
-		  << std::setw(wnc+2) << "NCalls"
-		  << std::setw(wt+2) << "Incl. Min"
-		  << std::setw(wt+2) << "Incl. Avg"
-		  << std::setw(wt+2) << "Incl. Max"
-		  << std::setw(wp+2)  << "Max %"
-		  << "\n" << hline << "\n";
-	for (auto it = allprocstats.cbegin(); it != allprocstats.cend(); ++it)
-	{
-#ifdef AMREX_USE_CUPTI
-<<<<<<< HEAD
-          if (it->usesCUPTI) {
-            amrex::OutStream() << hlinehlf << "START CUPTI Trace Stats-"
-                               << hlinehlf << "\n";
-          }
-=======
+            }
+#endif // AMREX_USE_CUPTI
+        }
+        amrex::OutStream() << hline << "\n";
+
+        // Inclusive time
+        std::sort(allprocstats.begin(), allprocstats.end(), ProcStats::compin);
+        amrex::OutStream() << "\n" << hline << "\n";
+        amrex::OutStream() << std::left
+                           << std::setw(maxfnamelen) << "Name"
+                           << std::right
+                           << std::setw(wnc+2) << "NCalls"
+                           << std::setw(wt+2) << "Incl. Min"
+                           << std::setw(wt+2) << "Incl. Avg"
+                           << std::setw(wt+2) << "Incl. Max"
+                           << std::setw(wp+2)  << "Max %"
+                           << "\n" << hline << "\n";
+        for (auto it = allprocstats.cbegin(); it != allprocstats.cend(); ++it)
+        {
+#ifdef AMREX_USE_CUPTI
             if (it->usesCUPTI) 
             {
                 amrex::OutStream() << hlinehlf << "START CUPTI Trace Stats-" << hlinehlf << "\n";
             }
->>>>>>> ca987069
-#endif // AMREX_USE_CUPTI
-	    amrex::OutStream() << std::setprecision(4) << std::left
-		      << std::setw(maxfnamelen) << it->fname
-		      << std::right
-		      << std::setw(wnc+2) << it->navg
-		      << std::setw(wt+2) << it->dtinmin
-		      << std::setw(wt+2) << it->dtinavg
-		      << std::setw(wt+2) << it->dtinmax
-		      << std::setprecision(2) << std::setw(wp+1) << std::fixed 
-		      << it->dtinmax*(100.0/dt_max) << "%";
-	    amrex::OutStream().unsetf(std::ios_base::fixed);
-	    amrex::OutStream() << "\n";
-#ifdef AMREX_USE_CUPTI
-<<<<<<< HEAD
-          if (it->usesCUPTI) {
+#endif // AMREX_USE_CUPTI
             amrex::OutStream() << std::setprecision(4) << std::left
-                               << std::setw(maxfnamelen) //<< it->fname
+                               << std::setw(maxfnamelen) << it->fname
                                << std::right
-                               << std::setw(wnc+2) //<< it->navg
-                               << std::setw(wt+2) //<< it->dtexmin
-                               << std::setw(wt+2) //<< it->dtexavg
-                               << std::setw(wt+2) //<< it->dtexmax
-                               << std::setprecision(2) << std::setw(wp+1) << std::fixed; //<< it->dtexmax*(100.0/dt_max)
+                               << std::setw(wnc+2) << it->navg
+                               << std::setw(wt+2) << it->dtinmin
+                               << std::setw(wt+2) << it->dtinavg
+                               << std::setw(wt+2) << it->dtinmax
+                               << std::setprecision(2) << std::setw(wp+1) << std::fixed 
+                               << it->dtinmax*(100.0/dt_max) << "%";
             amrex::OutStream().unsetf(std::ios_base::fixed);
-            amrex::OutStream();
-            amrex::OutStream() << hlinehlf << "--END CUPTI Trace Stats-"
-                               << hlinehlf << "\n";
-          }
-#endif // AMREX_USE_CUPTI
-	}
-	amrex::OutStream() << hline << "\n";
-
-	amrex::OutStream() << std::endl;
-=======
+            amrex::OutStream() << "\n";
+#ifdef AMREX_USE_CUPTI
             if (it->usesCUPTI) 
             {
                 amrex::OutStream() << std::setprecision(4) << std::left
-                           << std::setw(maxfnamelen) //<< it->fname
-                           << std::right
-                           << std::setw(wnc+2) //<< it->navg
-                           << std::setw(wt+2) //<< it->dtexmin
-                           << std::setw(wt+2) //<< it->dtexavg
-                           << std::setw(wt+2) //<< it->dtexmax
-                           << std::setprecision(2) << std::setw(wp+1) << std::fixed; //<< it->dtexmax*(100.0/dt_max)
+                                   << std::setw(maxfnamelen) //<< it->fname
+                                   << std::right
+                                   << std::setw(wnc+2) //<< it->navg
+                                   << std::setw(wt+2) //<< it->dtexmin
+                                   << std::setw(wt+2) //<< it->dtexavg
+                                   << std::setw(wt+2) //<< it->dtexmax
+                                   << std::setprecision(2) << std::setw(wp+1) << std::fixed; //<< it->dtexmax*(100.0/dt_max)
                 amrex::OutStream().unsetf(std::ios_base::fixed);
                 amrex::OutStream();
                 amrex::OutStream() << hlinehlf << "--END CUPTI Trace Stats-" << hlinehlf << "\n";
@@ -700,7 +529,6 @@
         }
         amrex::OutStream() << hline << "\n";
         amrex::OutStream() << std::endl;
->>>>>>> ca987069
     }
 }
 
