// We only support BL_PROFILE, BL_PROFILE_VAR, BL_PROFILE_VAR_STOP, BL_PROFILE_VAR_START,
// BL_PROFILE_VAR_NS, and BL_PROFILE_REGION.

#include <AMReX_TinyProfiler.H>
#include <AMReX_ParallelDescriptor.H>
#include <AMReX_ParallelReduce.H>
#include <AMReX_Utility.H>
#include <AMReX_ParmParse.H>
#ifdef AMREX_USE_GPU
#include <AMReX_GpuDevice.H>
#endif
#include <AMReX_Print.H>

#ifdef AMREX_USE_OMP
#include <omp.h>
#endif

#include <algorithm>
#include <cmath>
#include <iostream>
#include <iomanip>
#include <set>

namespace amrex {

std::deque<const TinyProfiler*> TinyProfiler::mem_stack;
#ifdef AMREX_USE_OMP
std::vector<TinyProfiler::aligned_deque> TinyProfiler::mem_stack_thread_private;
#endif
std::vector<std::map<std::string, MemStat>*> TinyProfiler::all_memstats;
std::vector<std::string> TinyProfiler::all_memnames;

std::vector<std::string>          TinyProfiler::regionstack;
std::deque<std::tuple<double,double,std::string*> > TinyProfiler::ttstack;
std::map<std::string,std::map<std::string, TinyProfiler::Stats> > TinyProfiler::statsmap;
double TinyProfiler::t_init = std::numeric_limits<double>::max();
int TinyProfiler::device_synchronize_around_region = 0;
int TinyProfiler::n_print_tabs = 0;
int TinyProfiler::verbose = 0;
double TinyProfiler::print_threshold = 1.;

namespace {
    constexpr char mainregion[] = "main";
}

TinyProfiler::TinyProfiler (std::string funcname) noexcept
    : fname(std::move(funcname))
{
    start();
}

TinyProfiler::TinyProfiler (std::string funcname, bool start_) noexcept
    : fname(std::move(funcname))
{
    if (start_) { start(); }
}

TinyProfiler::TinyProfiler (const char* funcname) noexcept
    : fname(funcname)
{
    start();
}

TinyProfiler::TinyProfiler (const char* funcname, bool start_) noexcept
    : fname(funcname)
{
    if (start_) { start(); }
}

TinyProfiler::~TinyProfiler ()
{
    stop();
}

void
TinyProfiler::start () noexcept
{
    memory_start();

#ifdef AMREX_USE_OMP
#pragma omp master
#endif
    {
        AMREX_ALWAYS_ASSERT_WITH_MESSAGE(stats.empty(), "TinyProfiler cannot be started twice");
    }

#ifdef AMREX_USE_OMP
#pragma omp master
#endif
    if (!regionstack.empty()) {

#ifdef AMREX_USE_GPU
        if (device_synchronize_around_region) {
            amrex::Gpu::streamSynchronize();
        }
#endif

        const double t = amrex::second();

        ttstack.emplace_back(t, 0.0, &fname);
        global_depth = static_cast<int>(ttstack.size());
#ifdef AMREX_USE_OMP
        in_parallel_region = omp_in_parallel();
#else
        in_parallel_region = false;
#endif

#ifdef AMREX_USE_CUDA
        nvtxRangePush(fname.c_str());
#elif defined(AMREX_USE_HIP) && defined(AMREX_USE_ROCTX)
        roctxRangePush(fname.c_str());
#endif

        for (auto const& region : regionstack)
        {
            Stats& st = statsmap[region][fname];
            ++st.depth;
            stats.push_back(&st);
        }

        if (verbose) {
            ++n_print_tabs;
            std::string whitespace;
            for (int itab = 0; itab < n_print_tabs; ++itab) {
                whitespace += "  ";
            }
            amrex::Print() << whitespace << "TP: Entering " << fname << '\n';
        }
    }
}

void
TinyProfiler::stop () noexcept
{
    memory_stop();

#ifdef AMREX_USE_OMP
#pragma omp master
#endif
    if (!stats.empty()) {

#ifdef AMREX_USE_GPU
        if (device_synchronize_around_region) {
            amrex::Gpu::streamSynchronize();
        }
#endif

        const double t = amrex::second();

        AMREX_ALWAYS_ASSERT_WITH_MESSAGE(static_cast<int>(ttstack.size()) == global_depth,
            "TinyProfiler sections must be nested with respect to each other");
#ifdef AMREX_USE_OMP
        AMREX_ALWAYS_ASSERT_WITH_MESSAGE(in_parallel_region == omp_in_parallel(),
            "TinyProfiler sections must be nested with respect to parallel regions");
#endif

        {
            const std::tuple<double,double,std::string*>& tt = ttstack.back();

            // first: wall time when the pair is pushed into the stack
            // second: accumulated dt of children
            double dtin = t - std::get<0>(tt); // elapsed time since start() is called.
            double dtex = dtin - std::get<1>(tt);

            for (Stats* st : stats)
            {
                --(st->depth);
                ++(st->n);
                if (st->depth == 0) {
                    st->dtin += dtin;
                }
                st->dtex += dtex;
            }

            ttstack.pop_back();
            if (!ttstack.empty()) {
                std::tuple<double,double,std::string*>& parent = ttstack.back();
                std::get<1>(parent) += dtin;
            }

#ifdef AMREX_USE_CUDA
            nvtxRangePop();
#elif defined(AMREX_USE_HIP) && defined(AMREX_USE_ROCTX)
            roctxRangePop();
#endif
        }

        stats.clear();

        if (verbose) {
            std::string whitespace;
            for (int itab = 0; itab < n_print_tabs; ++itab) {
                whitespace += "  ";
            }
            --n_print_tabs;
            amrex::Print() << whitespace << "TP: Leaving  " << fname << '\n';
        }
    }
}

void
TinyProfiler::memory_start () const noexcept {
    // multiple omp threads may share the same TinyProfiler object so this function must be const
    // it is NOT allowed to double start a section
#ifdef AMREX_USE_OMP
    if (omp_in_parallel()) {
        mem_stack_thread_private[omp_get_thread_num()].deque.push_back(this);
    } else
#endif
    {
        mem_stack.push_back(this);
    }
}

void
TinyProfiler::memory_stop () const noexcept {
    // multiple omp threads may share the same TinyProfiler object so this function must be const
    // it IS allowed to double stop a section
#ifdef AMREX_USE_OMP
    if (omp_in_parallel()) {
        if (!mem_stack_thread_private[omp_get_thread_num()].deque.empty() &&
            mem_stack_thread_private[omp_get_thread_num()].deque.back() == this) {
            mem_stack_thread_private[omp_get_thread_num()].deque.pop_back();
        }
    } else
#endif
    {
        if (!mem_stack.empty() && mem_stack.back() == this) {
            mem_stack.pop_back();
        }
    }
}

MemStat*
TinyProfiler::memory_alloc (std::size_t nbytes, std::map<std::string, MemStat>& memstats) noexcept {
    // this function is not thread safe for the same memstats
    // the caller of this function (CArena::alloc) has a mutex
    MemStat* stat = nullptr;
#ifdef AMREX_USE_OMP
    if (omp_in_parallel() && !mem_stack_thread_private[omp_get_thread_num()].deque.empty()) {
        stat = &memstats[
            mem_stack_thread_private[omp_get_thread_num()].deque.back()->fname
        ];
    } else
#endif
    if (!mem_stack.empty()) {
        stat = &memstats[mem_stack.back()->fname];
    } else {
        stat = &memstats["Unprofiled"];
    }

    ++stat->nalloc;
    stat->currentmem += static_cast<Long>(nbytes);
    stat->avgmem -= static_cast<double>(nbytes) * amrex::second();
    stat->maxmem = std::max(stat->maxmem, stat->currentmem);

    return stat;
}

void
TinyProfiler::memory_free (std::size_t nbytes, MemStat* stat) noexcept {
    // this function is not thread safe for the same stat
    // the caller of this function (CArena::free) has a mutex
    if (stat) {
        ++stat->nfree;
        stat->avgmem += static_cast<double>(nbytes) * amrex::second();
        stat->currentmem -= static_cast<Long>(nbytes);
    }
}


void
TinyProfiler::Initialize () noexcept
{
    regionstack.emplace_back(mainregion);
    t_init = amrex::second();
    {
        amrex::ParmParse pp("tiny_profiler");
        pp.queryAdd("device_synchronize_around_region", device_synchronize_around_region);
        pp.queryAdd("verbose", verbose);
        pp.queryAdd("v", verbose);
        // Specify the maximum percentage of inclusive time
        // that the "Other" section in the output can have (default 1%)
        pp.queryAdd("print_threshold", print_threshold);
    }
}

void
TinyProfiler::MemoryInitialize () noexcept
{
#ifdef AMREX_USE_OMP
    mem_stack_thread_private.resize(omp_get_max_threads());
#endif
}

void
TinyProfiler::Finalize (bool bFlushing) noexcept
{
    static bool finalized = false;
    if (!bFlushing) {                // If flushing, don't make this the last time!
        if (finalized) {
            return;
        } else {
            finalized = true;
        }
    }

    double t_final = amrex::second();

    // make a local copy so that any functions call after this will not be recorded in the local copy.
    auto lstatsmap = statsmap;

    int nprocs = ParallelDescriptor::NProcs();
    int ioproc = ParallelDescriptor::IOProcessorNumber();

    double dt_max = t_final - t_init;
    ParallelReduce::Max(dt_max, ioproc, ParallelDescriptor::Communicator());
    double dt_min = t_final - t_init;
    ParallelReduce::Min(dt_min, ioproc, ParallelDescriptor::Communicator());
    double dt_avg = t_final - t_init;
    ParallelReduce::Sum(dt_avg, ioproc, ParallelDescriptor::Communicator());
    dt_avg /= double(nprocs);

    if  (ParallelDescriptor::IOProcessor())
    {
        amrex::Print() << "\n\n";
        amrex::Print().SetPrecision(4)
            <<"TinyProfiler total time across processes [min...avg...max]: "
            << dt_min << " ... " << dt_avg << " ... " << dt_max << "\n";
    }

    // make sure the set of regions is the same on all processes.
    {
        Vector<std::string> localRegions, syncedRegions;
        bool alreadySynced;

        for (auto const& kv : lstatsmap) {
            localRegions.push_back(kv.first);
        }

        amrex::SyncStrings(localRegions, syncedRegions, alreadySynced);

        if (!alreadySynced) {
            for (auto const& s : syncedRegions) {
                if (lstatsmap.find(s) == lstatsmap.end()) {
                    lstatsmap.insert(std::make_pair(s,std::map<std::string,Stats>()));
                }
            }
        }
    }

    PrintStats(lstatsmap[mainregion], dt_max);
    for (auto& kv : lstatsmap) {
        if (kv.first != mainregion) {
            amrex::Print() << "\n\nBEGIN REGION " << kv.first << "\n";
            PrintStats(kv.second, dt_max);
            amrex::Print() << "END REGION " << kv.first << "\n";
        }
    }
}

void
TinyProfiler::MemoryFinalize (bool bFlushing) noexcept
{
    // This function must be called BEFORE the profiled arenas are deleted

    static bool finalized = false;
    if (!bFlushing) {                // If flushing, don't make this the last time!
        if (finalized) {
            return;
        } else {
            finalized = true;
        }
    }

    double t_final = amrex::second();
    double dt_max = t_final - t_init;
    int ioproc = ParallelDescriptor::IOProcessorNumber();
    ParallelReduce::Max(dt_max, ioproc, ParallelDescriptor::Communicator());

    for (std::size_t i = 0; i < all_memstats.size(); ++i) {
        PrintMemStats(*(all_memstats[i]), all_memnames[i], dt_max, t_final);
    }

    if (!bFlushing) {
        all_memstats.clear();
        all_memnames.clear();
    }
}

void
TinyProfiler::RegisterArena (const std::string& memory_name,
                             std::map<std::string, MemStat>& memstats) noexcept
{
    all_memstats.push_back(&memstats);
    all_memnames.push_back(memory_name);
}

void
TinyProfiler::DeregisterArena (std::map<std::string, MemStat>& memstats) noexcept
{
    for (std::size_t i = 0; i < all_memstats.size();) {
        if (all_memstats[i] == &memstats) {
            all_memstats.erase(all_memstats.begin() + i); // NOLINT
            all_memnames.erase(all_memnames.begin() + i); // NOLINT
        } else {
            ++i;
        }
    }
}

void
TinyProfiler::PrintStats (std::map<std::string,Stats>& regstats, double dt_max)
{
    // make sure the set of profiled functions is the same on all processes
    {
        Vector<std::string> localStrings, syncedStrings;
        bool alreadySynced;

        for(auto const& kv : regstats) {
            localStrings.push_back(kv.first);
        }

        amrex::SyncStrings(localStrings, syncedStrings, alreadySynced);

        if (! alreadySynced) {  // add the new name
            for (auto const& s : syncedStrings) {
                if (regstats.find(s) == regstats.end()) {
                    regstats.insert(std::make_pair(s, Stats()));
                }
            }
        }
    }

    if (regstats.empty()) { return; }

    int nprocs = ParallelDescriptor::NProcs();
    int ioproc = ParallelDescriptor::IOProcessorNumber();

    std::vector<ProcStats> allprocstats;
    int maxfnamelen = 0;
    Long maxncalls = 0;

    // now collect global data onto the ioproc
    for (const auto & regstat : regstats)
    {
        Long n = regstat.second.n;
        double dts[2] = {regstat.second.dtin, regstat.second.dtex};

        std::vector<Long> ncalls(nprocs);
        std::vector<double> dtdt(2*nprocs);

        if (ParallelDescriptor::NProcs() == 1)
        {
            ncalls[0] = n;
            dtdt[0] = dts[0];
            dtdt[1] = dts[1];
        } else
        {
            ParallelDescriptor::Gather(&n, 1, ncalls.data(), 1, ioproc);
            ParallelDescriptor::Gather(dts, 2, dtdt.data(), 2, ioproc);
        }

        if (ParallelDescriptor::IOProcessor()) {
            ProcStats pst;
            for (int i = 0; i < nprocs; ++i) {
                pst.nmin  = std::min(pst.nmin, ncalls[i]);
                pst.navg +=                    ncalls[i];
                pst.nmax  = std::max(pst.nmax, ncalls[i]);
                pst.dtinmin  = std::min(pst.dtinmin, dtdt[2*i]);
                pst.dtinavg +=                       dtdt[2*i];
                pst.dtinmax  = std::max(pst.dtinmax, dtdt[2*i]);
                pst.dtexmin  = std::min(pst.dtexmin, dtdt[2*i+1]);
                pst.dtexavg +=                       dtdt[2*i+1];
                pst.dtexmax  = std::max(pst.dtexmax, dtdt[2*i+1]);
            }
            pst.navg /= nprocs;
            pst.dtinavg /= nprocs;
            pst.dtexavg /= nprocs;
            pst.fname = regstat.first;
            allprocstats.push_back(pst);
            maxfnamelen = std::max(maxfnamelen, int(pst.fname.size()));
            maxncalls = std::max(maxncalls, pst.nmax);
        }
    }

    if (ParallelDescriptor::IOProcessor())
    {
        amrex::OutStream() << std::setfill(' ') << std::setprecision(4);
        int wt = 9;

        int wnc = (int) std::log10 ((double) maxncalls) + 1;
        wnc = std::max(wnc, int(std::string("NCalls").size()));
        wt  = std::max(wt,  int(std::string("Excl. Min").size()));
        int wp = 6;
        wp  = std::max(wp,  int(std::string("Max %").size()));

        const std::string hline(maxfnamelen+wnc+2+(wt+2)*3+wp+2,'-');
<<<<<<< HEAD
#ifdef AMREX_USE_CUPTI
        const std::string hlinehlf((maxfnamelen+wnc+2+(wt+2)*3+wp+2)/2-12,'-');
#endif

        ProcStats other_procstat;
        bool print_other_procstat = false;

        // try to combine low-performance impact functions into "Other" to clean up the output
        if (print_threshold > 0.) {
            // initialize other_procstat to zero
            other_procstat.nmin = 0;
            other_procstat.dtinmin = 0.;
            other_procstat.dtexmin = 0.;
            other_procstat.fname = "Other";
            int num_procstats_in_other = 0;

            // sort by exclusive time and iterate backwards over the profiled functions
            std::sort(allprocstats.begin(), allprocstats.end(), ProcStats::compin);
            for (int i = allprocstats.size()-1; i >= 0; --i) {
                // include function in "Other" if together they are below the threshold
                if ((other_procstat.dtinmax + allprocstats[i].dtinmax)*(100.0/dt_max)
                        < print_threshold) {
                    allprocstats[i].do_print = false;
                    ++num_procstats_in_other;

                    // add time for function to "Other"
                    // for min and max this is not exact but produces an upper limit
                    other_procstat.nmin += allprocstats[i].nmin;
                    other_procstat.navg += allprocstats[i].navg;
                    other_procstat.nmax += allprocstats[i].nmax;

                    other_procstat.dtinmin += allprocstats[i].dtinmin;
                    other_procstat.dtinavg += allprocstats[i].dtinavg;
                    other_procstat.dtinmax += allprocstats[i].dtinmax;

                    other_procstat.dtexmin += allprocstats[i].dtexmin;
                    other_procstat.dtexavg += allprocstats[i].dtexavg;
                    other_procstat.dtexmax += allprocstats[i].dtexmax;
                } else {
                    break;
                }
            }

            if (num_procstats_in_other == 1) {
                // if only one function would be included in "Other"
                // the output would not get shorter
                allprocstats.back().do_print = true;
            } else if (num_procstats_in_other >= 2) {
                print_other_procstat = true;
            }
        }

=======
>>>>>>> 8b7137d1
        // Exclusive time
        std::sort(allprocstats.begin(), allprocstats.end(), ProcStats::compex);
        if (print_other_procstat) {
            // make sure "Other" is printed at the end of the list
            allprocstats.push_back(other_procstat);
        }
        amrex::OutStream() << "\n" << hline << "\n";
        amrex::OutStream() << std::left
                           << std::setw(maxfnamelen) << "Name"
                           << std::right
                           << std::setw(wnc+2) << "NCalls"
                           << std::setw(wt+2) << "Excl. Min"
                           << std::setw(wt+2) << "Excl. Avg"
                           << std::setw(wt+2) << "Excl. Max"
                           << std::setw(wp+2)  << "Max %"
                           << "\n" << hline << "\n";
        for (const auto & allprocstat : allprocstats)
        {
<<<<<<< HEAD
            if (!allprocstat.do_print) continue;
#ifdef AMREX_USE_CUPTI
            if (it->usesCUPTI)
            {
                amrex::OutStream() << hlinehlf << "START CUPTI Trace Stats-"
                                   << hlinehlf << "\n";
            }
#endif
=======
>>>>>>> 8b7137d1
            amrex::OutStream() << std::setprecision(4) << std::left
                               << std::setw(maxfnamelen) << allprocstat.fname
                               << std::right
                               << std::setw(wnc+2) << allprocstat.navg
                               << std::setw(wt+2) << allprocstat.dtexmin
                               << std::setw(wt+2) << allprocstat.dtexavg
                               << std::setw(wt+2) << allprocstat.dtexmax
                               << std::setprecision(2) << std::setw(wp+1) << std::fixed
                               << allprocstat.dtexmax*(100.0/dt_max) << "%";
            amrex::OutStream().unsetf(std::ios_base::fixed);
            amrex::OutStream() << "\n";
        }
        amrex::OutStream() << hline << "\n";
        if (print_other_procstat) {
            allprocstats.pop_back();
        }

        // Inclusive time
        std::sort(allprocstats.begin(), allprocstats.end(), ProcStats::compin);
        if (print_other_procstat) {
            // make sure "Other" is printed at the end of the list
            allprocstats.push_back(other_procstat);
        }
        amrex::OutStream() << "\n" << hline << "\n";
        amrex::OutStream() << std::left
                           << std::setw(maxfnamelen) << "Name"
                           << std::right
                           << std::setw(wnc+2) << "NCalls"
                           << std::setw(wt+2) << "Incl. Min"
                           << std::setw(wt+2) << "Incl. Avg"
                           << std::setw(wt+2) << "Incl. Max"
                           << std::setw(wp+2)  << "Max %"
                           << "\n" << hline << "\n";
        for (const auto & allprocstat : allprocstats)
        {
<<<<<<< HEAD
            if (!allprocstat.do_print) continue;
#ifdef AMREX_USE_CUPTI
            if (it->usesCUPTI)
            {
                amrex::OutStream() << hlinehlf << "START CUPTI Trace Stats-" << hlinehlf << "\n";
            }
#endif
=======
>>>>>>> 8b7137d1
            amrex::OutStream() << std::setprecision(4) << std::left
                               << std::setw(maxfnamelen) << allprocstat.fname
                               << std::right
                               << std::setw(wnc+2) << allprocstat.navg
                               << std::setw(wt+2) << allprocstat.dtinmin
                               << std::setw(wt+2) << allprocstat.dtinavg
                               << std::setw(wt+2) << allprocstat.dtinmax
                               << std::setprecision(2) << std::setw(wp+1) << std::fixed
                               << allprocstat.dtinmax*(100.0/dt_max) << "%";
            amrex::OutStream().unsetf(std::ios_base::fixed);
            amrex::OutStream() << "\n";
        }
        amrex::OutStream() << hline << "\n\n";
    }
}

void
TinyProfiler::PrintMemStats(std::map<std::string, MemStat>& memstats,
                            std::string const& memname, double dt_max,
                            double t_final)
{
    // make sure the set of profiled functions is the same on all processes
    {
        Vector<std::string> localStrings, syncedStrings;
        bool alreadySynced;

        for(auto const& kv : memstats) {
            localStrings.push_back(kv.first);
        }

        amrex::SyncStrings(localStrings, syncedStrings, alreadySynced);

        if (! alreadySynced) {  // add the new name
            for (auto const& s : syncedStrings) {
                if (memstats.find(s) == memstats.end()) {
                    memstats[s]; // insert
                }
            }
        }
    }

    if (memstats.empty()) { return; }

    const int nprocs = ParallelDescriptor::NProcs();
    const int ioproc = ParallelDescriptor::IOProcessorNumber();

    std::vector<MemProcStats> allprocstats;

    // now collect global data onto the ioproc
    for (const auto & it : memstats)
    {
        Long nalloc = it.second.nalloc;
        Long nfree = it.second.nfree;
        // simulate the freeing of remaining memory currentmem for the avgmem metric
        Long avgmem = static_cast<Long>(
            (it.second.avgmem + static_cast<double>(it.second.currentmem) * t_final) / dt_max);
        Long maxmem = it.second.maxmem;

        std::vector<Long> nalloc_vec(nprocs);
        std::vector<Long> nfree_vec(nprocs);
        std::vector<Long> avgmem_vec(nprocs);
        std::vector<Long> maxmem_vec(nprocs);

        if (nprocs == 1)
        {
            nalloc_vec[0] = nalloc;
            nfree_vec[0] = nfree;
            avgmem_vec[0] = avgmem;
            maxmem_vec[0] = maxmem;
        } else
        {
            ParallelDescriptor::Gather(&nalloc, 1, nalloc_vec.data(), 1, ioproc);
            ParallelDescriptor::Gather(&nfree , 1,  nfree_vec.data(), 1, ioproc);
            ParallelDescriptor::Gather(&maxmem, 1, maxmem_vec.data(), 1, ioproc);
            ParallelDescriptor::Gather(&avgmem, 1, avgmem_vec.data(), 1, ioproc);
        }

        if (ParallelDescriptor::IOProcessor()) {
            MemProcStats pst;
            for (int i = 0; i < nprocs; ++i) {

                pst.nalloc += nalloc_vec[i];
                pst.nfree += nfree_vec[i];
                pst.avgmem_min = std::min(pst.avgmem_min, avgmem_vec[i]);
                pst.avgmem_avg += avgmem_vec[i];
                pst.avgmem_max = std::max(pst.avgmem_max, avgmem_vec[i]);
                pst.maxmem_min = std::min(pst.maxmem_min, maxmem_vec[i]);
                pst.maxmem_avg += maxmem_vec[i];
                pst.maxmem_max = std::max(pst.maxmem_max, maxmem_vec[i]);
            }
            pst.avgmem_avg /= nprocs;
            pst.maxmem_avg /= nprocs;
            pst.fname = it.first;
            allprocstats.push_back(pst);
        }
    }

    std::sort(allprocstats.begin(), allprocstats.end(), MemProcStats::compmem);

    std::vector<std::vector<std::string>> allstatsstr;

    if (nprocs == 1) {
        allstatsstr.push_back({"Name", "Nalloc", "Nfree", "AvgMem", "MaxMem"});
    } else {
        allstatsstr.push_back({"Name", "Nalloc", "Nfree",
                               "AvgMem min", "AvgMem avg", "AvgMem max",
                               "MaxMem min", "MaxMem avg", "MaxMem max"});
    }

    auto mem_to_string = [] (Long nbytes) {
        std::string unit = "   B";
        if (nbytes >= 10000) {
            nbytes /= 1024;
            unit = " KiB";
        }
        if (nbytes >= 10000) {
            nbytes /= 1024;
            unit = " MiB";
        }
        if (nbytes >= 10000) {
            nbytes /= 1024;
            unit = " GiB";
        }
        if (nbytes >= 10000) {
            nbytes /= 1024;
            unit = " TiB";
        }
        return std::to_string(nbytes) + unit;
    };

    for (auto& stat : allprocstats) {
        if (stat.nalloc != 0 || stat.nfree != 0 || stat.maxmem_max != 0) {
            if (nprocs == 1) {
                allstatsstr.push_back({stat.fname,
                                    std::to_string(stat.nalloc),
                                    std::to_string(stat.nfree),
                                    mem_to_string(stat.avgmem_max),
                                    mem_to_string(stat.maxmem_max)});
            } else {
                allstatsstr.push_back({stat.fname,
                                    std::to_string(stat.nalloc),
                                    std::to_string(stat.nfree),
                                    mem_to_string(stat.avgmem_min),
                                    mem_to_string(stat.avgmem_avg),
                                    mem_to_string(stat.avgmem_max),
                                    mem_to_string(stat.maxmem_min),
                                    mem_to_string(stat.maxmem_avg),
                                    mem_to_string(stat.maxmem_max)});
            }
        }
    }

    std::vector<int> maxlen(allstatsstr[0].size(), 0);
    for (auto& strvec : allstatsstr) {
        for (std::size_t i=0; i<maxlen.size(); ++i) {
            maxlen[i] = std::max(maxlen[i], static_cast<int>(strvec[i].size()));
        }
    }

    for (std::size_t i=1; i<maxlen.size(); ++i) {
        maxlen[i] += 2;
    }

    if (allstatsstr.size() == 1) { return; }

    int lenhline = 0;
    for (auto i : maxlen) {
        lenhline += i;
    }
    const std::string hline(lenhline, '-');

    amrex::OutStream() << memname << " Usage:\n";
    amrex::OutStream() << hline << "\n";
    for (std::size_t i=0; i<allstatsstr.size(); ++i) {
        amrex::OutStream() << std::left << std::setw(maxlen[0]) << allstatsstr[i][0];
        for (std::size_t j=1; j<maxlen.size(); ++j) {
            amrex::OutStream() << std::right << std::setw(maxlen[j]) << allstatsstr[i][j];
        }
        amrex::OutStream() << '\n';
        if (i==0) {
            amrex::OutStream() << hline << "\n";
        }
    }
    amrex::OutStream() << hline << "\n\n";
}

void
TinyProfiler::StartRegion (std::string regname) noexcept
{
    if (std::find(regionstack.begin(), regionstack.end(), regname) == regionstack.end()) {
        regionstack.emplace_back(std::move(regname));
    }
}

void
TinyProfiler::StopRegion (const std::string& regname) noexcept
{
    if (regname == regionstack.back()) {
        regionstack.pop_back();
    }
}

TinyProfileRegion::TinyProfileRegion (std::string a_regname) noexcept
    : regname(std::move(a_regname)),
      tprof(std::string("REG::")+regname, false)
{
    TinyProfiler::StartRegion(regname);
    tprof.start();
}

TinyProfileRegion::TinyProfileRegion (const char* a_regname) noexcept
    : regname(a_regname),
      tprof(std::string("REG::")+std::string(a_regname), false)
{
    TinyProfiler::StartRegion(a_regname);
    tprof.start();
}

TinyProfileRegion::~TinyProfileRegion ()
{
    tprof.stop();
    TinyProfiler::StopRegion(regname);
}

void
TinyProfiler::PrintCallStack (std::ostream& os)
{
    os << "===== TinyProfilers ======\n";
    for (auto const& x : ttstack) {
        os << *(std::get<2>(x)) << "\n";
    }
}

}<|MERGE_RESOLUTION|>--- conflicted
+++ resolved
@@ -496,10 +496,6 @@
         wp  = std::max(wp,  int(std::string("Max %").size()));
 
         const std::string hline(maxfnamelen+wnc+2+(wt+2)*3+wp+2,'-');
-<<<<<<< HEAD
-#ifdef AMREX_USE_CUPTI
-        const std::string hlinehlf((maxfnamelen+wnc+2+(wt+2)*3+wp+2)/2-12,'-');
-#endif
 
         ProcStats other_procstat;
         bool print_other_procstat = false;
@@ -549,8 +545,6 @@
             }
         }
 
-=======
->>>>>>> 8b7137d1
         // Exclusive time
         std::sort(allprocstats.begin(), allprocstats.end(), ProcStats::compex);
         if (print_other_procstat) {
@@ -569,17 +563,7 @@
                            << "\n" << hline << "\n";
         for (const auto & allprocstat : allprocstats)
         {
-<<<<<<< HEAD
             if (!allprocstat.do_print) continue;
-#ifdef AMREX_USE_CUPTI
-            if (it->usesCUPTI)
-            {
-                amrex::OutStream() << hlinehlf << "START CUPTI Trace Stats-"
-                                   << hlinehlf << "\n";
-            }
-#endif
-=======
->>>>>>> 8b7137d1
             amrex::OutStream() << std::setprecision(4) << std::left
                                << std::setw(maxfnamelen) << allprocstat.fname
                                << std::right
@@ -615,16 +599,7 @@
                            << "\n" << hline << "\n";
         for (const auto & allprocstat : allprocstats)
         {
-<<<<<<< HEAD
             if (!allprocstat.do_print) continue;
-#ifdef AMREX_USE_CUPTI
-            if (it->usesCUPTI)
-            {
-                amrex::OutStream() << hlinehlf << "START CUPTI Trace Stats-" << hlinehlf << "\n";
-            }
-#endif
-=======
->>>>>>> 8b7137d1
             amrex::OutStream() << std::setprecision(4) << std::left
                                << std::setw(maxfnamelen) << allprocstat.fname
                                << std::right
