#include <AMReX_BLFort.H>

#ifdef BL_PROFILING

#include <AMReX_BLProfiler.H>
#include <AMReX_REAL.H>
#include <AMReX_Utility.H>
#include <AMReX_ParallelDescriptor.H>
#include <AMReX_Array.H>
#include <AMReX_Vector.H>
#include <AMReX_NFiles.H>
#include <AMReX_Print.H>
#include <AMReX_ParmParse.H>
#include <iostream>
#include <iomanip>
#include <fstream>
#include <sstream>
#include <string>
#include <cstring>
#include <stack>
#include <algorithm>
#include <limits>
#include <cstdlib>
#include <cmath>

namespace amrex {

bool BLProfiler::bWriteAll = true;
bool BLProfiler::bNoOutput = false;
bool BLProfiler::bWriteFabs = true;
bool BLProfiler::groupSets = false;
bool BLProfiler::bFirstCommWrite = true;  // header
bool BLProfiler::bInitialized = false;

int BLProfiler::currentStep = 0;
const int defaultFlushSize = 8192000;
int BLProfiler::csFlushSize = defaultFlushSize;
int BLProfiler::traceFlushSize = defaultFlushSize;
int BLProfiler::csFlushCount = 0;
int BLProfiler::traceFlushCount = 0;
int BLProfiler::flushInterval = -1;
<<<<<<< HEAD
int BLProfiler::nProfFiles  = 128;
=======
int BLProfiler::nProfFiles  = 256;
>>>>>>> d7872c27
int BLProfiler::finestLevel = -1;
int BLProfiler::maxLevel    = -1;

Real BLProfiler::flushTimeInterval = -1.0;
Real BLProfiler::pctTimeLimit = 5.0;
Real BLProfiler::calcRunTime  = 0.0;
Real BLProfiler::startTime    = 0.0;
Real BLProfiler::timerTime    = 0.0;

#ifndef BL_AMRPROF
Vector<IntVect> BLProfiler::refRatio;
Vector<Box> BLProfiler::probDomain;
#endif

std::stack<Real> BLProfiler::nestedTimeStack;
std::map<int, Real> BLProfiler::mStepMap;
std::map<std::string, BLProfiler::ProfStats> BLProfiler::mProfStats;
Vector<BLProfiler::CommStats> BLProfiler::vCommStats;
std::map<std::string, BLProfiler *> BLProfiler::mFortProfs;
Vector<std::string> BLProfiler::mFortProfsErrors;
const int mFortProfMaxErrors(32);
Vector<BLProfiler *> BLProfiler::mFortProfsInt;
Vector<std::string> BLProfiler::mFortProfsIntNames;
const int mFortProfsIntMaxFuncs(32);
std::map<std::string, BLProfiler::CommFuncType> BLProfiler::CommStats::cftNames;
std::set<BLProfiler::CommFuncType> BLProfiler::CommStats::cftExclude;
int BLProfiler::CommStats::barrierNumber(0);
int BLProfiler::CommStats::reductionNumber(0);
int BLProfiler::CommStats::tagWrapNumber(0);
int BLProfiler::CommStats::tagMin(0);
int BLProfiler::CommStats::tagMax(0);
int BLProfiler::CommStats::csVersion(1);
Vector<std::pair<std::string,int> > BLProfiler::CommStats::barrierNames;
Vector<std::pair<int,int> > BLProfiler::CommStats::nameTags;
Vector<std::string> BLProfiler::CommStats::nameTagNames;
Vector<int> BLProfiler::CommStats::tagWraps;

std::string BLProfiler::procName("NoProcName");
int BLProfiler::procNumber(-1);
bool BLProfiler::blProfDirCreated(false);
std::string BLProfiler::blProfDirName("bl_prof");
int BLProfiler::BLProfVersion(1);

std::map<std::string, int> BLProfiler::mFNameNumbers;
Vector<BLProfiler::CallStats> BLProfiler::vCallTrace;

// Region support
std::map<std::string, int> BLProfiler::mRegionNameNumbers;
int BLProfiler::inNRegions(0);
Vector<BLProfiler::RStartStop> BLProfiler::rStartStop;
const std::string BLProfiler::noRegionName("__NoRegion__");

bool BLProfiler::bFirstTraceWrite(true);
int BLProfiler::CallStats::cstatsVersion(1);

Vector<BLProfiler::CallStatsStack> BLProfiler::callIndexStack;
Vector<BLProfiler::CallStatsPatch> BLProfiler::callIndexPatch;

#ifdef BL_TRACE_PROFILING
int BLProfiler::callStackDepth(-1);
int BLProfiler::prevCallStackDepth(0);
Real BLProfiler::CallStats::minCallTime(std::numeric_limits<Real>::max());
Real BLProfiler::CallStats::maxCallTime(-1.0);
#endif


BLProfiler::BLProfiler(const std::string &funcname)
    : bltstart(0.0), bltelapsed(0.0)
    , fname(funcname)
    , bRunning(false)
{
    start();
}


BLProfiler::BLProfiler(const std::string &funcname, bool bstart)
    : bltstart(0.0), bltelapsed(0.0)
    , fname(funcname)
    , bRunning(false)
{
    if(bstart) {
      start();
    }
}


BLProfiler::~BLProfiler() {
  if(bRunning) {
    stop();
  }
}


void BLProfiler::Initialize() {
  if(bInitialized) {
    return;
  }

  startTime = ParallelDescriptor::second();

  int resultLen(-1);
  char cProcName[MPI_MAX_PROCESSOR_NAME + 11];
#ifdef BL_USE_MPI
  MPI_Get_processor_name(cProcName, &resultLen);
#endif
  if(resultLen < 1) {
    procName   = "NoProcName";
    procNumber = ParallelDescriptor::MyProc();
  } else {
    procName = cProcName;
    procNumber = ParallelDescriptor::MyProc();
  }
  //std::cout << myProc << ":::: " << procName << "  len =  " << resultLen << std::endl;

  Real t0, t1;
  int nTimerTimes(1000);
  for(int i(0); i < nTimerTimes; ++i) {  // ---- time the timer
    t0 = ParallelDescriptor::second();
    t1 = ParallelDescriptor::second();
    timerTime += t1 - t0;
  }
  timerTime /= static_cast<Real> (nTimerTimes);

#ifdef BL_COMM_PROFILING
  vCommStats.reserve(std::max(csFlushSize, defaultFlushSize));
#endif

#ifdef BL_TRACE_PROFILING
  vCallTrace.reserve(std::max(traceFlushSize, defaultFlushSize));
  // ---- make sure there is always at least one so we dont need to check in start()
  CallStats unusedCS(-1, -1, -1, -1.1, -1.2, -1.3);
  vCallTrace.push_back(unusedCS);
#endif
  BL_PROFILE_REGION_START(noRegionName);

  CommStats::cftExclude.insert(AllCFTypes);  // temporarily

  CommStats::cftNames["InvalidCFT"]     = InvalidCFT;
  CommStats::cftNames["AllReduceT"]     = AllReduceT; 
  CommStats::cftNames["AllReduceR"]     = AllReduceR; 
  CommStats::cftNames["AllReduceL"]     = AllReduceL; 
  CommStats::cftNames["AllReduceI"]     = AllReduceI; 
  CommStats::cftNames["AsendTsii"]      = AsendTsii;
  CommStats::cftNames["AsendTsiiM"]     = AsendTsiiM;
  CommStats::cftNames["AsendvTii"]      = AsendvTii;
  CommStats::cftNames["SendTsii"]       = SendTsii;
  CommStats::cftNames["SendvTii"]       = SendvTii;
  CommStats::cftNames["ArecvTsii"]      = ArecvTsii;
  CommStats::cftNames["ArecvTsiiM"]     = ArecvTsiiM;
  CommStats::cftNames["ArecvTii"]       = ArecvTii;
  CommStats::cftNames["ArecvvTii"]      = ArecvvTii;
  CommStats::cftNames["RecvTsii"]       = RecvTsii;
  CommStats::cftNames["RecvvTii"]       = RecvvTii;
  CommStats::cftNames["ReduceT"]        = ReduceT; 
  CommStats::cftNames["ReduceR"]        = ReduceR; 
  CommStats::cftNames["ReduceL"]        = ReduceL; 
  CommStats::cftNames["ReduceI"]        = ReduceI; 
  CommStats::cftNames["BCastTsi"]       = BCastTsi; 
  CommStats::cftNames["GatherTsT1Si"]   = GatherTsT1Si; 
  CommStats::cftNames["GatherTi"]       = GatherTi; 
  CommStats::cftNames["GatherRiRi"]     = GatherRiRi; 
  CommStats::cftNames["ScatterTsT1si"]  = ScatterTsT1si; 
  CommStats::cftNames["Barrier"]        = Barrier;
  CommStats::cftNames["Waitsome"]       = Waitsome;
  CommStats::cftNames["NameTag"]        = NameTag;
  CommStats::cftNames["AllCFTypes"]     = AllCFTypes;
  CommStats::cftNames["NoCFTypes"]      = NoCFTypes;
  CommStats::cftNames["IOStart"]        = IOStart;
  CommStats::cftNames["IOEnd"]          = IOEnd;
  CommStats::cftNames["TagWrap"]        = TagWrap;
  CommStats::cftNames["Allgather"]      = Allgather;
  CommStats::cftNames["Alltoall"]       = Alltoall;
  CommStats::cftNames["Alltoallv"]      = Alltoallv;
  CommStats::cftNames["Gatherv"]        = Gatherv;
  CommStats::cftNames["Get_count"]      = Get_count;
  CommStats::cftNames["Iprobe"]         = Iprobe;
  CommStats::cftNames["Test"]           = Test;
  CommStats::cftNames["Wait"]           = Wait;
  CommStats::cftNames["Waitall"]        = Waitall;

  // check for exclude file
  std::string exFile("CommFuncExclude.txt");
  Vector<CommFuncType> vEx;

  Vector<char> fileCharPtr;
  bool bExitOnError(false);  // in case the file does not exist
  ParallelDescriptor::ReadAndBcastFile(exFile, fileCharPtr, bExitOnError);

  CommStats::cftExclude.erase(AllCFTypes);

  if(fileCharPtr.size() > 0) {
    std::string fileCharPtrString(fileCharPtr.dataPtr());
    std::istringstream cfex(fileCharPtrString, std::istringstream::in);

    while( ! cfex.eof()) {
        std::string cft;
        cfex >> cft;
        if( ! cfex.eof()) {
	  vEx.push_back(CommStats::StringToCFT(cft));
	}
    }
    for(int i(0); i < vEx.size(); ++i) {
      CommStats::cftExclude.insert(vEx[i]);
    }
  }

  // initialize fort int profilers
  mFortProfsInt.resize(mFortProfsIntMaxFuncs + 1);    // use 0 for undefined
  mFortProfsIntNames.resize(mFortProfsIntMaxFuncs + 1);  // use 0 for undefined
  for(int i(0); i < mFortProfsInt.size(); ++i) {
    std::ostringstream fname;
    fname << "FORTFUNC_" << i;
    mFortProfsIntNames[i] = fname.str();
#ifdef DEBUG
    mFortProfsInt[i] = 0;
#else
    mFortProfsInt[i] = new BLProfiler(mFortProfsIntNames[i], false);  // dont start
#endif
  }
  bInitialized = true;
}


void BLProfiler::InitParams() {
  ParmParse pParse("blprofiler");
  pParse.query("prof_nfiles", nProfFiles);
  pParse.query("prof_csflushsize", csFlushSize);
  pParse.query("prof_traceflushsize", traceFlushSize);
  pParse.query("prof_flushinterval", flushInterval);
  pParse.query("prof_flushtimeinterval", flushTimeInterval);
  amrex::Print() << "PPPPPPPP::  nProfFiles         = " << nProfFiles << '\n';
  amrex::Print() << "PPPPPPPP::  csFlushSize        = " << csFlushSize << '\n';
  amrex::Print() << "PPPPPPPP::  traceFlushSize     = " << traceFlushSize << '\n';
  amrex::Print() << "PPPPPPPP::  flushInterval      = " << flushInterval << '\n';
  amrex::Print() << "PPPPPPPP::  flushTimeInterval  = " << flushTimeInterval << " s." << '\n';
}


void BLProfiler::ChangeFortIntName(const std::string &fname, int intname) {
#ifdef DEBUG
    mFortProfsIntNames[intname] = fname;
#else
    delete mFortProfsInt[intname];
    mFortProfsInt[intname] = new BLProfiler(fname, false);  // dont start
#endif
}


void BLProfiler::PStart() {
  bltelapsed = 0.0;
  start();
}


void BLProfiler::PStop() {
  if(bRunning) {
    stop();
  }
}


void BLProfiler::start() {
#ifdef _OPENMP
#pragma omp master
#endif
{
  bltelapsed = 0.0;
  bltstart = ParallelDescriptor::second();
  ++mProfStats[fname].nCalls;
  bRunning = true;
  nestedTimeStack.push(0.0);

#ifdef BL_TRACE_PROFILING
  int fnameNumber;
  std::map<std::string, int>::iterator it = BLProfiler::mFNameNumbers.find(fname);
  if(it == BLProfiler::mFNameNumbers.end()) {
    fnameNumber = BLProfiler::mFNameNumbers.size();
    BLProfiler::mFNameNumbers.insert(std::pair<std::string, int>(fname, fnameNumber));
  } else {
    fnameNumber = it->second;
  }
  ++callStackDepth;
  BL_ASSERT(vCallTrace.size() > 0);
  Real calltime(bltstart - startTime);
  vCallTrace.push_back(CallStats(callStackDepth, fnameNumber, 1, 0.0, 0.0, calltime));
  CallStats::minCallTime = std::min(CallStats::minCallTime, calltime);
  CallStats::maxCallTime = std::max(CallStats::maxCallTime, calltime);

  callIndexStack.push_back(CallStatsStack(vCallTrace.size() - 1));
  prevCallStackDepth = callStackDepth;

#endif
}
}

  
void BLProfiler::stop() {
#ifdef _OPENMP
#pragma omp master
#endif
{
  double tDiff(ParallelDescriptor::second() - bltstart);
  double nestedTime(0.0);
  bltelapsed += tDiff;
  bRunning = false;
  Real thisFuncTime(bltelapsed);
  if( ! nestedTimeStack.empty()) {
    nestedTime    = nestedTimeStack.top();
    thisFuncTime -= nestedTime;
    nestedTimeStack.pop();
  }
  if( ! nestedTimeStack.empty()) {
    nestedTimeStack.top() += bltelapsed;
  }
  mProfStats[fname].totalTime += thisFuncTime;

#ifdef BL_TRACE_PROFILING
  prevCallStackDepth = callStackDepth;
  --callStackDepth;
  BL_ASSERT(vCallTrace.size() > 0);
  if(vCallTrace.back().csFNameNumber == mFNameNumbers[fname]) {
    vCallTrace.back().totalTime = thisFuncTime + nestedTime;
    vCallTrace.back().stackTime = thisFuncTime;
  }
  if( ! callIndexStack.empty()) {
    CallStatsStack &cis(callIndexStack.back());
    if(cis.bFlushed) {
      callIndexPatch[cis.index].callStats.totalTime = thisFuncTime + nestedTime;
      callIndexPatch[cis.index].callStats.stackTime = thisFuncTime;
    } else {
      vCallTrace[cis.index].totalTime = thisFuncTime + nestedTime;
      vCallTrace[cis.index].stackTime = thisFuncTime;
    }
    callIndexStack.pop_back();
  }
#endif
}
}


void BLProfiler::InitParams(const Real ptl, const bool writeall, const bool writefabs) {
  pctTimeLimit = ptl;
  bWriteAll = writeall;
  bWriteFabs = writefabs;
}


#ifndef BL_AMRPROF
void BLProfiler::InitAMR(const int flev, const int mlev, const Vector<IntVect> &rr,
                        const Vector<Box> pd)
{
  finestLevel = flev;
  maxLevel    = mlev;
  refRatio.resize(rr.size());
  probDomain.resize(pd.size());
  for(int i(0); i < rr.size(); ++i) {
    refRatio[i] = rr[i];
  }
  for(int i(0); i < pd.size(); ++i) {
    probDomain[i] = pd[i];
  }
}
#endif


void BLProfiler::AddStep(const int snum) {
  currentStep = snum;
  mStepMap.insert(std::map<int, Real>::value_type(currentStep,
                                                  ParallelDescriptor::second()));
}


void BLProfiler::RegionStart(const std::string &rname) {
  Real rsTime(ParallelDescriptor::second() - startTime);

  if(rname != noRegionName) {
    ++inNRegions;
  }
  if(inNRegions == 1) {
    RegionStop(noRegionName);
  }

  int rnameNumber;
  std::map<std::string, int>::iterator it = BLProfiler::mRegionNameNumbers.find(rname);
  if(it == BLProfiler::mRegionNameNumbers.end()) {
    rnameNumber = BLProfiler::mRegionNameNumbers.size();
    BLProfiler::mRegionNameNumbers.insert(std::pair<std::string, int>(rname, rnameNumber));
  } else {
    rnameNumber = it->second;
  }
  rStartStop.push_back(RStartStop(true, rnameNumber, rsTime));
}


void BLProfiler::RegionStop(const std::string &rname) {
  Real rsTime(ParallelDescriptor::second() - startTime);

  int rnameNumber;
  std::map<std::string, int>::iterator it = BLProfiler::mRegionNameNumbers.find(rname);
  if(it == BLProfiler::mRegionNameNumbers.end()) {  // ---- error
    amrex::Print() << "-------- error in RegionStop:  region " << rname
		   << " never started.\n";
    rnameNumber = BLProfiler::mRegionNameNumbers.size();
    BLProfiler::mRegionNameNumbers.insert(std::pair<std::string, int>(rname, rnameNumber));
  } else {
    rnameNumber = it->second;
  }
  rStartStop.push_back(RStartStop(false, rnameNumber, rsTime));

  if(rname != noRegionName) {
    --inNRegions;
  }
  if(inNRegions == 0) {
    RegionStart(noRegionName);
  }
}


void BLProfiler::Finalize(bool bFlushing) {
  if( ! bInitialized) {
    return;
  }
  if(bNoOutput) {
    bInitialized = false;
    return;
  }

  // --------------------------------------- gather global stats
  Real finalizeStart(ParallelDescriptor::second());  // time the timer
  const int nProcs(ParallelDescriptor::NProcs());
  //const int myProc(ParallelDescriptor::MyProc());
  const int iopNum(ParallelDescriptor::IOProcessorNumber());

  // filter out profiler communications.
  CommStats::cftExclude.insert(AllCFTypes);


  // -------- make sure the set of profiled functions is the same on all processors
  Vector<std::string> localStrings, syncedStrings;
  bool alreadySynced;

  for(std::map<std::string, ProfStats>::const_iterator it = mProfStats.begin();
      it != mProfStats.end(); ++it)
  {
    localStrings.push_back(it->first);
  }
  amrex::SyncStrings(localStrings, syncedStrings, alreadySynced);

  if( ! alreadySynced) {  // ---- add the new name
    for(int i(0); i < syncedStrings.size(); ++i) {
      std::map<std::string, ProfStats>::const_iterator it =
                                          mProfStats.find(syncedStrings[i]);
      if(it == mProfStats.end()) {
        ProfStats ps;
        mProfStats.insert(std::pair<std::string, ProfStats>(syncedStrings[i], ps));
      }
    }
  }

  // ---- add the following names if they have not been called already
  // ---- they will be called below to write the database and the names
  // ---- need to be in the database before it is written
  Vector<std::string> addNames;
  addNames.push_back("ParallelDescriptor::Send(Tsii)i");
  addNames.push_back("ParallelDescriptor::Recv(Tsii)i");
  addNames.push_back("ParallelDescriptor::Gather(TsT1si)d");
  addNames.push_back("ParallelDescriptor::Gather(TsT1si)l");
  for(int iname(0); iname < addNames.size(); ++iname) {
    std::map<std::string, ProfStats>::iterator it = mProfStats.find(addNames[iname]);
    if(it == mProfStats.end()) {
      amrex::Print() << "BLProfiler::Finalize:  adding name:  " << addNames[iname] << "\n";
      ProfStats ps;
      mProfStats.insert(std::pair<std::string, ProfStats>(addNames[iname], ps));
    }
  }

  // ---------------------------------- now collect global data onto the ioproc
  int maxlen(0);
  Vector<Real> gtimes(1);
  Vector<long> ncalls(1);
  if(ParallelDescriptor::IOProcessor()) {
    gtimes.resize(nProcs);
    ncalls.resize(nProcs);
  }

  for(std::map<std::string, ProfStats>::const_iterator it = mProfStats.begin();
      it != mProfStats.end(); ++it)
  {
    std::string profName(it->first);
    int pnLen(profName.size());
    maxlen = std::max(maxlen, pnLen);

    ProfStats &pstats = mProfStats[profName];
    if(nProcs == 1) {
      gtimes[0] = pstats.totalTime;
      ncalls[0] = pstats.nCalls;
    } else {
      ParallelDescriptor::Gather(&pstats.totalTime, 1, gtimes.dataPtr(), 1, iopNum);
      ParallelDescriptor::Gather(&pstats.nCalls, 1, ncalls.dataPtr(), 1, iopNum);
    }
    Real tsum(0.0), tmin(gtimes[0]), tmax(gtimes[0]), tavg(0.0), variance(0.0);
    long ncsum(0);
    if(ParallelDescriptor::IOProcessor()) {
      for(int i(0); i < gtimes.size(); ++i) {
        tsum += gtimes[i];
        tmin = std::min(tmin, gtimes[i]);
        tmax = std::max(tmax, gtimes[i]);
      }
      tavg = tsum / static_cast<Real> (gtimes.size());
      for(int i(0); i < gtimes.size(); ++i) {
        variance += (gtimes[i] - tavg) * (gtimes[i] - tavg);
      }
      pstats.minTime = tmin;
      pstats.maxTime = tmax;
      pstats.avgTime = tavg;
      pstats.variance = variance / static_cast<Real> (gtimes.size());  // n - 1 for sample

      for(int i(0); i < ncalls.size(); ++i) {
        ncsum += ncalls[i];
      }
      // uncomment for reporting total calls summed over all procs
      //pstats.nCalls = ncsum;
    }
  }

  // --------------------------------------- print global stats to cout
  if(ParallelDescriptor::IOProcessor()) {
    bool bWriteAvg(true);
    if(nProcs == 1) {
      bWriteAvg = false;
    }
    BLProfilerUtils::WriteStats(std::cout, mProfStats, mFNameNumbers, vCallTrace, bWriteAvg);
  }


  // --------------------------------------- print all procs stats to a file
  if(bWriteAll) {
    // ----
    // ---- if we use an unordered_map for mProfStats, copy to a sorted container
    // ----
    ParallelDescriptor::Barrier();  // ---- wait for everyone (remove after adding filters)
    Vector<long> nCallsOut(mProfStats.size(), 0);
    Vector<Real> totalTimesOut(mProfStats.size(), 0.0);
    int count(0);
    for(std::map<std::string, ProfStats>::const_iterator phit = mProfStats.begin();
        phit != mProfStats.end(); ++phit)
    {
      nCallsOut[count] = phit->second.nCalls;
      totalTimesOut[count] = phit->second.totalTime;
      ++count;
    }


    std::string cdir(blProfDirName);
    if( ! blProfDirCreated) {
      amrex::UtilCreateCleanDirectory(cdir);
      blProfDirCreated = true;
    }

    const int nOutFiles = std::max(1, std::min(nProcs, nProfFiles));
    std::string phFilePrefix("bl_prof");
    std::string cFileName(cdir + '/' + phFilePrefix + "_D_");
    long seekPos(0);
    bool setBuf(true);
    NFilesIter nfi(nOutFiles, cFileName, groupSets, setBuf);
    for( ; nfi.ReadyToWrite(); ++nfi) {
      seekPos = nfi.SeekPos();
      if(nCallsOut.size() > 0) {
        nfi.Stream().write((char *) nCallsOut.dataPtr(),
        nCallsOut.size() * sizeof(long));
      }
      if(totalTimesOut.size() > 0) {
        nfi.Stream().write((char *) totalTimesOut.dataPtr(),
        totalTimesOut.size() * sizeof(Real));
      }
    }


    Vector<long> seekPosOut(1);
    if(ParallelDescriptor::IOProcessor()) {
      seekPosOut.resize(nProcs, 0);
    }
    ParallelDescriptor::Gather(&seekPos, 1, seekPosOut.dataPtr(), 1, iopNum);

    if(ParallelDescriptor::IOProcessor()) {
      std::string phFileName(cdir + '/' + phFilePrefix + "_H");
      std::ofstream phHeaderFile;
      phHeaderFile.open(phFileName.c_str(), std::ios::out | std::ios::trunc);
      phHeaderFile << "BLProfVersion " << BLProfVersion << '\n';
      phHeaderFile << "NProcs  " << nProcs << '\n';
      phHeaderFile << "NOutFiles  " << nOutFiles << '\n';
      for(std::map<std::string, ProfStats>::const_iterator phit = mProfStats.begin();
          phit != mProfStats.end(); ++phit)
      {
        phHeaderFile << "phFName " << '"' << phit->first << '"' << '\n';
      }

      std::string dFileName(phFilePrefix + "_D_");
      for(int p(0); p < nProcs; ++p) {
        std::string dFullName(NFilesIter::FileName(nOutFiles, dFileName, p, groupSets));
	phHeaderFile << "BLProfProc " << p << " datafile " << dFullName
	             << " seekpos " << seekPosOut[p] << '\n';
      }
      phHeaderFile << "calcEndTime " << std::setprecision(16)
                   << ParallelDescriptor::second() - startTime << '\n';
      phHeaderFile.close();
    }

    BL_PROFILE_REGION_STOP(noRegionName);

    WriteCallTrace(bFlushing);

    ParallelDescriptor::Barrier("BLProfiler::Finalize");
  }
  amrex::Print() << "BLProfiler::Finalize():  time:  "   // time the timer
                 << ParallelDescriptor::second() - finalizeStart << "\n";

#ifdef BL_COMM_PROFILING
  WriteCommStats(bFlushing);
#endif

  WriteFortProfErrors();
#ifdef DEBUG
#else
  for(int i(0); i < mFortProfsInt.size(); ++i) {
    delete mFortProfsInt[i];
  }
#endif

  bInitialized = false;
}


namespace BLProfilerUtils {

void WriteHeader(std::ostream &ios, const int colWidth,
                 const Real maxlen, const bool bwriteavg)
{
  if(bwriteavg) {
    ios << std::setfill('-') << std::setw(maxlen+4 + 7 * (colWidth+2))
        << std::left << "Total times " << '\n';
    ios << std::right << std::setfill(' ');
    ios << std::setw(maxlen + 2) << "Function Name"
        << std::setw(colWidth + 2) << "NCalls"
        << std::setw(colWidth + 2) << "Min"
        << std::setw(colWidth + 2) << "Avg"
        << std::setw(colWidth + 2) << "Max"
        << std::setw(colWidth + 2) << "StdDev"
        << std::setw(colWidth + 2) << "CoeffVar"
        << std::setw(colWidth + 4) << "Percent %"
        << '\n';
  } else {
    ios << std::setfill('-') << std::setw(maxlen+4 + 3 * (colWidth+2))
        << std::left << "Total times " << '\n';
    ios << std::right << std::setfill(' ');
    ios << std::setw(maxlen + 2) << "Function Name"
        << std::setw(colWidth + 2) << "NCalls"
        << std::setw(colWidth + 2) << "Time"
        << std::setw(colWidth + 4) << "Percent %"
        << '\n';
  }
}


void WriteRow(std::ostream &ios, const std::string &fname,
              const BLProfiler::ProfStats &pstats, const Real percent,
	      const int colWidth, const Real maxlen,
	      const bool bwriteavg)
{
    int numPrec(4), pctPrec(2);
    Real stdDev(0.0), coeffVariation(0.0);
    if(pstats.variance > 0.0) {
      stdDev = std::sqrt(pstats.variance);
    }
    if(pstats.avgTime > 0.0) {
      coeffVariation = 100.0 * (stdDev / pstats.avgTime);  // ---- percent
    }

    if(bwriteavg) {
      ios << std::right;
      ios << std::setw(maxlen + 2) << fname << "  "
          << std::setw(colWidth) << pstats.nCalls << "  "
          << std::setprecision(numPrec) << std::fixed << std::setw(colWidth)
	  << pstats.minTime << "  "
          << std::setprecision(numPrec) << std::fixed << std::setw(colWidth)
	  << pstats.avgTime << "  "
          << std::setprecision(numPrec) << std::fixed << std::setw(colWidth)
	  << pstats.maxTime << "  "
          << std::setprecision(numPrec) << std::fixed << std::setw(colWidth)
	  << stdDev << "  "
          << std::setprecision(numPrec) << std::fixed << std::setw(colWidth)
	  << coeffVariation << "  "
          << std::setprecision(pctPrec) << std::fixed << std::setw(colWidth)
	  << percent << " %" << '\n';
    } else {
      ios << std::setw(maxlen + 2) << fname << "  "
          << std::setw(colWidth) << pstats.nCalls << "  "
          << std::setprecision(numPrec) << std::fixed << std::setw(colWidth)
	  << pstats.totalTime << "  "
          << std::setprecision(pctPrec) << std::fixed << std::setw(colWidth)
	  << percent << " %" << '\n';
    }
}


void WriteStats(std::ostream &ios,
                const std::map<std::string, BLProfiler::ProfStats> &mpStats,
		const std::map<std::string, int> &fnameNumbers,
		const Vector<BLProfiler::CallStats> &callTraces,
		bool bwriteavg, bool bwriteinclusivetimes)
{
  const int myProc(ParallelDescriptor::MyProc());
  const int colWidth(10);
  const Real calcRunTime(BLProfiler::GetRunTime());

  std::map<Real, std::string, std::greater<Real> > mTimersTotalsSorted;

  Real totalTimers(0.0), percent(0.0);
  int maxlen(0);
  for(std::map<std::string, BLProfiler::ProfStats>::const_iterator it = mpStats.begin();
      it != mpStats.end(); ++it)
  {
    std::string profName(it->first);
    int pnLen(profName.size());
    maxlen = std::max(maxlen, pnLen);

    if(bwriteavg) {
      totalTimers += it->second.avgTime;
    } else {
      totalTimers += it->second.totalTime;
    }
  }
  Real pTimeTotal(totalTimers);
  if(calcRunTime > 0.0 && bwriteavg == false) {
    pTimeTotal = calcRunTime;
  }

  ios << '\n' << '\n';
  if( ! bwriteavg) {
    ios << std::setfill('*')
        << std::setw(maxlen + 2 + 3 * (colWidth + 2) - (colWidth+12)) << "";
    ios << std::setfill(' ');
    ios << "  Processor:  " << std::setw(colWidth) << myProc << '\n';
  }

  // -------- write timers sorted by name
  BLProfilerUtils::WriteHeader(ios, colWidth, maxlen, bwriteavg);
  for(std::map<std::string, BLProfiler::ProfStats>::const_iterator it = mpStats.begin();
      it != mpStats.end(); ++it)
  {
    if(pTimeTotal > 0.0) {
      if(bwriteavg) {
        percent = 100.0 * (it->second.avgTime / pTimeTotal);
      } else {
        percent = 100.0 * (it->second.totalTime / pTimeTotal);
      }
    } else {
      percent = 100.0;
    }
    std::string fname(it->first);
    const BLProfiler::ProfStats &pstats = it->second;
    BLProfilerUtils::WriteRow(ios, fname, pstats, percent, colWidth, maxlen, bwriteavg);
  }
  ios << '\n';
  ios << "Total Timers     = " << std::setw(colWidth) << totalTimers
      << " seconds." << '\n';
  if(calcRunTime > 0.0) {
    percent = 100.0 * totalTimers / calcRunTime;
    ios << "Calc Run Time    = " << std::setw(colWidth) << calcRunTime
        << " seconds." << '\n';
    ios << "Percent Coverage = " << std::setw(colWidth) << percent << " %" << '\n';
  }

  // -------- write timers sorted by percent
  ios << '\n' << '\n';
  BLProfilerUtils::WriteHeader(ios, colWidth, maxlen, bwriteavg);
  for(std::map<std::string, BLProfiler::ProfStats>::const_iterator it = mpStats.begin();
      it != mpStats.end(); ++it)
  {
    Real dsec;
    if(bwriteavg) {
      dsec = it->second.avgTime;
    } else {
      dsec = it->second.totalTime;
    }
    std::string sfir(it->first);
    mTimersTotalsSorted.insert(std::make_pair(dsec, sfir));
  }

  for(std::map<Real, std::string>::const_iterator it = mTimersTotalsSorted.begin();
      it != mTimersTotalsSorted.end(); ++it)
  {
    if(pTimeTotal > 0.0) {
      percent = 100.0 * (it->first / pTimeTotal);
    } else {
      percent = 100.0;
    }
    std::string fname(it->second);
    std::map<std::string, BLProfiler::ProfStats>::const_iterator mpsit = mpStats.find(fname);
    if(mpsit != mpStats.end()) {
      const BLProfiler::ProfStats &pstats = mpsit->second;
      BLProfilerUtils::WriteRow(ios, fname, pstats, percent, colWidth, maxlen, bwriteavg);
    } else {
      // error:  should not be able to get here if names are synced
    }
  }
  if(bwriteavg) {
    ios << std::setfill('=') << std::setw(maxlen+4 + 7 * (colWidth+2)) << ""
        << '\n';
  } else {
    ios << std::setfill('=') << std::setw(maxlen+4 + 3 * (colWidth+2)) << ""
        << '\n';
  }
  ios << std::setfill(' ');
  ios << std::endl;


#ifdef BL_TRACE_PROFILING
  // -------- write timers sorted by inclusive times
  Vector<std::string> fNumberNames(fnameNumbers.size());
  for(std::map<std::string, int>::const_iterator it = fnameNumbers.begin();
      it != fnameNumbers.end(); ++it)
  {
    fNumberNames[it->second] = it->first;
  }

  // sort by total time
  Vector<BLProfiler::RIpair> funcTotalTimes(fnameNumbers.size());
  for(int i(0); i < funcTotalTimes.size(); ++i) {
    funcTotalTimes[i].first  = 0.0;
    funcTotalTimes[i].second = i;
  }
  Vector<int> callStack(64, -1);
  int maxCSD(0);
  std::set<int> recursiveFuncs;
  for(int i(0); i < callTraces.size(); ++i) {
    const BLProfiler::CallStats &cs = callTraces[i];
    if(cs.csFNameNumber < 0) {  // ---- an unused cs
      continue;
    }
    int depth(cs.callStackDepth);
    maxCSD = std::max(maxCSD, depth);
    if(depth >= callStack.size()) {
      callStack.resize(depth + 1);
    }
    callStack[depth] = cs.csFNameNumber;
    bool recursiveCall(false);
    for(int d(0); d <  depth; ++d) {
      if(cs.csFNameNumber == callStack[d]) {
	recursiveFuncs.insert(cs.csFNameNumber);
        recursiveCall = true;
      }
    }
    if( ! recursiveCall) {
      funcTotalTimes[cs.csFNameNumber].first += cs.totalTime;
    }
  }

  ios << " MaxCallStackDepth = " << maxCSD << '\n';
  for(std::set<int>::iterator rfi = recursiveFuncs.begin(); rfi != recursiveFuncs.end(); ++rfi) {
    ios << " Recursive function:  " << fNumberNames[*rfi] << '\n';
  }
  ios << '\n';

  if(bwriteinclusivetimes) {
    std::sort(funcTotalTimes.begin(), funcTotalTimes.end(), BLProfiler::fTTComp());

    int numPrec(4);
    ios << '\n' << '\n';
    ios << std::setfill('-') << std::setw(maxlen+4 + 1 * (colWidth+2))
        << std::left << "Inclusive times " << '\n';
    ios << std::right << std::setfill(' ');
    ios << std::setw(maxlen + 2) << "Function Name"
        << std::setw(colWidth + 4) << "Time s"
        << '\n';

    for(int i(0); i < funcTotalTimes.size(); ++i) {
      ios << std::setw(maxlen + 2) << fNumberNames[funcTotalTimes[i].second] << "  "
          << std::setprecision(numPrec) << std::fixed << std::setw(colWidth)
          << funcTotalTimes[i].first << " s"
          << '\n';
    }
    ios << std::setfill('=') << std::setw(maxlen+4 + 1 * (colWidth+2)) << ""
        << '\n';
    ios << std::setfill(' ');
    ios << std::endl;
  }

#endif
}


}  // end namespace BLProfilerUtils


void BLProfiler::WriteCallTrace(bool bFlushing) {   // ---- write call trace data
    if(bFlushing) {
      int nCT(vCallTrace.size());
      ParallelDescriptor::ReduceIntMax(nCT);
      bool doFlush(nCT > traceFlushSize);
      if(doFlush) {
	  amrex::Print() << "Flushing call traces:  nCT traceFlushSize = " << nCT
			 << "  " << traceFlushSize << "\n";
      } else {
	  amrex::Print() << "Bypassing call trace flush, nCT < traceFlushSize:  " << nCT
			 << "  " << traceFlushSize << "\n";
	  return;
      }
    }

    std::string cdir(blProfDirName);
    const int   myProc    = ParallelDescriptor::MyProc();
    const int   nProcs    = ParallelDescriptor::NProcs();
    const int   nOutFiles = std::max(1, std::min(nProcs, nProfFiles));
    std::string cFilePrefix("bl_call_stats");
    std::string cFileName(cdir + '/' + cFilePrefix + "_D_");

    if( ! blProfDirCreated) {
      amrex::UtilCreateCleanDirectory(cdir);
      blProfDirCreated = true;
    }

    // -------- make sure the set of region names is the same on all processors
    Vector<std::string> localStrings, syncedStrings;
    bool alreadySynced;
    for(std::map<std::string, int>::iterator it = mRegionNameNumbers.begin();
        it != mRegionNameNumbers.end(); ++it)
    {
      localStrings.push_back(it->first);
    }
    amrex::SyncStrings(localStrings, syncedStrings, alreadySynced);

    if( ! alreadySynced) {  // ---- need to remap names and numbers
	amrex::Print() << "**** Warning:  region names not synced:  unsupported.\n";
	// unsupported for now
    }

    if(ParallelDescriptor::IOProcessor()) {
      std::string globalHeaderFileName(cdir + '/' + cFilePrefix + "_H");
      std::ofstream csGlobalHeaderFile;
      csGlobalHeaderFile.open(globalHeaderFileName.c_str(),
                              std::ios::out | std::ios::trunc);
      if( ! csGlobalHeaderFile.good()) {
        amrex::FileOpenFailed(globalHeaderFileName);
      }
      csGlobalHeaderFile << "CallStatsProfVersion  " << CallStats::cstatsVersion << '\n';
      csGlobalHeaderFile << "NProcs  " << nProcs << '\n';
      csGlobalHeaderFile << "NOutFiles  " << nOutFiles << '\n';

      for(std::map<std::string, int>::iterator it = mRegionNameNumbers.begin();
          it != mRegionNameNumbers.end(); ++it)
      {
        csGlobalHeaderFile << "RegionName " << '"' << it->first << '"'
	                   << ' ' << it->second << '\n';
      }
      if(NFilesIter::CheckNFiles(nProcs, nOutFiles, groupSets)) {
        for(int i(0); i < nOutFiles; ++i) {
          std::string headerName(cFilePrefix + "_H_");
          headerName = amrex::Concatenate(headerName, i, NFilesIter::GetMinDigits());
          csGlobalHeaderFile << "HeaderFile " << headerName << '\n';
        }
      } else {
        std::set<int> fileNumbers;
        for(int i(0); i < nProcs; ++i) {
          fileNumbers.insert(NFilesIter::FileNumber(nOutFiles, i, groupSets));
        }
        for(std::set<int>::iterator it = fileNumbers.begin(); it != fileNumbers.end(); ++it) {
          std::string headerName(cFilePrefix + "_H_");
          headerName = amrex::Concatenate(headerName, *it, NFilesIter::GetMinDigits());
          csGlobalHeaderFile << "HeaderFile " << headerName << '\n';
        }
      }
      csGlobalHeaderFile.flush();
      csGlobalHeaderFile.close();
    }


    std::string shortHeaderFileNamePrefix(cFilePrefix + "_H_");
    std::string longHeaderFileNamePrefix(cdir + '/' + shortHeaderFileNamePrefix);

    std::string shortDFileNamePrefix(cFilePrefix + "_D_");
    std::string longDFileNamePrefix(cdir + '/' + shortDFileNamePrefix);
    std::string longDFileName(NFilesIter::FileName(nOutFiles, longDFileNamePrefix, myProc, groupSets));

    long baseSeekPos(-1);

    bool setBuf(true);
    bool appendFirstFile;

    if(bFirstTraceWrite) {
      appendFirstFile = false;
      bFirstTraceWrite = false;
    } else {
      appendFirstFile = true;
    }

    // ---- use static set selection because of nfiles for both headers and data
    // ---- these are dependent iterators
    NFilesIter nfiHeader(nOutFiles, longHeaderFileNamePrefix, groupSets, setBuf);
    NFilesIter nfiDatafile(nOutFiles, longDFileNamePrefix, groupSets, setBuf);

    for( ; nfiHeader.ReadyToWrite(appendFirstFile) && nfiDatafile.ReadyToWrite(appendFirstFile);
        ++nfiHeader, ++nfiDatafile)
    {
      std::string localDFileName(NFilesIter::FileName(nOutFiles, shortDFileNamePrefix, myProc, groupSets));
      nfiHeader.Stream() << "CallStatsProc " << myProc
		         << " nRSS " << rStartStop.size()
		         << " nTraceStats " << vCallTrace.size()
		         << "  datafile  " << localDFileName
		         << "  seekpos  " << nfiDatafile.SeekPos()    // ---- data file seek position
	                 << '\n';
      for(std::map<std::string, int>::iterator it = mFNameNumbers.begin();
	  it != mFNameNumbers.end(); ++it)
      {
	 nfiHeader.Stream() << "fName " << '"' << it->first << '"'
	                    << ' ' << it->second << '\n';
      }
#ifdef BL_TRACE_PROFILING
      nfiHeader.Stream() << std::setprecision(16) << "timeMinMax  "
	                 << CallStats::minCallTime << ' '
	                 << CallStats::maxCallTime << '\n';
#endif

      if(rStartStop.size() > 0) {
	nfiDatafile.Stream().write((char *) rStartStop.dataPtr(),
	                  rStartStop.size() * sizeof(RStartStop));
      }
      if(vCallTrace.size() > 0) {
        baseSeekPos = nfiDatafile.SeekPos();
        nfiDatafile.Stream().write((char *) vCallTrace.dataPtr(),
                                   vCallTrace.size() * sizeof(CallStats));
      }
    }


    if(bFlushing) {  // ---- save stacked CallStats
      for(int ci(0); ci < callIndexStack.size(); ++ci) {
	CallStatsStack &csStack = callIndexStack[ci];
	if( ! csStack.bFlushed) {
	  if(baseSeekPos < 0) {
	    amrex::Print(Print::AllProcs) << "**** Error:  baseSeekPos = " << baseSeekPos << "\n";
	    break;
	  }
	  long spos(baseSeekPos + csStack.index * sizeof(CallStats));
	  callIndexPatch.push_back(CallStatsPatch(spos, vCallTrace[csStack.index], longDFileName));
	  csStack.bFlushed = true;
	  csStack.index    = callIndexPatch.size() - 1;
	}
      }
    } else { // ---- patch the incomplete CallStats on disk
             // ---- probably should throttle these for large nprocs
      for(int ci(0); ci < callIndexPatch.size(); ++ci) {
	CallStatsPatch &csPatch = callIndexPatch[ci];

        std::fstream csDFile;
        CallStats csOnDisk;
        csDFile.open(csPatch.fileName.c_str(), std::ios::in | std::ios::out |
	                                       std::ios::binary);
        if( ! csDFile.good()) {
          amrex::FileOpenFailed(csPatch.fileName);
        }
        csDFile.seekg(csPatch.seekPos, std::ios::beg);
        csDFile.read((char *) &csOnDisk, sizeof(CallStats));
	bool bReportPatches(false);
	if(bReportPatches) {
	    amrex::Print(Print::AllProcs)
		<< myProc << "::PATCH:  csOnDisk.st tt = " << csOnDisk.stackTime
		<< "  " << csOnDisk.totalTime << '\n'
		<< myProc << "::PATCH:  csPatch.st tt = " << csPatch.callStats.stackTime
		<< "  " << csPatch.callStats.totalTime << " :::: " << csPatch.fileName << "\n";
	}
	csOnDisk.totalTime = csPatch.callStats.totalTime;
	csOnDisk.stackTime = csPatch.callStats.stackTime;
        csDFile.seekp(csPatch.seekPos, std::ios::beg);
        csDFile.write((char *) &csOnDisk, sizeof(CallStats));
	csDFile.flush();
	csDFile.close();
      }
      callIndexPatch.clear();
    }

    // --------------------- delete the data
    rStartStop.clear();
    vCallTrace.clear();
    CallStats unusedCS(-1, -1, -1, -1.1, -1.2, -1.3);
    vCallTrace.push_back(unusedCS);
}



void BLProfiler::WriteCommStats(bool bFlushing) {

  Real wcsStart(ParallelDescriptor::second());
  bool bAllCFTypesExcluded(OnExcludeList(AllCFTypes));
  if( ! bAllCFTypesExcluded) {
    CommStats::cftExclude.insert(AllCFTypes);  // temporarily
  }

  if(bFlushing) {
    int nCS(vCommStats.size());
    ParallelDescriptor::ReduceIntMax(nCS);
    if(nCS < csFlushSize) {
      if( ! bAllCFTypesExcluded) {
        CommStats::cftExclude.erase(AllCFTypes);
      }
      amrex::Print() << "Bypassing comm stats flush, nCS < csFlushSize:  " << nCS
		     << "  " << csFlushSize << "\n";
      return;
    } else {
      amrex::Print() << "Flushing commstats:  nCSmax csFlushSize = " << nCS
		     << "  " << csFlushSize << "\n";
    }
  }

  std::string cdir(blProfDirName);
  std::string commprofPrefix("bl_comm_prof");
  if( ! blProfDirCreated) {
    amrex::UtilCreateCleanDirectory(cdir);
    blProfDirCreated = true;
  }

  bool bUseRelativeTimeStamp(true);
  if(bUseRelativeTimeStamp) {
    for(int ics(0); ics < BLProfiler::vCommStats.size(); ++ics) {
      CommStats &cs = BLProfiler::vCommStats[ics];
      cs.timeStamp -= startTime;
    }
  }


  const int   myProc    = ParallelDescriptor::MyProc();
  const int   nProcs    = ParallelDescriptor::NProcs();
  const int   nOutFiles = std::max(1, std::min(nProcs, nProfFiles));

  // ---- write the global header
  if(ParallelDescriptor::IOProcessor() && bFirstCommWrite) {
    std::string globalHeaderFileName(cdir + '/' + commprofPrefix + "_H");
    std::ofstream csGlobalHeaderFile;
    csGlobalHeaderFile.open(globalHeaderFileName.c_str(), std::ios::out | std::ios::trunc);
    if( ! csGlobalHeaderFile.good()) {
      amrex::FileOpenFailed(globalHeaderFileName);
    }
    csGlobalHeaderFile << "CommProfVersion  " << CommStats::csVersion << '\n';
    csGlobalHeaderFile << "NProcs  " << nProcs << '\n';
    csGlobalHeaderFile << "CommStatsSize  " << sizeof(CommStats) << '\n';
    csGlobalHeaderFile << "NOutFiles  " << nOutFiles << '\n';
#ifndef BL_AMRPROF
    csGlobalHeaderFile << "FinestLevel  " << finestLevel << '\n';
    csGlobalHeaderFile << "MaxLevel  " << maxLevel << '\n';
    for(int i(0); i < refRatio.size(); ++i) {
      csGlobalHeaderFile << "RefRatio  " << i << "  " << refRatio[i] << '\n';
    }
    for(int i(0); i < probDomain.size(); ++i) {
      csGlobalHeaderFile << "ProbDomain  " << i << "  " << probDomain[i] << '\n';
    }
#endif
    if(NFilesIter::CheckNFiles(nProcs, nOutFiles, groupSets)) {
      for(int i(0); i < nOutFiles; ++i) {
        std::string headerName(commprofPrefix + "_H_");
        headerName = amrex::Concatenate(headerName, i, NFilesIter::GetMinDigits());
        csGlobalHeaderFile << "HeaderFile " << headerName << '\n';
      }
    } else {
        std::set<int> fileNumbers;
        for(int i(0); i < nProcs; ++i) {
          fileNumbers.insert(NFilesIter::FileNumber(nOutFiles, i, groupSets));
        }
        for(std::set<int>::iterator it = fileNumbers.begin(); it != fileNumbers.end(); ++it) {
          std::string headerName(commprofPrefix + "_H_");
          headerName = amrex::Concatenate(headerName, *it, NFilesIter::GetMinDigits());
          csGlobalHeaderFile << "HeaderFile " << headerName << '\n';
        }
    }

    csGlobalHeaderFile.flush();
    csGlobalHeaderFile.close();
  }


  std::string shortHeaderFileNamePrefix(commprofPrefix + "_H_");
  std::string longHeaderFileNamePrefix(cdir + '/' + shortHeaderFileNamePrefix);

  std::string shortDFileName(commprofPrefix + "_D_");
  std::string longDFileNamePrefix(cdir + '/' + shortDFileName);
  std::string longDFileName(NFilesIter::FileName(nOutFiles, longDFileNamePrefix, myProc, groupSets));

    bool setBuf(true);
    bool appendFirstFile;

    if(bFirstCommWrite) {
      appendFirstFile = false;
      bFirstCommWrite = false;
    } else {
      appendFirstFile = true;
    }

    // ---- use static set selection because of nfiles for both headers and data
    // ---- these are dependent iterators
    NFilesIter nfiHeader(nOutFiles, longHeaderFileNamePrefix, groupSets, setBuf);
    NFilesIter nfiDatafile(nOutFiles, longDFileNamePrefix, groupSets, setBuf);

    for( ; nfiHeader.ReadyToWrite(appendFirstFile) && nfiDatafile.ReadyToWrite(appendFirstFile);
        ++nfiHeader, ++nfiDatafile)
    {
      std::string localDFileName(NFilesIter::FileName(nOutFiles, shortDFileName, myProc, groupSets));
      nfiHeader.Stream() << "CommProfProc  " << myProc
                         << "  nCommStats  " << vCommStats.size()
                         << "  datafile  " << localDFileName
	                 << "  seekpos  " << nfiDatafile.SeekPos()    // ---- data file seek posotion
		         << "  " << procName << '\n';
      for(int ib(0); ib < CommStats::barrierNames.size(); ++ib) {
          int seekindex(CommStats::barrierNames[ib].second);
          CommStats &cs = vCommStats[seekindex];
          nfiHeader.Stream() << "bNum  " << cs.tag  // tag is used for barrier number
                             << ' ' << '"' << CommStats::barrierNames[ib].first << '"'
                             << ' ' << seekindex << '\n';
      }
      for(int ib(0); ib < CommStats::nameTags.size(); ++ib) {
        int seekindex(CommStats::nameTags[ib].second);
        nfiHeader.Stream() << "nTag  " << CommStats::nameTags[ib].first << ' '
                           << seekindex << '\n';
      }
      if(vCommStats.size() > 0) {
        nfiHeader.Stream() << std::setprecision(16) << std::setiosflags(std::ios::showpoint)
                           << "timeMinMax  " << vCommStats[0].timeStamp << ' '
                           << vCommStats[vCommStats.size()-1].timeStamp << '\n';
        nfiHeader.Stream() << std::setprecision(16) << std::setiosflags(std::ios::showpoint)
                           << "timerTime  " << timerTime << '\n';
      } else {
        nfiHeader.Stream() << "timeMinMax  0.0  0.0" << '\n';
      }
      for(int i(0); i < CommStats::nameTagNames.size(); ++i) {
        nfiHeader.Stream() << "nameTagNames  " << '"' << CommStats::nameTagNames[i]
                           << '"' << '\n';
      }
      nfiHeader.Stream() << "tagRange  " << CommStats::tagMin << ' '
                         << CommStats::tagMax << '\n';
      for(int i(0); i < CommStats::tagWraps.size(); ++i) {
        nfiHeader.Stream() << "tagWraps  " << CommStats::tagWraps[i] << '\n';
      }

      // ---- write to the data file
      if(vCommStats.size() > 0) {
        nfiDatafile.Stream().write((char *) vCommStats.dataPtr(), vCommStats.size() * sizeof(CommStats));
      }

    }


  // --------------------- delete the data
  vCommStats.clear();
  CommStats::barrierNames.clear();
  CommStats::nameTags.clear();
  if( ! bAllCFTypesExcluded) {
    CommStats::cftExclude.erase(AllCFTypes);
  }

  ParallelDescriptor::Barrier("BLProfiler::WriteCommStats::end");

  amrex::Print() << "BLProfiler::WriteCommStats():  time:  "
		 << ParallelDescriptor::second() - wcsStart << "\n";
}


void BLProfiler::WriteFortProfErrors() {
  // report any fortran errors.  should really check with all procs, just iop for now
  if(ParallelDescriptor::IOProcessor()) {
    if(BLProfiler::mFortProfs.size() > 0) {
      std::cout << "FFFFFFFF -------- FORTRAN PROFILING UNSTOPPED ERRORS" << std::endl;
      for(std::map<std::string, BLProfiler *>::iterator it = BLProfiler::mFortProfs.begin();
          it != BLProfiler::mFortProfs.end(); ++it)
      {
        std::cout << "FFFF function not stopped:  fname ptr = " << it->first
	          << "  ---->" << it->second << "<----" << std::endl;
      }
      std::cout << "FFFFFFFF -------- END FORTRAN PROFILING UNSTOPPED ERRORS" << std::endl;
    }
    if(BLProfiler::mFortProfsErrors.size() > 0) {
      std::cout << "FFFFFFFF FORTRAN PROFILING ERRORS" << std::endl;
      if(BLProfiler::mFortProfsErrors.size() >= mFortProfMaxErrors) {
        std::cout << "FFFFFFFF -------- MAX FORTRAN ERRORS EXCEEDED" << std::endl;
      }
      for(int i(0); i < BLProfiler::mFortProfsErrors.size(); ++i) {
        std::cout << "FFFF " << BLProfiler::mFortProfsErrors[i] << std::endl;
      }
      std::cout << "FFFFFFFF -------- END FORTRAN PROFILING ERRORS" << std::endl;
    }
  }
}


bool BLProfiler::OnExcludeList(CommFuncType cft) {
  // 
  // the idea for NoCFTypes is to allow local filtering/unfiltering
  // while preserving the users exclude list
  // possibly use a filter stack instead
  // might need caching if performance is a problem
  // what to do if both all and none are on the list?
  // 
  if(CommStats::cftExclude.empty()) {  // nothing on the exclude list
    return false;
  }
  std::set<CommFuncType>::iterator cfti;
  cfti = CommStats::cftExclude.find(NoCFTypes);
  if(cfti != CommStats::cftExclude.end()) {  // found, exclude nothing
    return false;
  }
  cfti = CommStats::cftExclude.find(cft);
  if(cfti != CommStats::cftExclude.end()) {  // found, exclude this cft
    return true;
  }
  cfti = CommStats::cftExclude.find(AllCFTypes);
  if(cfti != CommStats::cftExclude.end()) {  // found, exclude all types
    return true;
  }
  return false;
}


void BLProfiler::AddCommStat(const CommFuncType cft, const int size,
                           const int pid, const int tag)
{
  if(OnExcludeList(cft)) {
    return;
  }
  vCommStats.push_back(CommStats(cft, size, pid, tag, ParallelDescriptor::second()));
}


void BLProfiler::AddBarrier(const std::string &message, const bool beforecall) {
  const CommFuncType cft(BLProfiler::Barrier);
  if(OnExcludeList(cft)) {
    return;
  }
  if(beforecall) {
    int tag(CommStats::barrierNumber);
    vCommStats.push_back(CommStats(cft, 0, BeforeCall(), tag,
                                   ParallelDescriptor::second()));
    CommStats::barrierNames.push_back(std::make_pair(message, vCommStats.size() - 1));
    ++CommStats::barrierNumber;
  } else {
    int tag(CommStats::barrierNumber - 1);  // it was incremented before the call
    vCommStats.push_back(CommStats(cft, AfterCall(), AfterCall(), tag,
                                   ParallelDescriptor::second()));
  }
}


void BLProfiler::TagRange(const int mintag, const int maxtag) {
  CommStats::tagMin = mintag;
  CommStats::tagMax = maxtag;
}


void BLProfiler::AddTagWrap() {
  const CommFuncType cft(BLProfiler::TagWrap);
  if(OnExcludeList(cft)) {
    return;
  }
  ++CommStats::tagWrapNumber;
  int tag(CommStats::tagWrapNumber);
  int index(CommStats::nameTags.size());
  CommStats::tagWraps.push_back(index);
  vCommStats.push_back(CommStats(cft, index,  vCommStats.size(), tag,
                       ParallelDescriptor::second()));
}


void BLProfiler::AddAllReduce(const CommFuncType cft, const int size,
                            const bool beforecall)
{
  if(OnExcludeList(cft)) {
    return;
  }
  if(beforecall) {
    int tag(CommStats::reductionNumber);
    vCommStats.push_back(CommStats(cft, size, BeforeCall(), tag,
                                   ParallelDescriptor::second()));
    ++CommStats::reductionNumber;
  } else {
    int tag(CommStats::reductionNumber - 1);
    vCommStats.push_back(CommStats(cft, size, AfterCall(), tag,
                                   ParallelDescriptor::second()));
  }
}


void BLProfiler::AddWaitsome(const CommFuncType cft, const Vector<MPI_Request> &reqs,
                           const int completed, const Vector<int> &indx,
			   const Vector<MPI_Status> &status, const bool beforecall)
{
#ifdef BL_USE_MPI
  if(OnExcludeList(cft)) {
    return;
  }
  if(beforecall) {
    vCommStats.push_back(CommStats(cft, BeforeCall(), BeforeCall(), NoTag(),
                         ParallelDescriptor::second()));
  } else {
    for(int i(0); i < completed; ++i) {
      MPI_Status stat(status[i]);
      int c;
      BL_MPI_REQUIRE( MPI_Get_count(&stat, MPI_UNSIGNED_CHAR, &c) );
      vCommStats.push_back(CommStats(cft, c, stat.MPI_SOURCE, stat.MPI_TAG,
                           ParallelDescriptor::second()));
    }
  }
#endif
}


int BLProfiler::NameTagNameIndex(const std::string &name) {  // prob need to opt this
  for(int i(0); i < CommStats::nameTagNames.size(); ++i) {
    if(CommStats::nameTagNames[i] == name) {
      return i;
    }
  }
  CommStats::nameTagNames.push_back(name);
  return CommStats::nameTagNames.size() - 1;
}


void BLProfiler::AddNameTag(const std::string &name) {
  const CommFuncType cft(BLProfiler::NameTag);
  if(OnExcludeList(cft)) {
    return;
  }
  int tag(NameTagNameIndex(name));
  int index(CommStats::nameTags.size());
  vCommStats.push_back(CommStats(cft, index,  vCommStats.size(), tag,
                       ParallelDescriptor::second()));
  CommStats::nameTags.push_back(std::make_pair(tag, vCommStats.size() - 1));
}


BLProfiler::CommFuncType BLProfiler::CommStats::StringToCFT(const std::string &s) {
  return CommStats::cftNames[s];
}


void BLProfiler::CommStats::Filter(CommFuncType cft) {
  if( ! OnExcludeList(cft)) {
    CommStats::cftExclude.insert(cft);
  }
}


void BLProfiler::CommStats::UnFilter(CommFuncType cft) {
  if(OnExcludeList(cft)) {
    CommStats::cftExclude.erase(cft);
  }
}


namespace {
  const int EOS(-1);

  std::string Trim(const std::string &str) {
    int n;
    for(n = str.size(); --n >= 0; ) {
      if(str[n] != ' ' ) {
        break;
      }
    }
    std::string result;
    for(int i(0); i <= n; ++i) {
      result += str[i];
    }
    return result;
  }

  std::string Fint_2_string(const int *iarr, int nlen) {
    std::string res;
    for(int i(0); i < nlen && *iarr != EOS; ++i) {
      res += *iarr++;
    }
    return Trim(res);
  }
}

BL_FORT_PROC_DECL(BL_PROFFORTFUNCSTART_CPP, bl_proffortfuncstart_cpp)
  (const int istr[], const int *NSTR)
{
  std::string fName(Fint_2_string(istr, *NSTR));
  std::map<std::string, BLProfiler *>::const_iterator it = BLProfiler::mFortProfs.find(fName);
  if(it == BLProfiler::mFortProfs.end()) {  // make a new profiler
    BLProfiler::mFortProfs.insert(std::pair<std::string, BLProfiler *>(fName, new BLProfiler(fName)));
  } else {  // error:  fname is already being profiled
    std::string estring("bl_proffortfuncstart error:  mFortProfs function already being profiled:  ");
    estring += fName;
    if(BLProfiler::mFortProfsErrors.size() < mFortProfMaxErrors) {
      BLProfiler::mFortProfsErrors.push_back(estring);
    }
  }
}

BL_FORT_PROC_DECL(BL_PROFFORTFUNCSTOP_CPP, bl_proffortfuncstop_cpp)
  (const int istr[], const int *NSTR)
{
  std::string fName(Fint_2_string(istr, *NSTR));
  std::map<std::string, BLProfiler *>::const_iterator it = BLProfiler::mFortProfs.find(fName);
  if(it == BLProfiler::mFortProfs.end()) {  // error:  fname not found
    std::string estring("bl_proffortfuncstop error:  mFortProfs function not started:  ");
    estring += fName;
    if(BLProfiler::mFortProfsErrors.size() < mFortProfMaxErrors) {
      BLProfiler::mFortProfsErrors.push_back(estring);
    }
  } else {  // delete the pointer and remove fname from map
    delete it->second;
    BLProfiler::mFortProfs.erase(fName);
  }
}


BL_FORT_PROC_DECL(BL_PROFFORTFUNCSTART_CPP_INT, bl_proffortfuncstart_cpp_int)
  (const int *i)
{
#ifdef DEBUG
  if(BLProfiler::mFortProfsInt[*i] == 0) {  // make a new profiler
    BLProfiler::mFortProfsInt[*i] =  new BLProfiler(BLProfiler::mFortProfsIntNames[*i]);
  } else {  // error:  fname is already being profiled
    std::string estring("bl_proffortfuncstart error:  mFortProfs function already being profiled:  ");
    estring += BLProfiler::mFortProfsIntNames[*i];
    if(BLProfiler::mFortProfsErrors.size() < mFortProfMaxErrors) {
      BLProfiler::mFortProfsErrors.push_back(estring);
    }
  }
#else
  BLProfiler::mFortProfsInt[*i]->PStart();
#endif
}


BL_FORT_PROC_DECL(BL_PROFFORTFUNCSTOP_CPP_INT, bl_proffortfuncstop_cpp_int)
  (const int *i)
{
#ifdef DEBUG
  if(BLProfiler::mFortProfsInt[*i] == 0) {  // error:  fname not found
    std::string estring("bl_proffortfuncstop error:  mFortProfs function not started:  ");
    estring += BLProfiler::mFortProfsIntNames[*i];
    if(BLProfiler::mFortProfsErrors.size() < mFortProfMaxErrors) {
      BLProfiler::mFortProfsErrors.push_back(estring);
    }
  } else {  // delete the pointer and remove fname from map
    delete BLProfiler::mFortProfsInt[*i];
    BLProfiler::mFortProfsInt[*i] = 0;
  }
#else
  BLProfiler::mFortProfsInt[*i]->PStop();
#endif
}

}

#else  // BL_PROFILING not defined

namespace amrex {

BL_FORT_PROC_DECL(BL_PROFFORTFUNCSTART_CPP,bl_proffortfuncstart_cpp)
  (
   const int istr[], const int *NSTR
   )
{
}

BL_FORT_PROC_DECL(BL_PROFFORTFUNCSTOP_CPP,bl_proffortfuncstop_cpp)
  (
   const int istr[], const int *NSTR
   )
{
}

BL_FORT_PROC_DECL(BL_PROFFORTFUNCSTART_CPP_INT,bl_proffortfuncstart_cpp_int)
  (
   int i
   )
{
}

BL_FORT_PROC_DECL(BL_PROFFORTFUNCSTOP_CPP_INT,bl_proffortfuncstop_cpp_int)
  (
   int i
   )
{
}

}

#endif




<|MERGE_RESOLUTION|>--- conflicted
+++ resolved
@@ -39,11 +39,7 @@
 int BLProfiler::csFlushCount = 0;
 int BLProfiler::traceFlushCount = 0;
 int BLProfiler::flushInterval = -1;
-<<<<<<< HEAD
-int BLProfiler::nProfFiles  = 128;
-=======
 int BLProfiler::nProfFiles  = 256;
->>>>>>> d7872c27
 int BLProfiler::finestLevel = -1;
 int BLProfiler::maxLevel    = -1;
 
