--- conflicted
+++ resolved
@@ -22,11 +22,7 @@
 #ifndef AMREX_USE_CUDA
   public :: amrex_filcc
 #endif
-<<<<<<< HEAD
-  public :: amrex_fab_filcc, filccn
-=======
   public :: amrex_fab_filcc, filccn, amrex_hoextraptocc
->>>>>>> c53e284b
 
 contains
 
