--- conflicted
+++ resolved
@@ -27,12 +27,7 @@
 
     amrex::Vector<std::mt19937> generators;
 
-<<<<<<< HEAD
 #ifdef AMREX_USE_GPU
-
-=======
-#ifdef AMREX_USE_CUDA
->>>>>>> ef32bae9
     // This seems to be a good default value on NVIDIA V100 GPUs
     constexpr int gpu_nstates_default = 1e5;
 
@@ -83,20 +78,12 @@
 AMREX_GPU_DEVICE
 int amrex::get_state (int tid)
 {
-<<<<<<< HEAD
-  // block size must evenly divide # of RNG states so we cut off the excess states
-  int bsize = blockDim.x * blockDim.y * blockDim.z;
-  int nstates = gpu_nstates_d - (gpu_nstates_d % bsize);
-  int i = tid % nstates;
-  if (tid % bsize == 0)
-=======
     // block size must evenly divide # of RNG states so we cut off the excess states
     int bsize = blockDim.x * blockDim.y * blockDim.z;
-    int nstates = cuda_nstates - (cuda_nstates % bsize);
+    int nstates = gpu_nstates_d - (gpu_nstates_d % bsize);
     int i = tid % nstates;
 
     while (true)
->>>>>>> ef32bae9
     {
         int r = atomicCAS(&locks_d_ptr[i], -1, blockIdx.x);
         if ((r == -1) or (r == blockIdx.x))
@@ -115,24 +102,14 @@
 AMREX_GPU_DEVICE
 void amrex::free_state (int tid)
 {
-<<<<<<< HEAD
-  int bsize = blockDim.x * blockDim.y * blockDim.z;
-  int nstates = gpu_nstates_d - (gpu_nstates_d % bsize);
-  int i = tid % nstates;
-  if (tid % bsize == 0)  // we only locked the master thread state. 
-  {
-        locks_d_ptr[i] = 0;
-  }
-=======
     int bsize = blockDim.x * blockDim.y * blockDim.z;
-    int nstates = cuda_nstates - (cuda_nstates % bsize);
+    int nstates = gpu_nstates_d - (gpu_nstates_d % bsize);
     int i = tid % nstates;
 
     if (atomicDec(&n_work_threads_d_ptr[i], 100000000) == 1)
     {
         atomicExch(&locks_d_ptr[i], -1);
     }
->>>>>>> ef32bae9
 }
 #endif
 
@@ -185,6 +162,7 @@
               + (threadIdx.z * (blockDim.x * blockDim.y))
               + (threadIdx.y * blockDim.x) + threadIdx.x ;
     int i = get_state(tid);
+/*
 #ifdef BL_USE_FLOAT
     AMREX_HIP_OR_CUDA( rand = hiprand_uniform(&states_d_ptr[i]);,
                        rand =  curand_uniform(&states_d_ptr[i]); );
@@ -192,8 +170,10 @@
     AMREX_HIP_OR_CUDA( rand = hiprand_uniform_double(&states_d_ptr[i]);,
                        rand =  curand_uniform_double(&states_d_ptr[i]); );
 #endif
-        __threadfence();
+
+    __threadfence();
     free_state(tid);
+*/
 #else
 
 #ifdef _OPENMP
@@ -323,47 +303,27 @@
     int* new_mutex;
     unsigned int* new_work_thread_count;
 
-<<<<<<< HEAD
-    new_data  = static_cast<randState_t*> (The_Device_Arena()->alloc(N*sizeof(randState_t)));
-    new_mutex = static_cast<int*>         (The_Device_Arena()->alloc(N*sizeof(int)));
-
-=======
-    AMREX_CUDA_SAFE_CALL(cudaMalloc(&new_data, N*sizeof(curandState_t)));
-    AMREX_CUDA_SAFE_CALL(cudaMalloc(&new_mutex, N*sizeof(int)));
-    AMREX_CUDA_SAFE_CALL(cudaMalloc(&new_work_thread_count, N*sizeof(unsigned int)));
-    
->>>>>>> ef32bae9
+    new_data  =             static_cast<randState_t*>  (The_Device_Arena()->alloc(N*sizeof(randState_t)));
+    new_mutex =             static_cast<int*>          (The_Device_Arena()->alloc(N*sizeof(int)));
+    new_work_thread_count = static_cast<unsigned int*> (The_Device_Arena()->alloc(N*sizeof(unsigned int)));
+
+
     if (states_h_ptr != nullptr) {
 
         AMREX_ASSERT(locks_h_ptr != nullptr);
 
-<<<<<<< HEAD
-        amrex::Gpu::dtod_memcpy(new_data, states_h_ptr, PrevSize*sizeof(randState_t));
-        amrex::Gpu::dtod_memcpy(new_mutex, locks_h_ptr, PrevSize*sizeof(int));
+        amrex::Gpu::dtod_memcpy(             new_data,         states_h_ptr, PrevSize*sizeof(randState_t));
+        amrex::Gpu::dtod_memcpy(            new_mutex,          locks_h_ptr, PrevSize*sizeof(int));
+        amrex::Gpu::dtod_memcpy(new_work_thread_count, n_work_threads_h_ptr, PrevSize*sizeof(unsigned int));
 
         The_Device_Arena()->free(states_h_ptr);
         The_Device_Arena()->free(locks_h_ptr);
-
-=======
-        AMREX_CUDA_SAFE_CALL(cudaMemcpy(new_data, states_h_ptr,
-                                        PrevSize*sizeof(curandState_t),
-                                        cudaMemcpyDeviceToDevice));
-        AMREX_CUDA_SAFE_CALL(cudaMemcpy(new_mutex, locks_h_ptr,
-                                        PrevSize*sizeof(int),
-                                        cudaMemcpyDeviceToDevice));
-        AMREX_CUDA_SAFE_CALL(cudaMemcpy(new_work_thread_count, n_work_threads_h_ptr,
-                                        PrevSize*sizeof(unsigned int),
-                                        cudaMemcpyDeviceToDevice));
-        
-        AMREX_CUDA_SAFE_CALL(cudaFree(states_h_ptr));
-        AMREX_CUDA_SAFE_CALL(cudaFree(locks_h_ptr));
-        AMREX_CUDA_SAFE_CALL(cudaFree(n_work_threads_h_ptr));
->>>>>>> ef32bae9
+        The_Device_Arena()->free(n_work_threads_h_ptr);
     }
 
     states_h_ptr = new_data;
     locks_h_ptr = new_mutex;
-<<<<<<< HEAD
+    n_work_threads_h_ptr = new_work_thread_count;
     gpu_nstates_h = N;
 
     // HIP FIX HERE - hipMemcpyToSymbol doesn't work with pointers. 
@@ -372,22 +332,9 @@
     {
         states_d_ptr = new_data;
         locks_d_ptr = new_mutex;
+        n_work_threads_d_ptr = new_work_thread_count;
         gpu_nstates_d = N;
     });
-=======
-    n_work_threads_h_ptr = new_work_thread_count;
-    cuda_nstates = N;
-
-    AMREX_CUDA_SAFE_CALL(cudaMemcpyToSymbol(states_d_ptr,
-                                            &states_h_ptr,
-                                            sizeof(curandState_t *)));
-    AMREX_CUDA_SAFE_CALL(cudaMemcpyToSymbol(locks_d_ptr,
-                                            &locks_h_ptr,
-                                            sizeof(int *)));
-    AMREX_CUDA_SAFE_CALL(cudaMemcpyToSymbol(n_work_threads_d_ptr,
-                                            &n_work_threads_h_ptr,
-                                            sizeof(unsigned int *)));
->>>>>>> ef32bae9
 
     const int MyProc = amrex::ParallelDescriptor::MyProc();
     AMREX_PARALLEL_FOR_1D (SizeDiff, idx,
@@ -395,15 +342,10 @@
         unsigned long seed = MyProc*1234567UL + 12345UL ;
         int seqstart = idx + 10 * idx ;
         int loc = idx + PrevSize;
-<<<<<<< HEAD
-        locks_d_ptr[loc] = 0;
+        locks_d_ptr[loc] = -1;
+        n_work_threads_d_ptr[loc] = 0;
         AMREX_HIP_OR_CUDA( hiprand_init(seed, seqstart, 0, &states_d_ptr[loc]);,
                             curand_init(seed, seqstart, 0, &states_d_ptr[loc]); );
-=======
-        locks_d_ptr[loc] = -1;
-        n_work_threads_d_ptr[loc] = 0;
-        curand_init(seed, seqstart, 0, &states_d_ptr[loc]);
->>>>>>> ef32bae9
     });
 
 #endif
@@ -425,18 +367,13 @@
         The_Device_Arena()->free(locks_h_ptr);
         locks_h_ptr = nullptr;
     }
-
-<<<<<<< HEAD
+    if (n_work_threads_h_ptr != nullptr)
+    {
+        The_Device_Arena()->free(n_work_threads_h_ptr);
+        n_work_threads_h_ptr = nullptr;
+    }
+
     gpu_nstates_h = 0;
-=======
-    if (n_work_threads_h_ptr != nullptr)
-    {
-        cudaFree(n_work_threads_h_ptr);
-        n_work_threads_h_ptr = nullptr;
-    }
-
-    cuda_nstates = 0;
->>>>>>> ef32bae9
 #endif
 }
 
