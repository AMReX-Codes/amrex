--- conflicted
+++ resolved
@@ -28,11 +28,7 @@
         int n_bc = AMREX_SPACEDIM * 2 * phi.nComp();
         int* bcrs_d = (int*) Device::device_malloc(n_bc * sizeof(int));
         const int* bcrs = bc[0].data();
-<<<<<<< HEAD
-        Device::device_htod_memcpy_async(bcrs_d, bcrs, n_bc * sizeof(int), -1);
-=======
         Device::device_htod_memcpy_async(bcrs_d, bcrs, n_bc * sizeof(int));
->>>>>>> c53e284b
 #else
         const int* bcrs_d = bc[0].data();
 #endif
