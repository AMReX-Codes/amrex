--- conflicted
+++ resolved
@@ -454,8 +454,6 @@
 }
 
 #endif
-<<<<<<< HEAD
-=======
 
 #ifdef AMREX_USE_HDF5
 static int CreateWriteHDF5AttrDouble(hid_t loc, const char *name, hsize_t n, const double *data)
@@ -1220,5 +1218,4 @@
 }
 
 #endif
->>>>>>> 3add1f28
 }