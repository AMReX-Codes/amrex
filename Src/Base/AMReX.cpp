#include <unistd.h>
#include <cstdio>
#include <cstdlib>
#include <cstring>
#include <iostream>
#include <iomanip>
#include <new>
#include <stack>
#include <limits>

#include <AMReX.H>
#include <AMReX_ParallelDescriptor.H>
#include <AMReX_BLProfiler.H>
#include <AMReX_BLFort.H>
#include <AMReX_Utility.H>
#include <AMReX_Print.H>

#ifndef BL_AMRPROF
#include <AMReX_ParmParse.H>
#include <AMReX_MultiFab.H>
#include <AMReX_iMultiFab.H>
#include <AMReX_VisMF.H>
#endif

#ifdef BL_LAZY
#include <AMReX_Lazy.H>
#endif

#ifdef BL_MEM_PROFILING
#include <AMReX_MemProfiler.H>
#ifdef BL_USE_F_BASELIB
#include <MemProfiler_f.H>
#endif
#endif

#ifdef _OPENMP
#include <omp.h>
#endif

#include <AMReX_BLBackTrace.H>
#include <AMReX_MemPool.H>

#if defined(BL_USE_FORTRAN_MPI)
extern "C" {
    void bl_fortran_mpi_comm_init (int fcomm);
    void bl_fortran_mpi_comm_free ();
    void bl_fortran_sidecar_mpi_comm_free (int fcomm);
}
#endif

namespace amrex {
namespace system
{
    std::string exename;
    int verbose;
    int signal_handling;
}
}

namespace {
    std::new_handler prev_new_handler;
    typedef void (*SignalHandler)(int);
    SignalHandler prev_handler_sigsegv;
    SignalHandler prev_handler_sigint;
    SignalHandler prev_handler_sigabrt;
    SignalHandler prev_handler_sigfpe;
}

std::string amrex::Version ()
{
#ifdef AMREX_GIT_VERSION
    return std::string(AMREX_GIT_VERSION);
#else
    return std::string("Unknown");
#endif
}

//
// This is used by amrex::Error(), amrex::Abort(), and amrex::Assert()
// to ensure that when writing the message to stderr, that no additional
// heap-based memory is allocated.
//

void
amrex::write_to_stderr_without_buffering (const char* str)
{
    //
    // Flush all buffers.
    //
    fflush(NULL);

    if (str)
    {
	std::ostringstream procall;
	procall << ParallelDescriptor::MyProcAll() << "::";
	const char *cprocall = procall.str().c_str();
        const char * const end = " !!!\n";
	fwrite(cprocall, strlen(cprocall), 1, stderr);
        fwrite(str, strlen(str), 1, stderr);
        fwrite(end, strlen(end), 1, stderr);
    }
}

static
void
write_lib_id(const char* msg)
{
    fflush(0);
    const char* const s = "amrex::";
    fwrite(s, strlen(s), 1, stderr);
    if ( msg ) 
    {
	fwrite(msg, strlen(msg), 1, stderr);
	fwrite("::", 2, 1, stderr);
    }
}

void
amrex::Error (const char* msg)
{
    write_lib_id("Error");
    write_to_stderr_without_buffering(msg);
    ParallelDescriptor::Abort();
}

void
amrex::Error (const std::string& msg)
{
    Error(msg.c_str());
}

namespace
{
  const int EOS = -1;

  std::string
  Trim (const std::string& str)
  {
    int n;
    for ( n = str.size(); --n >= 0; )
      {
	if ( str[n] != ' ' ) break;
      }
    std::string result;
    for (int i = 0; i <= n; ++i )
      {
	result += str[i];
      }
    return result;
  }

  std::string
  Fint_2_string (const int* iarr, int nlen)
  {
    std::string res;
    for ( int i = 0; i < nlen && *iarr != EOS; ++i )
      {
	res += *iarr++;
      }
    return Trim(res);
  }
}

BL_FORT_PROC_DECL(BL_ERROR_CPP,bl_error_cpp)
  (
   const int istr[], const int* NSTR
   )
{
  std::string res = "FORTRAN:";
  res += Fint_2_string(istr, *NSTR);
  amrex::Error(res.c_str());
}

BL_FORT_PROC_DECL(BL_WARNING_CPP,bl_warning_cpp)
  (
   const int istr[], const int* NSTR
   )
{
  std::string res = "FORTRAN:";
  res += Fint_2_string(istr, *NSTR);
  amrex::Warning(res.c_str());
}

BL_FORT_PROC_DECL(BL_ABORT_CPP,bl_abort_cpp)
  (
   const int istr[], const int* NSTR
   )
{
  std::string res = "FORTRAN:";
  res += Fint_2_string(istr, *NSTR);
  amrex::Abort(res.c_str());
}

void
amrex::Abort (const char* msg)
{
    write_lib_id("Abort");
    write_to_stderr_without_buffering(msg);
    ParallelDescriptor::Abort();
}

void
amrex::Abort (const std::string& msg)
{
    Abort(msg.c_str());
}

void
amrex::Warning (const char* msg)
{
    if (msg)
    {
	amrex::Print(Print::AllProcs,std::cerr) << msg << '!' << '\n';
    }
}

void
amrex::Warning (const std::string& msg)
{
    Warning(msg.c_str());
}

void
amrex::Assert (const char* EX,
               const char* file,
               int         line,
               const char* msg)
{
    const int N = 512;

    char buf[N];

    if (msg) {
        snprintf(buf,
                 N,
                 "Assertion `%s' failed, file \"%s\", line %d, Msg: %s",
                 EX,
                 file,
                 line,
                 msg);
    } else {
        snprintf(buf,
                 N,
                 "Assertion `%s' failed, file \"%s\", line %d",
                 EX,
                 file,
                 line);
    }

    write_to_stderr_without_buffering(buf);

    ParallelDescriptor::Abort();
}

namespace
{
    std::stack<amrex::PTR_TO_VOID_FUNC> The_Finalize_Function_Stack;
    std::stack<amrex::PTR_TO_VOID_FUNC> The_Initialize_Function_Stack;
}

void
amrex::ExecOnFinalize (PTR_TO_VOID_FUNC fp)
{
    The_Finalize_Function_Stack.push(fp);
}

void
amrex::ExecOnInitialize (PTR_TO_VOID_FUNC fp)
{
    The_Initialize_Function_Stack.push(fp);
}

void
amrex::Initialize (MPI_Comm mpi_comm)
{
    int argc = 0;
    char** argv = 0;
    Initialize(argc, argv, false, mpi_comm);
}

void
amrex::Initialize (int& argc, char**& argv, bool build_parm_parse,
                   MPI_Comm mpi_comm, const std::function<void()>& func_parm_parse)
{
    system::exename.clear();
    system::verbose = 0;
    system::signal_handling = 1;

    ParallelDescriptor::StartParallel(&argc, &argv, mpi_comm);

#ifdef AMREX_PMI
    ParallelDescriptor::PMI_Initialize();
#endif

    //
    // Make sure to catch new failures.
    //
    prev_new_handler = std::set_new_handler(amrex::OutOfMemory);

    if (argc > 0)
    {
        if (argv[0][0] != '/') {
            constexpr int bufSize = 1024;
            char temp[bufSize];
            char *rCheck = getcwd(temp, bufSize);
            if(rCheck == 0) {
                amrex::Abort("**** Error:  getcwd buffer too small.");
            }
            system::exename = temp;
            system::exename += "/";
        }
        system::exename += argv[0];
    }

#ifdef BL_USE_UPCXX
    upcxx::init(&argc, &argv);
    if (upcxx::myrank() != ParallelDescriptor::MyProc())
	amrex::Abort("UPC++ rank != MPI rank");
#endif

#ifdef BL_USE_MPI3
    BL_MPI_REQUIRE( MPI_Win_create_dynamic(MPI_INFO_NULL, ParallelDescriptor::Communicator(),
                                           &ParallelDescriptor::cp_win) );
    BL_MPI_REQUIRE( MPI_Win_create_dynamic(MPI_INFO_NULL, ParallelDescriptor::Communicator(),
                                           &ParallelDescriptor::fb_win) );
#endif

    while ( ! The_Initialize_Function_Stack.empty())
    {
        //
        // Call the registered function.
        //
        (*The_Initialize_Function_Stack.top())();
        //
        // And then remove it from the stack.
        //
        The_Initialize_Function_Stack.pop();
    }

    BL_PROFILE_INITIALIZE();

#ifndef BL_AMRPROF
    if (build_parm_parse)
    {
        if (argc == 1)
        {
            ParmParse::Initialize(0,0,0);
        }
        else if (argc > 1)
        {
            if (strchr(argv[1],'='))
            {
                ParmParse::Initialize(argc-1,argv+1,0);
            }
            else
            {
                ParmParse::Initialize(argc-2,argv+2,argv[1]);
            }
        }
    } else {
        ParmParse::Initialize(0,0,0);
    }

    if (func_parm_parse) {
        func_parm_parse();
    }

    {
	ParmParse pp("amrex");
	pp.query("v", system::verbose);
	pp.query("verbose", system::verbose);

        pp.query("signal_handling", system::signal_handling);
        if (system::signal_handling)
        {
            // We could save the singal handlers and restore them in Finalize.
            prev_handler_sigsegv = signal(SIGSEGV, BLBackTrace::handler); // catch seg falult
            prev_handler_sigint = signal(SIGINT,  BLBackTrace::handler);
            prev_handler_sigabrt = signal(SIGABRT, BLBackTrace::handler);

            prev_handler_sigfpe = SIG_ERR;

            int invalid = 0, divbyzero=0, overflow=0;
            pp.query("fpe_trap_invalid", invalid);
            pp.query("fpe_trap_zero", divbyzero);
            pp.query("fpe_trap_overflow", overflow);
            int flags = 0;
            if (invalid)   flags |= FE_INVALID;
            if (divbyzero) flags |= FE_DIVBYZERO;
            if (overflow)  flags |= FE_OVERFLOW;
#if defined(__linux__)
#if !defined(__PGI) || (__PGIC__ >= 16)
            if (flags != 0) {
                feenableexcept(flags);  // trap floating point exceptions
                prev_handler_sigfpe = signal(SIGFPE,  BLBackTrace::handler);
            }
#endif
#endif
        }
    }

    //
    // Initialize random seed after we're running in parallel.
    //
    amrex::InitRandom(ParallelDescriptor::MyProc()+1, ParallelDescriptor::NProcs());

    ParallelDescriptor::StartTeams();

    amrex_mempool_init();

    // For thread safety, we should do these initializations here.
    BoxArray::Initialize();
    DistributionMapping::Initialize();
    FArrayBox::Initialize();
    IArrayBox::Initialize();
    FabArrayBase::Initialize();
    MultiFab::Initialize();
    iMultiFab::Initialize();
    VisMF::Initialize();
    BL_PROFILE_INITPARAMS();
#endif

    std::cout << std::setprecision(10);

    if (double(std::numeric_limits<long>::max()) < 9.e18)
    {
	amrex::Print() << "!\n! WARNING: Maximum of long int, "
		       << std::numeric_limits<long>::max() 
		       << ", might be too small for big runs.\n!\n";
    }

#if defined(BL_USE_FORTRAN_MPI)
    int fcomm = MPI_Comm_c2f(ParallelDescriptor::Communicator());
    bl_fortran_mpi_comm_init (fcomm);
#endif

#if defined(BL_MEM_PROFILING) && defined(BL_USE_F_BASELIB)
    MemProfiler_f::initialize();
#endif

    if (system::verbose > 0)
    {
#ifdef BL_USE_MPI
        amrex::Print() << "MPI initialized with "
                       << ParallelDescriptor::NProcs()
                       << " MPI processes\n";
#endif
        
#ifdef _OPENMP
//    static_assert(_OPENMP >= 201107, "OpenMP >= 3.1 is required.");
        amrex::Print() << "OMP initialized with "
                       << omp_get_max_threads()
                       << " OMP threads\n";
#endif
    }
}

void
amrex::Finalize (bool finalize_parallel)
{
    BL_PROFILE_FINALIZE();

#ifdef BL_LAZY
    Lazy::Finalize();
#endif

    while (!The_Finalize_Function_Stack.empty())
    {
        //
        // Call the registered function.
        //
        (*The_Finalize_Function_Stack.top())();
        //
        // And then remove it from the stack.
        //
        The_Finalize_Function_Stack.pop();
    }

    // The MemPool stuff is not using The_Finalize_Function_Stack so that
    // it can be used in Fortran BoxLib.
#ifndef BL_AMRPROF
    if (amrex::system::verbose)
    {
	int mp_min, mp_max, mp_tot;
	amrex_mempool_get_stats(mp_min, mp_max, mp_tot);  // in MB
	if (ParallelDescriptor::NProcs() == 1) {
	    if (mp_tot > 0) {
		std::cout << "MemPool: " 
#ifdef _OPENMP
			  << "min used in a thread: " << mp_min << " MB, "
			  << "max used in a thread: " << mp_max << " MB, "
#endif
			  << "tot used: " << mp_tot << " MB." << std::endl;
	    }
	} else {
	    int global_max = mp_tot;
	    int global_min = mp_tot;
	    ParallelDescriptor::ReduceIntMax(global_max);
	    if (global_max > 0) {
		ParallelDescriptor::ReduceIntMin(global_min);
		amrex::Print() << "MemPool: " 
			       << "min used in a rank: " << global_min << " MB, "
			       << "max used in a rank: " << global_max << " MB.\n";
	    }
	}
    }
#endif

    amrex_mempool_finalize();

#ifdef BL_MEM_PROFILING
    MemProfiler::report("Final");
    MemProfiler::Finalize();
#endif

    ParallelDescriptor::EndTeams();

<<<<<<< HEAD
=======
    ParallelDescriptor::EndSubCommunicator();

#ifndef BL_AMRPROF
    if (system::signal_handling)
    {
        if (prev_handler_sigsegv != SIG_ERR) signal(SIGSEGV, prev_handler_sigsegv);
        if (prev_handler_sigint != SIG_ERR) signal(SIGINT, prev_handler_sigint);
        if (prev_handler_sigabrt != SIG_ERR) signal(SIGABRT, prev_handler_sigabrt);
        if (prev_handler_sigfpe != SIG_ERR) signal(SIGFPE, prev_handler_sigfpe);
    }
#endif

>>>>>>> 059bd9ed
#ifdef BL_USE_UPCXX
    upcxx::finalize();
#endif

    std::set_new_handler(prev_new_handler);

    if (finalize_parallel) {
#if defined(BL_USE_FORTRAN_MPI)
	bl_fortran_mpi_comm_free();
#endif
    /* Don't shut down MPI if GASNet is still using MPI */
#ifndef GASNET_CONDUIT_MPI
        ParallelDescriptor::EndParallel();
#endif
    }
}
<|MERGE_RESOLUTION|>--- conflicted
+++ resolved
@@ -515,10 +515,6 @@
 
     ParallelDescriptor::EndTeams();
 
-<<<<<<< HEAD
-=======
-    ParallelDescriptor::EndSubCommunicator();
-
 #ifndef BL_AMRPROF
     if (system::signal_handling)
     {
@@ -529,7 +525,6 @@
     }
 #endif
 
->>>>>>> 059bd9ed
 #ifdef BL_USE_UPCXX
     upcxx::finalize();
 #endif
