
#include <AMReX_BoxArray.H>
#include <AMReX_MultiFab.H>
#include <AMReX_DistributionMapping.H>
#include <AMReX_ParmParse.H>
#include <AMReX_BLProfiler.H>
#include <AMReX_FArrayBox.H>
#include <AMReX_Geometry.H>
#include <AMReX_VisMF.H>
#include <AMReX_Utility.H>

#include <iostream>
#include <fstream>
#include <sstream>
#include <cstdlib>
#include <map>
#include <vector>
#include <queue>
#include <algorithm>
#include <numeric>
#include <string>
#include <cstring>
#include <iomanip>

namespace {
int flag_verbose_mapper;
}

namespace amrex {

    bool initialized = false;
    //
    // Set default values for these in Initialize()!!!
    //
    int    verbose;
    int    sfc_threshold;
    Real   max_efficiency;
    int    node_size;

// We default to SFC.
DistributionMapping::Strategy DistributionMapping::m_Strategy = DistributionMapping::SFC;

DistributionMapping::PVMF DistributionMapping::m_BuildMap = 0;

const Vector<int>&
DistributionMapping::ProcessorMap () const noexcept
{
    return m_ref->m_pmap;
}

DistributionMapping::Strategy
DistributionMapping::strategy ()
{
    return DistributionMapping::m_Strategy;
}

void
DistributionMapping::strategy (DistributionMapping::Strategy how)
{
    DistributionMapping::m_Strategy = how;

    switch (how)
    {
    case ROUNDROBIN:
        m_BuildMap = &DistributionMapping::RoundRobinProcessorMap;
        break;
    case KNAPSACK:
        m_BuildMap = &DistributionMapping::KnapSackProcessorMap;
        break;
    case SFC:
        m_BuildMap = &DistributionMapping::SFCProcessorMap;
        break;
    case RRSFC:
        m_BuildMap = &DistributionMapping::RRSFCProcessorMap;
        break;
    default:
        amrex::Error("Bad DistributionMapping::Strategy");
    }
}

void
DistributionMapping::SFC_Threshold (int n)
{
    sfc_threshold = std::min(n,1);
}

int
DistributionMapping::SFC_Threshold ()
{
    return sfc_threshold;
}

bool
DistributionMapping::operator== (const DistributionMapping& rhs) const noexcept
{
    return m_ref == rhs.m_ref || m_ref->m_pmap == rhs.m_ref->m_pmap;
}

bool
DistributionMapping::operator!= (const DistributionMapping& rhs) const noexcept
{
    return !operator==(rhs);
}

void
DistributionMapping::Initialize ()
{
    if (initialized) return;
    //
    // Set defaults here!!!
    //
    verbose          = 0;
    sfc_threshold    = 0;
    max_efficiency   = 0.9;
    node_size        = 0;
    flag_verbose_mapper = 0;

    ParmParse pp("DistributionMapping");

    pp.query("v"      ,             verbose);
    pp.query("verbose",             verbose);
    pp.query("efficiency",          max_efficiency);
    pp.query("sfc_threshold",       sfc_threshold);
    pp.query("node_size",           node_size);
    pp.query("verbose_mapper",      flag_verbose_mapper);

    std::string theStrategy;

    if (pp.query("strategy", theStrategy))
    {
        if (theStrategy == "ROUNDROBIN")
        {
            strategy(ROUNDROBIN);
        }
        else if (theStrategy == "KNAPSACK")
        {
            strategy(KNAPSACK);
        }
        else if (theStrategy == "SFC")
        {
            strategy(SFC);
        }
        else if (theStrategy == "RRSFC")
        {
            strategy(RRSFC);
        }
        else
        {
            std::string msg("Unknown strategy: ");
            msg += theStrategy;
            amrex::Warning(msg.c_str());
        }
    }
    else
    {
        strategy(m_Strategy);  // default
    }

    amrex::ExecOnFinalize(DistributionMapping::Finalize);

    initialized = true;
}

void
DistributionMapping::Finalize ()
{
    initialized = false;

    m_Strategy = SFC;

    DistributionMapping::m_BuildMap = 0;
}

void
DistributionMapping::Sort (std::vector<LIpair>& vec,
                           bool                 reverse)
{
    if (vec.size() > 1)
    {
	if (reverse) {
	    std::stable_sort(vec.begin(), vec.end(), LIpairGT());
	}
	else {
	    std::stable_sort(vec.begin(), vec.end(), LIpairLT());
	}
    }
}

void
DistributionMapping::LeastUsedCPUs (int         nprocs,
                                    Vector<int>& result)
{
    result.resize(nprocs);

#ifdef BL_USE_MPI
    BL_PROFILE("DistributionMapping::LeastUsedCPUs()");

    AMREX_ASSERT(nprocs <= ParallelContext::NProcsSub());

    Vector<long> bytes(ParallelContext::NProcsSub());
    long thisbyte = amrex::TotalBytesAllocatedInFabs()/1024;
    ParallelAllGather::AllGather(thisbyte, bytes.dataPtr(), ParallelContext::CommunicatorSub());

    std::vector<LIpair> LIpairV;

    LIpairV.reserve(nprocs);

    for (int i(0); i < nprocs; ++i)
    {
        LIpairV.push_back(LIpair(bytes[i],i));
    }

    bytes.clear();

    Sort(LIpairV, false);

    for (int i(0); i < nprocs; ++i)
    {
        result[i] = LIpairV[i].second;
    }

    if (flag_verbose_mapper) {
        Print() << "LeastUsedCPUs:" << std::endl;
        for (const auto &p : LIpairV) {
            Print() << "  Rank " << p.second << " contains " << p.first << std::endl;
        }
    }
#else
    for (int i(0); i < nprocs; ++i)
    {
        result[i] = i;
    }
#endif
}

void
DistributionMapping::LeastUsedTeams (Vector<int>        & rteam,
				     Vector<Vector<int> >& rworker,
				     int                 nteams,
				     int                 nworkers)
{
#ifdef BL_USE_MPI
    BL_PROFILE("DistributionMapping::LeastUsedTeams()");

    AMREX_ALWAYS_ASSERT(ParallelContext::CommunicatorSub() == ParallelDescriptor::Communicator());

    Vector<long> bytes(ParallelContext::NProcsSub());
    long thisbyte = amrex::TotalBytesAllocatedInFabs()/1024;
    ParallelAllGather::AllGather(thisbyte, bytes.dataPtr(), ParallelContext::CommunicatorSub());

    std::vector<LIpair> LIpairV;
    std::vector<LIpair> LIworker;

    LIpairV.reserve(nteams);
    LIworker.resize(nworkers);

    rteam.resize(nteams);
    rworker.resize(nteams);

    for (int i(0); i < nteams; ++i)
    {
	rworker[i].resize(nworkers);

	long teambytes = 0;
	int offset = i*nworkers;
	for (int j = 0; j < nworkers; ++j)
	{
	    int globalrank = offset+j;
	    long b = bytes[globalrank];
	    teambytes += b;
	    LIworker[j] = LIpair(b,j);
	}

	Sort(LIworker, false);

	for (int j = 0; j < nworkers; ++j)
	{
	    rworker[i][j] = LIworker[j].second;
	}

        LIpairV.push_back(LIpair(teambytes,i));
    }

    bytes.clear();

    Sort(LIpairV, false);

    for (int i(0); i < nteams; ++i)
    {
        rteam[i] = LIpairV[i].second;
    }
#else
    rteam.clear();
    rteam.push_back(0);
    rworker.clear();
    rworker.push_back(Vector<int>(1,0));
#endif
}

DistributionMapping::DistributionMapping ()
    :
    m_ref(std::make_shared<Ref>())
{
}

DistributionMapping::DistributionMapping (const Vector<int>& pmap)
    :
    m_ref(std::make_shared<Ref>(pmap))
{
}

DistributionMapping::DistributionMapping (Vector<int>&& pmap) noexcept
    :
    m_ref(std::make_shared<Ref>(std::move(pmap)))
{
}

DistributionMapping::DistributionMapping (const BoxArray& boxes,
					  int nprocs)
    :
    m_ref(std::make_shared<Ref>(boxes.size()))
{
    define(boxes,nprocs);
}

DistributionMapping::DistributionMapping (const DistributionMapping& d1,
                                          const DistributionMapping& d2)
    :
    m_ref(std::make_shared<Ref>())
{
    m_ref->m_pmap = d1.ProcessorMap();
    const auto& p2 = d2.ProcessorMap();
    m_ref->m_pmap.insert(m_ref->m_pmap.end(), p2.begin(), p2.end());
}

void
DistributionMapping::define (const BoxArray& boxes,
			     int nprocs)
{
    m_ref->clear();
    m_ref->m_pmap.resize(boxes.size());

    BL_ASSERT(m_BuildMap != 0);

    (this->*m_BuildMap)(boxes,nprocs);
}

void
DistributionMapping::define (const Vector<int>& pmap)
{
    m_ref->clear();
    m_ref->m_pmap = pmap;
}

void
DistributionMapping::define (Vector<int>&& pmap) noexcept
{
    m_ref->clear();
    m_ref->m_pmap = std::move(pmap);
}

void
DistributionMapping::RoundRobinDoIt (int                  nboxes,
                                     int                 /* nprocs */,
                                     std::vector<LIpair>* LIpairV)
{
    if (flag_verbose_mapper) {
        Print() << "DM: RoundRobinDoIt called..." << std::endl;
    }

    int nprocs = ParallelContext::NProcsSub();

    // If team is not use, we are going to treat it as a special case in which
    // the number of teams is nprocs and the number of workers is 1.

    int nteams = nprocs;
    int nworkers = 1;
#if defined(BL_USE_TEAM)
    nteams = ParallelDescriptor::NTeams();
    nworkers = ParallelDescriptor::TeamSize();
#endif

    Vector<int> ord;
    Vector<Vector<int> > wrkerord;

    if (nteams == nprocs)  {
	LeastUsedCPUs(nprocs,ord);
	wrkerord.resize(nprocs);
	for (int i = 0; i < nprocs; ++i) {
	    wrkerord[i].resize(1);
	    wrkerord[i][0] = 0;
	}
    } else {
	LeastUsedTeams(ord,wrkerord,nteams,nworkers);
    }

    Vector<int> w(nteams,0);

    if (LIpairV)
    {
	BL_ASSERT(static_cast<int>(LIpairV->size()) == nboxes);

	for (int i = 0; i < nboxes; ++i)
	{
	    int tid = ord[i%nteams];
	    int wid = (w[tid]++) % nworkers;
	    int rank = tid*nworkers + wrkerord[tid][wid];
	    m_ref->m_pmap[(*LIpairV)[i].second] = ParallelContext::local_to_global_rank(rank);
            if (flag_verbose_mapper) {
                Print() << "  Mapping box " << (*LIpairV)[i].second << " of size "
                        << (*LIpairV)[i].first << " to rank " << rank << std::endl;
            }
	}
    }
    else
    {
	for (int i = 0; i < nboxes; ++i)
	{
	    int tid = ord[i%nteams];
	    int wid = (w[tid]++) % nworkers;
	    int rank = tid*nworkers + wrkerord[tid][wid];
	    m_ref->m_pmap[i] = ParallelContext::local_to_global_rank(rank);
            if (flag_verbose_mapper) {
                Print() << "  Mapping box " << i << " to rank " << rank << std::endl;
            }
	}
    }
}

void
DistributionMapping::RoundRobinProcessorMap (int nboxes, int nprocs)
{
    BL_ASSERT(nboxes > 0);
    m_ref->clear();
    m_ref->m_pmap.resize(nboxes);

    RoundRobinDoIt(nboxes, nprocs);
}

void
DistributionMapping::RoundRobinProcessorMap (const BoxArray& boxes, int nprocs)
{
    BL_ASSERT(boxes.size() > 0);
    BL_ASSERT(m_ref->m_pmap.size() == boxes.size());
    //
    // Create ordering of boxes from largest to smallest.
    // When we round-robin the boxes we want to go from largest
    // to smallest box, starting from the CPU having the least
    // amount of FAB data to the one having the most.  This "should"
    // help even out the FAB data distribution when running on large
    // numbers of CPUs, where the lower levels of the calculation are
    // using RoundRobin to lay out fewer than NProc boxes across
    // the CPUs.
    //
    std::vector<LIpair> LIpairV;

    const int N = boxes.size();

    LIpairV.reserve(N);

    for (int i = 0; i < N; ++i)
    {
        LIpairV.push_back(LIpair(boxes[i].numPts(),i));
    }

    Sort(LIpairV, true);

    RoundRobinDoIt(boxes.size(), nprocs, &LIpairV);
}


void
DistributionMapping::RoundRobinProcessorMap (const std::vector<long>& wgts,
                                             int nprocs)
{
    BL_ASSERT(wgts.size() > 0);

    m_ref->clear();
    m_ref->m_pmap.resize(wgts.size());

    //
    // Create ordering of boxes from "heaviest" to "lightest".
    // When we round-robin the boxes we want to go from heaviest
    // to lightest box, starting from the CPU having the least
    // amount of FAB data to the one having the most.  This "should"
    // help even out the FAB data distribution when running on large
    // numbers of CPUs, where the lower levels of the calculation are
    // using RoundRobin to lay out fewer than NProc boxes across
    // the CPUs.
    //
    std::vector<LIpair> LIpairV;

    const int N = wgts.size();

    LIpairV.reserve(N);

    for (int i = 0; i < N; ++i)
    {
        LIpairV.push_back(LIpair(wgts[i],i));
    }

    Sort(LIpairV, true);

    RoundRobinDoIt(wgts.size(), nprocs, &LIpairV);
}

class WeightedBox
{
    int  m_boxid;
    long m_weight;
public:
    WeightedBox (int b, int w) : m_boxid(b), m_weight(w) {}
    long weight () const { return m_weight; }
    int  boxid ()  const { return m_boxid;  }

    bool operator< (const WeightedBox& rhs) const
    {
        return weight() > rhs.weight();
    }
};

class WeightedBoxList
{
    Vector<WeightedBox>* m_lb;
    long                 m_weight;
public:
    WeightedBoxList (long w) : m_lb(nullptr), m_weight(w) {}
    WeightedBoxList (Vector<WeightedBox>* lb) : m_lb(lb), m_weight(0) {}
    long weight () const
    {
        return m_weight;
    }
    void addWeight (long dw) { m_weight += dw; }
    void erase (Vector<WeightedBox>::iterator& it)
    {
        m_weight -= it->weight();
        m_lb->erase(it);
    }
    void push_back (const WeightedBox& bx)
    {
        m_weight += bx.weight();
        m_lb->push_back(bx);
    }
    int size () const { return m_lb->size(); }
    Vector<WeightedBox>::const_iterator begin () const { return m_lb->begin(); }
    Vector<WeightedBox>::iterator begin ()             { return m_lb->begin(); }
    Vector<WeightedBox>::const_iterator end () const   { return m_lb->end();   }
    Vector<WeightedBox>::iterator end ()               { return m_lb->end();   }

    bool operator< (const WeightedBoxList& rhs) const
    {
        return weight() > rhs.weight();
    }
};

static
void
knapsack (const std::vector<long>&         wgts,
          int                              nprocs,
          std::vector< std::vector<int> >& result,
          Real&                            efficiency,
          bool                             do_full_knapsack,
	  int                              nmax)
{
    BL_PROFILE("knapsack()");

    //
    // Sort balls by size largest first.
    //
    result.resize(nprocs);

    Vector<WeightedBox> lb;
    lb.reserve(wgts.size());
    for (unsigned int i = 0, N = wgts.size(); i < N; ++i)
    {
        lb.push_back(WeightedBox(i, wgts[i]));
    }
    std::sort(lb.begin(), lb.end());
    //
    // For each ball, starting with heaviest, assign ball to the lightest bin.
    //
    std::priority_queue<WeightedBoxList> wblq;
    Vector<std::unique_ptr<Vector<WeightedBox> > > raii_vwb(nprocs);
    for (int i  = 0; i < nprocs; ++i)
    {
        raii_vwb[i].reset(new Vector<WeightedBox>);
        wblq.push(WeightedBoxList(raii_vwb[i].get()));
    }
    Vector<WeightedBoxList> wblv;
    wblv.reserve(nprocs);
    for (unsigned int i = 0, N = wgts.size(); i < N; ++i)
    {
        if (!wblq.empty()) {
            WeightedBoxList wbl = wblq.top();
            wblq.pop();
            wbl.push_back(lb[i]);
            if (wbl.size() < nmax) {
                wblq.push(wbl);
            } else {
                wblv.push_back(wbl);
            }
        } else {
            int ip = static_cast<int>(i) % nprocs;
            wblv[ip].push_back(lb[i]);
        }
    }

    Real max_weight = 0;
    Real sum_weight = 0;
    for (auto const& wbl : wblv)
    {
        Real wgt = wbl.weight();
        sum_weight += wgt;
        max_weight = std::max(wgt, max_weight);
    }

    while (!wblq.empty())
    {
	WeightedBoxList wbl = wblq.top();
        wblq.pop();
	if (wbl.size() > 0) {
	    Real wgt = wbl.weight();
	    sum_weight += wgt;
	    max_weight = std::max(wgt, max_weight);
	    wblv.push_back(wbl);
	}
    }

    efficiency = sum_weight/(nprocs*max_weight);

    std::sort(wblv.begin(), wblv.end());

    // amrex::Print() << "wblv: ";
    // for (auto const& x : wblv) {
    //   amrex::Print() << x.weight() << " ";
    // }
    // amrex::Print() << "\n";
    // amrex::Print() << "Doing a load balance" << "\n";
    amrex::Print() << "efficiency (amrex): " << efficiency<< ", max_efficiency: "<< max_efficiency<<"\n";
	
    if (efficiency < max_efficiency && do_full_knapsack
        && wblv.size() > 1 && wblv.begin()->size() > 1)
    {
        BL_PROFILE_VAR("knapsack()swap", swap);
top: ;

        if (efficiency < max_efficiency && wblv.begin()->size() > 1)
        {
            auto bl_top = wblv.begin();
            auto bl_bottom = wblv.end()-1;
            long w_top = bl_top->weight();
            long w_bottom = bl_bottom->weight();
            for (auto ball_1 = bl_top->begin(); ball_1 != bl_top->end(); ++ball_1)
            {
                for (auto ball_2 = bl_bottom->begin(); ball_2 != bl_bottom->end(); ++ball_2)
                {
                    // should we swap ball 1 and ball 2?
                    long dw = ball_1->weight() - ball_2->weight();
                    long w_top_new    = w_top    - dw;
                    long w_bottom_new = w_bottom + dw;
                    if (w_top_new < w_top && w_bottom_new < w_top)
                    {
                        std::swap(*ball_1, *ball_2);
                        bl_top->addWeight(-dw);
                        bl_bottom->addWeight(dw);

                        if (bl_top+1 == bl_bottom)  // they are next to each other
                        {
                            if (*bl_bottom < *bl_top) {
                                std::swap(*bl_top, *bl_bottom);
                            }
                        }
                        else
                        {
                            // bubble up
                            auto it = std::lower_bound(bl_top+1, bl_bottom, *bl_bottom);
                            std::rotate(it, bl_bottom, bl_bottom+1);

                            // sink down
                            it = std::lower_bound(bl_top+1, bl_bottom+1, *bl_top);
                            std::rotate(bl_top, bl_top+1, it);
                        }

                        max_weight = bl_top->weight();
                        efficiency = sum_weight / (nprocs*max_weight);
                        goto top;
                    }
                }
            }
        }

        BL_ASSERT(std::is_sorted(wblv.begin(), wblv.end()));
    }

    for (int i = 0, N = wblv.size(); i < N; ++i)
    {
        const WeightedBoxList& wbl = wblv[i];

        result[i].reserve(wbl.size());
        for (auto const& wb : wbl)
        {
            result[i].push_back(wb.boxid());
        }
    }
}

void
DistributionMapping::KnapSackDoIt (const std::vector<long>& wgts,
                                   int                    /*  nprocs */,
                                   Real&                    efficiency,
                                   bool                     do_full_knapsack,
				   int                      nmax)
{
    if (flag_verbose_mapper) {
        Print() << "DM: KnapSackDoIt called..." << std::endl;
    }

    BL_PROFILE("DistributionMapping::KnapSackDoIt()");

    int nprocs = ParallelContext::NProcsSub();

    // If team is not use, we are going to treat it as a special case in which
    // the number of teams is nprocs and the number of workers is 1.

    int nteams = nprocs;
    int nworkers = 1;
#if defined(BL_USE_TEAM)
    nteams = ParallelDescriptor::NTeams();
    nworkers = ParallelDescriptor::TeamSize();
#endif

    std::vector< std::vector<int> > vec;

    efficiency = 0;

    knapsack(wgts,nteams,vec,efficiency,do_full_knapsack,nmax);

    if (flag_verbose_mapper) {
        for (int i = 0; i < vec.size(); ++i) {
            Print() << "  Bucket " << i << " contains boxes:" << std::endl;
            for (int j = 0; j < vec[i].size(); ++j) {
                Print() << "    " << vec[i][j] << std::endl;
            }
        }
    }

    BL_ASSERT(static_cast<int>(vec.size()) == nteams);

    std::vector<LIpair> LIpairV;

    LIpairV.reserve(nteams);

    for (int i = 0; i < nteams; ++i)
    {
	long wgt = 0;
        for (std::vector<int>::const_iterator lit = vec[i].begin(), End = vec[i].end();
             lit != End; ++lit)
        {
            wgt += wgts[*lit];
        }

        LIpairV.push_back(LIpair(wgt,i));
    }

    Sort(LIpairV, true);

    if (flag_verbose_mapper) {
        for (const auto &p : LIpairV) {
            Print() << "  Bucket " << p.second << " total weight: " << p.first << std::endl;
        }
    }

    Vector<int> ord;
    Vector<Vector<int> > wrkerord;

    if (nteams == nprocs) {
	LeastUsedCPUs(nprocs,ord);
	wrkerord.resize(nprocs);
	for (int i = 0; i < nprocs; ++i) {
	    wrkerord[i].resize(1);
	    wrkerord[i][0] = 0;
	}
    } else {
	LeastUsedTeams(ord,wrkerord,nteams,nworkers);
    }

    for (int i = 0; i < nteams; ++i)
    {
        const int idx = LIpairV[i].second;
        const int tid = ord[i];

	const std::vector<int>& vi = vec[idx];
	const int N = vi.size();

        if (flag_verbose_mapper) {
            Print() << "  Mapping bucket " << idx << " to rank " << tid << std::endl;
        }

	if (nteams == nprocs) {
	    for (int j = 0; j < N; ++j)
	    {
		m_ref->m_pmap[vi[j]] = ParallelContext::local_to_global_rank(tid);
	    }
	} else {
#ifdef BL_USE_TEAM
	    int leadrank = tid * nworkers;
	    for (int w = 0; w < nworkers; ++w)
	    {
	        ParallelDescriptor::team_for(0, N, w, [&] (int j) {
                        m_ref->m_pmap[vi[j]] = leadrank + wrkerord[i][w];
                });
	    }
#endif
	}
    }

    if (verbose)
    {
	amrex::Print() << "KNAPSACK efficiency: " << efficiency << '\n';
    }

}

void
DistributionMapping::KnapSackProcessorMap (const std::vector<long>& wgts,
                                           int                      nprocs,
                                           Real*                    efficiency,
                                           bool                     do_full_knapsack,
					   int                      nmax)
{
    BL_ASSERT(wgts.size() > 0);

    m_ref->clear();
    m_ref->m_pmap.resize(wgts.size());

    if (static_cast<int>(wgts.size()) <= nprocs || nprocs < 2)
    {
        RoundRobinProcessorMap(wgts.size(),nprocs);

        if (efficiency) *efficiency = 1;
    }
    else
    {
        Real eff = 0;
        KnapSackDoIt(wgts, nprocs, eff, do_full_knapsack, nmax);
        if (efficiency) *efficiency = eff;
    }
}

void
DistributionMapping::KnapSackProcessorMap (const BoxArray& boxes,
					   int             nprocs)
{
    BL_ASSERT(boxes.size() > 0);
    BL_ASSERT(m_ref->m_pmap.size() == boxes.size());

    if (boxes.size() <= nprocs || nprocs < 2)
    {
        RoundRobinProcessorMap(boxes,nprocs);
    }
    else
    {
        std::vector<long> wgts(boxes.size());

        for (unsigned int i = 0, N = boxes.size(); i < N; ++i)
            wgts[i] = boxes[i].numPts();

        Real effi = 0;
        bool do_full_knapsack = true;
        KnapSackDoIt(wgts, nprocs, effi, do_full_knapsack);
    }
}

namespace
{
    struct SFCToken
    {
        class Compare
        {
        public:
            bool operator () (const SFCToken& lhs,
                              const SFCToken& rhs) const;
        };

        SFCToken (int box, const IntVect& idx, Real vol)
            :
            m_box(box), m_idx(idx), m_vol(vol) {}

        int     m_box;
        IntVect m_idx;
        Real    m_vol;

        static int MaxPower;
    };
}

int SFCToken::MaxPower = 64;

bool
SFCToken::Compare::operator () (const SFCToken& lhs,
                                const SFCToken& rhs) const
{
    for (int i = SFCToken::MaxPower - 1; i >= 0; --i)
    {
        const int N = (1<<i);

        for (int j = AMREX_SPACEDIM-1; j >= 0; --j)
        {
            const int il = lhs.m_idx[j]/N;
            const int ir = rhs.m_idx[j]/N;

            if (il < ir)
            {
                return true;
            }
            else if (il > ir)
            {
                return false;
            }
        }
    }
    return false;
}

static
void
Distribute (const std::vector<SFCToken>&     tokens,
            int                              nprocs,
            Real                             volpercpu,
            std::vector< std::vector<int> >& v)

{
    BL_PROFILE("DistributionMapping::Distribute()");

    if (flag_verbose_mapper) {
        Print() << "Distribute:" << std::endl;
        Print() << "  volpercpu: " << volpercpu << std::endl;
        Print() << "  Sorted SFC Tokens:" << std::endl;
        int idx = 0;
        for (const auto &t : tokens) {
            Print() << "    " << idx++ << ": "
                    << t.m_box << ": "
                    << t.m_idx << ": "
                    << t.m_vol << std::endl;
        }
    }

    BL_ASSERT(static_cast<int>(v.size()) == nprocs);

    int  K        = 0;
    Real totalvol = 0;

    for (int i = 0; i < nprocs; ++i)
    {
        int  cnt = 0;
        Real vol = 0;

        for ( int TSZ = static_cast<int>(tokens.size());
              K < TSZ && (i == (nprocs-1) || (vol < volpercpu));
              ++K)
        {
            vol += tokens[K].m_vol;
            ++cnt;

            v[i].push_back(tokens[K].m_box);
        }

        totalvol += vol;

        if ((totalvol/(i+1)) > volpercpu &&  // Too much for this bin.
            cnt > 1                      &&  // More than one box in this bin.
            i < nprocs-1)                    // Not the last bin, which has to take all.
        {
            --K;
            v[i].pop_back();
            totalvol -= tokens[K].m_vol;
        }
    }

    if (flag_verbose_mapper) {
        Print() << "Distributed SFC Tokens:" << std::endl;
        int idx = 0;
        for (int i = 0; i < nprocs; ++i) {
            Print() << "  Rank/Team " << i << ":" << std::endl;
            Real rank_vol = 0;
            for (const auto &box : v[i]) {
                const auto &t = tokens[idx];
                BL_ASSERT(box == t.m_box);
                Print() << "    " << idx << ": "
                        << t.m_box << ": "
                        << t.m_idx << ": "
                        << t.m_vol << std::endl;
                rank_vol += t.m_vol;
                idx++;
            }
            Print() << "    Total Rank Vol: " << rank_vol << std::endl;
        }
    }

#ifdef AMREX_DEBUG
    int cnt = 0;
    for (int i = 0; i < nprocs; ++i) {
        cnt += v[i].size();
    }
    BL_ASSERT(cnt == static_cast<int>(tokens.size()));
#endif
}

void
DistributionMapping::SFCProcessorMapDoIt (const BoxArray&          boxes,
                                          const std::vector<long>& wgts,
                                          int                   /*   nprocs */,
                                          bool                     sort,
<<<<<<< HEAD
					  Real*                    eff)
=======
                                          Real*                    eff)
>>>>>>> d36c64ec
{
    if (flag_verbose_mapper) {
        Print() << "DM: SFCProcessorMapDoIt called..." << std::endl;
    }

    BL_PROFILE("DistributionMapping::SFCProcessorMapDoIt()");

    int nprocs = ParallelContext::NProcsSub();

    int nteams = nprocs;
    int nworkers = 1;
#if defined(BL_USE_TEAM)
    nteams = ParallelDescriptor::NTeams();
    nworkers = ParallelDescriptor::TeamSize();
#else
    if (node_size > 0) {
	nteams = nprocs/node_size;
	nworkers = node_size;
	if (nworkers*nteams != nprocs) {
	    nteams = nprocs;
	    nworkers = 1;
	}
    }
#endif

    if (flag_verbose_mapper) {
        Print() << "  (nprocs, nteams, nworkers) = ("
                << nprocs << ", " << nteams << ", " << nworkers << ")\n";
    }

    std::vector<SFCToken> tokens;

    const int N = boxes.size();

    tokens.reserve(N);

    int maxijk = 0;

    for (int i = 0; i < N; ++i)
    {
	const Box& bx = boxes[i];
        tokens.push_back(SFCToken(i,bx.smallEnd(),wgts[i]));

        const SFCToken& token = tokens.back();

        AMREX_D_TERM(maxijk = std::max(maxijk, token.m_idx[0]);,
                     maxijk = std::max(maxijk, token.m_idx[1]);,
                     maxijk = std::max(maxijk, token.m_idx[2]););
    }
    //
    // Set SFCToken::MaxPower for BoxArray.
    //
    int m = 0;
    for ( ; (1 << m) <= maxijk; ++m) {
        ;  // do nothing
    }
    SFCToken::MaxPower = m;
    //
    // Put'm in Morton space filling curve order.
    //
    std::sort(tokens.begin(), tokens.end(), SFCToken::Compare());
    //
    // Split'm up as equitably as possible per team.
    //
    Real volperteam = 0;
    for (const SFCToken& tok : tokens) {
        volperteam += tok.m_vol;
    }
    volperteam /= nteams;

    std::vector< std::vector<int> > vec(nteams);

    Distribute(tokens,nteams,volperteam,vec);

    // vec has a size of nteams and vec[] holds a vector of box ids.

    tokens.clear();

    std::vector<LIpair> LIpairV;

    LIpairV.reserve(nteams);

    for (int i = 0; i < nteams; ++i)
    {
	long wgt = 0;
        const std::vector<int>& vi = vec[i];
        for (int j = 0, M = vi.size(); j < M; ++j)
            wgt += wgts[vi[j]];

        LIpairV.push_back(LIpair(wgt,i));
    }

    if (sort) Sort(LIpairV, true);

    if (flag_verbose_mapper) {
        for (const auto &p : LIpairV) {
            Print() << "  Bucket " << p.second << " contains " << p.first << std::endl;
        }
    }

    // LIpairV has a size of nteams and LIpairV[] is pair whose first is weight
    // and second is an index into vec.  LIpairV is sorted by weight such that
    // LIpairV is the heaviest.

    Vector<int> ord;
    Vector<Vector<int> > wrkerord;

    if (nteams == nprocs) {
        if (sort) {
            LeastUsedCPUs(nprocs,ord);
        } else {
            ord.resize(nprocs);
            std::iota(ord.begin(), ord.end(), 0);
        }
    } else {
        if (sort) {
            LeastUsedTeams(ord,wrkerord,nteams,nworkers);
        } else {
            ord.resize(nteams);
            std::iota(ord.begin(), ord.end(), 0);
            wrkerord.resize(nteams);
            for (auto& v : wrkerord) {
                v.resize(nworkers);
                std::iota(v.begin(), v.end(), 0);
            }
        }
    }

    // ord is a vector of process (or team) ids, sorted from least used to more heavily used.
    // wrkerord is a vector of sorted worker ids.

    for (int i = 0; i < nteams; ++i)
    {
        const int tid  = ord[i];                  // tid is team id
        const int ivec = LIpairV[i].second;       // index into vec
        const std::vector<int>& vi = vec[ivec];   // this vector contains boxes assigned to this team
	const int Nbx = vi.size();                // # of boxes assigned to this team

        if (flag_verbose_mapper) {
            Print() << "Mapping bucket " << LIpairV[i].second << " to rank " << ord[i] << std::endl;
        }

	if (nteams == nprocs) { // In this case, team id is process id.
	    for (int j = 0; j < Nbx; ++j)
	    {
		m_ref->m_pmap[vi[j]] = ParallelContext::local_to_global_rank(tid);
	    }
	}
	else   // We would like to do knapsack within the team workers
	{
	    std::vector<long> local_wgts;
	    for (int j = 0; j < Nbx; ++j) {
		local_wgts.push_back(wgts[vi[j]]);
	    }

	    std::vector<std::vector<int> > kpres;
	    Real kpeff;
	    knapsack(local_wgts, nworkers, kpres, kpeff, true, N);

	    // kpres has a size of nworkers. kpres[] contains a vector of indices into vi.

	    // sort the knapsacked chunks
	    std::vector<LIpair> ww;
	    for (int w = 0; w < nworkers; ++w) {
		long wgt = 0;
		for (std::vector<int>::const_iterator it = kpres[w].begin();
		     it != kpres[w].end(); ++it)
		{
		    wgt += local_wgts[*it];
		}
		ww.push_back(LIpair(wgt,w));
	    }
	    Sort(ww,true);

	    // ww is a sorted vector of pair whose first is the weight and second is a index
	    // into kpres.

	    const Vector<int>& sorted_workers = wrkerord[i];

	    const int leadrank = tid * nworkers;

	    for (int w = 0; w < nworkers; ++w)
	    {
		const int cpu = leadrank + sorted_workers[w];
		int ikp = ww[w].second;
		const std::vector<int>& js = kpres[ikp];
		for (std::vector<int>::const_iterator it = js.begin(); it!=js.end(); ++it)
		    m_ref->m_pmap[vi[*it]] = cpu;
	    }
	}
    }

    if (eff || verbose)
    {
        Real sum_wgt = 0, max_wgt = 0;
        for (int i = 0; i < nteams; ++i)
        {
<<<<<<< HEAD
	    const long W = LIpairV[i].first;
            if (W > max_wgt) max_wgt = W;
            sum_wgt += W;
        }
        *eff = (sum_wgt/(nteams*max_wgt));
	if (verbose)
        {
            amrex::Print() << "SFC efficiency: " << *eff << '\n';
=======
            const long W = LIpairV[i].first;
            if (W > max_wgt) max_wgt = W;
            sum_wgt += W;
        }
        Real efficiency = (sum_wgt/(nteams*max_wgt));
        if (eff) *eff = efficiency;

        if (verbose)
        {
            amrex::Print() << "SFC efficiency: " << efficiency << '\n';
>>>>>>> d36c64ec
        }
    }
}

void
DistributionMapping::SFCProcessorMap (const BoxArray& boxes,
                                      int             nprocs)
{
    BL_ASSERT(boxes.size() > 0);

    m_ref->clear();
    m_ref->m_pmap.resize(boxes.size());

    if (boxes.size() < sfc_threshold*nprocs)
    {
        KnapSackProcessorMap(boxes,nprocs);
    }
    else
    {
        std::vector<long> wgts;

        wgts.reserve(boxes.size());

	for (int i = 0, N = boxes.size(); i < N; ++i)
        {
            wgts.push_back(boxes[i].volume());
        }

        SFCProcessorMapDoIt(boxes,wgts,nprocs);
    }
}

void
DistributionMapping::SFCProcessorMap (const BoxArray&          boxes,
                                      const std::vector<long>& wgts,
                                      int                      nprocs,
                                      bool                     sort)
{
    BL_ASSERT(boxes.size() > 0);
    BL_ASSERT(boxes.size() == static_cast<int>(wgts.size()));

    m_ref->clear();
    m_ref->m_pmap.resize(wgts.size());

    if (boxes.size() < sfc_threshold*nprocs)
    {
        KnapSackProcessorMap(wgts,nprocs);
    }
    else
    {
        SFCProcessorMapDoIt(boxes,wgts,nprocs,sort);
    }
}

void
DistributionMapping::SFCProcessorMap (const BoxArray&          boxes,
                                      const std::vector<long>& wgts,
                                      int                      nprocs,
                                      Real&                    eff,
                                      bool                     sort)
{
    BL_ASSERT(boxes.size() > 0);
    BL_ASSERT(boxes.size() == static_cast<int>(wgts.size()));

    m_ref->clear();
    m_ref->m_pmap.resize(wgts.size());

    if (boxes.size() < sfc_threshold*nprocs)
    {
        KnapSackProcessorMap(wgts,nprocs,&eff);
    }
    else
    {
        SFCProcessorMapDoIt(boxes,wgts,nprocs,sort,&eff);
    }
}

void
DistributionMapping::RRSFCDoIt (const BoxArray&          boxes,
				int                      nprocs)
{
    BL_PROFILE("DistributionMapping::RRSFCDoIt()");

#if defined (BL_USE_TEAM)
    amrex::Abort("Team support is not implemented yet in RRSFC");
#endif

    std::vector<SFCToken> tokens;

    const int nboxes = boxes.size();

    tokens.reserve(nboxes);

    int maxijk = 0;

    for (int i = 0; i < nboxes; ++i)
    {
	const Box& bx = boxes[i];
        tokens.push_back(SFCToken(i,bx.smallEnd(),0.0));

        const SFCToken& token = tokens.back();

        AMREX_D_TERM(maxijk = std::max(maxijk, token.m_idx[0]);,
               maxijk = std::max(maxijk, token.m_idx[1]);,
               maxijk = std::max(maxijk, token.m_idx[2]););
    }
    //
    // Set SFCToken::MaxPower for BoxArray.
    //
    int m = 0;
    for ( ; (1 << m) <= maxijk; ++m) {
        ;  // do nothing
    }
    SFCToken::MaxPower = m;
    //
    // Put'm in Morton space filling curve order.
    //
    std::sort(tokens.begin(), tokens.end(), SFCToken::Compare());

    Vector<int> ord;

    LeastUsedCPUs(nprocs,ord);

    // Distribute boxes using roundrobin
    for (int i = 0; i < nboxes; ++i) {
	m_ref->m_pmap[i] = ParallelContext::local_to_global_rank(ord[i%nprocs]);
    }
}

void
DistributionMapping::RRSFCProcessorMap (const BoxArray&          boxes,
                                        int                      nprocs)
{
    BL_ASSERT(boxes.size() > 0);

    m_ref->clear();
    m_ref->m_pmap.resize(boxes.size());

    RRSFCDoIt(boxes,nprocs);
}

DistributionMapping
DistributionMapping::makeKnapSack (const Vector<Real>& rcost, int nmax)
{
    BL_PROFILE("makeKnapSack");

    DistributionMapping r;

    Vector<long> cost(rcost.size());

    Real wmax = *std::max_element(rcost.begin(), rcost.end());
    Real scale = (wmax == 0) ? 1.e9 : 1.e9/wmax;

    for (int i = 0; i < rcost.size(); ++i) {
        cost[i] = long(rcost[i]*scale) + 1L;
    }

    int nprocs = ParallelContext::NProcsSub();
    Real eff;

    r.KnapSackProcessorMap(cost, nprocs, &eff, true, nmax);

    return r;
}

DistributionMapping
DistributionMapping::makeKnapSack (const Vector<Real>& rcost, Real& eff, int nmax)
{
    BL_PROFILE("makeKnapSack");

    DistributionMapping r;

    Vector<long> cost(rcost.size());

    Real wmax = *std::max_element(rcost.begin(), rcost.end());
    Real scale = (wmax == 0) ? 1.e9 : 1.e9/wmax;

    for (int i = 0; i < rcost.size(); ++i) {
        cost[i] = long(rcost[i]*scale) + 1L;
    }

    int nprocs = ParallelContext::NProcsSub();

    r.KnapSackProcessorMap(cost, nprocs, &eff, true, nmax);

    return r;
}
  
DistributionMapping
DistributionMapping::makeKnapSack (const MultiFab& weight, int nmax)
{
    BL_PROFILE("makeKnapSack");

    DistributionMapping r;

    Vector<long> cost(weight.size());
#ifdef BL_USE_MPI
    {
	Vector<Real> rcost(cost.size(), 0.0);
#ifdef _OPENMP
#pragma omp parallel
#endif
	for (MFIter mfi(weight); mfi.isValid(); ++mfi) {
	    int i = mfi.index();
	    rcost[i] = weight[mfi].sum(mfi.validbox(),0);
	}

	ParallelAllReduce::Sum(&rcost[0], rcost.size(), ParallelContext::CommunicatorSub());

	Real wmax = *std::max_element(rcost.begin(), rcost.end());
	Real scale = (wmax == 0) ? 1.e9 : 1.e9/wmax;

	for (int i = 0; i < rcost.size(); ++i) {
	    cost[i] = long(rcost[i]*scale) + 1L;
	}
    }
#endif

    int nprocs = ParallelContext::NProcsSub();
    Real eff;

    r.KnapSackProcessorMap(cost, nprocs, &eff, true, nmax);

    return r;
}

DistributionMapping
DistributionMapping::makeKnapSack (const MultiFab& weight, Real& eff, int nmax)
{
    BL_PROFILE("makeKnapSack");

    DistributionMapping r;

    Vector<long> cost(weight.size());
#ifdef BL_USE_MPI
    {
<<<<<<< HEAD
	Vector<Real> rcost(cost.size(), 0.0);
#ifdef _OPENMP
#pragma omp parallel
#endif
	for (MFIter mfi(weight); mfi.isValid(); ++mfi) {
	    int i = mfi.index();
	    rcost[i] = weight[mfi].sum(mfi.validbox(),0);
	}

	ParallelAllReduce::Sum(&rcost[0], rcost.size(), ParallelContext::CommunicatorSub());

	Real wmax = *std::max_element(rcost.begin(), rcost.end());
	Real scale = (wmax == 0) ? 1.e9 : 1.e9/wmax;

	for (int i = 0; i < rcost.size(); ++i) {
	    cost[i] = long(rcost[i]*scale) + 1L;
	}
=======
        Vector<Real> rcost(cost.size(), 0.0);
#ifdef _OPENMP
#pragma omp parallel
#endif
        for (MFIter mfi(weight); mfi.isValid(); ++mfi) {
            int i = mfi.index();
            rcost[i] = weight[mfi].sum(mfi.validbox(),0);
        }

        ParallelAllReduce::Sum(&rcost[0], rcost.size(), ParallelContext::CommunicatorSub());

        Real wmax = *std::max_element(rcost.begin(), rcost.end());
        Real scale = (wmax == 0) ? 1.e9 : 1.e9/wmax;

        for (int i = 0; i < rcost.size(); ++i) {
            cost[i] = long(rcost[i]*scale) + 1L;
        }
>>>>>>> d36c64ec
    }
#endif

    int nprocs = ParallelContext::NProcsSub();

    r.KnapSackProcessorMap(cost, nprocs, &eff, true, nmax);

    return r;
}
<<<<<<< HEAD
  
=======

>>>>>>> d36c64ec
DistributionMapping
DistributionMapping::makeRoundRobin (const MultiFab& weight)
{
    DistributionMapping r;

    Vector<long> cost(weight.size());
#ifdef BL_USE_MPI
    {
	Vector<Real> rcost(cost.size(), 0.0);
#ifdef _OPENMP
#pragma omp parallel
#endif
	for (MFIter mfi(weight); mfi.isValid(); ++mfi) {
	    int i = mfi.index();
	    rcost[i] = weight[mfi].sum(mfi.validbox(),0);
	}

	ParallelAllReduce::Sum(&rcost[0], rcost.size(), ParallelContext::CommunicatorSub());

	Real wmax = *std::max_element(rcost.begin(), rcost.end());
        Real scale = (wmax == 0) ? 1.e9 : 1.e9/wmax;

	for (int i = 0; i < rcost.size(); ++i) {
	    cost[i] = long(rcost[i]*scale) + 1L;
	}
    }
#endif

    int nprocs = ParallelContext::NProcsSub();

    r.RoundRobinProcessorMap(cost, nprocs);

    return r;
}

DistributionMapping
DistributionMapping::makeSFC (const MultiFab& weight, bool sort)
{
    DistributionMapping r;

    Vector<long> cost(weight.size());
#ifdef BL_USE_MPI
    {
	Vector<Real> rcost(cost.size(), 0.0);
#ifdef _OPENMP
#pragma omp parallel
#endif
	for (MFIter mfi(weight); mfi.isValid(); ++mfi) {
	    int i = mfi.index();
	    rcost[i] = weight[mfi].sum(mfi.validbox(),0);
	}

	ParallelAllReduce::Sum(&rcost[0], rcost.size(), ParallelContext::CommunicatorSub());

	Real wmax = *std::max_element(rcost.begin(), rcost.end());
        Real scale = (wmax == 0) ? 1.e9 : 1.e9/wmax;

	for (int i = 0; i < rcost.size(); ++i) {
	    cost[i] = long(rcost[i]*scale) + 1L;
	}
    }
#endif

    int nprocs = ParallelContext::NProcsSub();

    r.SFCProcessorMap(weight.boxArray(), cost, nprocs, sort);

    return r;
}

DistributionMapping
DistributionMapping::makeSFC (const MultiFab& weight, Real& eff, bool sort)
{
    DistributionMapping r;

    Vector<long> cost(weight.size());
#ifdef BL_USE_MPI
    {
<<<<<<< HEAD
	Vector<Real> rcost(cost.size(), 0.0);
#ifdef _OPENMP
#pragma omp parallel
#endif
	for (MFIter mfi(weight); mfi.isValid(); ++mfi) {
	    int i = mfi.index();
	    rcost[i] = weight[mfi].sum(mfi.validbox(),0);
	}

	ParallelAllReduce::Sum(&rcost[0], rcost.size(), ParallelContext::CommunicatorSub());

	Real wmax = *std::max_element(rcost.begin(), rcost.end());
        Real scale = (wmax == 0) ? 1.e9 : 1.e9/wmax;

	for (int i = 0; i < rcost.size(); ++i) {
	    cost[i] = long(rcost[i]*scale) + 1L;
	}
=======
        Vector<Real> rcost(cost.size(), 0.0);
#ifdef _OPENMP
#pragma omp parallel
#endif
        for (MFIter mfi(weight); mfi.isValid(); ++mfi) {
            int i = mfi.index();
            rcost[i] = weight[mfi].sum(mfi.validbox(),0);
        }

	ParallelAllReduce::Sum(&rcost[0], rcost.size(), ParallelContext::CommunicatorSub());

        Real wmax = *std::max_element(rcost.begin(), rcost.end());
        Real scale = (wmax == 0) ? 1.e9 : 1.e9/wmax;

        for (int i = 0; i < rcost.size(); ++i) {
            cost[i] = long(rcost[i]*scale) + 1L;
        }
>>>>>>> d36c64ec
    }
#endif

    int nprocs = ParallelContext::NProcsSub();

    r.SFCProcessorMap(weight.boxArray(), cost, nprocs, eff, sort);

    return r;
}

DistributionMapping
DistributionMapping::makeSFC (const Vector<Real>& rcost, const BoxArray& ba, bool sort)
{
    DistributionMapping r;

    Vector<long> cost(rcost.size());
    
    Real wmax = *std::max_element(rcost.begin(), rcost.end());
    Real scale = (wmax == 0) ? 1.e9 : 1.e9/wmax;

    for (int i = 0; i < rcost.size(); ++i) {
        cost[i] = long(rcost[i]*scale) + 1L;
    }

    int nprocs = ParallelContext::NProcsSub();

    r.SFCProcessorMap(ba, cost, nprocs, sort);

    return r;
}

DistributionMapping
DistributionMapping::makeSFC (const Vector<Real>& rcost, const BoxArray& ba, Real& eff, bool sort)
{
    DistributionMapping r;

    Vector<long> cost(rcost.size());
    
    Real wmax = *std::max_element(rcost.begin(), rcost.end());
    Real scale = (wmax == 0) ? 1.e9 : 1.e9/wmax;

    for (int i = 0; i < rcost.size(); ++i) {
        cost[i] = long(rcost[i]*scale) + 1L;
    }

    int nprocs = ParallelContext::NProcsSub();

    r.SFCProcessorMap(ba, cost, nprocs, eff, sort);

    return r;
}

<<<<<<< HEAD

=======
>>>>>>> d36c64ec
std::vector<std::vector<int> >
DistributionMapping::makeSFC (const BoxArray& ba, bool use_box_vol)
{
    std::vector<SFCToken> tokens;

    const int N = ba.size();

    tokens.reserve(N);

    int maxijk = 0;

    Real vol_sum = 0;
    for (int i = 0; i < N; ++i)
    {
	const Box& bx = ba[i];
        const auto & bx_vol = (use_box_vol ? bx.volume() : 1);
        tokens.push_back(SFCToken(i,bx.smallEnd(),bx_vol));
        vol_sum += bx_vol;

        const SFCToken& token = tokens.back();

        AMREX_D_TERM(maxijk = std::max(maxijk, token.m_idx[0]);,
                     maxijk = std::max(maxijk, token.m_idx[1]);,
                     maxijk = std::max(maxijk, token.m_idx[2]););
    }
    //
    // Set SFCToken::MaxPower for BoxArray.
    //
    int m = 0;
    for ( ; (1 << m) <= maxijk; ++m) {
        ;  // do nothing
    }
    SFCToken::MaxPower = m;
    //
    // Put'm in Morton space filling curve order.
    //
    std::sort(tokens.begin(), tokens.end(), SFCToken::Compare());

    const int nprocs = ParallelContext::NProcsSub();
    Real volper;
    volper = vol_sum / nprocs;

    std::vector< std::vector<int> > r(nprocs);
    Distribute(tokens, nprocs, volper, r);

    return r;
}

const Vector<int>&
DistributionMapping::getIndexArray ()
{
    if (m_ref->m_index_array.empty())
    {
        int myProc = ParallelDescriptor::MyProc();

        for(int i = 0, N = m_ref->m_pmap.size(); i < N; ++i) {
            int rank = m_ref->m_pmap[i];
            if (ParallelDescriptor::sameTeam(rank)) {
                // If Team is not used (i.e., team size == 1), distributionMap[i] == myProc
                m_ref->m_index_array.push_back(i);
                m_ref->m_ownership.push_back(myProc == rank);
            }
        }
    }
    return m_ref->m_index_array;
}

const std::vector<bool>&
DistributionMapping::getOwnerShip ()
{
    if (m_ref->m_ownership.empty())
    {
        int myProc = ParallelDescriptor::MyProc();

        for(int i = 0, N = m_ref->m_pmap.size(); i < N; ++i) {
            int rank = m_ref->m_pmap[i];
            if (ParallelDescriptor::sameTeam(rank)) {
                // If Team is not used (i.e., team size == 1), distributionMap[i] == myProc
                m_ref->m_index_array.push_back(i);
                m_ref->m_ownership.push_back(myProc == rank);
            }
        }
    }
    return m_ref->m_ownership;
}

std::ostream&
operator<< (std::ostream&              os,
            const DistributionMapping& pmap)
{
    os << "(DistributionMapping" << '\n';

    for (int i = 0; i < pmap.ProcessorMap().size(); ++i)
    {
        os << "m_pmap[" << i << "] = " << pmap.ProcessorMap()[i] << '\n';
    }

    os << ')' << '\n';

    if (os.fail())
        amrex::Error("operator<<(ostream &, DistributionMapping &) failed");

    return os;
}

std::ostream&
operator<< (std::ostream& os, const DistributionMapping::RefID& id)
{
    os << id.data;
    return os;
}

std::istream&
DistributionMapping::readFrom (std::istream& is)
{
    AMREX_ASSERT(size() == 0);
    m_ref->clear();
    auto& pmap = m_ref->m_pmap;

    int n;
    is.ignore(100000, '(') >> n;
    pmap.resize(n);
    for (auto& x : pmap) {
        is >> x;
    }
    is.ignore(100000, ')');
    if (is.fail()) {
        amrex::Error("DistributionMapping::readFrom(istream&) failed");
    }
    return is;
}

std::ostream&
DistributionMapping::writeOn (std::ostream& os) const
{
    os << '(' << size() << '\n';
    for (int i = 0; i < size(); ++i) {
        os << (*this)[i] << '\n';
    }
    os << ')';
    if (os.fail()) {
        amrex::Error("DistributionMapping::writeOn(ostream&) failed");
    }
    return os;
}

}<|MERGE_RESOLUTION|>--- conflicted
+++ resolved
@@ -630,14 +630,6 @@
 
     std::sort(wblv.begin(), wblv.end());
 
-    // amrex::Print() << "wblv: ";
-    // for (auto const& x : wblv) {
-    //   amrex::Print() << x.weight() << " ";
-    // }
-    // amrex::Print() << "\n";
-    // amrex::Print() << "Doing a load balance" << "\n";
-    amrex::Print() << "efficiency (amrex): " << efficiency<< ", max_efficiency: "<< max_efficiency<<"\n";
-	
     if (efficiency < max_efficiency && do_full_knapsack
         && wblv.size() > 1 && wblv.begin()->size() > 1)
     {
@@ -1011,11 +1003,7 @@
                                           const std::vector<long>& wgts,
                                           int                   /*   nprocs */,
                                           bool                     sort,
-<<<<<<< HEAD
-					  Real*                    eff)
-=======
                                           Real*                    eff)
->>>>>>> d36c64ec
 {
     if (flag_verbose_mapper) {
         Print() << "DM: SFCProcessorMapDoIt called..." << std::endl;
@@ -1213,16 +1201,6 @@
         Real sum_wgt = 0, max_wgt = 0;
         for (int i = 0; i < nteams; ++i)
         {
-<<<<<<< HEAD
-	    const long W = LIpairV[i].first;
-            if (W > max_wgt) max_wgt = W;
-            sum_wgt += W;
-        }
-        *eff = (sum_wgt/(nteams*max_wgt));
-	if (verbose)
-        {
-            amrex::Print() << "SFC efficiency: " << *eff << '\n';
-=======
             const long W = LIpairV[i].first;
             if (W > max_wgt) max_wgt = W;
             sum_wgt += W;
@@ -1233,7 +1211,6 @@
         if (verbose)
         {
             amrex::Print() << "SFC efficiency: " << efficiency << '\n';
->>>>>>> d36c64ec
         }
     }
 }
@@ -1470,7 +1447,41 @@
     Vector<long> cost(weight.size());
 #ifdef BL_USE_MPI
     {
-<<<<<<< HEAD
+        Vector<Real> rcost(cost.size(), 0.0);
+#ifdef _OPENMP
+#pragma omp parallel
+#endif
+        for (MFIter mfi(weight); mfi.isValid(); ++mfi) {
+            int i = mfi.index();
+            rcost[i] = weight[mfi].sum(mfi.validbox(),0);
+        }
+
+        ParallelAllReduce::Sum(&rcost[0], rcost.size(), ParallelContext::CommunicatorSub());
+
+        Real wmax = *std::max_element(rcost.begin(), rcost.end());
+        Real scale = (wmax == 0) ? 1.e9 : 1.e9/wmax;
+
+        for (int i = 0; i < rcost.size(); ++i) {
+            cost[i] = long(rcost[i]*scale) + 1L;
+        }
+    }
+#endif
+
+    int nprocs = ParallelContext::NProcsSub();
+
+    r.KnapSackProcessorMap(cost, nprocs, &eff, true, nmax);
+
+    return r;
+}
+
+DistributionMapping
+DistributionMapping::makeRoundRobin (const MultiFab& weight)
+{
+    DistributionMapping r;
+
+    Vector<long> cost(weight.size());
+#ifdef BL_USE_MPI
+    {
 	Vector<Real> rcost(cost.size(), 0.0);
 #ifdef _OPENMP
 #pragma omp parallel
@@ -1483,12 +1494,64 @@
 	ParallelAllReduce::Sum(&rcost[0], rcost.size(), ParallelContext::CommunicatorSub());
 
 	Real wmax = *std::max_element(rcost.begin(), rcost.end());
-	Real scale = (wmax == 0) ? 1.e9 : 1.e9/wmax;
+        Real scale = (wmax == 0) ? 1.e9 : 1.e9/wmax;
 
 	for (int i = 0; i < rcost.size(); ++i) {
 	    cost[i] = long(rcost[i]*scale) + 1L;
 	}
-=======
+    }
+#endif
+
+    int nprocs = ParallelContext::NProcsSub();
+
+    r.RoundRobinProcessorMap(cost, nprocs);
+
+    return r;
+}
+
+DistributionMapping
+DistributionMapping::makeSFC (const MultiFab& weight, bool sort)
+{
+    DistributionMapping r;
+
+    Vector<long> cost(weight.size());
+#ifdef BL_USE_MPI
+    {
+	Vector<Real> rcost(cost.size(), 0.0);
+#ifdef _OPENMP
+#pragma omp parallel
+#endif
+	for (MFIter mfi(weight); mfi.isValid(); ++mfi) {
+	    int i = mfi.index();
+	    rcost[i] = weight[mfi].sum(mfi.validbox(),0);
+	}
+
+	ParallelAllReduce::Sum(&rcost[0], rcost.size(), ParallelContext::CommunicatorSub());
+
+	Real wmax = *std::max_element(rcost.begin(), rcost.end());
+        Real scale = (wmax == 0) ? 1.e9 : 1.e9/wmax;
+
+	for (int i = 0; i < rcost.size(); ++i) {
+	    cost[i] = long(rcost[i]*scale) + 1L;
+	}
+    }
+#endif
+
+    int nprocs = ParallelContext::NProcsSub();
+
+    r.SFCProcessorMap(weight.boxArray(), cost, nprocs, sort);
+
+    return r;
+}
+
+DistributionMapping
+DistributionMapping::makeSFC (const MultiFab& weight, Real& eff, bool sort)
+{
+    DistributionMapping r;
+
+    Vector<long> cost(weight.size());
+#ifdef BL_USE_MPI
+    {
         Vector<Real> rcost(cost.size(), 0.0);
 #ifdef _OPENMP
 #pragma omp parallel
@@ -1498,7 +1561,7 @@
             rcost[i] = weight[mfi].sum(mfi.validbox(),0);
         }
 
-        ParallelAllReduce::Sum(&rcost[0], rcost.size(), ParallelContext::CommunicatorSub());
+	ParallelAllReduce::Sum(&rcost[0], rcost.size(), ParallelContext::CommunicatorSub());
 
         Real wmax = *std::max_element(rcost.begin(), rcost.end());
         Real scale = (wmax == 0) ? 1.e9 : 1.e9/wmax;
@@ -1506,136 +1569,6 @@
         for (int i = 0; i < rcost.size(); ++i) {
             cost[i] = long(rcost[i]*scale) + 1L;
         }
->>>>>>> d36c64ec
-    }
-#endif
-
-    int nprocs = ParallelContext::NProcsSub();
-
-    r.KnapSackProcessorMap(cost, nprocs, &eff, true, nmax);
-
-    return r;
-}
-<<<<<<< HEAD
-  
-=======
-
->>>>>>> d36c64ec
-DistributionMapping
-DistributionMapping::makeRoundRobin (const MultiFab& weight)
-{
-    DistributionMapping r;
-
-    Vector<long> cost(weight.size());
-#ifdef BL_USE_MPI
-    {
-	Vector<Real> rcost(cost.size(), 0.0);
-#ifdef _OPENMP
-#pragma omp parallel
-#endif
-	for (MFIter mfi(weight); mfi.isValid(); ++mfi) {
-	    int i = mfi.index();
-	    rcost[i] = weight[mfi].sum(mfi.validbox(),0);
-	}
-
-	ParallelAllReduce::Sum(&rcost[0], rcost.size(), ParallelContext::CommunicatorSub());
-
-	Real wmax = *std::max_element(rcost.begin(), rcost.end());
-        Real scale = (wmax == 0) ? 1.e9 : 1.e9/wmax;
-
-	for (int i = 0; i < rcost.size(); ++i) {
-	    cost[i] = long(rcost[i]*scale) + 1L;
-	}
-    }
-#endif
-
-    int nprocs = ParallelContext::NProcsSub();
-
-    r.RoundRobinProcessorMap(cost, nprocs);
-
-    return r;
-}
-
-DistributionMapping
-DistributionMapping::makeSFC (const MultiFab& weight, bool sort)
-{
-    DistributionMapping r;
-
-    Vector<long> cost(weight.size());
-#ifdef BL_USE_MPI
-    {
-	Vector<Real> rcost(cost.size(), 0.0);
-#ifdef _OPENMP
-#pragma omp parallel
-#endif
-	for (MFIter mfi(weight); mfi.isValid(); ++mfi) {
-	    int i = mfi.index();
-	    rcost[i] = weight[mfi].sum(mfi.validbox(),0);
-	}
-
-	ParallelAllReduce::Sum(&rcost[0], rcost.size(), ParallelContext::CommunicatorSub());
-
-	Real wmax = *std::max_element(rcost.begin(), rcost.end());
-        Real scale = (wmax == 0) ? 1.e9 : 1.e9/wmax;
-
-	for (int i = 0; i < rcost.size(); ++i) {
-	    cost[i] = long(rcost[i]*scale) + 1L;
-	}
-    }
-#endif
-
-    int nprocs = ParallelContext::NProcsSub();
-
-    r.SFCProcessorMap(weight.boxArray(), cost, nprocs, sort);
-
-    return r;
-}
-
-DistributionMapping
-DistributionMapping::makeSFC (const MultiFab& weight, Real& eff, bool sort)
-{
-    DistributionMapping r;
-
-    Vector<long> cost(weight.size());
-#ifdef BL_USE_MPI
-    {
-<<<<<<< HEAD
-	Vector<Real> rcost(cost.size(), 0.0);
-#ifdef _OPENMP
-#pragma omp parallel
-#endif
-	for (MFIter mfi(weight); mfi.isValid(); ++mfi) {
-	    int i = mfi.index();
-	    rcost[i] = weight[mfi].sum(mfi.validbox(),0);
-	}
-
-	ParallelAllReduce::Sum(&rcost[0], rcost.size(), ParallelContext::CommunicatorSub());
-
-	Real wmax = *std::max_element(rcost.begin(), rcost.end());
-        Real scale = (wmax == 0) ? 1.e9 : 1.e9/wmax;
-
-	for (int i = 0; i < rcost.size(); ++i) {
-	    cost[i] = long(rcost[i]*scale) + 1L;
-	}
-=======
-        Vector<Real> rcost(cost.size(), 0.0);
-#ifdef _OPENMP
-#pragma omp parallel
-#endif
-        for (MFIter mfi(weight); mfi.isValid(); ++mfi) {
-            int i = mfi.index();
-            rcost[i] = weight[mfi].sum(mfi.validbox(),0);
-        }
-
-	ParallelAllReduce::Sum(&rcost[0], rcost.size(), ParallelContext::CommunicatorSub());
-
-        Real wmax = *std::max_element(rcost.begin(), rcost.end());
-        Real scale = (wmax == 0) ? 1.e9 : 1.e9/wmax;
-
-        for (int i = 0; i < rcost.size(); ++i) {
-            cost[i] = long(rcost[i]*scale) + 1L;
-        }
->>>>>>> d36c64ec
     }
 #endif
 
@@ -1688,10 +1621,6 @@
     return r;
 }
 
-<<<<<<< HEAD
-
-=======
->>>>>>> d36c64ec
 std::vector<std::vector<int> >
 DistributionMapping::makeSFC (const BoxArray& ba, bool use_box_vol)
 {
