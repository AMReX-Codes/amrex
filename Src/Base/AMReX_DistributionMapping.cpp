--- conflicted
+++ resolved
@@ -805,13 +805,10 @@
 
 	const std::vector<int>& vi = vec[idx];
 	const int N = vi.size();
-<<<<<<< HEAD
-	
+
         if (flag_verbose_mapper) {
-            Print() << "  Mapping bucket " << LIpairV[i].second << " to rank " << ord[i] << std::endl;
-        }
-=======
->>>>>>> 900ce1f3
+            Print() << "  Mapping bucket " << idx << " to rank " << tid << std::endl;
+        }
 
 	if (nteams == nprocs) {
 	    for (int j = 0; j < N; ++j)
