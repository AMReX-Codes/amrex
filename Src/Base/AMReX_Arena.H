
#ifndef BL_ARENA_H
#define BL_ARENA_H

#include <AMReX_BLassert.H>
#include <cstddef>
#include <memory>

namespace amrex {

class Arena;
class BArena;
class CArena;

void Arena_Initialize();
void Arena_Finalize();

#ifdef BL_COALESCE_FABS
CArena* The_Arena ();
#else
BArena* The_Arena ();
#endif

#ifdef AMREX_USE_GPU_PRAGMA
Arena* The_Nvar_Arena ();
#endif

Arena* The_FA_Arena ();

/**
* \brief 
* A virtual base class for objects that manage their own dynamic
* memory allocation.  
*/

class Arena
{
public:

<<<<<<< HEAD
    ~Arena ();
=======
    virtual ~Arena ();
    /**
    * Allocate a dynamic memory arena
    * \param sz size of the memory request
    * \return a pointer to the allocated memory
    */
    virtual void* alloc (std::size_t sz) = 0;
    /**
    * \brief A pure virtual function for deleting the arena pointed to by pt
    */
    virtual void free (void* pt) = 0;
#ifdef AMREX_USE_DEVICE
    /**
    * Allocate a dynamic device memory arena
    * \param sz size of the memory request
    * \return a pointer to the allocated memory
    */
    virtual void* alloc_device (std::size_t sz) = 0;
    /**
    * \brief A pure virtual function for deleting the device arena pointed to by pt
    */
    virtual void free_device (void* pt) = 0;
#endif
>>>>>>> f6f7a4c0
    /**
    * \brief Given a minimum required arena size of sz bytes, this returns
    * the next largest arena size that will align to align_size bytes
    */
    static std::size_t align (std::size_t sz);

#ifdef AMREX_USE_CUDA
    void SetDeviceMemory() { device_use_managed_memory = false; device_use_hostalloc = false; return; }
    void SetReadOnly() { BL_ASSERT(device_use_managed_memory); device_set_readonly = true; return; }
    void SetPreferred() { BL_ASSERT(device_use_managed_memory); device_set_preferred = true; return; }
    void SetHostAlloc() { device_use_hostalloc = true; device_use_managed_memory = false; return; }
#endif

protected:

#if 0
    union Word
    {
        void*  p;
        double d;
        long   l;
        void (*f) ();
    };
    static const unsigned int align_size = sizeof(Word);
#endif

    static const unsigned int align_size = 16;

#ifdef AMREX_USE_CUDA
    bool device_use_managed_memory = true;
    bool device_set_readonly = false;
    bool device_set_preferred = false;
    bool device_use_hostalloc = false;
#endif

};

}

#endif /*BL_ARENA_H*/<|MERGE_RESOLUTION|>--- conflicted
+++ resolved
@@ -4,22 +4,12 @@
 
 #include <AMReX_BLassert.H>
 #include <cstddef>
-#include <memory>
 
 namespace amrex {
 
 class Arena;
-class BArena;
-class CArena;
 
-void Arena_Initialize();
-void Arena_Finalize();
-
-#ifdef BL_COALESCE_FABS
-CArena* The_Arena ();
-#else
-BArena* The_Arena ();
-#endif
+Arena* The_Arena ();
 
 #ifdef AMREX_USE_GPU_PRAGMA
 Arena* The_Nvar_Arena ();
@@ -37,9 +27,6 @@
 {
 public:
 
-<<<<<<< HEAD
-    ~Arena ();
-=======
     virtual ~Arena ();
     /**
     * Allocate a dynamic memory arena
@@ -63,7 +50,6 @@
     */
     virtual void free_device (void* pt) = 0;
 #endif
->>>>>>> f6f7a4c0
     /**
     * \brief Given a minimum required arena size of sz bytes, this returns
     * the next largest arena size that will align to align_size bytes
