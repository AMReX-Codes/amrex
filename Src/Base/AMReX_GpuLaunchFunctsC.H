--- conflicted
+++ resolved
@@ -417,7 +417,118 @@
 }
 
 template <typename T, typename L, typename M=amrex::EnableIf_t<std::is_integral<T>::value> >
-<<<<<<< HEAD
+void HostDeviceParallelFor (Gpu::KernelInfo const&, T n, L&& f) noexcept
+{
+    ParallelFor(n,std::forward<L>(f));
+}
+
+template <typename L>
+void HostDeviceParallelFor (Gpu::KernelInfo const&, Box const& box, L&& f) noexcept
+{
+    ParallelFor(box,std::forward<L>(f));
+}
+
+template <typename T, typename L, typename M=amrex::EnableIf_t<std::is_integral<T>::value> >
+void HostDeviceParallelFor (Gpu::KernelInfo const&, Box const& box, T ncomp, L&& f) noexcept
+{
+    ParallelFor(box,ncomp,std::forward<L>(f));
+}
+
+template <typename L1, typename L2>
+void HostDeviceParallelFor (Gpu::KernelInfo const&, Box const& box1, Box const& box2, L1&& f1, L2&& f2) noexcept
+{
+    ParallelFor(box1,box2,std::forward<L1>(f1),std::forward<L2>(f2));
+}
+
+template <typename L1, typename L2, typename L3>
+void HostDeviceParallelFor (Gpu::KernelInfo const&,
+                            Box const& box1, Box const& box2, Box const& box3,
+                            L1&& f1, L2&& f2, L3&& f3) noexcept
+{
+    ParallelFor(box1,box2,box3,std::forward<L1>(f1),std::forward<L2>(f2),std::forward<L3>(f3));
+}
+
+template <typename T1, typename T2, typename L1, typename L2,
+          typename M1=amrex::EnableIf_t<std::is_integral<T1>::value>,
+          typename M2=amrex::EnableIf_t<std::is_integral<T2>::value> >
+void HostDeviceParallelFor (Gpu::KernelInfo const&,
+                            Box const& box1, T1 ncomp1, L1&& f1,
+                            Box const& box2, T2 ncomp2, L2&& f2) noexcept
+{
+    ParallelFor(box1,ncomp1,std::forward<L1>(f1),box2,ncomp2,std::forward<L2>(f2));
+}
+
+template <typename T1, typename T2, typename T3, typename L1, typename L2, typename L3,
+          typename M1=amrex::EnableIf_t<std::is_integral<T1>::value>,
+          typename M2=amrex::EnableIf_t<std::is_integral<T2>::value>,
+          typename M3=amrex::EnableIf_t<std::is_integral<T3>::value> >
+void HostDeviceParallelFor (Gpu::KernelInfo const&,
+                            Box const& box1, T1 ncomp1, L1&& f1,
+                            Box const& box2, T2 ncomp2, L2&& f2,
+                            Box const& box3, T3 ncomp3, L3&& f3) noexcept
+{
+    ParallelFor(box1,ncomp1,std::forward<L1>(f1),
+                box2,ncomp2,std::forward<L2>(f2),
+                box3,ncomp3,std::forward<L3>(f3));
+}
+
+template <typename T, typename L, typename M=amrex::EnableIf_t<std::is_integral<T>::value> >
+void HostDeviceFor (Gpu::KernelInfo const&, T n, L&& f) noexcept
+{
+    For(n,std::forward<L>(f));
+}
+
+template <typename L>
+void HostDeviceFor (Gpu::KernelInfo const&, Box const& box, L&& f) noexcept
+{
+    For(box,std::forward<L>(f));
+}
+
+template <typename T, typename L, typename M=amrex::EnableIf_t<std::is_integral<T>::value> >
+void HostDeviceFor (Gpu::KernelInfo const&, Box const& box, T ncomp, L&& f) noexcept
+{
+    For(box,ncomp,std::forward<L>(f));
+}
+
+template <typename L1, typename L2>
+void HostDeviceFor (Gpu::KernelInfo const&, Box const& box1, Box const& box2, L1&& f1, L2&& f2) noexcept
+{
+    For(box1,box2,std::forward<L1>(f1),std::forward<L2>(f2));
+}
+
+template <typename L1, typename L2, typename L3>
+void HostDeviceFor (Gpu::KernelInfo const&,
+                    Box const& box1, Box const& box2, Box const& box3,
+                    L1&& f1, L2&& f2, L3&& f3) noexcept
+{
+    For(box1,box2,box3,std::forward<L1>(f1),std::forward<L2>(f2),std::forward<L3>(f3));
+}
+
+template <typename T1, typename T2, typename L1, typename L2,
+          typename M1=amrex::EnableIf_t<std::is_integral<T1>::value>,
+          typename M2=amrex::EnableIf_t<std::is_integral<T2>::value> >
+void HostDeviceFor (Gpu::KernelInfo const&,
+                    Box const& box1, T1 ncomp1, L1&& f1,
+                    Box const& box2, T2 ncomp2, L2&& f2) noexcept
+{
+    For(box1,ncomp1,std::forward<L1>(f1),box2,ncomp2,std::forward<L2>(f2));
+}
+
+template <typename T1, typename T2, typename T3, typename L1, typename L2, typename L3,
+          typename M1=amrex::EnableIf_t<std::is_integral<T1>::value>,
+          typename M2=amrex::EnableIf_t<std::is_integral<T2>::value>,
+          typename M3=amrex::EnableIf_t<std::is_integral<T3>::value> >
+void HostDeviceFor (Gpu::KernelInfo const&,
+                    Box const& box1, T1 ncomp1, L1&& f1,
+                    Box const& box2, T2 ncomp2, L2&& f2,
+                    Box const& box3, T3 ncomp3, L3&& f3) noexcept
+{
+    For(box1,ncomp1,std::forward<L1>(f1),
+        box2,ncomp2,std::forward<L2>(f2),
+        box3,ncomp3,std::forward<L3>(f3));
+}
+
+template <typename T, typename L, typename M=amrex::EnableIf_t<std::is_integral<T>::value> >
 void ParallelForRNG (T n, L&& f) noexcept
 {
     for (T i = 0; i < n; ++i) {
@@ -449,117 +560,6 @@
             f(i,j,k,n,RandomEngine{});
         }}}
     }
-=======
-void HostDeviceParallelFor (Gpu::KernelInfo const&, T n, L&& f) noexcept
-{
-    ParallelFor(n,std::forward<L>(f));
-}
-
-template <typename L>
-void HostDeviceParallelFor (Gpu::KernelInfo const&, Box const& box, L&& f) noexcept
-{
-    ParallelFor(box,std::forward<L>(f));
-}
-
-template <typename T, typename L, typename M=amrex::EnableIf_t<std::is_integral<T>::value> >
-void HostDeviceParallelFor (Gpu::KernelInfo const&, Box const& box, T ncomp, L&& f) noexcept
-{
-    ParallelFor(box,ncomp,std::forward<L>(f));
-}
-
-template <typename L1, typename L2>
-void HostDeviceParallelFor (Gpu::KernelInfo const&, Box const& box1, Box const& box2, L1&& f1, L2&& f2) noexcept
-{
-    ParallelFor(box1,box2,std::forward<L1>(f1),std::forward<L2>(f2));
-}
-
-template <typename L1, typename L2, typename L3>
-void HostDeviceParallelFor (Gpu::KernelInfo const&,
-                            Box const& box1, Box const& box2, Box const& box3,
-                            L1&& f1, L2&& f2, L3&& f3) noexcept
-{
-    ParallelFor(box1,box2,box3,std::forward<L1>(f1),std::forward<L2>(f2),std::forward<L3>(f3));
-}
-
-template <typename T1, typename T2, typename L1, typename L2,
-          typename M1=amrex::EnableIf_t<std::is_integral<T1>::value>,
-          typename M2=amrex::EnableIf_t<std::is_integral<T2>::value> >
-void HostDeviceParallelFor (Gpu::KernelInfo const&,
-                            Box const& box1, T1 ncomp1, L1&& f1,
-                            Box const& box2, T2 ncomp2, L2&& f2) noexcept
-{
-    ParallelFor(box1,ncomp1,std::forward<L1>(f1),box2,ncomp2,std::forward<L2>(f2));
-}
-
-template <typename T1, typename T2, typename T3, typename L1, typename L2, typename L3,
-          typename M1=amrex::EnableIf_t<std::is_integral<T1>::value>,
-          typename M2=amrex::EnableIf_t<std::is_integral<T2>::value>,
-          typename M3=amrex::EnableIf_t<std::is_integral<T3>::value> >
-void HostDeviceParallelFor (Gpu::KernelInfo const&,
-                            Box const& box1, T1 ncomp1, L1&& f1,
-                            Box const& box2, T2 ncomp2, L2&& f2,
-                            Box const& box3, T3 ncomp3, L3&& f3) noexcept
-{
-    ParallelFor(box1,ncomp1,std::forward<L1>(f1),
-                box2,ncomp2,std::forward<L2>(f2),
-                box3,ncomp3,std::forward<L3>(f3));
-}
-
-template <typename T, typename L, typename M=amrex::EnableIf_t<std::is_integral<T>::value> >
-void HostDeviceFor (Gpu::KernelInfo const&, T n, L&& f) noexcept
-{
-    For(n,std::forward<L>(f));
-}
-
-template <typename L>
-void HostDeviceFor (Gpu::KernelInfo const&, Box const& box, L&& f) noexcept
-{
-    For(box,std::forward<L>(f));
-}
-
-template <typename T, typename L, typename M=amrex::EnableIf_t<std::is_integral<T>::value> >
-void HostDeviceFor (Gpu::KernelInfo const&, Box const& box, T ncomp, L&& f) noexcept
-{
-    For(box,ncomp,std::forward<L>(f));
-}
-
-template <typename L1, typename L2>
-void HostDeviceFor (Gpu::KernelInfo const&, Box const& box1, Box const& box2, L1&& f1, L2&& f2) noexcept
-{
-    For(box1,box2,std::forward<L1>(f1),std::forward<L2>(f2));
-}
-
-template <typename L1, typename L2, typename L3>
-void HostDeviceFor (Gpu::KernelInfo const&,
-                    Box const& box1, Box const& box2, Box const& box3,
-                    L1&& f1, L2&& f2, L3&& f3) noexcept
-{
-    For(box1,box2,box3,std::forward<L1>(f1),std::forward<L2>(f2),std::forward<L3>(f3));
-}
-
-template <typename T1, typename T2, typename L1, typename L2,
-          typename M1=amrex::EnableIf_t<std::is_integral<T1>::value>,
-          typename M2=amrex::EnableIf_t<std::is_integral<T2>::value> >
-void HostDeviceFor (Gpu::KernelInfo const&,
-                    Box const& box1, T1 ncomp1, L1&& f1,
-                    Box const& box2, T2 ncomp2, L2&& f2) noexcept
-{
-    For(box1,ncomp1,std::forward<L1>(f1),box2,ncomp2,std::forward<L2>(f2));
-}
-
-template <typename T1, typename T2, typename T3, typename L1, typename L2, typename L3,
-          typename M1=amrex::EnableIf_t<std::is_integral<T1>::value>,
-          typename M2=amrex::EnableIf_t<std::is_integral<T2>::value>,
-          typename M3=amrex::EnableIf_t<std::is_integral<T3>::value> >
-void HostDeviceFor (Gpu::KernelInfo const&,
-                    Box const& box1, T1 ncomp1, L1&& f1,
-                    Box const& box2, T2 ncomp2, L2&& f2,
-                    Box const& box3, T3 ncomp3, L3&& f3) noexcept
-{
-    For(box1,ncomp1,std::forward<L1>(f1),
-        box2,ncomp2,std::forward<L2>(f2),
-        box3,ncomp3,std::forward<L3>(f3));
->>>>>>> 1e35d0d5
 }
 
 }
