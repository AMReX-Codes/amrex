
#ifndef BL_MULTIFAB_H
#define BL_MULTIFAB_H
#include <AMReX_Config.H>

#include <AMReX_BLassert.H>
#include <AMReX_FArrayBox.H>
#include <AMReX_FabArray.H>
#include <AMReX_FabArrayUtility.H>
#include <AMReX_Periodicity.H>
#include <AMReX_NonLocalBC.H>

#ifdef AMREX_USE_EB
#include <AMReX_EBMultiFabUtil.H>
#endif

#include <cstdint>

namespace amrex
{

using fMultiFab = FabArray<BaseFab<float> >;

class iMultiFab;

/**
 * \brief A collection (stored as an array) of FArrayBox objects.
 *
 * This class is useful for storing floating point data on a domain defined by
 * a union of rectangular regions embedded in a uniform index space.
 * MultiFab class extends the function of the underlying FabArray class just
 * as the FArrayBox class extends the function of BaseFab<Real>.
 * Additional member functions are defined for I/O and simple arithmetic
 * operations on these aggregate objects.
 *
 * This class does NOT provide a copy constructor or assignment operator.
 */
class MultiFab
    :
    public FabArray<FArrayBox>
{
public:

    /**
    * \brief Constructs an empty MultiFab.
    *
    * Data can be defined at a later time using the define member functions
    * inherited from FabArray.
    */
    MultiFab () noexcept;

    /**
<<<<<<< HEAD
    * \brief Constructs an empty MultiFab.
    *
    * Data can be defined at a later time using the define member functions
    * inherited from FabArray.  If `define` is called later with a nullptr
    * as MFInfo's arena, the default Arena `a` will be used.  If the arena
    * in MFInfo is not a nullptr, the MFInfo's arena will be used.
=======
    * \brief Constructs an empty MultiFab.  Data can be defined at a later
    * time using the define member functions inherited from FabArray.  If
    * `define` is called later with a nullptr as MFInfo's arena, the default
    * Arena `a` will be used.  If the arena in MFInfo is not a nullptr, the
    * MFInfo's arena will be used.
>>>>>>> 4b64003c
    */
    explicit MultiFab (Arena* a) noexcept;

    /**
<<<<<<< HEAD
    * \brief Constructs a MultiFab
    *
    * The size of the FArrayBox is given by the Box grown by \p ngrow, and
    * the number of components is given by \p ncomp. If \p info is set to
    * not allocating memory, then no FArrayBoxes are allocated at
    * this time but can be defined later.
    *
    * \param bxs a valid region
    * \param dm a DistribuionMapping
=======
    * \brief
    * Constructs a MultiFab
    * \param bs a valid region
    * \param dm a DistributionMapping
>>>>>>> 4b64003c
    * \param ncomp number of components
    * \param ngrow number of cells the region grows
    * \param info MFInfo
    */
    MultiFab (const BoxArray&            bxs,
              const DistributionMapping& dm,
              int                        ncomp,
              int                        ngrow,
#ifdef AMREX_STRICT_MODE
              const MFInfo&              info,
              const FabFactory<FArrayBox>& factory);
#else
              const MFInfo&              info = MFInfo(),
              const FabFactory<FArrayBox>& factory = FArrayBoxFactory());
#endif

    MultiFab (const BoxArray&            bxs,
              const DistributionMapping& dm,
              int                        ncomp,
              const IntVect&             ngrow,
#ifdef AMREX_STRICT_MODE
              const MFInfo&              info,
              const FabFactory<FArrayBox>& factory);
#else
              const MFInfo&              info = MFInfo(),
              const FabFactory<FArrayBox>& factory = FArrayBoxFactory());
#endif

    /**
     * \brief Make an alias MultiFab.
     *
     * Note that \p maketype must be `amrex::make_alias`,
     * \p scomp is the starting component of the alias, and
     * \p ncomp is the number of components in the new aliasing MultiFab.
     */
    MultiFab (const MultiFab& rhs, MakeType maketype, int scomp, int ncomp);

    ~MultiFab ();

    MultiFab (MultiFab&& rhs) noexcept;
    MultiFab& operator= (MultiFab&& rhs) noexcept = default;

    MultiFab (const MultiFab& rhs) = delete;
    MultiFab& operator= (const MultiFab& rhs) = delete;

    void define (const BoxArray&            bxs,
                 const DistributionMapping& dm,
                 int                        nvar,
                 int                        ngrow,
#ifdef AMREX_STRICT_MODE
                 const MFInfo&              info,
                 const FabFactory<FArrayBox>& factory);
#else
                 const MFInfo&              info = MFInfo(),
                 const FabFactory<FArrayBox>& factory = FArrayBoxFactory());
#endif

    void define (const BoxArray&            bxs,
                 const DistributionMapping& dm,
                 int                        nvar,
                 const IntVect&             ngrow,
#ifdef AMREX_STRICT_MODE
                 const MFInfo&              info,
                 const FabFactory<FArrayBox>& factory);
#else
                 const MFInfo&              info = MFInfo(),
                 const FabFactory<FArrayBox>& factory = FArrayBoxFactory());
#endif

    MultiFab& operator= (Real r);

    /**
    * \brief Returns the minimum value contained in component \p comp of the
    * MultiFab.
    *
    * The parameter \p nghost determines the number of
    * boundary cells to search for the minimum. The default is to
    * search only the valid regions of the FArrayBoxes.
    */
    [[nodiscard]] Real min (int comp,
              int nghost = 0,
              bool local = false) const;
    /**
    * \brief Identical to min() function, but confines its
    * search to intersection of Box b and the MultiFab.
    */
    [[nodiscard]] Real min (const Box& region,
              int        comp,
              int        nghost = 0,
              bool       local = false) const;
    /**
    * \brief Returns the maximum value contained in component \p comp of the
    * MultiFab.
    *
    * The parameter \p nghost determines the number of
    * boundary cells to search for the maximum. The default is to
    * search only the valid regions of the FArrayBoxes.
    */
    [[nodiscard]] Real max (int comp,
              int nghost = 0,
              bool local = false) const;
    /**
    * \brief Identical to the previous `max()` function, but confines its
    * search to intersection of Box b and the MultiFab.
    */
    [[nodiscard]] Real max (const Box& region,
              int        comp,
              int        nghost = 0,
              bool       local = false) const;
    /**
    * \brief Returns the maximum *absolute* value contained in
    * component comp of the MultiFab.
    */
    [[nodiscard]] Real norm0 (int comp = 0, int nghost = 0, bool local = false, bool ignore_covered = false ) const;
    [[nodiscard]] Real norminf (int comp = 0, int nghost = 0, bool local = false, bool ignore_covered = false ) const {
        return norm0(comp,nghost,local,ignore_covered);
    }

    [[nodiscard]] Real norm0 (const iMultiFab& mask, int comp = 0, int nghost = 0, bool local = false) const;
    [[nodiscard]] Real norminf (const iMultiFab& mask, int comp = 0, int nghost = 0, bool local = false) const {
        return norm0(mask,comp,nghost,local);
    }

    [[nodiscard]] Real norm0 (int comp, int ncomp, IntVect const& nghost, bool local = false,
                bool ignore_covered = false) const;

    using FabArray<FArrayBox>::norminf;

    /**
    * \brief Returns the maximum *absolute* values contained in
    * each component of \p comps of the MultiFab. \p nghost ghost cells are used.
    */
    [[nodiscard]] Vector<Real> norm0 (const Vector<int>& comps, int nghost = 0, bool local = false, bool ignore_covered = false ) const;
    [[nodiscard]] Vector<Real> norminf (const Vector<int>& comps, int nghost = 0, bool local = false, bool ignore_covered = false) const {
        return norm0(comps,nghost,local,ignore_covered);
    }

    /**
    * \brief Returns the L1 norm of component \p comp over the MultiFab.
    *
    * No ghost cells are used.  This version has no double counting for nodal data.
    */
    [[nodiscard]] Real norm1 (int comp, const Periodicity& period, bool ignore_covered = false) const;
    /**
    * \brief Returns the L1 norm of component \p comp over the MultiFab.
    * \p ngrow ghost cells are used.
    */
    [[nodiscard]] Real norm1 (int comp = 0, int ngrow = 0, bool local = false) const;
    /**
    * \brief Returns the L1 norm of each component of "comps" over the MultiFab.
    * ngrow ghost cells are used.
    */
    [[nodiscard]] Vector<Real> norm1 (const Vector<int>& comps, int ngrow = 0, bool local = false) const;
    /**
    * \brief Returns the L2 norm of component \p comp over the MultiFab.
    * No ghost cells are used.
    */
    [[nodiscard]] Real norm2 (int comp = 0) const;
    /**
    * \brief Returns the L2 norm of component \p comp over the MultiFab.
    * No ghost cells are used. This version has no double counting for nodal data.
    */
    [[nodiscard]] Real norm2 (int comp, const Periodicity& period) const;
    /**
    * \brief Returns the L2 norm of each component of "comps" over the MultiFab.
    * No ghost cells are used.
    */
    [[nodiscard]] Vector<Real> norm2 (const Vector<int>& comps) const;
    /**
    * \brief Returns the sum of component "comp" over the MultiFab -- no ghost cells are included.
    */
    [[nodiscard]] Real sum (int comp = 0, bool local = false) const;

    using FabArray<FArrayBox>::sum;

    /**
    * \brief Same as sum with \p local =false, but for non-cell-centered data, this
    * skips non-unique points that are owned by multiple boxes.
    */
    [[nodiscard]] Real sum_unique (int comp = 0,
                     bool local = false,
                     const Periodicity& period = Periodicity::NonPeriodic()) const;
    /**
    * \brief Adds the scalar value \p val to the value of each cell in the
    * specified subregion of the MultiFab.
    *
    * The subregion consists of the \p num_comp components starting at component \p comp.
    * The value of nghost specifies the number of cells in the
    * boundary region of each FArrayBox in the subregion that should
    * be modified.
    */
    void plus (Real val,
               int  comp,
               int  num_comp,
               int  nghost = 0);
    /**
    * \brief Identical to the previous version of plus(), with the
    * restriction that the subregion is further constrained to
    * the intersection with Box region.
    */
    void plus (Real       val,
               const Box& region,
               int        comp,
               int        num_comp,
               int        nghost = 0);
    /**
    * \brief Adds the scalar value val to the value of each cell in the
    * valid region of each component of the MultiFab.  The value
    * of nghost specifies the number of cells in the boundary
    * region that should be modified.
    */
    void plus (Real val,
               int  nghost);
    /**
    * \brief Adds the scalar value val to the value of each cell in the
    * valid region of each component of the MultiFab, that also
    * intersects the Box region.  The value of nghost specifies the
    * number of cells in the boundary region of each FArrayBox in
    * the subregion that should be modified.
    */
    void plus (Real       val,
               const Box& region,
               int        nghost);
    /**
    * \brief Scales the value of each cell in the specified subregion of the
    * MultiFab by the scalar val (a[i] <- a[i]*val). The subregion
    * consists of the num_comp components starting at component comp.
    * The value of nghost specifies the number of cells in the
    * boundary region of each FArrayBox in the subregion that should
    * be modified.
    */
    void mult (Real val,
               int  comp,
               int  num_comp,
               int  nghost = 0);
    /**
    * \brief Identical to the previous version of mult(), with the
    * restriction that the subregion is further constrained to the
    * intersection with Box region.  The value of nghost specifies the
    * number of cells in the boundary region of each FArrayBox in
    * the subregion that should be modified.
    */
    void mult (Real       val,
               const Box& region,
               int        comp,
               int        num_comp,
               int        nghost = 0);
    /**
    * \brief Scales the value of each cell in the valid region of each
    * component of the MultiFab by the scalar val (a[i] <- a[i]*val).
    * The value of nghost specifies the number of cells in the
    * boundary region that should be modified.
    */
    void mult (Real val,
               int  nghost = 0);
    /**
    * \brief Scales the value of each cell in the valid region of each
    * component of the MultiFab by the scalar val (a[i] <- a[i]*val),
    * that also intersects the Box region.  The value of nghost
    * specifies the number of cells in the boundary region of each
    * FArrayBox in the subregion that should be modified.
    */
    void mult (Real       val,
               const Box& region,
               int        nghost = 0);
    /**
    * \brief Replaces the value of each cell in the specified subregion of
    * the MultiFab with its reciprocal multiplied by the value of
    * numerator. The subregion consists of the num_comp components
    * starting at component comp.  The value of nghost specifies the
    * number of cells in the boundary region of each FArrayBox in the
    * subregion that should be modified.
    */
    void invert (Real numerator,
                 int  comp,
                 int  num_comp,
                 int  nghost = 0);
    /**
    * \brief Identical to the previous version of invert(), with the
    * restriction that the subregion is further constrained to the
    * intersection with Box region.  The value of nghost specifies the
    * number of cells in the boundary region of each FArrayBox in the
    * subregion that should be modified.
    */
    void invert (Real       numerator,
                 const Box& region,
                 int        comp,
                 int        num_comp,
                 int        nghost = 0);
    /**
    * \brief Replaces the value of each cell in the specified subregion of
    * the MultiFab with its reciprocal multiplied by the value of
    * numerator.  The value of nghost specifies the number of cells
    * in the boundary region that should be modified.
    */
    void invert (Real numerator,
                 int  nghost);
    /**
    * \brief Replaces the value of each cell in the specified subregion of
    * the MultiFab, that also intersects the Box region, with its
    * reciprocal multiplied by the value of numerator.  The value
    * of nghost specifies the number of cells in the boundary region
    * of each FArrayBox in the subregion that should be modified.
    */
    void invert (Real       numerator,
                 const Box& region,
                 int        nghost);
    /**
    * \brief Negates the value of each cell in the specified subregion of
    * the MultiFab.  The subregion consists of the num_comp
    * components starting at component comp.  The value of nghost
    * specifies the number of cells in the boundary region of each
    * FArrayBox in the subregion that should be modified.
    */
    void negate (int comp,
                 int num_comp,
                 int nghost = 0);
    /**
    * \brief Identical to the previous version of negate(), with the
    * restriction that the subregion is further constrained to
    * the intersection with Box region.
    */
    void negate (const Box& region,
                 int        comp,
                 int        num_comp,
                 int        nghost = 0);
    /**
    * \brief Negates the value of each cell in the valid region of
    * the MultiFab.  The value of nghost specifies the number of
    * cells in the boundary region that should be modified.
    */
    void negate (int nghost = 0);
    /**
    * \brief Negates the value of each cell in the valid region of
    * the MultiFab that also intersects the Box region.  The value
    * of nghost specifies the number of cells in the boundary region
    * that should be modified.
    */
    void negate (const Box& region,
                 int        nghost = 0);

    [[nodiscard]] IntVect minIndex (int comp,
                      int nghost = 0) const;

    [[nodiscard]] IntVect maxIndex (int comp,
                      int nghost = 0) const;
    /**
    * \brief This function adds the values of the cells in mf to the corresponding
    * cells of this MultiFab.  mf is required to have the same BoxArray or
    * "valid region" as this MultiFab.  The addition is done only to num_comp
    * components, starting with component number strt_comp.  The parameter
    * nghost specifies the number of boundary cells that will be modified.
    * If nghost == 0, only the valid region of each FArrayBox will be
    * modified.
    */
    void plus (const MultiFab& mf,
               int             strt_comp,
               int             num_comp,
               int             nghost);
    /**
    * \brief This function subtracts the values of the cells in mf from the
    * corresponding cells of this MultiFab.  mf is required to have the
    * same BoxArray or "valid region" as this MultiFab.  The subtraction is
    * done only to num_comp components, starting with component number
    * strt_comp.  The parameter nghost specifies the number of boundary
    * cells that will be modified.  If nghost == 0, only the valid region of
    * each FArrayBox will be modified.
    */
    void minus (const MultiFab& mf,
                int             strt_comp,
                int             num_comp,
                int             nghost);
    /**
    * \brief This function divides the values of the cells in mf from the
    * corresponding cells of this MultiFab.  mf is required to have the
    * same BoxArray or "valid region" as this MultiFab.  The division is
    * done only to num_comp components, starting with component number
    * strt_comp.  The parameter nghost specifies the number of boundary
    * cells that will be modified.  If nghost == 0, only the valid region of
    * each FArrayBox will be modified.  Note, nothing is done to protect
    * against divide by zero.
    */
    void divide (const MultiFab& mf,
                 int             strt_comp,
                 int             num_comp,
                 int             nghost);
    /**
    * \brief Returns the dot product of two MultiFabs.
    */
    static Real Dot (const MultiFab& x, int xcomp,
                     const MultiFab& y, int ycomp,
                     int numcomp, int nghost, bool local = false);

    /**
    * \brief Returns the dot product of a MultiFab with itself.
    */
    static Real Dot (const MultiFab& x, int xcomp,
                     int numcomp, int nghost, bool local = false);

    static Real Dot (const iMultiFab& mask,
                     const MultiFab& x, int xcomp,
                     const MultiFab& y, int ycomp,
                     int numcomp, int nghost, bool local = false);
    /**
    * \brief Add src to dst including nghost ghost cells.
    * The two MultiFabs MUST have the same underlying BoxArray.
    */
    static void Add (MultiFab&       dst,
                     const MultiFab& src,
                     int             srccomp,
                     int             dstcomp,
                     int             numcomp,
                     int             nghost);

    static void Add (MultiFab&       dst,
                     const MultiFab& src,
                     int             srccomp,
                     int             dstcomp,
                     int             numcomp,
                     const IntVect&  nghost);
    /**
    * \brief Copy from src to dst including nghost ghost cells.
    * The two MultiFabs MUST have the same underlying BoxArray.
    * The copy is local.  The parallel copy function is in FabArray.H
    */
    static void Copy (MultiFab&       dst,
                      const MultiFab& src,
                      int             srccomp,
                      int             dstcomp,
                      int             numcomp,
                      int             nghost);

    static void Copy (MultiFab&       dst,
                      const MultiFab& src,
                      int             srccomp,
                      int             dstcomp,
                      int             numcomp,
                      const IntVect&  nghost);

    /**
    * \brief Swap from src to dst including nghost ghost cells.
    * The two MultiFabs MUST have the same underlying BoxArray.
    * The swap is local.
    */
    static void Swap (MultiFab&       dst,
                      MultiFab&       src,
                      int             srccomp,
                      int             dstcomp,
                      int             numcomp,
                      int             nghost);

    static void Swap (MultiFab&       dst,
                      MultiFab&       src,
                      int             srccomp,
                      int             dstcomp,
                      int             numcomp,
                      const IntVect&  nghost);

    /**
    * \brief Subtract src from dst including nghost ghost cells.
    * The two MultiFabs MUST have the same underlying BoxArray.
    */
    static void Subtract (MultiFab&       dst,
                          const MultiFab& src,
                          int             srccomp,
                          int             dstcomp,
                          int             numcomp,
                          int             nghost);

    static void Subtract (MultiFab&       dst,
                          const MultiFab& src,
                          int             srccomp,
                          int             dstcomp,
                          int             numcomp,
                          const IntVect&  nghost);
    /**
    * \brief Multiply dst by src including nghost ghost cells.
    * The two MultiFabs MUST have the same underlying BoxArray.
    */
    static void Multiply (MultiFab&       dst,
                          const MultiFab& src,
                          int             srccomp,
                          int             dstcomp,
                          int             numcomp,
                          int             nghost);

    static void Multiply (MultiFab&       dst,
                          const MultiFab& src,
                          int             srccomp,
                          int             dstcomp,
                          int             numcomp,
                          const IntVect&  nghost);
    /**
    * \brief Divide dst by src including nghost ghost cells.
    * The two MultiFabs MUST have the same underlying BoxArray.
    */
    static void Divide (MultiFab&       dst,
                        const MultiFab& src,
                        int             srccomp,
                        int             dstcomp,
                        int             numcomp,
                        int             nghost);

    static void Divide (MultiFab&       dst,
                        const MultiFab& src,
                        int             srccomp,
                        int             dstcomp,
                        int             numcomp,
                        const IntVect&  nghost);
    /**
    * \brief dst += a*src
    */
    static void Saxpy (MultiFab&       dst,
                       Real            a,
                       const MultiFab& src,
                       int             srccomp,
                       int             dstcomp,
                       int             numcomp,
                       int             nghost);

    using FabArray<FArrayBox>::Saxpy;

    /**
    * \brief dst = src + a*dst
    */
    static void Xpay (MultiFab&       dst,
                      Real            a,
                      const MultiFab& src,
                      int             srccomp,
                      int             dstcomp,
                      int             numcomp,
                      int             nghost);

    using FabArray<FArrayBox>::Xpay;

    /**
    * \brief dst = a*x + b*y
    */
    static void LinComb (MultiFab&       dst,
                         Real            a,
                         const MultiFab& x,
                         int             xcomp,
                         Real            b,
                         const MultiFab& y,
                         int             ycomp,
                         int             dstcomp,
                         int             numcomp,
                         int             nghost);

    using FabArray<FArrayBox>::LinComb;

    /**
    * \brief dst += src1*src2
    */
    static void AddProduct (MultiFab&       dst,
                            const MultiFab& src1,
                            int             comp1,
                            const MultiFab& src2,
                            int             comp2,
                            int             dstcomp,
                            int             numcomp,
                            int             nghost);

    static void AddProduct (MultiFab&       dst,
                            const MultiFab& src1,
                            int             comp1,
                            const MultiFab& src2,
                            int             comp2,
                            int             dstcomp,
                            int             numcomp,
                            const IntVect&  nghost);

    /**
    * \brief Are there any NaNs in the MF?
    * This may return false, even if the MF contains NaNs, if the machine
    * doesn't support the appropriate NaN testing functions.
    *
    * This version checks all components and grow cells.
    */
    [[nodiscard]] bool contains_nan (bool local=false) const;
    [[nodiscard]] bool contains_nan (int scomp, int ncomp, int ngrow = 0, bool local=false) const;
    [[nodiscard]] bool contains_nan (int scomp, int ncomp, const IntVect& ngrow, bool local=false) const;
    /**
    * \brief Are there any Infs in the MF?
    * This may return false, even if the MF contains Infs, if the machine
    * doesn't support the appropriate Inf testing functions.
    * This version checks all components and grow cells.
    */
    [[nodiscard]] bool contains_inf (bool local=false) const;
    [[nodiscard]] bool contains_inf (int scomp, int ncomp, int ngrow = 0, bool local=false) const;
    [[nodiscard]] bool contains_inf (int scomp, int ncomp, const IntVect& ngrow, bool local=false) const;

    /**
     * \brief Return a mask indicating how many duplicates are in each point.
     */
    [[nodiscard]] std::unique_ptr<MultiFab> OverlapMask (const Periodicity& period = Periodicity::NonPeriodic()) const;
    //! Owner is the grid with the lowest grid number containing the data.
    [[nodiscard]] std::unique_ptr<iMultiFab> OwnerMask (const Periodicity& period = Periodicity::NonPeriodic()) const;

    //! Sync up nodal data via averaging
    void AverageSync (const Periodicity& period = Periodicity::NonPeriodic());
    //! Sync up nodal data with weights
    void WeightedSync (const MultiFab& wgt, const Periodicity& period = Periodicity::NonPeriodic());
    //! Sync up nodal data with owners overriding non-owners
    void OverrideSync (const iMultiFab& msk, const Periodicity& period = Periodicity::NonPeriodic());

    using FabArray<FArrayBox>::OverrideSync;

    static void Initialize ();
    static void Finalize ();

private:
    //
    //! Some useful typedefs.
    using CopyComTagsContainer = FabArrayBase::CopyComTagsContainer;
    using MapOfCopyComTagContainers = FabArrayBase::MapOfCopyComTagContainers;

    void initVal ();
};

#ifndef _MSC_VER
inline void GccPlacaterMF ()
{
    std::allocator<MultiFab*> a1;
    std::allocator<MultiFab const*> a2;
    std::allocator<FabArray<FArrayBox>*> a3;
    std::allocator<FabArray<FArrayBox> const*> a4;

    amrex::ignore_unused(a1);
    amrex::ignore_unused(a2);
    amrex::ignore_unused(a3);
    amrex::ignore_unused(a4);
}
#endif

}

#endif /*BL_MULTIFAB_H*/<|MERGE_RESOLUTION|>--- conflicted
+++ resolved
@@ -50,25 +50,16 @@
     MultiFab () noexcept;
 
     /**
-<<<<<<< HEAD
     * \brief Constructs an empty MultiFab.
     *
-    * Data can be defined at a later time using the define member functions
-    * inherited from FabArray.  If `define` is called later with a nullptr
-    * as MFInfo's arena, the default Arena `a` will be used.  If the arena
-    * in MFInfo is not a nullptr, the MFInfo's arena will be used.
-=======
-    * \brief Constructs an empty MultiFab.  Data can be defined at a later
-    * time using the define member functions inherited from FabArray.  If
-    * `define` is called later with a nullptr as MFInfo's arena, the default
-    * Arena `a` will be used.  If the arena in MFInfo is not a nullptr, the
-    * MFInfo's arena will be used.
->>>>>>> 4b64003c
+    * Data can be defined at a later time using the define member functions.
+    * If `define` is called later with a nullptr as MFInfo's arena, the
+    * default Arena `a` will be used.  If the arena in MFInfo is not a
+    * nullptr, the MFInfo's arena will be used.
     */
     explicit MultiFab (Arena* a) noexcept;
 
     /**
-<<<<<<< HEAD
     * \brief Constructs a MultiFab
     *
     * The size of the FArrayBox is given by the Box grown by \p ngrow, and
@@ -78,12 +69,6 @@
     *
     * \param bxs a valid region
     * \param dm a DistribuionMapping
-=======
-    * \brief
-    * Constructs a MultiFab
-    * \param bs a valid region
-    * \param dm a DistributionMapping
->>>>>>> 4b64003c
     * \param ncomp number of components
     * \param ngrow number of cells the region grows
     * \param info MFInfo
