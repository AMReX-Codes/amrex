#ifndef AMREX_EXTENSION_H_
#define AMREX_EXTENSION_H_
#include <AMReX_Config.H>

#if !defined(BL_LANG_FORT)

// restrict

#ifdef __cplusplus


#if defined(__INTEL_COMPILER)
#define AMREX_CXX_INTEL
#elif defined(_CRAYC)
#define AMREX_CXX_CRAY
#elif defined(__PGI)
#define AMREX_CXX_PGI
#elif defined(__NEC__)
#define AMREX_CXX_NEC
#elif defined(__ibmxl__)
#define AMREX_CXX_IBM
#elif defined(__clang__)
#define AMREX_CXX_CLANG
#elif defined(__GNUC__)
#define AMREX_CXX_GCC
#endif


#ifdef _WIN32
#define AMREX_RESTRICT __restrict
#else
#define AMREX_RESTRICT __restrict__
#endif

#else

#define AMREX_RESTRICT restrict

#endif

// simd

#if defined(AMREX_DEBUG)
#define AMREX_PRAGMA_SIMD

#elif defined(__CUDA_ARCH__)
#define AMREX_PRAGMA_SIMD

#elif defined(__HIP_DEVICE_COMPILE__)
#define AMREX_PRAGMA_SIMD

//#elif defined(AMREX_USE_OMP) && defined(_OPENMP) && (_OPENMP >= 201307) && !defined(__PGI)
//#define AMREX_PRAGMA_SIMD _Pragma("omp simd")

#elif defined(__INTEL_COMPILER)
#define AMREX_PRAGMA_SIMD _Pragma("ivdep")

#elif defined(_CRAYC)
#define AMREX_PRAGMA_SIMD _Pragma("ivdep")

#elif defined(__PGI)
#define AMREX_PRAGMA_SIMD _Pragma("loop ivdep")

#elif defined(__NEC__)
#define AMREX_PRAGMA_SIMD

#elif defined(__ibmxl__)
#define AMREX_PRAGMA_SIMD _Pragma("ibm independent_loop")

#elif defined(__clang__)
#define AMREX_PRAGMA_SIMD _Pragma("clang loop vectorize(enable)")

#elif defined(__GNUC__)
#define AMREX_PRAGMA_SIMD _Pragma("GCC ivdep")

#else
#define AMREX_PRAGMA_SIMD

#endif /* simd */

// force inline
#if defined(__CUDA_ARCH__)
#define AMREX_FORCE_INLINE __forceinline__

#elif defined(__HIP_DEVICE_COMPILE__)
#define AMREX_FORCE_INLINE __forceinline__

#elif defined(__INTEL_COMPILER)
#define AMREX_FORCE_INLINE inline __attribute__((always_inline))

#elif defined(_CRAYC)
#define AMREX_FORCE_INLINE inline

#elif defined(__PGI)
#define AMREX_FORCE_INLINE inline

#elif defined(__NEC__)
#define AMREX_FORCE_INLINE inline

#elif defined(__ibmxl__)
#define AMREX_FORCE_INLINE inline __attribute__((always_inline))

#elif defined(__clang__)
#define AMREX_FORCE_INLINE inline __attribute__((always_inline))

#elif defined(__GNUC__)
#define AMREX_FORCE_INLINE inline __attribute__((always_inline))

#else
#define AMREX_FORCE_INLINE inline

#endif /* force inline */


#ifdef AMREX_USE_FORCE_INLINE
#define AMREX_INLINE AMREX_FORCE_INLINE
#else
#define AMREX_INLINE inline
#endif

// no inline
#if defined(_MSC_VER)
#define AMREX_NO_INLINE __declspec(noinline)
#elif (defined(__GNUC__) || defined(__clang__) || defined(__CUDACC__) || defined(__HIP__) || defined(__INTEL_CLANG_COMPILER))
#define AMREX_NO_INLINE __attribute__((noinline))
#else
#define AMREX_NO_INLINE
#endif

// __attribute__((weak))

#if defined(AMREX_TYPECHECK)
#define AMREX_ATTRIBUTE_WEAK
#elif defined(_WIN32)
#define AMREX_ATTRIBUTE_WEAK
#elif defined(__clang__) && defined(__apple_build_version__)
#define AMREX_ATTRIBUTE_WEAK __attribute__((weak_import))
#else
#define AMREX_ATTRIBUTE_WEAK __attribute__((weak))
#endif

// public globals
// https://stackoverflow.com/questions/54560832/cmake-windows-export-all-symbols-does-not-cover-global-variables/54568678#54568678
#if defined(_MSC_VER)
#   if defined(AMREX_IS_DLL)
#       if defined(AMREX_IS_DLL_BUILDING)
#           define AMREX_EXPORT __declspec(dllexport)
#       else
#           define AMREX_EXPORT __declspec(dllimport)
#       endif
#   else
#       define AMREX_EXPORT
#   endif
#else
#   define AMREX_EXPORT
#endif

#if defined(__cplusplus) && defined(_WIN32)
#include <ciso646>
#endif

#if (__cplusplus >= 201703L)
#define AMREX_FALLTHROUGH [[fallthrough]]
#elif defined(__clang__)
#define AMREX_FALLTHROUGH [[clang::fallthrough]]
#elif defined(__GNUC__) && (__GNUC__ >= 7) && !defined(__INTEL_COMPILER)
#define AMREX_FALLTHROUGH [[gnu::fallthrough]]
#else
#define AMREX_FALLTHROUGH ((void)0)
#endif

// CI uses -Werror -Wc++17-extension, thus we need to add the __cplusplus clause
#if !defined(AMREX_NO_NODISCARD) && defined(__has_cpp_attribute) && __has_cpp_attribute(nodiscard) && __cplusplus >= 201603L
#   define AMREX_NODISCARD [[nodiscard]]
<<<<<<< HEAD
//#elif !defined(AMREX_NO_NODISCARD) && (defined(__GNUC__) || defined(__clang__))
//#   define AMREX_NODISCARD __attribute__ ((warn_unused_result))
=======
>>>>>>> 15f5168a
#else
#   define AMREX_NODISCARD
#endif

// Note: following compilers support [[no_unique_address]]
//   - Clang >= 9.0
//   - GCC >= 9.0
//   - MSVC >= 19.26
// Using no unique address makes empty base class optimization for multiple policies much easier
#if !defined(AMREX_NO_NO_UNIQUE_ADDRESS) && defined(__has_cpp_attribute) && __has_cpp_attribute(no_unique_address) && __cpluspus >= 201803L
#   define AMREX_NO_UNIQUE_ADDRESS [[no_unique_address]]
#   define AMREX_HAS_NO_UNIQUE_ADDRESS 1
#else
#   define AMREX_NO_UNIQUE_ADDRESS
#endif

#endif /* !BL_LANG_FORT */

#endif<|MERGE_RESOLUTION|>--- conflicted
+++ resolved
@@ -172,11 +172,6 @@
 // CI uses -Werror -Wc++17-extension, thus we need to add the __cplusplus clause
 #if !defined(AMREX_NO_NODISCARD) && defined(__has_cpp_attribute) && __has_cpp_attribute(nodiscard) && __cplusplus >= 201603L
 #   define AMREX_NODISCARD [[nodiscard]]
-<<<<<<< HEAD
-//#elif !defined(AMREX_NO_NODISCARD) && (defined(__GNUC__) || defined(__clang__))
-//#   define AMREX_NODISCARD __attribute__ ((warn_unused_result))
-=======
->>>>>>> 15f5168a
 #else
 #   define AMREX_NODISCARD
 #endif
