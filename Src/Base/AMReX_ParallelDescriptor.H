#ifndef BL_PARALLELDESCRIPTOR_H
#define BL_PARALLELDESCRIPTOR_H

#include <AMReX_BLBackTrace.H>
#include <AMReX_BLProfiler.H>
#include <AMReX_BLassert.H>
#include <AMReX_REAL.H>
#include <AMReX_Array.H>
#ifndef BL_AMRPROF
#include <AMReX_Box.H>
#endif
#include <AMReX_ccse-mpi.H>

#ifdef BL_USE_UPCXX
#include <upcxx.h>
#endif

#ifdef BL_USE_MPI3
#include <atomic>
#endif

#ifdef _OPENMP
#include <omp.h>
#endif

#ifdef BL_LAZY
#include <AMReX_Lazy.H>
#endif

#include <iostream>
#include <vector>
#include <string>
#include <typeinfo>
#include <algorithm>
#include <iostream>
#include <limits>
#include <numeric>

namespace amrex {
//! Parallel frontend that abstracts functionalities needed to spawn processes and handle communication 
namespace ParallelDescriptor
{
#ifdef BL_USE_UPCXX
    struct UPCXX_MPI_Mode {
	unsigned short upcxx_cnt;
	bool mpi_ready;
	UPCXX_MPI_Mode () : upcxx_cnt(0), mpi_ready(true) { }
	void incr_upcxx () { ++upcxx_cnt; }
	void decr_upcxx () { --upcxx_cnt; }
	void set_upcxx_mode () { mpi_ready = false; }
	void set_mpi_mode (bool barrier_called=false) {
	    BL_ASSERT(upcxx_cnt == 0);
	    if (!mpi_ready) {
		if (!barrier_called) upcxx::barrier();
		mpi_ready = true;
	    }    
	}
    };
    extern UPCXX_MPI_Mode Mode;
#endif    

#ifdef BL_USE_MPI3
    extern MPI_Win cp_win;
    extern MPI_Win fb_win;
#endif

    //
    // Used as default argument to ParallelDescriptor::Barrier().
    //
    const std::string Unnamed("Unnamed");

    //! Hold the description and status of communication data 
    class Message
    {
    public:

	Message () :
            m_finished(true),
            m_type(MPI_DATATYPE_NULL),
            m_req(MPI_REQUEST_NULL) {}
	Message (MPI_Request req_, MPI_Datatype type_) :
            m_finished(false),
            m_type(type_),
            m_req(req_) {}
	Message (MPI_Status stat_, MPI_Datatype type_) :
            m_finished(true),
            m_type(type_),
            m_req(MPI_REQUEST_NULL), m_stat(stat_) {}
	void wait ();
	bool test ();
	size_t count () const;
	int tag () const;
	int pid () const;
	MPI_Datatype type () const { return m_type; }
	MPI_Request  req () const { return m_req; }
	MPI_Status   stat () const { return m_stat; }

    private:

	bool               m_finished;
	MPI_Datatype       m_type;
	MPI_Request        m_req;
	mutable MPI_Status m_stat;
    };
    /**
    * \brief Perform any needed parallel initialization.  This MUST be the
    * first routine in this class called from within a program.
    */
    void StartParallel (int*    argc = 0,
			char*** argv = 0,
                        MPI_Comm mpi_comm = MPI_COMM_WORLD);

    //! Split the process pool into teams
    void StartTeams ();
    void EndTeams ();

    //! Return true if MPI one sided is enabled
    bool MPIOneSided ();

    typedef int (*PTR_TO_SIGNAL_HANDLER)(int);
    void AddSignalHandler (PTR_TO_SIGNAL_HANDLER);
    /**
    * \brief Perform any needed parallel finalization.  This MUST be the
    * last routine in this class called from within a program.
    */
    void EndParallel ();

    extern const int myId_undefined;
    extern const int myId_notInGroup;
    extern int m_MyId_all;
    extern int m_MyId_comp;
    extern int m_MyId_sub;
    extern int m_MyId_sidecar;
    extern const int notInSidecar;

    extern const int nProcs_undefined;
    extern int m_nProcs_all;
    extern int m_nProcs_comp;
    extern int m_nProcs_sub;
    extern Array<int> m_nProcs_sidecar;
    extern int nSidecars;
    extern int inWhichSidecar;

    //! return the rank number local to the comp or sidecar groups
    inline int
    MyProc ()
    {
        if (m_MyId_comp != myId_notInGroup)
        {
            BL_ASSERT(m_MyId_comp != myId_undefined);
            return m_MyId_comp;
        }
        else
        {
            BL_ASSERT(m_MyId_sidecar != myId_undefined);
            return m_MyId_sidecar;
        }
    }
    //! return the rank number for the global group
    inline int
    MyProcAll ()
    {
        BL_ASSERT(m_MyId_all != myId_undefined);
        return m_MyId_all;
    }
    inline int
    MyProcComp ()
    {
        BL_ASSERT(m_MyId_comp != myId_undefined);
        return m_MyId_comp;
    }
    inline int
    MyProcSidecar ()
    {
        BL_ASSERT(m_MyId_sidecar != myId_undefined);
        return m_MyId_sidecar;
    }
    inline bool
    InSidecarGroup ()
    {
        BL_ASSERT(m_MyId_sidecar != myId_undefined);
        BL_ASSERT( ( (inWhichSidecar == notInSidecar) &&
	             (m_MyId_sidecar == myId_notInGroup)
		   ) || (
		     (inWhichSidecar >= 0) &&
	             (m_MyId_sidecar != myId_notInGroup)
		   )
		);
        return (m_MyId_sidecar >= 0);
    }
    inline int
    InWhichSidecar ()
    {
        return inWhichSidecar;
    }
    inline bool
    InCompGroup ()
    {
        BL_ASSERT(m_MyId_comp != myId_undefined);
        return (m_MyId_comp >= 0);
    }

<<<<<<< HEAD
    /**
    * \brief This sets the number of MPI ranks in the sidecar and
    * initializes nProcs, MyId, groups, and communicators
    * for the comp and sidecar sets of ranks.
    * The user will need to handle any consequences of changing
    * the numbers of processors in each group (such as changing
    * distribution maps and moving data in FabArrays).
    *
    * The union of ranks in the comp and sidecar arrays must be
    * equal to the set of ranks in 'all' (the boxlib global
    * communicator).  The sets must be disjoint.
    * Global rank zero is required to be in compRanksInAll[0],
    * this restriction may be removed in the future.
    */
=======
    //
    // This sets the number of MPI ranks in the sidecar and
    // initializes nProcs, MyId, groups, and communicators
    // for the comp and sidecar sets of ranks.
    // The user will need to handle any consequences of changing
    // the numbers of processors in each group (such as changing
    // distribution maps and moving data in FabArrays).
    //
    // The union of ranks in the comp and sidecar arrays must be
    // equal to the set of ranks in 'all' (the AMReX global
    // communicator).  The sets must be disjoint.
    // Global rank zero is required to be in compRanksInAll[0],
    // this restriction may be removed in the future.
    //
>>>>>>> 5ea14f82
    void
    SetNProcsSidecars (const Array<int> &compRanksInAll,
                       const Array<Array<int> > &sidecarRanksInAll,
		       bool printRanks = false); 
    /**
    * \brief This version makes one sidecar (number zero in the sidecar array)
    * Sidecar ranks are set to the high end of the range [0, m_nProcs_all)
    */
    void
    SetNProcsSidecars (int nscp); 

    //! Provide functionalities needed to construct a team of processes to perform a particular job
    struct ProcessTeam
    {
#ifdef BL_USE_UPCXX
	typedef upcxx::team team_t;
#else
	typedef MPI_Comm team_t;
#endif

        //! synchronize processes within the team
	void Barrier () const { 
	    if (m_size > 1) {
#ifdef BL_USE_UPCXX
		m_upcxx_team.barrier();
#elif defined(BL_USE_MPI3)
		MPI_Barrier(m_team_comm);
#endif
	    }
	}

        //! memory fence
	void MemoryBarrier () const {
	    if (m_size > 1) {
#ifdef _OPENMP
		if (omp_in_parallel()) {
                    #pragma omp barrier
	        }
                #pragma omp master
#endif
		{
#ifdef BL_USE_UPCXX
                    m_upcxx_team.barrier();
#elif defined(BL_USE_MPI3)
		    std::atomic_thread_fence(std::memory_order_release);
		    MPI_Barrier(m_team_comm);
		    std::atomic_thread_fence(std::memory_order_acquire);
#endif
	        }
	    }
	}

        //! free a communicator
	void clear () {
#if defined(BL_USE_UPCXX) || defined(BL_USE_MPI3)
	    if (m_size > 1) {
		MPI_Comm_free(&m_team_comm);
		if (m_rankInTeam==0) MPI_Comm_free(&m_lead_comm);
	    }
#endif
	}
	
	const team_t& get() const {
#ifdef BL_USE_UPCXX
	    return m_upcxx_team; 
#else
	    return m_team_comm;
#endif
	}
        //! return the communicator
	const MPI_Comm& get_team_comm() const { return m_team_comm; }
	const MPI_Comm& get_lead_comm() const { return m_lead_comm; }

#ifdef BL_USE_UPCXX
	team_t m_upcxx_team;
#endif
	int    m_numTeams;
	int    m_size;
	int    m_color;
	int    m_lead;
	int    m_rankInTeam;
	int    m_do_team_reduce;

	MPI_Comm  m_team_comm;
	MPI_Comm  m_lead_comm;
    };

    extern ProcessTeam m_Team;

    //! return the number of MPI ranks local to the comp or sidecar groups
    inline int
    NProcs ()
    {
        if (m_MyId_comp != myId_notInGroup)
        {
            BL_ASSERT(m_nProcs_comp != nProcs_undefined);
            return m_nProcs_comp;
        }
        else if(inWhichSidecar != notInSidecar)
        {
            BL_ASSERT(m_nProcs_sidecar[inWhichSidecar] != nProcs_undefined);
            return m_nProcs_sidecar[inWhichSidecar];
        }
	else
	{
            return nProcs_undefined;
	}
    }
    inline int
    NProcsAll ()
    {
        BL_ASSERT(m_nProcs_all != nProcs_undefined);
        return m_nProcs_all;
    }
    inline int
    NProcsComp ()
    {
        BL_ASSERT(m_nProcs_comp != nProcs_undefined);
        return m_nProcs_comp;
    }
    inline int
    NProcsSidecar (int whichSidecar)
    {
	if(nSidecars == 0) {
	  return 0;
	}
        BL_ASSERT(whichSidecar >= 0 && whichSidecar < m_nProcs_sidecar.size());
        BL_ASSERT(m_nProcs_sidecar[whichSidecar] != nProcs_undefined);
        return m_nProcs_sidecar[whichSidecar];
    }
    /**
    * \brief The MPI rank number of the I/O Processor (probably rank 0).
    * This rank is usually used to write to stdout.
    */
    extern const int ioProcessor;
    inline int
    IOProcessorNumber ()
    {
        return ioProcessor;
    }
    inline int
    IOProcessorNumberAll ()
    {
        return ioProcessor;
    }
    /**
    * \brief Is this CPU the I/O Processor?
    * To get the rank number, call IOProcessorNumber()
    */
    inline bool
    IOProcessor ()
    {
         return MyProc() == IOProcessorNumber();
    }
    inline bool
    IOProcessorAll ()
    {
         return MyProcAll() == IOProcessorNumberAll();
    }
    //
    inline int
    TeamSize ()
    {
	return m_Team.m_size;
    }
    inline int
    NTeams ()
    {
	return m_Team.m_numTeams;
    }
    inline int
    MyTeamColor ()
    {
	return m_Team.m_color;
    }
    inline int
    MyTeamLead ()
    {
	return m_Team.m_lead;
    }
    inline int
    MyRankInTeam ()
    {
	return m_Team.m_rankInTeam;
    }
    inline int
    TeamLead (int rank)
    {
	return (rank >= 0) ? (rank - rank % m_Team.m_size) : MPI_PROC_NULL;
    }
    inline bool
    isTeamLead ()
    {
	return MyRankInTeam() == 0;
    }
    inline bool
    sameTeam (int rank)
    {
	return MyTeamLead() == TeamLead(rank);
    }
    inline bool
    sameTeam (int rankA, int rankB)
    {
	return TeamLead(rankA) == TeamLead(rankB);
    }
    inline int
    RankInLeadComm (int rank)
    {
	return (rank >= 0) ? (rank / m_Team.m_size) : MPI_PROC_NULL;
    }
    inline bool
    doTeamReduce () 
    { 
	return m_Team.m_do_team_reduce;
    }
    inline const ProcessTeam&
    MyTeam ()
    {
	return m_Team;
    }
    inline std::pair<int,int>
    team_range (int begin, int end, int rit = -1, int nworkers = 0)
    {
	int rb, re;
	{
	    if (rit < 0) rit = ParallelDescriptor::MyRankInTeam();
	    if (nworkers == 0) nworkers = ParallelDescriptor::TeamSize();
	    BL_ASSERT(rit<nworkers);
	    if (nworkers == 1) {
		rb = begin;
		re = end;
	    } else {
		int ntot = end - begin;
		int nr   = ntot / nworkers;
		int nlft = ntot - nr * nworkers;
		if (rit < nlft) {  // get nr+1 items
		    rb = begin + rit * (nr + 1);
		    re = rb + nr + 1;
		} else {           // get nr items
		    rb = begin + rit * nr + nlft;
		    re = rb + nr;
		}
	    }
	}

#ifdef _OPENMP
	int nthreads = omp_get_num_threads();
	if (nthreads > 1) {
	    int tid = omp_get_thread_num();
	    int ntot = re - rb;
	    int nr   = ntot / nthreads;
	    int nlft = ntot - nr * nthreads;
	    if (tid < nlft) {  // get nr+1 items
		rb += tid * (nr + 1);
		re = rb + nr + 1;
	    } else {           // get nr items
		rb += tid * nr + nlft;
		re = rb + nr;
	    }	    
	}
#endif	

	return std::make_pair(rb,re);
    }
    template <typename F>
    void team_for (int begin, int end, const F& f)
    {
	const auto& range = team_range(begin, end);
	for (int i = range.first; i < range.second; ++i) {
	    f(i);
	}
    }
    template <typename F>               // rit: rank in team
    void team_for (int begin, int end, int rit, const F& f)
    {
	const auto& range = team_range(begin, end, rit);
	for (int i = range.first; i < range.second; ++i) {
	    f(i);
	}
    }
    template <typename F>               // rit: rank in team
    void team_for (int begin, int end, int rit, int nworkers, const F& f)
    {
	const auto& range = team_range(begin, end, rit, nworkers);
	for (int i = range.first; i < range.second; ++i) {
	    f(i);
	}
    }
    //
    // AMReX's Parallel Communicators
    //    m_comm_all       is for all ranks, probably MPI_COMM_WORLD
    //    m_comm_comp      is for the ranks doing computations
    //    m_comm_sub       m_comm_comp is split into sub communicators
    //    m_comm_sidecar[] is for the ranks in the sidecar
    //    m_comm_inter[]   is for communicating between comp and sidecars
    //                     the user must create any sidecar to sidecar communicators
    //    m_comm_both[]    is for communicating within a group made from comp and
    //                     one of the sidecars
    //
    extern MPI_Comm m_comm_all;
    extern MPI_Comm m_comm_comp;
    extern MPI_Comm m_comm_sub;
    extern Array<MPI_Comm> m_comm_sidecar;  // ---- [whichsidecar]
    extern Array<MPI_Comm> m_comm_inter;    // ---- [whichsidecar]
    extern Array<MPI_Comm> m_comm_both;     // ---- [whichsidecar]


    extern int m_nCommColors;

    //! A communicator can be split into multiple sub-communicators associated with different colors
    class Color
    {
    public:
	Color () : c(-100) {}
	explicit Color (int i) : c(i) {}
	int to_int () const { return c; }
	bool valid () const { return c >= 0 && c <= m_nCommColors; }
	friend bool operator== (const Color& lhs, const Color& rhs);
	friend bool operator!= (const Color& lhs, const Color& rhs);
	friend std::ostream& operator<< (std::ostream& os, const Color& color);
    private:
	int c;
    };
    inline bool operator== (const Color& lhs, const Color& rhs)
    {
	return lhs.c == rhs.c;
    }
    inline bool operator!= (const Color& lhs, const Color& rhs){
	return !(lhs == rhs);
    }
    inline std::ostream& operator<< (std::ostream& os, const Color& color)
    {
	os << color.c;
	if (os.fail())
	    amrex::Error("operator<<(ostream&,Const Color&) failed");
	return os;
    }

    extern Color m_MyCommSubColor;
    extern Color m_MyCommCompColor;

    void StartSubCommunicator ();
    void EndSubCommunicator ();

    //! Returns the "local" communicator
    inline MPI_Comm Communicator ()         
    {
        if (m_MyId_comp != myId_notInGroup)
        {
            return m_comm_comp;
        }
        else
        {
            BL_ASSERT(inWhichSidecar != notInSidecar && inWhichSidecar < m_comm_sidecar.size());
            return m_comm_sidecar[inWhichSidecar];
        }
    }
    inline MPI_Comm CommunicatorAll ()
    {
        return m_comm_all;
    }
    inline MPI_Comm CommunicatorComp ()
    {
        return m_comm_comp;
    }
    inline MPI_Comm CommunicatorSidecar ()
    {
	if(inWhichSidecar == notInSidecar) {
          return MPI_COMM_NULL;
	} else {
          return m_comm_sidecar[inWhichSidecar];
	}
    }
    inline MPI_Comm CommunicatorInter (int whichSidecar)
    {
        return m_comm_inter[whichSidecar];
    }

    inline MPI_Comm CommunicatorBoth (int whichSidecar)
    {
        return m_comm_both[whichSidecar];
    }

    inline int NColors () { return m_nCommColors; }
    inline Color DefaultColor () { return m_MyCommCompColor; }
    inline Color SubCommColor () { return m_MyCommSubColor; }
    inline bool isActive(Color color) 
    { 
	return color == DefaultColor() || color == SubCommColor();
    }
    inline int MyProc (Color color) 
    {
	if (color == DefaultColor()) {
	    return MyProc();
	} else if (color == SubCommColor()) {
	    return m_MyId_sub; 
	} else {
	    return MPI_PROC_NULL;
	}
    }
    inline int NProcs (Color color) 
    {
	if (color == DefaultColor()) {
	    return NProcs();
	} else if (color.valid()) {
	    return m_nProcs_sub; 
	} else {
	    return 0;
	}
    }
    inline MPI_Comm Communicator (Color color) 
    { 
	if (color == DefaultColor()) {
	    return Communicator();
	} else if (color == SubCommColor()) {
	    return m_comm_sub;
	} else {
	    return MPI_COMM_NULL;
	}
    }
    inline int Translate(int rc, Color color) // Given rc, rank in colored comm, return rank in CommComp
    {
	if (color == DefaultColor()) {
	    return rc;
	} else if (color.valid()) {
	    return NProcs(color) * color.to_int() + rc;
	} else {
	    return MPI_PROC_NULL;
	}
    }
    inline bool
    IOProcessor (Color color)
    {
	if (color == DefaultColor()) {
	    return IOProcessor();
	} else if (color.valid()) {
	    return MyProc(color) == 0;
	} else {
	    return false;
	}
    }

    void Barrier (const std::string& message = Unnamed);
    void Barrier (const MPI_Comm &comm, const std::string& message = Unnamed);

    void Test (MPI_Request& request, int& flag, MPI_Status& status);

    void Comm_dup (MPI_Comm comm, MPI_Comm& newcomm);
    //! Abort with specified error code.
    void Abort (int errorcode = SIGABRT, bool backtrace = true);
    //! ErrorString return string associated with error internal error condition
    const char* ErrorString (int errcode);
    //! Returns wall-clock seconds since start of execution.
    double second ();
    //! And-wise boolean reduction.
    void ReduceBoolAnd (bool& rvar, Color color = DefaultColor());
    //! And-wise boolean reduction to specified cpu.
    void ReduceBoolAnd (bool& rvar, int cpu);
    //! Or-wise boolean reduction.
    void ReduceBoolOr  (bool& rvar, Color color = DefaultColor());
    //! Or-wise boolean reduction to specified cpu.
    void ReduceBoolOr  (bool& rvar, int cpu);
    //! Real sum reduction.
    void ReduceRealSum (Real& rvar, Color color = DefaultColor());

    void ReduceRealSum (Real* rvar, int cnt, Color color = DefaultColor());
    //! Real sum reduction to specified cpu.
    void ReduceRealSum (Real& rvar, int cpu);

    void ReduceRealSum (Real* rvar, int cnt, int cpu);
    //! Real max reduction.
    void ReduceRealMax (Real& rvar, Color color = DefaultColor());

    void ReduceRealMax (Real* rvar, int cnt, Color color = DefaultColor());
    //! Real max reduction to specified cpu.
    void ReduceRealMax (Real& rvar, int cpu);

    void ReduceRealMax (Real* rvar, int cnt, int cpu);
    //! Real min reduction.
    void ReduceRealMin (Real& rvar, Color color = DefaultColor());

    void ReduceRealMin (Real* rvar, int cnt, Color color = DefaultColor());
    //! Real min reduction to specified cpu.
    void ReduceRealMin (Real& rvar, int cpu);

    void ReduceRealMin (Real* rvar, int cnt, int cpu);
    //! Integer sum reduction.
    void ReduceIntSum (int& rvar, Color color = DefaultColor());

    void ReduceIntSum (int* rvar, int cnt, Color color = DefaultColor());
    //! Integer sum reduction to specified cpu.
    void ReduceIntSum (int& rvar, int cpu);

    void ReduceIntSum (int* rvar, int cnt, int cpu);
    //! Integer max reduction.
    void ReduceIntMax (int& rvar, Color color = DefaultColor());

    void ReduceIntMax (int* rvar, int cnt, Color color = DefaultColor());
    //! Integer max reduction to specified cpu.
    void ReduceIntMax (int& rvar, int cpu);

    void ReduceIntMax (int* rvar, int cnt, int cpu);
    //! Integer min reduction.
    void ReduceIntMin (int& rvar, Color color = DefaultColor());

    void ReduceIntMin (int* rvar, int cnt, Color color = DefaultColor());
    //! Integer min reduction to specified cpu.
    void ReduceIntMin (int& rvar, int cpu);

    void ReduceIntMin (int* rvar, int cnt, int cpu);
    //! Long sum reduction.
    void ReduceLongSum (long& rvar, Color color = DefaultColor());

    void ReduceLongSum (long* rvar, int cnt, Color color = DefaultColor());
    //! Long sum reduction to specified cpu.
    void ReduceLongSum (long& rvar, int cpu);

    void ReduceLongSum (long* rvar, int cnt, int cpu);
    //! Long max reduction.
    void ReduceLongMax (long& rvar, Color color = DefaultColor());

    void ReduceLongMax (long* rvar, int cnt, Color color = DefaultColor());
    //! Long max reduction to specified cpu.
    void ReduceLongMax (long& rvar, int cpu);

    void ReduceLongMax (long* rvar, int cnt, int cpu);
    //! Long min reduction.
    void ReduceLongMin (long& rvar, Color color = DefaultColor());

    void ReduceLongMin (long* rvar, int cnt, Color color = DefaultColor());
    //! Long min reduction to specified cpu.
    void ReduceLongMin (long& rvar, int cpu);

    void ReduceLongMin (long* rvar, int cnt, int cpu);
    //! Long and-wise reduction.
    void ReduceLongAnd (long& rvar, Color color = DefaultColor());

    void ReduceLongAnd (long* rvar, int cnt, Color color = DefaultColor());
    //! Long and-wise reduction to specified cpu.
    void ReduceLongAnd (long& rvar, int cpu);

    void ReduceLongAnd (long* rvar, int cnt, int cpu);
    //! Parallel gather.
    void Gather (Real* sendbuf,
                 int   sendcount,
                 Real* recvbuf,
                 int   root);
    /**
    * \brief Returns sequential message sequence numbers, usually used as
    * tags for send/recv.  getsetinc has these values:
    * 0:  return the current sequence number and increment
    * 1:  return the current sequence number
    * 2:  set the current sequence number to newvalue
    */
    int SeqNum (int getsetinc = 0, int newvalue = 0);
    int SubSeqNum (int getsetinc = 0, int newvalue = 0);

    template <class T> Message Asend(const T*, size_t n, int pid, int tag);
    template <class T> Message Asend(const T*, size_t n, int pid, int tag, MPI_Comm comm);
    template <class T> Message Asend(const std::vector<T>& buf, int pid, int tag);

    template <class T> Message Arecv(T*, size_t n, int pid, int tag);
    template <class T> Message Arecv(T*, size_t n, int pid, int tag, MPI_Comm comm);
    template <class T> Message Arecv(std::vector<T>& buf, int pid, int tag);

    template <class T> Message Send(const T* buf, size_t n, int dst_pid, int tag);
    template <class T> Message Send(const T* buf, size_t n, int dst_pid, int tag, MPI_Comm comm);
    template <class T> Message Send(const std::vector<T>& buf, int dst_pid, int tag);

    template <class T> Message Recv(T*, size_t n, int pid, int tag);
    template <class T> Message Recv(T*, size_t n, int pid, int tag, MPI_Comm comm);
    template <class T> Message Recv(std::vector<T>& t, int pid, int tag);

    template <class T> void Bcast(T*, size_t n, int root = 0);
    template <class T> void Bcast(T*, size_t n, int root, const MPI_Comm &comm);
    void Bcast(void *buf, int count, MPI_Datatype datatype, int root, MPI_Comm comm);

    template <class T, class T1> void Scatter(T*, size_t n, const T1*, size_t n1, int root);

    template <class T, class T1> void Gather(const T*, size_t n, T1*, size_t n1, int root);
    template <class T> std::vector<T> Gather(const T&, int root);

    template <class T> void Gatherv (const T* send, int sc,
				     T* recv, const std::vector<int>& rc, const std::vector<int>& disp,
				     int root);
    template <class T> void Gatherv (const T* send, long sc,
				     T* recv, const std::vector<long>& rc, const std::vector<long>& disp,
				     int root);

    void Waitsome (Array<MPI_Request>&, int&, Array<int>&, Array<MPI_Status>&);

    void MPI_Error(const char* file, int line, const char* msg, int rc);

    void ReadAndBcastFile(const std::string &filename, Array<char> &charBuf,
                          bool bExitOnError = true,
			  const MPI_Comm &comm = Communicator() );
    void IProbe(int src_pid, int tag, int &mflag, MPI_Status &status);
    void IProbe(int src_pid, int tag, MPI_Comm comm, int &mflag, MPI_Status &status);
}
}

#define BL_MPI_REQUIRE(x)						\
do									\
{									\
  if ( int l_status_ = (x) )						\
    {									\
      ParallelDescriptor::MPI_Error(__FILE__,__LINE__,#x, l_status_);   \
    }									\
}									\
while ( false )

namespace amrex {

#if BL_USE_MPI
template <class T>
ParallelDescriptor::Message
ParallelDescriptor::Asend (const T* buf,
                           size_t   n,
                           int      dst_pid,
                           int      tag)
{
    BL_PROFILE_T_S("ParallelDescriptor::Asend(Tsii)", T);
    BL_COMM_PROFILE(BLProfiler::AsendTsii, n * sizeof(T), dst_pid, tag);

    MPI_Request req;
    BL_MPI_REQUIRE( MPI_Isend(const_cast<T*>(buf),
                              n,
                              Mpi_typemap<T>::type(),
                              dst_pid,
                              tag,
                              Communicator(),
                              &req) );
    BL_COMM_PROFILE(BLProfiler::AsendTsii, BLProfiler::AfterCall(), dst_pid, tag);
    return Message(req, Mpi_typemap<T>::type());
}

template <class T>
ParallelDescriptor::Message
ParallelDescriptor::Asend (const T* buf,
                           size_t   n,
                           int      dst_pid,
                           int      tag,
                           MPI_Comm comm)
{
    BL_PROFILE_T_S("ParallelDescriptor::Asend(TsiiM)", T);
    BL_COMM_PROFILE(BLProfiler::AsendTsiiM, n * sizeof(T), dst_pid, tag);

    MPI_Request req;
    BL_MPI_REQUIRE( MPI_Isend(const_cast<T*>(buf),
                              n,
                              Mpi_typemap<T>::type(),
                              dst_pid,
                              tag,
                              comm,
                              &req) );
    BL_COMM_PROFILE(BLProfiler::AsendTsiiM, BLProfiler::AfterCall(), dst_pid, tag);
    return Message(req, Mpi_typemap<T>::type());
}

template <class T>
ParallelDescriptor::Message
ParallelDescriptor::Asend (const std::vector<T>& buf,
                           int                   dst_pid,
                           int                   tag)
{
    BL_PROFILE_T_S("ParallelDescriptor::Asend(vTii)", T);
    BL_COMM_PROFILE(BLProfiler::AsendvTii, buf.size() * sizeof(T), dst_pid, tag);

    MPI_Request req;
    BL_MPI_REQUIRE( MPI_Isend(const_cast<T*>(&buf[0]),
                              buf.size(),
                              Mpi_typemap<T>::type(),
                              dst_pid,
                              tag,
                              Communicator(),
                              &req) );
    BL_COMM_PROFILE(BLProfiler::AsendvTii, BLProfiler::AfterCall(), dst_pid, tag);
    return Message(req, Mpi_typemap<T>::type());
}

template <class T>
ParallelDescriptor::Message
ParallelDescriptor::Send (const T* buf,
                          size_t   n,
                          int      dst_pid,
                          int      tag)
{
    BL_PROFILE_T_S("ParallelDescriptor::Send(Tsii)", T);
    BL_COMM_PROFILE(BLProfiler::SendTsii, n * sizeof(T), dst_pid, tag);

    BL_MPI_REQUIRE( MPI_Send(const_cast<T*>(buf),
                             n,
                             Mpi_typemap<T>::type(),
                             dst_pid,
                             tag,
                             Communicator()) );
    BL_COMM_PROFILE(BLProfiler::SendTsii, BLProfiler::AfterCall(), dst_pid, tag);
    return Message();
}

template <class T>
ParallelDescriptor::Message
ParallelDescriptor::Send (const T* buf,
                          size_t   n,
                          int      dst_pid,
                          int      tag,
			  MPI_Comm comm)
{
    BL_PROFILE_T_S("ParallelDescriptor::Send(Tsii)", T);

#ifdef BL_COMM_PROFILING
    int dst_pid_world(-1);
    MPI_Group groupComm, groupWorld;
    BL_MPI_REQUIRE( MPI_Comm_group(comm, &groupComm) );
    BL_MPI_REQUIRE( MPI_Comm_group(Communicator(), &groupWorld) );
    BL_MPI_REQUIRE( MPI_Group_translate_ranks(groupComm, 1, &dst_pid, groupWorld, &dst_pid_world) );

    BL_COMM_PROFILE(BLProfiler::SendTsii, n * sizeof(T), dst_pid_world, tag);
#endif

    BL_MPI_REQUIRE( MPI_Send(const_cast<T*>(buf),
                             n,
                             Mpi_typemap<T>::type(),
                             dst_pid,
                             tag,
                             comm) );
    BL_COMM_PROFILE(BLProfiler::SendTsii, BLProfiler::AfterCall(), dst_pid, tag);
    return Message();
}

template <class T>
ParallelDescriptor::Message
ParallelDescriptor::Send (const std::vector<T>& buf,
                          int                   dst_pid,
                          int                   tag)
{
    BL_PROFILE_T_S("ParallelDescriptor::Send(vTii)", T);
    BL_COMM_PROFILE(BLProfiler::SendvTii, buf.size() * sizeof(T), dst_pid, tag);

    BL_MPI_REQUIRE( MPI_Send(const_cast<T*>(&buf[0]),
                             buf.size(),
                             Mpi_typemap<T>::type(),
                             dst_pid,
                             tag,
                             Communicator()) );
    BL_COMM_PROFILE(BLProfiler::SendvTii, BLProfiler::AfterCall(), dst_pid, tag);
    return Message();
}

template <class T>
ParallelDescriptor::Message
ParallelDescriptor::Arecv (T*       buf,
                           size_t   n,
                           int      src_pid,
                           int      tag)
{
    BL_PROFILE_T_S("ParallelDescriptor::Arecv(Tsii)", T);
    BL_COMM_PROFILE(BLProfiler::ArecvTsii, n * sizeof(T), src_pid, tag);

    MPI_Request req;
    BL_MPI_REQUIRE( MPI_Irecv(buf,
                              n,
                              Mpi_typemap<T>::type(),
                              src_pid,
                              tag,
                              Communicator(),
                              &req) );
    BL_COMM_PROFILE(BLProfiler::ArecvTsii, BLProfiler::AfterCall(), src_pid, tag);

    return Message(req, Mpi_typemap<T>::type());
}

template <class T>
ParallelDescriptor::Message
ParallelDescriptor::Arecv (T*       buf,
                           size_t   n,
                           int      src_pid,
                           int      tag,
                           MPI_Comm comm)
{
    BL_PROFILE_T_S("ParallelDescriptor::Arecv(TsiiM)", T);
    BL_COMM_PROFILE(BLProfiler::ArecvTsiiM, n * sizeof(T), src_pid, tag);

    MPI_Request req;
    BL_MPI_REQUIRE( MPI_Irecv(buf,
                              n,
                              Mpi_typemap<T>::type(),
                              src_pid,
                              tag,
                              comm,
                              &req) );
    BL_COMM_PROFILE(BLProfiler::ArecvTsiiM, BLProfiler::AfterCall(), src_pid, tag);
    return Message(req, Mpi_typemap<T>::type());
}

template <class T>
ParallelDescriptor::Message
ParallelDescriptor::Arecv (std::vector<T>& buf,
                           int             src_pid,
                           int             tag)
{
    BL_PROFILE_T_S("ParallelDescriptor::Arecv(vTii)", T);
    BL_COMM_PROFILE(BLProfiler::ArecvvTii, buf.size() * sizeof(T), src_pid, tag);

    MPI_Request req;
    BL_MPI_REQUIRE( MPI_Irecv(&buf[0],
                              buf.size(),
                              Mpi_typemap<T>::type(),
                              src_pid,
                              tag,
                              Communicator(),
                              &req) );
    BL_COMM_PROFILE(BLProfiler::ArecvvTii, BLProfiler::AfterCall(), src_pid, tag);
    return Message(req, Mpi_typemap<T>::type());
}

template <class T>
ParallelDescriptor::Message
ParallelDescriptor::Recv (T*     buf,
                          size_t n,
                          int    src_pid,
                          int    tag)
{
    BL_PROFILE_T_S("ParallelDescriptor::Recv(Tsii)", T);
    BL_COMM_PROFILE(BLProfiler::RecvTsii, BLProfiler::BeforeCall(), src_pid, tag);

    MPI_Status stat;
    BL_MPI_REQUIRE( MPI_Recv(buf,
                             n,
                             Mpi_typemap<T>::type(),
                             src_pid,
                             tag,
                             Communicator(),
                             &stat) );
    BL_COMM_PROFILE(BLProfiler::RecvTsii, n * sizeof(T), stat.MPI_SOURCE, stat.MPI_TAG);
    return Message(stat, Mpi_typemap<T>::type());
}

template <class T>
ParallelDescriptor::Message
ParallelDescriptor::Recv (T*     buf,
                          size_t n,
                          int    src_pid,
                          int    tag,
			  MPI_Comm comm)
{
    BL_PROFILE_T_S("ParallelDescriptor::Recv(Tsii)", T);
    BL_COMM_PROFILE(BLProfiler::RecvTsii, BLProfiler::BeforeCall(), src_pid, tag);

    MPI_Status stat;
    BL_MPI_REQUIRE( MPI_Recv(buf,
                             n,
                             Mpi_typemap<T>::type(),
                             src_pid,
                             tag,
                             comm,
                             &stat) );
#ifdef BL_COMM_PROFILING
    int src_pid_comm(stat.MPI_SOURCE);
    int src_pid_world(stat.MPI_SOURCE);
    if(src_pid_comm != MPI_ANY_SOURCE) {
      MPI_Group groupComm, groupWorld;
      BL_MPI_REQUIRE( MPI_Comm_group(comm, &groupComm) );
      BL_MPI_REQUIRE( MPI_Comm_group(Communicator(), &groupWorld) );
      BL_MPI_REQUIRE( MPI_Group_translate_ranks(groupComm, 1, &src_pid_comm, groupWorld, &src_pid_world) );
    }

    BL_COMM_PROFILE(BLProfiler::RecvTsii, n * sizeof(T), src_pid_world, stat.MPI_TAG);
#endif
    return Message(stat, Mpi_typemap<T>::type());
}

template <class T>
ParallelDescriptor::Message
ParallelDescriptor::Recv (std::vector<T>& buf,
                          int             src_pid,
                          int             tag)
{
    BL_PROFILE_T_S("ParallelDescriptor::Recv(vTii)", T);
    BL_COMM_PROFILE(BLProfiler::RecvvTii, BLProfiler::BeforeCall(), src_pid, tag);

    MPI_Status stat;
    BL_MPI_REQUIRE( MPI_Recv(&buf[0],
                             buf.size(),
                             Mpi_typemap<T>::type(),
                             src_pid,
                             tag,
                             Communicator(),
                             &stat) );
    BL_COMM_PROFILE(BLProfiler::RecvvTii, buf.size() * sizeof(T), stat.MPI_SOURCE, stat.MPI_TAG);
    return Message(stat, Mpi_typemap<T>::type());
}

template <class T>
void
ParallelDescriptor::Bcast (T*     t,
                           size_t n,
                           int    root)
{
#ifdef BL_LAZY
    Lazy::EvalReduction();
#endif

    BL_ASSERT(n < std::numeric_limits<int>::max());

    BL_PROFILE_T_S("ParallelDescriptor::Bcast(Tsi)", T);
    BL_COMM_PROFILE(BLProfiler::BCastTsi, BLProfiler::BeforeCall(), root, BLProfiler::NoTag());

    BL_MPI_REQUIRE( MPI_Bcast(t,
                              n,
                              Mpi_typemap<T>::type(),
                              root,
                              Communicator()) );
    BL_COMM_PROFILE(BLProfiler::BCastTsi, n * sizeof(T), root, BLProfiler::NoTag());
}

template <class T>
void
ParallelDescriptor::Bcast (T*     t,
                           size_t n,
                           int    root,
			   const MPI_Comm &comm)
{
#ifdef BL_LAZY
    int r;
    MPI_Comm_compare(comm, Communicator(), &r);
    if (r == MPI_IDENT)
	Lazy::EvalReduction();
#endif

    BL_ASSERT(n < std::numeric_limits<int>::max());

    BL_PROFILE_T_S("ParallelDescriptor::Bcast(Tsi)", T);
    BL_COMM_PROFILE(BLProfiler::BCastTsi, BLProfiler::BeforeCall(), root, BLProfiler::NoTag());

    BL_MPI_REQUIRE( MPI_Bcast(t,
                              n,
                              Mpi_typemap<T>::type(),
                              root,
                              comm) );
    BL_COMM_PROFILE(BLProfiler::BCastTsi, n * sizeof(T), root, BLProfiler::NoTag());
}

template <class T, class T1>
void
ParallelDescriptor::Gather (const T* t,
                            size_t   n,
                            T1*      t1,
                            size_t   n1,
                            int      root)
{
    BL_PROFILE_T_S("ParallelDescriptor::Gather(TsT1si)", T);
    BL_COMM_PROFILE(BLProfiler::GatherTsT1Si, BLProfiler::BeforeCall(), root, BLProfiler::NoTag());

    BL_ASSERT(n  < std::numeric_limits<int>::max());
    BL_ASSERT(n1 < std::numeric_limits<int>::max());

    BL_MPI_REQUIRE( MPI_Gather(const_cast<T*>(t),
                               n,
                               Mpi_typemap<T>::type(),
                               t1,
                               n1,
                               Mpi_typemap<T1>::type(),
                               root,
                               Communicator()) );
    BL_COMM_PROFILE(BLProfiler::GatherTsT1Si,  n * sizeof(T), root, BLProfiler::NoTag());
}

template <class T>
std::vector<T>
ParallelDescriptor::Gather (const T& t, int root)
{
    BL_PROFILE_T_S("ParallelDescriptor::Gather(Ti)", T);
    BL_COMM_PROFILE(BLProfiler::GatherTi, BLProfiler::BeforeCall(), root, BLProfiler::NoTag());

    std::vector<T> resl(1);
    if ( root == MyProc() ) resl.resize(NProcs());
    BL_MPI_REQUIRE( MPI_Gather(const_cast<T*>(&t),
                               1,
                               Mpi_typemap<T>::type(),
                               &resl[0],
                               1,
                               Mpi_typemap<T>::type(),
                               root,
                               Communicator()) );
    BL_COMM_PROFILE(BLProfiler::GatherTi, sizeof(T), root, BLProfiler::NoTag());
    return resl;
}

template <class T>
void
ParallelDescriptor::Gatherv (const T* send, int sc, 
			     T* recv, const std::vector<int>& rc, const std::vector<int>& disp,
			     int root)
{
    BL_COMM_PROFILE(BLProfiler::Gatherv,  BLProfiler::BeforeCall(), root, BLProfiler::NoTag());

    MPI_Gatherv(send, sc, ParallelDescriptor::Mpi_typemap<T>::type(),
		recv, &rc[0], &disp[0], ParallelDescriptor::Mpi_typemap<T>::type(),
		root, Communicator());

    BL_COMM_PROFILE(BLProfiler::Gatherv, std::accumulate(rc.begin(),rc.end(),0)*sizeof(T), root, BLProfiler::NoTag());
}

template <class T>
void
ParallelDescriptor::Gatherv (const T* send, long sc, 
			     T* recv, const std::vector<long>& rc, const std::vector<long>& disp,
			     int root)
{
    BL_COMM_PROFILE(BLProfiler::Gatherv,  BLProfiler::BeforeCall(), root, BLProfiler::NoTag());

    int tag = ParallelDescriptor::SeqNum();

    if (MyProc() == root) {
	int nprocs = NProcs();
	BL_ASSERT(rc.size() == nprocs);
	BL_ASSERT(disp.size() == nprocs);

	std::vector<MPI_Request> request;
	for (int i = 0; i < nprocs; ++i) {
	    T* buf = recv + disp[i];
	    if (i == root) {
		for (int k = 0; k < rc[i]; ++k) {
		    *buf++ = send[k];
		}
	    } else {
		MPI_Request req;
		MPI_Irecv(buf, rc[i], ParallelDescriptor::Mpi_typemap<T>::type(), i,
			  tag, Communicator(), &req);
		request.push_back(req);
	    }
	}
	if (request.size() > 0) {
	    std::vector<MPI_Status> status(request.size());
	    MPI_Waitall(request.size(), &request[0], &status[0]);
	}
    } else {
	MPI_Send(send, sc, ParallelDescriptor::Mpi_typemap<T>::type(), root, tag,
		 Communicator());
    }

    BL_COMM_PROFILE(BLProfiler::Gatherv, std::accumulate(rc.begin(),rc.end(),0L)*sizeof(T), root, BLProfiler::NoTag());
}

template <class T, class T1>
void
ParallelDescriptor::Scatter (T*        t,
                             size_t    n,
                             const T1* t1,
                             size_t    n1,
                             int       root)
{
    BL_PROFILE_T_S("ParallelDescriptor::Scatter(TsT1si)", T);
    BL_COMM_PROFILE(BLProfiler::ScatterTsT1si,  BLProfiler::BeforeCall(), root, BLProfiler::NoTag());

    BL_MPI_REQUIRE( MPI_Scatter(const_cast<T1*>(t1),
                                n1,
                                Mpi_typemap<T1>::type(),
                                t,
                                n,
                                Mpi_typemap<T>::type(),
                                root,
                                Communicator()) );
    BL_COMM_PROFILE(BLProfiler::ScatterTsT1si, n * sizeof(T), root, BLProfiler::NoTag());
}

#else

namespace ParallelDescriptor
{
template <class T>
Message
Asend(const T* buf, size_t n, int dst_pid, int tag)
{
    return Message();
}

template <class T>
Message
Asend(const T* buf, size_t n, int dst_pid, int tag, MPI_Comm comm)
{
    return Message();
}

template <class T>
Message
Asend(const std::vector<T>& buf, int dst_pid, int tag)
{
    return Message();
}

template <class T>
Message
Send(const T* buf, size_t n, int dst_pid, int tag)
{
    return Message();
}

template <class T>
Message
Send(const T* buf, size_t n, int dst_pid, int tag, MPI_Comm comm)
{
    return Message();
}

template <class T>
Message
Send(const std::vector<T>& buf, int dst_pid, int tag)
{
    return Message();
}

template <class T>
Message
Arecv(T* buf, size_t n, int src_pid, int tag)
{
    return Message();
}

template <class T>
Message
Arecv(T* buf, size_t n, int src_pid, int tag, MPI_Comm comm)
{
    return Message();
}

template <class T>
Message
Arecv(std::vector<T>& buf, int src_pid, int tag)
{
    return Message();
}

template <class T>
Message
Recv(T* buf, size_t n, int src_pid, int tag)
{
    return Message();
}

template <class T>
Message
Recv(T* buf, size_t n, int src_pid, int tag, MPI_Comm comm)
{
    return Message();
}

template <class T>
Message
Recv(std::vector<T>& buf, int src_pid, int tag)
{
    return Message();
}

template <class T>
void
Bcast(T* t, size_t n, int root)
{}

template <class T>
void
Bcast(T* t, size_t n, int root, const MPI_Comm &comm)
{}

template <class T, class T1>
void
Gather(const T* t, size_t n, T1* t1, size_t n1, int root)
{}

template <class T>
std::vector<T>
Gather(const T& t, int root)
{
    std::vector<T> resl(1);
    resl[0] = t;
    return resl;
}

template <class T, class T1>
void
Scatter(T* t, size_t n, const T1* t1, size_t n1, int root)
{}

}
#endif

}

#endif /*BL_PARALLELDESCRIPTOR_H*/<|MERGE_RESOLUTION|>--- conflicted
+++ resolved
@@ -200,7 +200,6 @@
         return (m_MyId_comp >= 0);
     }
 
-<<<<<<< HEAD
     /**
     * \brief This sets the number of MPI ranks in the sidecar and
     * initializes nProcs, MyId, groups, and communicators
@@ -215,22 +214,6 @@
     * Global rank zero is required to be in compRanksInAll[0],
     * this restriction may be removed in the future.
     */
-=======
-    //
-    // This sets the number of MPI ranks in the sidecar and
-    // initializes nProcs, MyId, groups, and communicators
-    // for the comp and sidecar sets of ranks.
-    // The user will need to handle any consequences of changing
-    // the numbers of processors in each group (such as changing
-    // distribution maps and moving data in FabArrays).
-    //
-    // The union of ranks in the comp and sidecar arrays must be
-    // equal to the set of ranks in 'all' (the AMReX global
-    // communicator).  The sets must be disjoint.
-    // Global rank zero is required to be in compRanksInAll[0],
-    // this restriction may be removed in the future.
-    //
->>>>>>> 5ea14f82
     void
     SetNProcsSidecars (const Array<int> &compRanksInAll,
                        const Array<Array<int> > &sidecarRanksInAll,
