#ifndef AMREX_MATH_H_
#define AMREX_MATH_H_
#include <AMReX_Config.H>

#include <AMReX_GpuQualifiers.H>
#include <AMReX_Extension.H>
#include <cmath>
#include <cstdlib>
#include <type_traits>
#include <utility>

#ifdef AMREX_USE_SYCL
#  include <sycl/sycl.hpp>
#endif

namespace amrex { inline namespace disabled {
    // If it is inside namespace amrex, or amrex namespace is imported with using namespace amrex or
    // amrex::disabled, unqualified abs functions are disabled with a compile time error such as,
    // call of overload abs(int&) is ambiguous, or a link time error such as, undefined reference to
    // `amrex::disabled::abs(double)'.  To fix it, one can use `std::abs` or `amrex::Math::abs`.
    // The latter works in both host and device functions, whereas `std::abs` does not currently
    // work on device with HIP and SYCL.
    AMREX_GPU_HOST_DEVICE double abs (double);
    AMREX_GPU_HOST_DEVICE float abs (float);
    AMREX_GPU_HOST_DEVICE long double abs (long double);
    AMREX_GPU_HOST_DEVICE int abs (int);
    AMREX_GPU_HOST_DEVICE long abs (long);
    AMREX_GPU_HOST_DEVICE long long abs (long long);
}}

namespace amrex::Math {

// Since Intel's SYCL compiler now supports the following std functions on device,
// one no longer needs to use amrex::Math::abs, etc.  They are kept here for
// backward compatibility.

using std::abs;
using std::ceil;
using std::copysign;
using std::floor;
using std::round;

// However, since Intel's SYCL compiler is very aggressive with fast floating
// point optimisations, the following must be kept, as using the std functions
// always evaluates to false (even at -O1).

#ifdef AMREX_USE_SYCL

using sycl::isfinite;
using sycl::isinf;

#else

using std::isfinite;
using std::isinf;

#endif

template <typename T>
constexpr std::enable_if_t<std::is_floating_point<T>::value,T> pi ()
{
    return T(3.1415926535897932384626433832795029L);
}

//! Return cos(x*pi) given x
AMREX_GPU_HOST_DEVICE AMREX_FORCE_INLINE
double cospi (double x)
{
#if defined(AMREX_USE_SYCL)
    return sycl::cospi(x);
#elif defined(__CUDA_ARCH__) && defined(AMREX_USE_CUDA) || \
      defined(__HIP_DEVICE_COMPILE__) && defined(AMREX_USE_HIP)
    return ::cospi(x);
#else
    return std::cos(pi<double>()*x);
#endif
}

//! Return cos(x*pi) given x
AMREX_GPU_HOST_DEVICE AMREX_FORCE_INLINE
float cospi (float x)
{
#if defined(AMREX_USE_SYCL)
    return sycl::cospi(x);
#elif defined(__CUDA_ARCH__) && defined(AMREX_USE_CUDA) || \
      defined(__HIP_DEVICE_COMPILE__) && defined(AMREX_USE_HIP)
    return ::cospif(x);
#else
    return std::cos(pi<float>()*x);
#endif
}

//! Return sin(x*pi) given x
AMREX_GPU_HOST_DEVICE AMREX_FORCE_INLINE
double sinpi (double x)
{
#if defined(AMREX_USE_SYCL)
    return sycl::sinpi(x);
#elif defined(__CUDA_ARCH__) && defined(AMREX_USE_CUDA) || \
      defined(__HIP_DEVICE_COMPILE__) && defined(AMREX_USE_HIP)
    return ::sinpi(x);
#else
    return std::sin(pi<double>()*x);
#endif
}

//! Return sin(x*pi) given x
AMREX_GPU_HOST_DEVICE AMREX_FORCE_INLINE
float sinpi (float x)
{
#if defined(AMREX_USE_SYCL)
    return sycl::sinpi(x);
#elif defined(__CUDA_ARCH__) && defined(AMREX_USE_CUDA) || \
      defined(__HIP_DEVICE_COMPILE__) && defined(AMREX_USE_HIP)
    return ::sinpif(x);
#else
    return std::sin(pi<float>()*x);
#endif
}

//! Return sine and cosine of given number
AMREX_GPU_HOST_DEVICE AMREX_FORCE_INLINE
std::pair<double,double> sincos (double x)
{
    std::pair<double,double> r;
#if defined(AMREX_USE_SYCL)
    r.first = sycl::sincos(x, sycl::private_ptr<double>(&r.second));
#elif defined(__CUDA_ARCH__) && defined(AMREX_USE_CUDA) || \
      defined(__HIP_DEVICE_COMPILE__) && defined(AMREX_USE_HIP) || \
      (defined(_GNU_SOURCE) && !defined(__APPLE__))
    ::sincos(x, &r.first, &r.second);
#else
    r.first  = std::sin(x);
    r.second = std::cos(x);
#endif
    return r;
}

//! Return sine and cosine of given number
AMREX_GPU_HOST_DEVICE AMREX_FORCE_INLINE
std::pair<float,float> sincos (float x)
{
    std::pair<float,float> r;
#if defined(AMREX_USE_SYCL)
    r.first = sycl::sincos(x, sycl::private_ptr<float>(&r.second));
#elif defined(__CUDA_ARCH__) && defined(AMREX_USE_CUDA) || \
      defined(__HIP_DEVICE_COMPILE__) && defined(AMREX_USE_HIP) || \
      (defined(_GNU_SOURCE) && !defined(__APPLE__))
    ::sincosf(x, &r.first, &r.second);
#else
    r.first  = std::sin(x);
    r.second = std::cos(x);
#endif
    return r;
}

//! Return sin(pi*x) and cos(pi*x) given x
AMREX_GPU_HOST_DEVICE AMREX_FORCE_INLINE
std::pair<double,double> sincospi (double x)
{
    std::pair<double,double> r;
#if defined(__CUDA_ARCH__) && defined(AMREX_USE_CUDA) || \
    defined(__HIP_DEVICE_COMPILE__) && defined(AMREX_USE_HIP)
    ::sincospi(x, &r.first, &r.second);
#else
    r = sincos(pi<double>()*x);
#endif
    return r;
}

//! Return sin(pi*x) and cos(pi*x) given x
AMREX_GPU_HOST_DEVICE AMREX_FORCE_INLINE
std::pair<float,float> sincospi (float x)
{
    std::pair<float,float> r;
#if defined(__CUDA_ARCH__) && defined(AMREX_USE_CUDA) || \
    defined(__HIP_DEVICE_COMPILE__) && defined(AMREX_USE_HIP)
    ::sincospif(x, &r.first, &r.second);
#else
    r = sincos(pi<float>()*x);
#endif
    return r;
}

<<<<<<< HEAD
//! Return pow(x, Power), where Power is an integer known at compile time
template <int Power>
AMREX_FORCE_INLINE
constexpr double powi (double x) noexcept
{
    if constexpr (Power < 0)
    	return 1.0/powi<-Power>(x);
    else if constexpr (Power == 0)
        //note: 0^0 is implementation-defined, but most compilers return 1
    	return 1.0;
    else if constexpr (Power == 1)
        return x;
    else if constexpr (Power == 2)
        return x*x;
    else if constexpr (Power%2 == 0)
        return powi<2>(powi<Power/2>(x));
    else
        return x * powi<Power-1>(x);
}

//! Return pow(x, Power), where Power is an integer known at compile time
template <int Power>
AMREX_FORCE_INLINE
constexpr float powi (float x) noexcept
{
    if constexpr (Power < 0)
    	return 1.0f/powi<-Power>(x);
    else if constexpr (Power == 0)
        //note: 0^0 is implementation-defined, but most compilers return 1
    	return 1.0f;
    else if constexpr (Power == 1)
        return x;
    else if constexpr (Power == 2)
        return x*x;
    else if constexpr (Power%2 == 0)
        return powi<2>(powi<Power/2>(x));
    else
        return x * powi<Power-1>(x);
}

}}
=======
}
>>>>>>> 1cb5f01a

#endif<|MERGE_RESOLUTION|>--- conflicted
+++ resolved
@@ -182,17 +182,17 @@
     return r;
 }
 
-<<<<<<< HEAD
 //! Return pow(x, Power), where Power is an integer known at compile time
-template <int Power>
+template <int Power, typename T,
+    typename = typename std::enable_if<!std::is_integral<T>() || Power>=0>::type>
 AMREX_FORCE_INLINE
-constexpr double powi (double x) noexcept
+constexpr T powi (T x) noexcept
 {
     if constexpr (Power < 0)
-    	return 1.0/powi<-Power>(x);
+    	return T(1)/powi<-Power>(x);
     else if constexpr (Power == 0)
         //note: 0^0 is implementation-defined, but most compilers return 1
-    	return 1.0;
+    	return T(1);
     else if constexpr (Power == 1)
         return x;
     else if constexpr (Power == 2)
@@ -200,32 +200,9 @@
     else if constexpr (Power%2 == 0)
         return powi<2>(powi<Power/2>(x));
     else
-        return x * powi<Power-1>(x);
-}
-
-//! Return pow(x, Power), where Power is an integer known at compile time
-template <int Power>
-AMREX_FORCE_INLINE
-constexpr float powi (float x) noexcept
-{
-    if constexpr (Power < 0)
-    	return 1.0f/powi<-Power>(x);
-    else if constexpr (Power == 0)
-        //note: 0^0 is implementation-defined, but most compilers return 1
-    	return 1.0f;
-    else if constexpr (Power == 1)
-        return x;
-    else if constexpr (Power == 2)
-        return x*x;
-    else if constexpr (Power%2 == 0)
-        return powi<2>(powi<Power/2>(x));
-    else
-        return x * powi<Power-1>(x);
-}
-
-}}
-=======
-}
->>>>>>> 1cb5f01a
+        return x*powi<Power-1>(x);
+}
+
+}
 
 #endif