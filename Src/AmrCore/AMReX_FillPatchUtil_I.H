#ifndef AMREX_FillPatchUtil_I_H_
#define AMREX_FillPatchUtil_I_H_

namespace amrex {

template <typename Interp>
bool ProperlyNested (const IntVect& ratio, const IntVect& blocking_factor, int ngrow,
                     const IndexType& boxType, Interp* mapper)
{
    int ratio_max = ratio[0];
#if (AMREX_SPACEDIM > 1)
    ratio_max = std::max(ratio_max, ratio[1]);
#endif
#if (AMREX_SPACEDIM == 3)
    ratio_max = std::max(ratio_max, ratio[2]);
#endif
    // There are at least this many coarse cells outside fine grids
    // (except at physical boundaries).
    const IntVect& nbuf = blocking_factor / ratio_max;

    Box crse_box(IntVect(AMREX_D_DECL(0 ,0 ,0 )), IntVect(AMREX_D_DECL(4*nbuf[0]-1,
                                                                       4*nbuf[1]-1,
                                                                       4*nbuf[2]-1)));
    crse_box.convert(boxType);
    Box fine_box(nbuf, IntVect(AMREX_D_DECL(3*nbuf[0]-1,3*nbuf[1]-1,3*nbuf[2]-1)));
    fine_box.convert(boxType);
    fine_box.refine(ratio_max);
    fine_box.grow(ngrow);
    const Box& fine_box_coarsened = mapper->CoarseBox(fine_box, ratio_max);
    return crse_box.contains(fine_box_coarsened);
}

template <typename MF, typename BC>
EnableIf_t<IsFabArray<MF>::value>
FillPatchSingleLevel (MF& mf, Real time,
                      const Vector<MF*>& smf, const Vector<Real>& stime,
                      int scomp, int dcomp, int ncomp,
                      const Geometry& geom,
                      BC& physbcf, int bcfcomp)
{
    FillPatchSingleLevel(mf, mf.nGrowVect(), time, smf, stime, scomp, dcomp, ncomp,
                         geom, physbcf, bcfcomp);
}

template <typename MF, typename BC>
EnableIf_t<IsFabArray<MF>::value>
FillPatchSingleLevel (MF& mf, IntVect const& nghost, Real time,
                      const Vector<MF*>& smf, const Vector<Real>& stime,
                      int scomp, int dcomp, int ncomp,
                      const Geometry& geom,
                      BC& physbcf, int bcfcomp)
{
    BL_PROFILE("FillPatchSingleLevel");

    AMREX_ASSERT(scomp+ncomp <= smf[0]->nComp());
    AMREX_ASSERT(dcomp+ncomp <= mf.nComp());
    AMREX_ASSERT(smf.size() == stime.size());
    AMREX_ASSERT(smf.size() != 0);
    AMREX_ASSERT(nghost.allLE(mf.nGrowVect()));

    if (smf.size() == 1)
    {
        if (&mf == smf[0] and scomp == dcomp) {
            mf.FillBoundary(dcomp, ncomp, nghost, geom.periodicity());
        } else {
            mf.ParallelCopy(*smf[0], scomp, dcomp, ncomp, IntVect{0}, nghost, geom.periodicity());
        }
    }
    else if (smf.size() == 2)
    {
        BL_ASSERT(smf[0]->boxArray() == smf[1]->boxArray());
        MF raii;
        MF * dmf;
        int destcomp;
        bool sameba;
        if (mf.boxArray() == smf[0]->boxArray() and
            mf.DistributionMap() == smf[0]->DistributionMap())
        {
            dmf = &mf;
            destcomp = dcomp;
            sameba = true;
        } else {
            raii.define(smf[0]->boxArray(), smf[0]->DistributionMap(), ncomp, 0,
                        MFInfo(), smf[0]->Factory());

            dmf = &raii;
            destcomp = 0;
            sameba = false;
        }

        if ((dmf != smf[0] and dmf != smf[1]) or scomp != dcomp)
        {
#ifdef _OPENMP
#pragma omp parallel if (Gpu::notInLaunchRegion())
#endif
            for (MFIter mfi(*dmf,TilingIfNotGPU()); mfi.isValid(); ++mfi)
            {
                const Box& bx = mfi.tilebox();
                const Real t0 = stime[0];
                const Real t1 = stime[1];
                auto const sfab0 = smf[0]->array(mfi);
                auto const sfab1 = smf[1]->array(mfi);
                auto       dfab  = dmf->array(mfi);

                if (time == t0)
                {
                    AMREX_HOST_DEVICE_PARALLEL_FOR_4D ( bx, ncomp, i, j, k, n,
                    {
                        dfab(i,j,k,n+destcomp) = sfab0(i,j,k,n+scomp);
                    });
                }
                else if (time == t1)
                {
                    AMREX_HOST_DEVICE_PARALLEL_FOR_4D ( bx, ncomp, i, j, k, n,
                    {
                        dfab(i,j,k,n+destcomp) = sfab1(i,j,k,n+scomp);
                    });
                }
                else if (std::abs(t1-t0) > 1.e-16)
                {
                    Real alpha = (t1-time)/(t1-t0);
                    Real beta = (time-t0)/(t1-t0);
                    AMREX_HOST_DEVICE_PARALLEL_FOR_4D ( bx, ncomp, i, j, k, n,
                    {
                        dfab(i,j,k,n+destcomp) = alpha*sfab0(i,j,k,n+scomp)
                            +                     beta*sfab1(i,j,k,n+scomp);
                    });
                }
                else
                {
                    AMREX_HOST_DEVICE_PARALLEL_FOR_4D ( bx, ncomp, i, j, k, n,
                    {
                        dfab(i,j,k,n+destcomp) = sfab0(i,j,k,n+scomp);
                    });
                }
            }
        }

        if (sameba)
        {
            // Note that when sameba is true mf's BoxArray is nonoverlapping.
            // So FillBoundary is safe.
            mf.FillBoundary(dcomp, ncomp, nghost, geom.periodicity());
        }
        else
        {
            IntVect src_ngrow = IntVect::TheZeroVector();
            IntVect dst_ngrow = nghost;

            mf.ParallelCopy(*dmf, 0, dcomp, ncomp, src_ngrow, dst_ngrow, geom.periodicity());
        }
    }
    else {
        amrex::Abort("FillPatchSingleLevel: high-order interpolation in time not implemented yet");
    }

    physbcf(mf, dcomp, ncomp, nghost, time, bcfcomp);
}

namespace {
    template <typename MF,
              typename std::enable_if<std::is_same<typename MF::FABType::value_type,
                                                   FArrayBox>::value,
                                      int>::type = 0>
    MF make_mf_crse_patch (FabArrayBase::FPinfo const& fpc, int ncomp)
    {
        MF mf_crse_patch(fpc.ba_crse_patch, fpc.dm_patch, ncomp, 0, MFInfo(),
                         *fpc.fact_crse_patch);
        return mf_crse_patch;
    }

    template <typename MF,
              typename std::enable_if<std::is_same<typename MF::FABType::value_type,
                                                   FArrayBox>::value,
                                      int>::type = 0>
    MF make_mf_fine_patch (FabArrayBase::FPinfo const& fpc, int ncomp)
    {
        MF mf_fine_patch(fpc.ba_fine_patch, fpc.dm_patch, ncomp, 0, MFInfo(),
                         *fpc.fact_fine_patch);
        return mf_fine_patch;
    }

    template <typename MF,
              typename std::enable_if<!std::is_same<typename MF::FABType::value_type,
                                                    FArrayBox>::value,
                                      int>::type = 0>
    MF make_mf_crse_patch (FabArrayBase::FPinfo const& fpc, int ncomp)
    {
        return MF(fpc.ba_crse_patch, fpc.dm_patch, ncomp, 0);
    }

    template <typename MF,
              typename std::enable_if<!std::is_same<typename MF::FABType::value_type,
                                                    FArrayBox>::value,
                                      int>::type = 0>
    MF make_mf_fine_patch (FabArrayBase::FPinfo const& fpc, int ncomp)
    {
        return MF(fpc.ba_fine_patch, fpc.dm_patch, ncomp, 0);
    }

    template <typename MF,
              typename std::enable_if<std::is_same<typename MF::FABType::value_type,
                                                   FArrayBox>::value,
                                      int>::type = 0>
<<<<<<< HEAD
    MF make_mf_crse_patch (FabArrayBase::FPinfo const& fpc, int ncomp, IndexType idx_type)
    {
        MF mf_crse_patch(amrex::convert(fpc.ba_crse_patch, idx_type), fpc.dm_crse_patch, 
                         ncomp, 0, MFInfo(), *fpc.fact_crse_patch);
        return mf_crse_patch;
    }

    template <typename MF,
              typename std::enable_if<!std::is_same<typename MF::FABType::value_type,
                                                    FArrayBox>::value,
                                      int>::type = 0>
    MF make_mf_crse_patch (FabArrayBase::FPinfo const& fpc, int ncomp, IndexType idx_type)
    {
        return MF(amrex::convert(fpc.ba_crse_patch, idx_type), fpc.dm_crse_patch, ncomp, 0);
    }




    template <typename MF,
              typename std::enable_if<std::is_same<typename MF::FABType::value_type,
                                                   FArrayBox>::value,
                                      int>::type = 0>
    void mf_set_domain_bndry (MF &mf, Geometry const & cgeom)
=======
    void mf_set_domain_bndry (MF &mf, Geometry const & geom)
>>>>>>> f706d8ac
    {
        mf.setDomainBndry(std::numeric_limits<Real>::quiet_NaN(), geom);
    }

    template <typename MF,
              typename std::enable_if<!std::is_same<typename MF::FABType::value_type,
                                                    FArrayBox>::value,
                                      int>::type = 0>
    void mf_set_domain_bndry (MF &/*mf*/, Geometry const & /*geom*/)
    {
        // nothing
    }

    template <typename MF, typename BC, typename Interp, typename PreInterpHook, typename PostInterpHook>
    EnableIf_t<IsFabArray<MF>::value>
    FillPatchTwoLevels_doit (MF& mf, IntVect const& nghost, Real time,
                             const Vector<MF*>& cmf, const Vector<Real>& ct,
                             const Vector<MF*>& fmf, const Vector<Real>& ft,
                             int scomp, int dcomp, int ncomp,
                             const Geometry& cgeom, const Geometry& fgeom,
                             BC& cbc, int cbccomp,
                             BC& fbc, int fbccomp,
                             const IntVect& ratio,
                             Interp* mapper,
                             const Vector<BCRec>& bcs, int bcscomp,
                             const PreInterpHook& pre_interp,
                             const PostInterpHook& post_interp,
                             EB2::IndexSpace const* index_space)
    {
        BL_PROFILE("FillPatchTwoLevels");

        using FAB = typename MF::FABType::value_type;

        if (nghost.max() > 0 || mf.getBDKey() != fmf[0]->getBDKey())
        {
            const InterpolaterBoxCoarsener& coarsener = mapper->BoxCoarsener(ratio);

<<<<<<< HEAD
            amrex::Print() << "fdomain/fdomain_g: " << fdomain << " / " << fdomain_g << std::endl;

	    const FabArrayBase::FPinfo& fpc = FabArrayBase::TheFPinfo(*fmf[0], mf, fdomain_g,
=======
            const FabArrayBase::FPinfo& fpc = FabArrayBase::TheFPinfo(*fmf[0], mf,
>>>>>>> f706d8ac
                                                                      nghost,
                                                                      coarsener,
                                                                      fgeom,
                                                                      cgeom,
                                                                      index_space);

<<<<<<< HEAD
            amrex::Print() << "fpc.ba = " << fpc.ba_crse_patch << std::endl;

	    if ( ! fpc.ba_crse_patch.empty())
	    {
=======
            if ( ! fpc.ba_crse_patch.empty())
            {
>>>>>>> f706d8ac
                MF mf_crse_patch = make_mf_crse_patch<MF>(fpc, ncomp);
                mf_set_domain_bndry (mf_crse_patch, cgeom);

                FillPatchSingleLevel(mf_crse_patch, time, cmf, ct, scomp, 0, ncomp, cgeom, cbc, cbccomp);

                MF mf_fine_patch = make_mf_fine_patch<MF>(fpc, ncomp);

                Box const& fdomain = amrex::convert(fgeom.Domain(),mf.ixType());
                int idummy=0;
#ifdef _OPENMP
                bool cc = fpc.ba_crse_patch.ixType().cellCentered();
#pragma omp parallel if (cc && Gpu::notInLaunchRegion())
#endif
                {
                    Vector<BCRec> bcr(ncomp);
                    for (MFIter mfi(mf_fine_patch); mfi.isValid(); ++mfi)
                    {
                        FAB& sfab = mf_crse_patch[mfi];
                        FAB& dfab = mf_fine_patch[mfi];
                        const Box& dbx = dfab.box();

                        amrex::setBC(dbx,fdomain,bcscomp,0,ncomp,bcs,bcr);

                        pre_interp(sfab, sfab.box(), 0, ncomp);

                        mapper->interp(sfab, 0, dfab, 0, ncomp, dbx, ratio,
                                       cgeom, fgeom, bcr, dcomp, idummy, RunOn::Gpu);

                        post_interp(dfab, dbx, 0, ncomp);
                    }
                }

                mf.ParallelCopy(mf_fine_patch, 0, dcomp, ncomp, IntVect{0}, nghost);
	    }
	}

        FillPatchSingleLevel(mf, nghost, time, fmf, ft, scomp, dcomp, ncomp,
                             fgeom, fbc, fbccomp);
    }

    template <typename MF, typename BC, typename Interp, typename PreInterpHook, typename PostInterpHook>
    EnableIf_t<IsFabArray<MF>::value>
    FillPatchTwoLevels_doit (Array<MF*, AMREX_SPACEDIM> const& mf, IntVect const& nghost, Real time,
			     const Vector<Array<MF*, AMREX_SPACEDIM> >& cmf, const Vector<Real>& ct,
			     const Vector<Array<MF*, AMREX_SPACEDIM> >& fmf, const Vector<Real>& ft,
			     int scomp, int dcomp, int ncomp,
			     const Geometry& cgeom, const Geometry& fgeom,
			     Array<BC, AMREX_SPACEDIM>& cbc, int cbccomp,
                             Array<BC, AMREX_SPACEDIM>& fbc, int fbccomp,
			     const IntVect& ratio,
			     Interp* mapper,
                             const Array<Vector<BCRec>, AMREX_SPACEDIM>& bcs, int bcscomp,
                             const PreInterpHook& pre_interp,
                             const PostInterpHook& post_interp,
                             EB2::IndexSpace const* index_space)
    {
	BL_PROFILE("FillPatchTwoLevels-SPACEDIM");

        // Appropriate ASSERTs here?
        // BoxArray's equal except for IndexType?
        // IndexType?

        using FAB = typename MF::FABType::value_type;

        // Test all of them?
	if (nghost.max() > 0 || mf[0]->getBDKey() != fmf[0][0]->getBDKey())
	{
	    const InterpolaterBoxCoarsener& coarsener = mapper->BoxCoarsener(ratio);

            // Create the FPinfo object with cellCentered variation and convert the boxList after
            // for each face.

	    Box fdomain = fgeom.Domain();
            // fdomain.convert(mf.boxArray().ixType());
	    fdomain.convert(IntVect::TheZeroVector());  // <---- Needed? Will domain always be cell centered?
	    Box fdomain_g(fdomain);
	    for (int i = 0; i < AMREX_SPACEDIM; ++i) {
		if (fgeom.isPeriodic(i)) {
		    fdomain_g.grow(i,nghost[i]);
		}
	    }

            amrex::Print() << "fdomain/fdomain_g: " << fdomain << " / " << fdomain_g << std::endl;

            MF mf_cc_dummy( amrex::convert(mf[0]->boxArray(), IntVect::TheZeroVector()),
                            mf[0]->DistributionMap(), ncomp, nghost, MFInfo().SetAlloc(false) );
            MF fmf_cc_dummy( amrex::convert(fmf[0][0]->boxArray(), IntVect::TheZeroVector()),
                             fmf[0][0]->DistributionMap(), ncomp, nghost, MFInfo().SetAlloc(false) );

	    const FabArrayBase::FPinfo& fpc = FabArrayBase::TheFPinfo(fmf_cc_dummy, mf_cc_dummy, fdomain_g,
                                                                      nghost,
                                                                      coarsener,
                                                                      amrex::coarsen(fgeom.Domain(),ratio),
                                                                      index_space);

            amrex::Print() << "fpc.ba = " << fpc.ba_crse_patch << std::endl;

	    if ( !fpc.ba_crse_patch.empty() )
	    {
                Array<MF, AMREX_SPACEDIM> mf_crse_patch;
                Vector<MF*> cmf_v;

                for (int i=0; i<AMREX_SPACEDIM; ++i)
                {
                    mf_crse_patch[i] = make_mf_crse_patch<MF>(fpc, ncomp, mf[i]->boxArray().ixType());
                    mf_set_domain_bndry(mf_crse_patch[i], cgeom);

                    Vector<MF*> cmf_time;
                    for (const auto & cfab : cmf)
                        { cmf_time.push_back(cfab[i]); }

                    amrex::Print() << "cft[0]->nComp()/scomp/dcomp/ncomp: " << cmf_time[0]->nComp() << "/" << scomp << "/0/" << ncomp << std::endl;

                    FillPatchSingleLevel(mf_crse_patch[i], time, cmf_time, ct, scomp, 0, ncomp, 
                                         cgeom, cbc[i], cbccomp);
                }

		int idummy1=0, idummy2=0;
//		bool cc = fpc.ba_crse_patch.ixType().cellCentered();
//                ignore_unused(cc);
#ifdef _OPENMP
#pragma omp parallel if ( Gpu::notInLaunchRegion() )
#endif
                {
                    Vector<BCRec> bcr(ncomp);
                    for (MFIter mfi(mf_crse_patch[0]); mfi.isValid(); ++mfi)
                    {
                        int li = mfi.LocalIndex();
                        int gi = fpc.dst_idxs[li];

                        Array<FAB*, AMREX_SPACEDIM> sfab{ AMREX_D_DECL( &(mf_crse_patch[0][mfi]), 
                                                                        &(mf_crse_patch[1][mfi]),
                                                                        &(mf_crse_patch[2][mfi]) )};
                        Array<FAB*, AMREX_SPACEDIM> dfab{ AMREX_D_DECL( &(mf[0]->get(gi)), 
                                                                        &(mf[1]->get(gi)),
                                                                        &(mf[2]->get(gi))  )};

                        const Box& dbx = fpc.dst_boxes[li];

                        for (int d=0; d<AMREX_SPACEDIM; ++d)
                        {
                            amrex::Print() << "mf.type / dfab.type [" << d << "]: " 
                                           << mf[0]->boxArray().ixType() << "/" 
                                           << dfab[0]->box().ixType() << std::endl;

                            const Box& bcbx = (amrex::convert(dbx,mf[d]->boxArray().ixType()) & dfab[d]->box());
                            amrex::setBC(bcbx,fdomain,bcscomp,0,ncomp,bcs[d],bcr);
                        }

                        pre_interp(sfab, sfab[0]->box(), 0, ncomp);

                        amrex::Print() << "Starting interp_arr with dbx = " << dbx << std::endl;

                        mapper->interp_arr(sfab,
                                           0,
                                           dfab,
                                           dcomp,
                                           ncomp,
                                           dbx,
                                           ratio,
                                           cgeom,
                                           fgeom,
                                           bcr,
                                           idummy1, idummy2, RunOn::Gpu);

                        post_interp(dfab, dbx, dcomp, ncomp);

                        amrex::Print() << "Waiting for interp_arr" << std::endl;
                        amrex::Gpu::synchronize();
                        amrex::Print() << "Success!!" << std::endl;
                    }
                }
	    }
	}

        for (int i=0; i<AMREX_SPACEDIM; ++i)
        {
            Vector<MF*> fmf_time;
            for (auto ffab : fmf)
                 { fmf_time.push_back(ffab[i]); }

	    FillPatchSingleLevel(*mf[i], nghost, time, fmf_time, ft, scomp, dcomp, ncomp,
                                 fgeom, fbc[i], fbccomp);
        }
    }

} // Anonymous namespace

template <typename MF, typename BC, typename Interp, typename PreInterpHook, typename PostInterpHook>
EnableIf_t<IsFabArray<MF>::value>
FillPatchTwoLevels (MF& mf, IntVect const& nghost, Real time,
                    const Vector<MF*>& cmf, const Vector<Real>& ct,
                    const Vector<MF*>& fmf, const Vector<Real>& ft,
                    int scomp, int dcomp, int ncomp,
                    const Geometry& cgeom, const Geometry& fgeom,
                    BC& cbc, int cbccomp,
                    BC& fbc, int fbccomp,
                    const IntVect& ratio,
                    Interp* mapper,
                    const Vector<BCRec>& bcs, int bcscomp,
                    const PreInterpHook& pre_interp,
                    const PostInterpHook& post_interp)
{
#ifdef AMREX_USE_EB
    EB2::IndexSpace const* index_space = EB2::TopIndexSpaceIfPresent();
#else
    EB2::IndexSpace const* index_space = nullptr;
#endif
    FillPatchTwoLevels_doit(mf,nghost,time,cmf,ct,fmf,ft,
                            scomp,dcomp,ncomp,cgeom,fgeom,
                            cbc,cbccomp,fbc,fbccomp,ratio,mapper,bcs,bcscomp,
                            pre_interp,post_interp,index_space);
}

template <typename MF, typename BC, typename Interp, typename PreInterpHook, typename PostInterpHook>
EnableIf_t<IsFabArray<MF>::value>
FillPatchTwoLevels (MF& mf, Real time,
                    const Vector<MF*>& cmf, const Vector<Real>& ct,
                    const Vector<MF*>& fmf, const Vector<Real>& ft,
                    int scomp, int dcomp, int ncomp,
                    const Geometry& cgeom, const Geometry& fgeom,
                    BC& cbc, int cbccomp,
                    BC& fbc, int fbccomp,
                    const IntVect& ratio,
                    Interp* mapper,
                    const Vector<BCRec>& bcs, int bcscomp,
                    const PreInterpHook& pre_interp,
                    const PostInterpHook& post_interp)
{
#ifdef AMREX_USE_EB
    EB2::IndexSpace const* index_space = EB2::TopIndexSpaceIfPresent();
#else
    EB2::IndexSpace const* index_space = nullptr;
#endif

    FillPatchTwoLevels_doit(mf,mf.nGrowVect(),time,cmf,ct,fmf,ft,
                            scomp,dcomp,ncomp,cgeom,fgeom,
                            cbc,cbccomp,fbc,fbccomp,ratio,mapper,bcs,bcscomp,
                            pre_interp,post_interp,index_space);
}

template <typename MF, typename BC, typename Interp, typename PreInterpHook, typename PostInterpHook>
EnableIf_t<IsFabArray<MF>::value> 
FillPatchTwoLevels (Array<MF*, AMREX_SPACEDIM>& mf, IntVect const& nghost, Real time,
                    const Vector<Array<MF*, AMREX_SPACEDIM> >& cmf, const Vector<Real>& ct,
                    const Vector<Array<MF*, AMREX_SPACEDIM> >& fmf, const Vector<Real>& ft,
                    int scomp, int dcomp, int ncomp,
                    const Geometry& cgeom, const Geometry& fgeom,
                    Array<BC, AMREX_SPACEDIM>& cbc, int cbccomp,
                    Array<BC, AMREX_SPACEDIM>& fbc, int fbccomp,
                    const IntVect& ratio,
                    Interp* mapper,
                    const Array<Vector<BCRec>, AMREX_SPACEDIM>& bcs, int bcscomp,
                    const PreInterpHook& pre_interp,
                    const PostInterpHook& post_interp)
{
#ifdef AMREX_USE_EB
    EB2::IndexSpace const* index_space = EB2::TopIndexSpaceIfPresent();
#else
    EB2::IndexSpace const* index_space = nullptr;
#endif

    FillPatchTwoLevels_doit(mf,nghost,time,cmf,ct,fmf,ft,
                            scomp,dcomp,ncomp,cgeom,fgeom,
                            cbc,cbccomp,fbc,fbccomp,ratio,mapper,bcs,bcscomp,
                            pre_interp,post_interp,index_space);
}

template <typename MF, typename BC, typename Interp, typename PreInterpHook, typename PostInterpHook>
EnableIf_t<IsFabArray<MF>::value>
FillPatchTwoLevels (Array<MF*, AMREX_SPACEDIM>& mf, Real time,
                    const Vector<Array<MF*, AMREX_SPACEDIM> >& cmf, const Vector<Real>& ct,
                    const Vector<Array<MF*, AMREX_SPACEDIM> >& fmf, const Vector<Real>& ft,
                    int scomp, int dcomp, int ncomp,
                    const Geometry& cgeom, const Geometry& fgeom,
                    Array<BC, AMREX_SPACEDIM>& cbc, int cbccomp,
                    Array<BC, AMREX_SPACEDIM>& fbc, int fbccomp,
                    const IntVect& ratio,
                    Interp* mapper,
                    const Array<Vector<BCRec>, AMREX_SPACEDIM>& bcs, int bcscomp,
                    const PreInterpHook& pre_interp,
                    const PostInterpHook& post_interp)
{
#ifdef AMREX_USE_EB
    EB2::IndexSpace const* index_space = EB2::TopIndexSpaceIfPresent();
#else
    EB2::IndexSpace const* index_space = nullptr;
#endif

    FillPatchTwoLevels_doit(mf,mf.nGrowVect(),time,cmf,ct,fmf,ft,
                            scomp,dcomp,ncomp,cgeom,fgeom,
                            cbc,cbccomp,fbc,fbccomp,ratio,mapper,bcs,bcscomp,
                            pre_interp,post_interp,index_space);
}

#ifdef AMREX_USE_EB
template <typename MF, typename BC, typename Interp, typename PreInterpHook, typename PostInterpHook>
EnableIf_t<IsFabArray<MF>::value>
FillPatchTwoLevels (MF& mf, IntVect const& nghost, Real time,
                    const EB2::IndexSpace& index_space,
                    const Vector<MF*>& cmf, const Vector<Real>& ct,
                    const Vector<MF*>& fmf, const Vector<Real>& ft,
                    int scomp, int dcomp, int ncomp,
                    const Geometry& cgeom, const Geometry& fgeom,
                    BC& cbc, int cbccomp,
                    BC& fbc, int fbccomp,
                    const IntVect& ratio,
                    Interp* mapper,
                    const Vector<BCRec>& bcs, int bcscomp,
                    const PreInterpHook& pre_interp,
                    const PostInterpHook& post_interp)
{
    FillPatchTwoLevels_doit(mf,nghost,time,cmf,ct,fmf,ft,
                            scomp,dcomp,ncomp,cgeom,fgeom,
                            cbc,cbccomp,fbc,fbccomp,ratio,mapper,bcs,bcscomp,
                            pre_interp,post_interp,&index_space);
}

template <typename MF, typename BC, typename Interp, typename PreInterpHook, typename PostInterpHook>
EnableIf_t<IsFabArray<MF>::value>
FillPatchTwoLevels (MF& mf, Real time,
                    const EB2::IndexSpace& index_space,
                    const Vector<MF*>& cmf, const Vector<Real>& ct,
                    const Vector<MF*>& fmf, const Vector<Real>& ft,
                    int scomp, int dcomp, int ncomp,
                    const Geometry& cgeom, const Geometry& fgeom,
                    BC& cbc, int cbccomp,
                    BC& fbc, int fbccomp,
                    const IntVect& ratio,
                    Interp* mapper,
                    const Vector<BCRec>& bcs, int bcscomp,
                    const PreInterpHook& pre_interp,
                    const PostInterpHook& post_interp)
{
    FillPatchTwoLevels_doit(mf,mf.nGrowVect(),time,cmf,ct,fmf,ft,
                            scomp,dcomp,ncomp,cgeom,fgeom,
                            cbc,cbccomp,fbc,fbccomp,ratio,mapper,bcs,bcscomp,
                            pre_interp,post_interp,&index_space);
}
#endif

template <typename MF, typename BC, typename Interp, typename PreInterpHook, typename PostInterpHook>
EnableIf_t<IsFabArray<MF>::value>
InterpFromCoarseLevel (MF& mf, Real time,
                       const MF& cmf, int scomp, int dcomp, int ncomp,
                       const Geometry& cgeom, const Geometry& fgeom,
                       BC& cbc, int cbccomp,
                       BC& fbc, int fbccomp,
                       const IntVect& ratio,
                       Interp* mapper,
                       const Vector<BCRec>& bcs, int bcscomp,
                       const PreInterpHook& pre_interp,
                       const PostInterpHook& post_interp)
{
    InterpFromCoarseLevel(mf,mf.nGrowVect(),time,cmf,scomp,dcomp,ncomp,cgeom,fgeom,
                          cbc,cbccomp,fbc,fbccomp,ratio,mapper,bcs,bcscomp,
                          pre_interp,post_interp);
}

template <typename MF, typename BC, typename Interp, typename PreInterpHook, typename PostInterpHook>
EnableIf_t<IsFabArray<MF>::value>
InterpFromCoarseLevel (MF& mf, IntVect const& nghost, Real time,
                       const MF& cmf, int scomp, int dcomp, int ncomp,
                       const Geometry& cgeom, const Geometry& fgeom,
                       BC& cbc, int cbccomp,
                       BC& fbc, int fbccomp,
                       const IntVect& ratio,
                       Interp* mapper,
                       const Vector<BCRec>& bcs, int bcscomp,
                       const PreInterpHook& pre_interp,
                       const PostInterpHook& post_interp)
{
    using FAB = typename MF::FABType::value_type;

    const InterpolaterBoxCoarsener& coarsener = mapper->BoxCoarsener(ratio);

    const BoxArray& ba = mf.boxArray();
    const DistributionMapping& dm = mf.DistributionMap();

    const IndexType& typ = ba.ixType();

    BL_ASSERT(typ == cmf.boxArray().ixType());

    Box fdomain = fgeom.Domain();
    fdomain.convert(typ);

    Box fdomain_g(fdomain);
    for (int i = 0; i < AMREX_SPACEDIM; ++i) {
        if (fgeom.isPeriodic(i)) {
            fdomain_g.grow(i,nghost[i]);
        }
    }

    BoxArray ba_crse_patch(ba.size());
    {  // TODO: later we might want to cache this
        for (int i = 0, N = ba.size(); i < N; ++i)
        {
            Box bx = amrex::convert(amrex::grow(ba[i],nghost), typ);
            bx &= fdomain_g;
            ba_crse_patch.set(i, coarsener.doit(bx));
        }
    }

#ifdef AMREX_USE_EB
    auto factory = makeEBFabFactory(cgeom, ba_crse_patch, dm, {0,0,0}, EBSupport::basic);
    MF mf_crse_patch(ba_crse_patch, dm, ncomp, 0, MFInfo(), *factory);
#else
    MF mf_crse_patch(ba_crse_patch, dm, ncomp, 0);
#endif
    mf_set_domain_bndry (mf_crse_patch, cgeom);

    mf_crse_patch.copy(cmf, scomp, 0, ncomp, cgeom.periodicity());

    cbc(mf_crse_patch, 0, ncomp, mf_crse_patch.nGrowVect(), time, cbccomp);

    int idummy1=0, idummy2=0;

#ifdef _OPENMP
#pragma omp parallel if (Gpu::notInLaunchRegion())
#endif
    {
        Vector<BCRec> bcr(ncomp);

        for (MFIter mfi(mf_crse_patch); mfi.isValid(); ++mfi)
        {
            FAB& sfab = mf_crse_patch[mfi];
            FAB& dfab = mf[mfi];
            Box dfab_bx = dfab.box();
            dfab_bx.grow(nghost-mf.nGrowVect());
            const Box& dbx = dfab_bx & fdomain_g;

            amrex::setBC(dbx,fdomain,bcscomp,0,ncomp,bcs,bcr);

            pre_interp(sfab, sfab.box(), 0, ncomp);

            mapper->interp(sfab,
                           0,
                           dfab,
                           dcomp,
                           ncomp,
                           dbx,
                           ratio,
                           cgeom,
                           fgeom,
                           bcr,
                           idummy1, idummy2, RunOn::Gpu);

            post_interp(dfab, dbx, dcomp, ncomp);
        }
    }

    fbc(mf, dcomp, ncomp, nghost, time, fbccomp);
}

}

#endif<|MERGE_RESOLUTION|>--- conflicted
+++ resolved
@@ -202,7 +202,6 @@
               typename std::enable_if<std::is_same<typename MF::FABType::value_type,
                                                    FArrayBox>::value,
                                       int>::type = 0>
-<<<<<<< HEAD
     MF make_mf_crse_patch (FabArrayBase::FPinfo const& fpc, int ncomp, IndexType idx_type)
     {
         MF mf_crse_patch(amrex::convert(fpc.ba_crse_patch, idx_type), fpc.dm_crse_patch, 
@@ -219,17 +218,11 @@
         return MF(amrex::convert(fpc.ba_crse_patch, idx_type), fpc.dm_crse_patch, ncomp, 0);
     }
 
-
-
-
     template <typename MF,
               typename std::enable_if<std::is_same<typename MF::FABType::value_type,
                                                    FArrayBox>::value,
                                       int>::type = 0>
-    void mf_set_domain_bndry (MF &mf, Geometry const & cgeom)
-=======
     void mf_set_domain_bndry (MF &mf, Geometry const & geom)
->>>>>>> f706d8ac
     {
         mf.setDomainBndry(std::numeric_limits<Real>::quiet_NaN(), geom);
     }
@@ -267,28 +260,15 @@
         {
             const InterpolaterBoxCoarsener& coarsener = mapper->BoxCoarsener(ratio);
 
-<<<<<<< HEAD
-            amrex::Print() << "fdomain/fdomain_g: " << fdomain << " / " << fdomain_g << std::endl;
-
-	    const FabArrayBase::FPinfo& fpc = FabArrayBase::TheFPinfo(*fmf[0], mf, fdomain_g,
-=======
             const FabArrayBase::FPinfo& fpc = FabArrayBase::TheFPinfo(*fmf[0], mf,
->>>>>>> f706d8ac
                                                                       nghost,
                                                                       coarsener,
                                                                       fgeom,
                                                                       cgeom,
                                                                       index_space);
 
-<<<<<<< HEAD
-            amrex::Print() << "fpc.ba = " << fpc.ba_crse_patch << std::endl;
-
 	    if ( ! fpc.ba_crse_patch.empty())
 	    {
-=======
-            if ( ! fpc.ba_crse_patch.empty())
-            {
->>>>>>> f706d8ac
                 MF mf_crse_patch = make_mf_crse_patch<MF>(fpc, ncomp);
                 mf_set_domain_bndry (mf_crse_patch, cgeom);
 
