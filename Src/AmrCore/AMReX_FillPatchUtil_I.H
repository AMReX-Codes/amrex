#ifndef AMREX_FillPatchUtil_I_H_
#define AMREX_FillPatchUtil_I_H_

namespace amrex {

template <typename Interp>
bool ProperlyNested (const IntVect& ratio, const IntVect& blocking_factor, int ngrow,
                     const IndexType& boxType, Interp* mapper)
{
    int ratio_max = ratio[0];
#if (AMREX_SPACEDIM > 1)
    ratio_max = std::max(ratio_max, ratio[1]);
#endif
#if (AMREX_SPACEDIM == 3)
    ratio_max = std::max(ratio_max, ratio[2]);
#endif
    // There are at least this many coarse cells outside fine grids
    // (except at physical boundaries).
    const IntVect& nbuf = blocking_factor / ratio_max;

    Box crse_box(IntVect(AMREX_D_DECL(0 ,0 ,0 )), IntVect(AMREX_D_DECL(4*nbuf[0]-1,
                                                                       4*nbuf[1]-1,
                                                                       4*nbuf[2]-1)));
    crse_box.convert(boxType);
    Box fine_box(nbuf, IntVect(AMREX_D_DECL(3*nbuf[0]-1,3*nbuf[1]-1,3*nbuf[2]-1)));
    fine_box.convert(boxType);
    fine_box.refine(ratio_max);
    fine_box.grow(ngrow);
    const Box& fine_box_coarsened = mapper->CoarseBox(fine_box, ratio_max);
    return crse_box.contains(fine_box_coarsened);
}

template <typename MF, typename BC>
EnableIf_t<IsFabArray<MF>::value>
FillPatchSingleLevel (MF& mf, Real time,
                      const Vector<MF*>& smf, const Vector<Real>& stime,
                      int scomp, int dcomp, int ncomp,
                      const Geometry& geom,
                      BC& physbcf, int bcfcomp)
{
    FillPatchSingleLevel(mf, mf.nGrowVect(), time, smf, stime, scomp, dcomp, ncomp,
                         geom, physbcf, bcfcomp);
}

template <typename MF, typename BC>
EnableIf_t<IsFabArray<MF>::value>
FillPatchSingleLevel (MF& mf, IntVect const& nghost, Real time,
                      const Vector<MF*>& smf, const Vector<Real>& stime,
                      int scomp, int dcomp, int ncomp,
                      const Geometry& geom,
                      BC& physbcf, int bcfcomp)
{
    BL_PROFILE("FillPatchSingleLevel");

    AMREX_ASSERT(scomp+ncomp <= smf[0]->nComp());
    AMREX_ASSERT(dcomp+ncomp <= mf.nComp());
    AMREX_ASSERT(smf.size() == stime.size());
    AMREX_ASSERT(smf.size() != 0);
    AMREX_ASSERT(nghost.allLE(mf.nGrowVect()));

    if (smf.size() == 1)
    {
        if (&mf == smf[0] and scomp == dcomp) {
            mf.FillBoundary(dcomp, ncomp, nghost, geom.periodicity());
        } else {
            mf.ParallelCopy(*smf[0], scomp, dcomp, ncomp, IntVect{0}, nghost, geom.periodicity());
        }
    }
    else if (smf.size() == 2)
    {
        BL_ASSERT(smf[0]->boxArray() == smf[1]->boxArray());
        MF raii;
        MF * dmf;
        int destcomp;
        bool sameba;
        if (mf.boxArray() == smf[0]->boxArray() and
            mf.DistributionMap() == smf[0]->DistributionMap())
        {
            dmf = &mf;
            destcomp = dcomp;
            sameba = true;
        } else {
            raii.define(smf[0]->boxArray(), smf[0]->DistributionMap(), ncomp, 0,
                        MFInfo(), smf[0]->Factory());

            dmf = &raii;
            destcomp = 0;
            sameba = false;
        }

        if ((dmf != smf[0] and dmf != smf[1]) or scomp != dcomp)
        {
#ifdef _OPENMP
#pragma omp parallel if (Gpu::notInLaunchRegion())
#endif
            for (MFIter mfi(*dmf,TilingIfNotGPU()); mfi.isValid(); ++mfi)
            {
                const Box& bx = mfi.tilebox();
                const Real t0 = stime[0];
                const Real t1 = stime[1];
                auto const sfab0 = smf[0]->array(mfi);
                auto const sfab1 = smf[1]->array(mfi);
                auto       dfab  = dmf->array(mfi);

                if (time == t0)
                {
                    AMREX_HOST_DEVICE_PARALLEL_FOR_4D ( bx, ncomp, i, j, k, n,
                    {
                        dfab(i,j,k,n+destcomp) = sfab0(i,j,k,n+scomp);
                    });
                }
                else if (time == t1)
                {
                    AMREX_HOST_DEVICE_PARALLEL_FOR_4D ( bx, ncomp, i, j, k, n,
                    {
                        dfab(i,j,k,n+destcomp) = sfab1(i,j,k,n+scomp);
                    });
                }
                else if (std::abs(t1-t0) > 1.e-16)
                {
                    Real alpha = (t1-time)/(t1-t0);
                    Real beta = (time-t0)/(t1-t0);
                    AMREX_HOST_DEVICE_PARALLEL_FOR_4D ( bx, ncomp, i, j, k, n,
                    {
                        dfab(i,j,k,n+destcomp) = alpha*sfab0(i,j,k,n+scomp)
                            +                     beta*sfab1(i,j,k,n+scomp);
                    });
                }
                else
                {
                    AMREX_HOST_DEVICE_PARALLEL_FOR_4D ( bx, ncomp, i, j, k, n,
                    {
                        dfab(i,j,k,n+destcomp) = sfab0(i,j,k,n+scomp);
                    });
                }
            }
        }

        if (sameba)
        {
            // Note that when sameba is true mf's BoxArray is nonoverlapping.
            // So FillBoundary is safe.
            mf.FillBoundary(dcomp, ncomp, nghost, geom.periodicity());
        }
        else
        {
            IntVect src_ngrow = IntVect::TheZeroVector();
            IntVect dst_ngrow = nghost;

            mf.ParallelCopy(*dmf, 0, dcomp, ncomp, src_ngrow, dst_ngrow, geom.periodicity());
        }
    }
    else {
        amrex::Abort("FillPatchSingleLevel: high-order interpolation in time not implemented yet");
    }

    physbcf(mf, dcomp, ncomp, nghost, time, bcfcomp);
}

namespace {
    template <typename MF,
              typename std::enable_if<std::is_same<typename MF::FABType::value_type,
                                                   FArrayBox>::value,
                                      int>::type = 0>
    MF make_mf_crse_patch (FabArrayBase::FPinfo const& fpc, int ncomp, Geometry const& cgeom)
    {
        MF mf_crse_patch(fpc.ba_crse_patch, fpc.dm_crse_patch, ncomp, 0, MFInfo(),
                         *fpc.fact_crse_patch);
        mf_crse_patch.setDomainBndry(std::numeric_limits<Real>::quiet_NaN(), cgeom);
        return mf_crse_patch;
    }

    template <typename MF,
              typename std::enable_if<!std::is_same<typename MF::FABType::value_type,
                                                    FArrayBox>::value,
                                      int>::type = 0>
    MF make_mf_crse_patch (FabArrayBase::FPinfo const& fpc, int ncomp, Geometry const&)
    {
        return MF(fpc.ba_crse_patch, fpc.dm_crse_patch, ncomp, 0);
    }

    template <typename MF, typename BC, typename Interp, typename PreInterpHook, typename PostInterpHook>
    EnableIf_t<IsFabArray<MF>::value>
    FillPatchTwoLevels_doit (MF& mf, IntVect const& nghost, Real time,
			     const Vector<MF*>& cmf, const Vector<Real>& ct,
			     const Vector<MF*>& fmf, const Vector<Real>& ft,
			     int scomp, int dcomp, int ncomp,
			     const Geometry& cgeom, const Geometry& fgeom,
			     BC& cbc, int cbccomp,
                             BC& fbc, int fbccomp,
			     const IntVect& ratio,
			     Interp* mapper,
                             const Vector<BCRec>& bcs, int bcscomp,
                             const PreInterpHook& pre_interp,
                             const PostInterpHook& post_interp,
                             EB2::IndexSpace const* index_space)
    {
	BL_PROFILE("FillPatchTwoLevels");

        using FAB = typename MF::FABType::value_type;

	if (nghost.max() > 0 || mf.getBDKey() != fmf[0]->getBDKey())
	{
	    const InterpolaterBoxCoarsener& coarsener = mapper->BoxCoarsener(ratio);

	    Box fdomain = fgeom.Domain();
	    fdomain.convert(mf.boxArray().ixType());
	    Box fdomain_g(fdomain);
	    for (int i = 0; i < AMREX_SPACEDIM; ++i) {
		if (fgeom.isPeriodic(i)) {
		    fdomain_g.grow(i,nghost[i]);
		}
	    }

	    const FabArrayBase::FPinfo& fpc = FabArrayBase::TheFPinfo(*fmf[0], mf, fdomain_g,
                                                                      nghost,
                                                                      coarsener,
                                                                      amrex::coarsen(fgeom.Domain(),ratio),
                                                                      index_space);

	    if ( ! fpc.ba_crse_patch.empty())
	    {
<<<<<<< HEAD
#ifdef AMREX_USE_EB
		MF mf_crse_patch(fpc.ba_crse_patch, fpc.dm_crse_patch, ncomp, 0, MFInfo(),
                                 *fpc.fact_crse_patch);
#else 
        MF mf_crse_patch(fpc.ba_crse_patch, fpc.dm_crse_patch, ncomp, 0);
#endif

                mf_crse_patch.setDomainBndry(std::numeric_limits<Real>::quiet_NaN(), cgeom);
=======
                MF mf_crse_patch = make_mf_crse_patch<MF>(fpc, ncomp, cgeom);
>>>>>>> a24a8058

		FillPatchSingleLevel(mf_crse_patch, time, cmf, ct, scomp, 0, ncomp, cgeom, cbc, cbccomp);

		int idummy1=0, idummy2=0;
		bool cc = fpc.ba_crse_patch.ixType().cellCentered();
                ignore_unused(cc);
#ifdef _OPENMP
#pragma omp parallel if (cc && Gpu::notInLaunchRegion())
#endif
                {
                    Vector<BCRec> bcr(ncomp);
                    for (MFIter mfi(mf_crse_patch); mfi.isValid(); ++mfi)
                    {
                        FAB& sfab = mf_crse_patch[mfi];
                        int li = mfi.LocalIndex();
                        int gi = fpc.dst_idxs[li];
                        FAB& dfab = mf[gi];
                        const Box& dbx = fpc.dst_boxes[li] & dfab.box();

                        amrex::setBC(dbx,fdomain,bcscomp,0,ncomp,bcs,bcr);

                        pre_interp(sfab, sfab.box(), 0, ncomp);

                        mapper->interp(sfab,
                                       0,
                                       dfab,
                                       dcomp,
                                       ncomp,
                                       dbx,
                                       ratio,
                                       cgeom,
                                       fgeom,
                                       bcr,
                                       idummy1, idummy2, RunOn::Gpu);

                        post_interp(dfab, dbx, dcomp, ncomp);
                    }
                }
	    }
	}

	FillPatchSingleLevel(mf, nghost, time, fmf, ft, scomp, dcomp, ncomp,
                             fgeom, fbc, fbccomp);
    } }

template <typename MF, typename BC, typename Interp, typename PreInterpHook, typename PostInterpHook>
EnableIf_t<IsFabArray<MF>::value>
FillPatchTwoLevels (MF& mf, IntVect const& nghost, Real time,
                    const Vector<MF*>& cmf, const Vector<Real>& ct,
                    const Vector<MF*>& fmf, const Vector<Real>& ft,
                    int scomp, int dcomp, int ncomp,
                    const Geometry& cgeom, const Geometry& fgeom,
                    BC& cbc, int cbccomp,
                    BC& fbc, int fbccomp,
                    const IntVect& ratio,
                    Interp* mapper,
                    const Vector<BCRec>& bcs, int bcscomp,
                    const PreInterpHook& pre_interp,
                    const PostInterpHook& post_interp)
{
#ifdef AMREX_USE_EB
    EB2::IndexSpace const* index_space = EB2::TopIndexSpaceIfPresent();
#else
    EB2::IndexSpace const* index_space = nullptr;
#endif
    FillPatchTwoLevels_doit(mf,nghost,time,cmf,ct,fmf,ft,
                            scomp,dcomp,ncomp,cgeom,fgeom,
                            cbc,cbccomp,fbc,fbccomp,ratio,mapper,bcs,bcscomp,
                            pre_interp,post_interp,index_space);
}

template <typename MF, typename BC, typename Interp, typename PreInterpHook, typename PostInterpHook>
EnableIf_t<IsFabArray<MF>::value>
FillPatchTwoLevels (MF& mf, Real time,
                    const Vector<MF*>& cmf, const Vector<Real>& ct,
                    const Vector<MF*>& fmf, const Vector<Real>& ft,
                    int scomp, int dcomp, int ncomp,
                    const Geometry& cgeom, const Geometry& fgeom,
                    BC& cbc, int cbccomp,
                    BC& fbc, int fbccomp,
                    const IntVect& ratio,
                    Interp* mapper,
                    const Vector<BCRec>& bcs, int bcscomp,
                    const PreInterpHook& pre_interp,
                    const PostInterpHook& post_interp)
{
#ifdef AMREX_USE_EB
    EB2::IndexSpace const* index_space = EB2::TopIndexSpaceIfPresent();
#else
    EB2::IndexSpace const* index_space = nullptr;
#endif

    FillPatchTwoLevels_doit(mf,mf.nGrowVect(),time,cmf,ct,fmf,ft,
                            scomp,dcomp,ncomp,cgeom,fgeom,
                            cbc,cbccomp,fbc,fbccomp,ratio,mapper,bcs,bcscomp,
                            pre_interp,post_interp,index_space);
}

#ifdef AMREX_USE_EB
template <typename MF, typename BC, typename Interp, typename PreInterpHook, typename PostInterpHook>
EnableIf_t<IsFabArray<MF>::value>
FillPatchTwoLevels (MF& mf, IntVect const& nghost, Real time,
                    const EB2::IndexSpace& index_space,
                    const Vector<MF*>& cmf, const Vector<Real>& ct,
                    const Vector<MF*>& fmf, const Vector<Real>& ft,
                    int scomp, int dcomp, int ncomp,
                    const Geometry& cgeom, const Geometry& fgeom,
                    BC& cbc, int cbccomp,
                    BC& fbc, int fbccomp,
                    const IntVect& ratio,
                    Interp* mapper,
                    const Vector<BCRec>& bcs, int bcscomp,
                    const PreInterpHook& pre_interp,
                    const PostInterpHook& post_interp)
{
    FillPatchTwoLevels_doit(mf,nghost,time,cmf,ct,fmf,ft,
                            scomp,dcomp,ncomp,cgeom,fgeom,
                            cbc,cbccomp,fbc,fbccomp,ratio,mapper,bcs,bcscomp,
                            pre_interp,post_interp,&index_space);
}

template <typename MF, typename BC, typename Interp, typename PreInterpHook, typename PostInterpHook>
EnableIf_t<IsFabArray<MF>::value>
FillPatchTwoLevels (MF& mf, Real time,
                    const EB2::IndexSpace& index_space,
                    const Vector<MF*>& cmf, const Vector<Real>& ct,
                    const Vector<MF*>& fmf, const Vector<Real>& ft,
                    int scomp, int dcomp, int ncomp,
                    const Geometry& cgeom, const Geometry& fgeom,
                    BC& cbc, int cbccomp,
                    BC& fbc, int fbccomp,
                    const IntVect& ratio,
                    Interp* mapper,
                    const Vector<BCRec>& bcs, int bcscomp,
                    const PreInterpHook& pre_interp,
                    const PostInterpHook& post_interp)
{
    FillPatchTwoLevels_doit(mf,mf.nGrowVect(),time,cmf,ct,fmf,ft,
                            scomp,dcomp,ncomp,cgeom,fgeom,
                            cbc,cbccomp,fbc,fbccomp,ratio,mapper,bcs,bcscomp,
                            pre_interp,post_interp,&index_space);
}
#endif

template <typename MF, typename BC, typename Interp, typename PreInterpHook, typename PostInterpHook>
EnableIf_t<IsFabArray<MF>::value>
InterpFromCoarseLevel (MF& mf, Real time,
                       const MF& cmf, int scomp, int dcomp, int ncomp,
                       const Geometry& cgeom, const Geometry& fgeom,
                       BC& cbc, int cbccomp,
                       BC& fbc, int fbccomp,
                       const IntVect& ratio,
                       Interp* mapper,
                       const Vector<BCRec>& bcs, int bcscomp,
                       const PreInterpHook& pre_interp,
                       const PostInterpHook& post_interp)
{
    InterpFromCoarseLevel(mf,mf.nGrowVect(),time,cmf,scomp,dcomp,ncomp,cgeom,fgeom,
                          cbc,cbccomp,fbc,fbccomp,ratio,mapper,bcs,bcscomp,
                          pre_interp,post_interp);
}

template <typename MF, typename BC, typename Interp, typename PreInterpHook, typename PostInterpHook>
EnableIf_t<IsFabArray<MF>::value>
InterpFromCoarseLevel (MF& mf, IntVect const& nghost, Real time,
                       const MF& cmf, int scomp, int dcomp, int ncomp,
                       const Geometry& cgeom, const Geometry& fgeom,
                       BC& cbc, int cbccomp,
                       BC& fbc, int fbccomp,
                       const IntVect& ratio,
                       Interp* mapper,
                       const Vector<BCRec>& bcs, int bcscomp,
                       const PreInterpHook& pre_interp,
                       const PostInterpHook& post_interp)
{
    using FAB = typename MF::FABType::value_type;

    const InterpolaterBoxCoarsener& coarsener = mapper->BoxCoarsener(ratio);

    const BoxArray& ba = mf.boxArray();
    const DistributionMapping& dm = mf.DistributionMap();

    const IndexType& typ = ba.ixType();

    BL_ASSERT(typ == cmf.boxArray().ixType());

    Box fdomain = fgeom.Domain();
    fdomain.convert(typ);

    Box fdomain_g(fdomain);
    for (int i = 0; i < AMREX_SPACEDIM; ++i) {
        if (fgeom.isPeriodic(i)) {
            fdomain_g.grow(i,nghost[i]);
        }
    }

    BoxArray ba_crse_patch(ba.size());
    {  // TODO: later we might want to cache this
        for (int i = 0, N = ba.size(); i < N; ++i)
        {
            Box bx = amrex::convert(amrex::grow(ba[i],nghost), typ);
            bx &= fdomain_g;
            ba_crse_patch.set(i, coarsener.doit(bx));
        }
    }

#ifdef AMREX_USE_EB
    auto factory = makeEBFabFactory(cgeom, ba_crse_patch, dm, {0,0,0}, EBSupport::basic);
    MF mf_crse_patch(ba_crse_patch, dm, ncomp, 0, MFInfo(), *factory);
#else
    MF mf_crse_patch(ba_crse_patch, dm, ncomp, 0);
#endif

    mf_crse_patch.setDomainBndry(std::numeric_limits<Real>::quiet_NaN(), cgeom);

    mf_crse_patch.copy(cmf, scomp, 0, ncomp, cgeom.periodicity());

    cbc(mf_crse_patch, 0, ncomp, mf_crse_patch.nGrowVect(), time, cbccomp);

    int idummy1=0, idummy2=0;

#ifdef _OPENMP
#pragma omp parallel if (Gpu::notInLaunchRegion())
#endif
    {
        Vector<BCRec> bcr(ncomp);

        for (MFIter mfi(mf_crse_patch); mfi.isValid(); ++mfi)
        {
            FAB& sfab = mf_crse_patch[mfi];
            FAB& dfab = mf[mfi];
            Box dfab_bx = dfab.box();
            dfab_bx.grow(nghost-mf.nGrowVect());
            const Box& dbx = dfab_bx & fdomain_g;

            amrex::setBC(dbx,fdomain,bcscomp,0,ncomp,bcs,bcr);

            pre_interp(sfab, sfab.box(), 0, ncomp);

            mapper->interp(sfab,
                           0,
                           dfab,
                           dcomp,
                           ncomp,
                           dbx,
                           ratio,
                           cgeom,
                           fgeom,
                           bcr,
                           idummy1, idummy2, RunOn::Gpu);

            post_interp(dfab, dbx, dcomp, ncomp);
        }
    }

    fbc(mf, dcomp, ncomp, nghost, time, fbccomp);
}

}

#endif<|MERGE_RESOLUTION|>--- conflicted
+++ resolved
@@ -220,18 +220,7 @@
 
 	    if ( ! fpc.ba_crse_patch.empty())
 	    {
-<<<<<<< HEAD
-#ifdef AMREX_USE_EB
-		MF mf_crse_patch(fpc.ba_crse_patch, fpc.dm_crse_patch, ncomp, 0, MFInfo(),
-                                 *fpc.fact_crse_patch);
-#else 
-        MF mf_crse_patch(fpc.ba_crse_patch, fpc.dm_crse_patch, ncomp, 0);
-#endif
-
-                mf_crse_patch.setDomainBndry(std::numeric_limits<Real>::quiet_NaN(), cgeom);
-=======
                 MF mf_crse_patch = make_mf_crse_patch<MF>(fpc, ncomp, cgeom);
->>>>>>> a24a8058
 
 		FillPatchSingleLevel(mf_crse_patch, time, cmf, ct, scomp, 0, ncomp, cgeom, cbc, cbccomp);
 
