--- conflicted
+++ resolved
@@ -41,11 +41,8 @@
 CellConservativeQuartic   quartic_interp;
 CellBilinear              cell_bilinear_interp;
 CellQuadratic             quadratic_interp;
-<<<<<<< HEAD
 DGInterp                  dg_interp;
-=======
 CellQuartic               cell_quartic_interp;
->>>>>>> b84d7c06
 
 NodeBilinear::~NodeBilinear () {}
 
