
#include <AMReX_FArrayBox.H>
#include <AMReX_IArrayBox.H>
#include <AMReX_Geometry.H>
#include <AMReX_Interpolater.H>
#include <AMReX_Interp_C.H>
#include <AMReX_MFInterp_C.H>

#include <climits>

namespace amrex {

/*
 * PCInterp, NodeBilinear, FaceLinear, CellConservativeLinear, and
 * CellBilinear are supported for all dimensions on cpu and gpu.
 *
 * CellConservativeProtected only works in 2D and 3D on cpu and gpu
 * and assumes that ratio > 1 in all directions
 *
 * CellQuadratic only works in 2D and 3D on cpu and gpu.
 *
 * CellQuartic works in 1D, 2D and 3D on cpu and gpu with ref ratio of 2
 *
 * CellConservativeQuartic only works with ref ratio of 2 on cpu and gpu.
 *
 * FaceDivFree works in 2D and 3D on cpu and gpu.
 * The algorithm is restricted to ref ratio of 2.
 */

//
// CONSTRUCT A GLOBAL OBJECT OF EACH VERSION.
//
PCInterp                  pc_interp;
NodeBilinear              node_bilinear_interp;
FaceLinear                face_linear_interp;
FaceDivFree               face_divfree_interp;
CellConservativeLinear    lincc_interp;
CellConservativeLinear    cell_cons_interp(false);
CellConservativeProtected protected_interp;
CellConservativeQuartic   quartic_interp;
CellBilinear              cell_bilinear_interp;
CellQuadratic             quadratic_interp;
CellQuartic               cell_quartic_interp;

Box
NodeBilinear::CoarseBox (const Box& fine,
                         int        ratio)
{
    Box b = amrex::coarsen(fine,ratio);

    for (int i = 0; i < AMREX_SPACEDIM; i++)
    {
        if (b.length(i) < 2)
        {
            //
            // Don't want degenerate boxes.
            //
            b.growHi(i,1);
        }
    }

    return b;
}

Box
NodeBilinear::CoarseBox (const Box&     fine,
                         const IntVect& ratio)
{
    Box b = amrex::coarsen(fine,ratio);

    for (int i = 0; i < AMREX_SPACEDIM; i++)
    {
        if (b.length(i) < 2)
        {
            //
            // Don't want degenerate boxes.
            //
            b.growHi(i,1);
        }
    }

    return b;
}

void
NodeBilinear::interp (const FArrayBox&  crse,
                      int               crse_comp,
                      FArrayBox&        fine,
                      int               fine_comp,
                      int               ncomp,
                      const Box&        fine_region,
                      const IntVect&    ratio,
                      const Geometry& /*crse_geom */,
                      const Geometry& /*fine_geom */,
                      Vector<BCRec> const& /*bcr*/,
                      int               /*actual_comp*/,
                      int               /*actual_state*/,
                      RunOn             runon)
{
    BL_PROFILE("NodeBilinear::interp()");

    Array4<Real const> const& crsearr = crse.const_array();
    Array4<Real> const& finearr = fine.array();
    AMREX_HOST_DEVICE_PARALLEL_FOR_4D_FLAG(runon,fine_region,ncomp,i,j,k,n,
    {
        mf_nodebilin_interp(i,j,k,n, finearr, fine_comp, crsearr, crse_comp, ratio);
    });
}

Box
FaceLinear::CoarseBox (const Box& fine, int ratio)
{
    return CoarseBox(fine, IntVect(ratio));
}

Box
FaceLinear::CoarseBox (const Box& fine, const IntVect& ratio)
{
    Box b = amrex::coarsen(fine,ratio);
    for (int i = 0; i < AMREX_SPACEDIM; i++) {
        if (b.type(i) == IndexType::NODE && b.length(i) < 2) {
            // Don't want degenerate boxes in nodal direction.
            b.growHi(i,1);
        }
    }
    return b;
}

void
FaceLinear::interp (const FArrayBox&  crse,
                    int               crse_comp,
                    FArrayBox&        fine,
                    int               fine_comp,
                    int               ncomp,
                    const Box&        fine_region,
                    const IntVect&    ratio,
                    const Geometry&   crse_geom ,
                    const Geometry&   fine_geom ,
                    Vector<BCRec> const& bcr,
                    int               actual_comp,
                    int               /*actual_state*/,
                    RunOn             runon)
{
    //
    // This version is called from InterpFromCoarseLevel
    //
    BL_PROFILE("FaceLinear::interp()");

    // pass unallocated IArrayBox for solve_mask, so all fine values get filled.
    interp_face(crse, crse_comp, fine, fine_comp, ncomp, fine_region,
                ratio, IArrayBox(), crse_geom, fine_geom, bcr, actual_comp, runon);
}

void
FaceLinear::interp_face (const FArrayBox&  crse,
                         const int         crse_comp,
                         FArrayBox&        fine,
                         const int         fine_comp,
                         const int         ncomp,
                         const Box&        fine_region,
                         const IntVect&    ratio,
                         const IArrayBox&  solve_mask,
                         const Geometry& /*crse_geom */,
                         const Geometry& /*fine_geom */,
                         Vector<BCRec> const& /*bcr*/,
                         const int         /*bccomp*/,
                         RunOn             runon)
{
    BL_PROFILE("FaceLinear::interp_face()");

<<<<<<< HEAD
=======
    AMREX_ALWAYS_ASSERT(ratio.allGT(IntVect(1)));
>>>>>>> 9fe3ff0d
    AMREX_ASSERT(AMREX_D_TERM(fine_region.type(0),+fine_region.type(1),+fine_region.type(2)) == 1);

    Array4<Real> const& fine_arr = fine.array(fine_comp);
    Array4<Real const> const& crse_arr = crse.const_array(crse_comp);
    Array4<const int> mask_arr;
    if (solve_mask.isAllocated()) {
        mask_arr = solve_mask.const_array();
    }

    //
    // Fill fine ghost faces with piecewise-constant interpolation of coarse data.
    // Operate only on faces that overlap--ie, only fill the fine faces that make up each
    // coarse face, leave the in-between faces alone.
    // The mask ensures we do not overwrite valid fine cells.
    //
    if (fine_region.type(0) == IndexType::NODE)
    {
        AMREX_HOST_DEVICE_PARALLEL_FOR_4D_FLAG(runon,fine_region,ncomp,i,j,k,n,
        {
            face_linear_face_interp_x(i,j,k,n,fine_arr,crse_arr,mask_arr,ratio);
        });
    }
#if (AMREX_SPACEDIM >= 2)
    else if (fine_region.type(1) == IndexType::NODE)
    {
        AMREX_HOST_DEVICE_PARALLEL_FOR_4D_FLAG(runon,fine_region,ncomp,i,j,k,n,
        {
            face_linear_face_interp_y(i,j,k,n,fine_arr,crse_arr,mask_arr,ratio);
        });
    }
#if (AMREX_SPACEDIM == 3)
    else
    {
        AMREX_HOST_DEVICE_PARALLEL_FOR_4D_FLAG(runon,fine_region,ncomp,i,j,k,n,
        {
            face_linear_face_interp_z(i,j,k,n,fine_arr,crse_arr,mask_arr,ratio);
        });
    }
#endif
#endif

    //
    // Interpolate unfilled grow cells using best data from
    // surrounding faces of valid region, and pc-interpd data
    // on fine faces overlaying coarse edges.
    //
    if (fine_region.type(0) == IndexType::NODE)
    {
        AMREX_HOST_DEVICE_PARALLEL_FOR_4D_FLAG(runon,fine_region,ncomp,i,j,k,n,
        {
            face_linear_interp_x(i,j,k,n,fine_arr,ratio);
        });
    }
#if (AMREX_SPACEDIM >= 2)
    else if (fine_region.type(1) == IndexType::NODE)
    {
        AMREX_HOST_DEVICE_PARALLEL_FOR_4D_FLAG(runon,fine_region,ncomp,i,j,k,n,
        {
            face_linear_interp_y(i,j,k,n,fine_arr,ratio);
        });
    }
#if (AMREX_SPACEDIM == 3)
    else
    {
        AMREX_HOST_DEVICE_PARALLEL_FOR_4D_FLAG(runon,fine_region,ncomp,i,j,k,n,
        {
            face_linear_interp_z(i,j,k,n,fine_arr,ratio);
        });
    }
#endif
#endif
}

void FaceLinear::interp_arr (Array<FArrayBox*, AMREX_SPACEDIM> const& crse,
                             const int         crse_comp,
                             Array<FArrayBox*, AMREX_SPACEDIM> const& fine,
                             const int         fine_comp,
                             const int         ncomp,
                             const Box&        fine_region,
                             const IntVect&    ratio,
                             Array<IArrayBox*, AMREX_SPACEDIM> const& solve_mask,
                             const Geometry&   /*crse_geom*/,
                             const Geometry&   /*fine_geom*/,
                             Vector<Array<BCRec, AMREX_SPACEDIM> > const& /*bcr*/,
                             const int         /*actual_comp*/,
                             const int         /*actual_state*/,
                             const RunOn       runon)
{
    BL_PROFILE("FaceLinear::interp_arr()");

<<<<<<< HEAD
=======
    AMREX_ALWAYS_ASSERT(ratio.allGT(IntVect(1)));

>>>>>>> 9fe3ff0d
    Array<IndexType, AMREX_SPACEDIM> types;
    for (int d=0; d<AMREX_SPACEDIM; ++d)
        { types[d].set(d); }

    GpuArray<Array4<const Real>, AMREX_SPACEDIM> crse_arr;
    GpuArray<Array4<Real>, AMREX_SPACEDIM> fine_arr;
    GpuArray<Array4<const int>, AMREX_SPACEDIM> mask_arr;
    for (int d=0; d<AMREX_SPACEDIM; ++d)
    {
        crse_arr[d] = crse[d]->const_array(crse_comp);
        fine_arr[d] = fine[d]->array(fine_comp);
        if (solve_mask[d] != nullptr)
            { mask_arr[d] = solve_mask[d]->const_array(0); }
    }

    //
    // Fill fine ghost faces with piecewise-constant interpolation of coarse data.
    // Operate only on faces that overlap--ie, only fill the fine faces that make up each
    // coarse face, leave the in-between faces alone.
    // The mask ensures we do not overwrite valid fine cells.
    //
    // Fuse the launches, 1 for each dimension, into a single launch.
    AMREX_LAUNCH_HOST_DEVICE_LAMBDA_DIM_FLAG(runon,
              amrex::convert(fine_region,types[0]), bx0,
              {
                  AMREX_LOOP_3D(bx0, i, j, k,
                  {
                      for (int n=0; n<ncomp; ++n)
                      {
                          face_linear_face_interp_x(i,j,k,n,fine_arr[0],crse_arr[0],mask_arr[0],ratio);
                      }
                  });
              },
              amrex::convert(fine_region,types[1]), bx1,
              {
                  AMREX_LOOP_3D(bx1, i, j, k,
                  {
                      for (int n=0; n<ncomp; ++n)
                      {
                          face_linear_face_interp_y(i,j,k,n,fine_arr[1],crse_arr[1],mask_arr[1],ratio);
                      }
                  });
              },
              amrex::convert(fine_region,types[2]), bx2,
              {
                  AMREX_LOOP_3D(bx2, i, j, k,
                  {
                      for (int n=0; n<ncomp; ++n)
                      {
                          face_linear_face_interp_z(i,j,k,n,fine_arr[2],crse_arr[2],mask_arr[2],ratio);
                      }
                  });
              });

    //
    // Interpolate unfilled grow cells using best data from
    // surrounding faces of valid region, and pc-interpd data
    // on fine faces overlaying coarse edges.
    //
    AMREX_LAUNCH_HOST_DEVICE_LAMBDA_DIM_FLAG(runon,
              amrex::convert(fine_region,types[0]), bx0,
              {
                  AMREX_LOOP_3D(bx0, i, j, k,
                  {
                      for (int n=0; n<ncomp; ++n)
                      {
                          face_linear_interp_x(i,j,k,n,fine_arr[0],ratio);
                      }
                  });
              },
              amrex::convert(fine_region,types[1]), bx1,
              {
                  AMREX_LOOP_3D(bx1, i, j, k,
                  {
                      for (int n=0; n<ncomp; ++n)
                      {
                          face_linear_interp_y(i,j,k,n,fine_arr[1],ratio);
                      }
                  });
              },
              amrex::convert(fine_region,types[2]), bx2,
              {
                  AMREX_LOOP_3D(bx2, i, j, k,
                  {
                      for (int n=0; n<ncomp; ++n)
                      {
                          face_linear_interp_z(i,j,k,n,fine_arr[2],ratio);
                      }
                  });
              });
}

Box
CellBilinear::CoarseBox (const Box& fine, int ratio)
{
    return CoarseBox(fine, IntVect(ratio));
}

Box
CellBilinear::CoarseBox (const Box& fine, const IntVect& ratio)
{
    const int* lo = fine.loVect();
    const int* hi = fine.hiVect();

    Box crse(amrex::coarsen(fine,ratio));
    const int* clo = crse.loVect();
    const int* chi = crse.hiVect();

    for (int i = 0; i < AMREX_SPACEDIM; i++) {
        if ((lo[i]-clo[i]*ratio[i])*2 < ratio[i]) {
            crse.growLo(i,1);
        }
        if ((hi[i]-chi[i]*ratio[i])*2 >= ratio[i]) {
            crse.growHi(i,1);
        }
    }
    return crse;
}

void
CellBilinear::interp (const FArrayBox&  crsefab,
                      int               crse_comp,
                      FArrayBox&        finefab,
                      int               fine_comp,
                      int               ncomp,
                      const Box&        fine_region,
                      const IntVect &   ratio,
                      const Geometry& /*crse_geom*/,
                      const Geometry& /*fine_geom*/,
                      Vector<BCRec> const& /*bcr*/,
                      int               /*actual_comp*/,
                      int               /*actual_state*/,
                      RunOn             runon)
{
    BL_PROFILE("CellBilinear::interp()");

    auto const& crse = crsefab.const_array();
    auto const& fine = finefab.array();
    AMREX_HOST_DEVICE_PARALLEL_FOR_4D_FLAG(runon,fine_region,ncomp,i,j,k,n,
    {
        mf_cell_bilin_interp(i,j,k,n, fine, fine_comp, crse, crse_comp, ratio);
    });
}


CellConservativeLinear::CellConservativeLinear (bool do_linear_limiting_)
    : do_linear_limiting(do_linear_limiting_)
{}

Box
CellConservativeLinear::CoarseBox (const Box&     fine,
                                   const IntVect& ratio)
{
    Box crse = amrex::coarsen(fine,ratio);
    for (int dim = 0; dim < AMREX_SPACEDIM; dim++) {
        if (ratio[dim] > 1) {
            crse.grow(dim,1);
        }
    }
    return crse;
}

Box
CellConservativeLinear::CoarseBox (const Box& fine,
                                   int        ratio)
{
    Box crse(amrex::coarsen(fine,ratio));
    crse.grow(1);
    return crse;
}

void
CellConservativeLinear::interp (const FArrayBox& crse,
                                int              crse_comp,
                                FArrayBox&       fine,
                                int              fine_comp,
                                int              ncomp,
                                const Box&       fine_region,
                                const IntVect&   ratio,
                                const Geometry&  crse_geom,
                                const Geometry&  fine_geom,
                                Vector<BCRec> const& bcr,
                                int              /*actual_comp*/,
                                int              /*actual_state*/,
                                RunOn             runon)
{
    BL_PROFILE("CellConservativeLinear::interp()");
    AMREX_ASSERT(bcr.size() >= ncomp);

    AMREX_ASSERT(fine.box().contains(fine_region));

    bool run_on_gpu = (runon == RunOn::Gpu && Gpu::inLaunchRegion());
    amrex::ignore_unused(run_on_gpu);

    Box const& cdomain = crse_geom.Domain();
    amrex::ignore_unused(fine_geom);

    Array4<Real const> const& crsearr = crse.const_array();
    Array4<Real> const& finearr = fine.array();

    const Box& crse_region = CoarseBox(fine_region,ratio);
    Box cslope_bx(crse_region);
    for (int dim = 0; dim < AMREX_SPACEDIM; dim++) {
        if (ratio[dim] > 1) {
            cslope_bx.grow(dim,-1);
        }
    }

    FArrayBox ccfab(cslope_bx, ncomp*AMREX_SPACEDIM);
    Array4<Real> const& tmp = ccfab.array();
    Array4<Real const> const& ctmp = ccfab.const_array();

#ifdef AMREX_USE_GPU
    AsyncArray<BCRec> async_bcr(bcr.data(), (run_on_gpu) ? ncomp : 0);
    BCRec const* bcrp = (run_on_gpu) ? async_bcr.data() : bcr.data();

    Elixir cceli;
    if (run_on_gpu) cceli = ccfab.elixir();
#else
    BCRec const* bcrp = bcr.data();
#endif

#if (AMREX_SPACEDIM == 1)
    if (crse_geom.IsSPHERICAL()) {
        Real drf = fine_geom.CellSize(0);
        Real rlo = fine_geom.Offset(0);
        if (do_linear_limiting) {
            AMREX_HOST_DEVICE_PARALLEL_FOR_3D_FLAG(runon, cslope_bx, i, j, k,
            {
                mf_cell_cons_lin_interp_llslope(i,j,k, tmp, crsearr, crse_comp, ncomp,
                                                cdomain, ratio, bcrp);
            });
        } else {
            AMREX_HOST_DEVICE_PARALLEL_FOR_4D_FLAG(runon, cslope_bx, ncomp, i, j, k, n,
            {
                amrex::ignore_unused(j,k);
                mf_cell_cons_lin_interp_mcslope_sph(i, n, tmp, crsearr, crse_comp, ncomp,
                                                    cdomain, ratio, bcrp, drf, rlo);
            });
        }

        AMREX_HOST_DEVICE_PARALLEL_FOR_4D_FLAG(runon, fine_region, ncomp, i, j, k, n,
        {
            amrex::ignore_unused(j,k);
            mf_cell_cons_lin_interp_sph(i, n, finearr, fine_comp, ctmp,
                                        crsearr, crse_comp, ncomp, ratio, drf, rlo);
        });
    } else
#elif (AMREX_SPACEDIM == 2)
    if (crse_geom.IsRZ()) {
        Real drf = fine_geom.CellSize(0);
        Real rlo = fine_geom.Offset(0);
        if (do_linear_limiting) {
            AMREX_HOST_DEVICE_PARALLEL_FOR_3D_FLAG(runon, cslope_bx, i, j, k,
            {
                mf_cell_cons_lin_interp_llslope(i,j,k, tmp, crsearr, crse_comp, ncomp,
                                                cdomain, ratio, bcrp);
            });
        } else {
            AMREX_HOST_DEVICE_PARALLEL_FOR_4D_FLAG(runon, cslope_bx, ncomp, i, j, k, n,
            {
                amrex::ignore_unused(k);
                mf_cell_cons_lin_interp_mcslope_rz(i, j, n, tmp, crsearr, crse_comp, ncomp,
                                                   cdomain, ratio, bcrp, drf, rlo);
            });
        }

        AMREX_HOST_DEVICE_PARALLEL_FOR_4D_FLAG(runon, fine_region, ncomp, i, j, k, n,
        {
            amrex::ignore_unused(k);
            mf_cell_cons_lin_interp_rz(i, j, n, finearr, fine_comp, ctmp,
                                       crsearr, crse_comp, ncomp, ratio, drf, rlo);
        });
    } else
#endif
    {
        if (do_linear_limiting) {
            AMREX_HOST_DEVICE_PARALLEL_FOR_3D_FLAG(runon, cslope_bx, i, j, k,
            {
                mf_cell_cons_lin_interp_llslope(i,j,k, tmp, crsearr, crse_comp, ncomp,
                                                cdomain, ratio, bcrp);
            });
        } else {
            AMREX_HOST_DEVICE_PARALLEL_FOR_4D_FLAG(runon, cslope_bx, ncomp, i, j, k, n,
            {
                mf_cell_cons_lin_interp_mcslope(i,j,k,n, tmp, crsearr, crse_comp, ncomp,
                                                cdomain, ratio, bcrp);
            });
        }

        AMREX_HOST_DEVICE_PARALLEL_FOR_4D_FLAG(runon, fine_region, ncomp, i, j, k, n,
        {
            mf_cell_cons_lin_interp(i,j,k,n, finearr, fine_comp, ctmp,
                                    crsearr, crse_comp, ncomp, ratio);
        });
    }
}

Box
CellQuadratic::CoarseBox (const Box&     fine,
                          const IntVect& ratio)
{
    Box crse = amrex::coarsen(fine,ratio);
    crse.grow(1);
    return crse;
}

Box
CellQuadratic::CoarseBox (const Box& fine,
                          int        ratio)
{
    Box crse = amrex::coarsen(fine,ratio);
    crse.grow(1);
    return crse;
}

void
CellQuadratic::interp (const FArrayBox& crse,
                       int              crse_comp,
                       FArrayBox&       fine,
                       int              fine_comp,
                       int              ncomp,
                       const Box&       fine_region,
                       const IntVect&   ratio,
                       const Geometry&  crse_geom,
                       const Geometry&  fine_geom,
                       Vector<BCRec> const&  bcr,
                       int              /* actual_comp */,
                       int              /* actual_state */,
                       RunOn            runon)
{
#if (AMREX_SPACEDIM == 1)
    amrex::ignore_unused(crse,crse_comp,fine,fine_comp,ncomp,fine_region,
                         ratio,crse_geom,fine_geom,bcr,runon);
    amrex::Abort("1D CellQuadratic::interp not supported");
#else

    BL_PROFILE("CellQuadratic::interp()");
    AMREX_ASSERT(bcr.size() >= ncomp);

    //
    // Make box which is intersection of fine_region and domain of fine.
    //
    Box target_fine_region = fine_region & fine.box();

    // Make Box for slopes.
    Box cslope_bx = amrex::coarsen(target_fine_region,ratio);
    AMREX_ASSERT(crse.box().contains(cslope_bx));

    // Are we running on GPU?
    bool run_on_gpu = (runon == RunOn::Gpu && Gpu::inLaunchRegion());
    amrex::ignore_unused(run_on_gpu);

    // Set up domain for coarse geometry
    Box const& cdomain = crse_geom.Domain();

    // Set up temporary fab (with elixir, as needed) for coarse grid slopes
#if (AMREX_SPACEDIM == 2)
    int nslp = 5; // x, y, x^2, y^2, xy, in that order.
#else  /* AMREX_SPACEDIM == 3 */
    int nslp = 9; // x, y, z, x^2, y^2, z^2, xy, xz, yz, in that order.
#endif /* AMREX_SPACEDIM == 2 */
    FArrayBox sfab(cslope_bx, nslp*ncomp);

#ifdef AMREX_USE_GPU
    // Set up AsyncArray for boundary conditions
    AsyncArray<BCRec> async_bcr(bcr.data(), (run_on_gpu) ? ncomp : 0);
    BCRec const* bcrp = (run_on_gpu) ? async_bcr.data() : bcr.data();

    Elixir seli;
    if (run_on_gpu) seli = sfab.elixir();
#else
    BCRec const* bcrp = bcr.data();
#endif

    // Extract pointers to fab data
    Array4<Real>       const&   finearr = fine.array();
    Array4<Real const> const&   crsearr = crse.const_array();
    Array4<Real>       const&  slopearr = sfab.array();
    Array4<Real const> const& cslopearr = sfab.const_array();

    // Compute slopes.
    AMREX_HOST_DEVICE_PARALLEL_FOR_4D_FLAG(runon, cslope_bx, ncomp, i, j, k, n,
    {
        mf_cell_quadratic_calcslope(i, j, k, n,
                                    crsearr, crse_comp,
                                    slopearr,
                                    cdomain, bcrp);
    });

#if (AMREX_SPACEDIM == 2)
    if (crse_geom.IsRZ()) {

        // Get coarse and fine geometry data.
        GeometryData const& cs_geomdata = crse_geom.data();
        GeometryData const& fn_geomdata = fine_geom.data();

        // Compute fine correction.
        AMREX_HOST_DEVICE_PARALLEL_FOR_4D_FLAG(runon, target_fine_region, ncomp,
                                               i, j, k, n,
        {
            mf_cell_quadratic_interp_rz(i, j, k, n,
                                        finearr, fine_comp,
                                        crsearr, crse_comp,
                                        cslopearr,
                                        ratio,
                                        cs_geomdata, fn_geomdata);
        });

    } else { /* crse_geom.IsCartesian() */
#endif /* AMREX_SPACEDIM == 2 */

        // No need for fine geometry data if using Cartesian coordinates.
        amrex::ignore_unused(fine_geom);

        // Compute fine correction.
        AMREX_HOST_DEVICE_PARALLEL_FOR_4D_FLAG(runon, target_fine_region, ncomp,
                                               i, j, k, n,
        {
            mf_cell_quadratic_interp(i, j, k, n,
                                     finearr, fine_comp,
                                     crsearr, crse_comp,
                                     cslopearr,
                                     ratio);
        });

#if (AMREX_SPACEDIM == 2)
    } // geom
#endif /* AMREX_SPACEDIM == 2 */

#endif /*(AMREX_SPACEDIM == 1)*/
}

Box
PCInterp::CoarseBox (const Box& fine,
                     int        ratio)
{
    return amrex::coarsen(fine,ratio);
}

Box
PCInterp::CoarseBox (const Box&     fine,
                     const IntVect& ratio)
{
    return amrex::coarsen(fine,ratio);
}

void
PCInterp::interp (const FArrayBox& crse,
                  int              crse_comp,
                  FArrayBox&       fine,
                  int              fine_comp,
                  int              ncomp,
                  const Box&       fine_region,
                  const IntVect&   ratio,
                  const Geometry& /*crse_geom*/,
                  const Geometry& /*fine_geom*/,
                  Vector<BCRec> const& /*bcr*/,
                  int               /*actual_comp*/,
                  int               /*actual_state*/,
                  RunOn             runon)
{
    BL_PROFILE("PCInterp::interp()");

    Array4<Real const> const& crsearr = crse.const_array();
    Array4<Real> const& finearr = fine.array();;

    AMREX_LAUNCH_HOST_DEVICE_LAMBDA_FLAG ( runon, fine_region, tbx,
    {
        amrex::pcinterp_interp(tbx,finearr,fine_comp,ncomp,crsearr,crse_comp,ratio);
    });
}

CellConservativeProtected::CellConservativeProtected ()
    : CellConservativeLinear(true) {}

void
CellConservativeProtected::protect (const FArrayBox& /*crse*/,
                                    int              /*crse_comp*/,
                                    FArrayBox&       fine,
                                    int              /*fine_comp*/,
                                    FArrayBox&       fine_state,
                                    int              /*state_comp*/,
                                    int              ncomp,
                                    const Box&       fine_region,
                                    const IntVect&   ratio,
                                    const Geometry&  crse_geom,
                                    const Geometry&  fine_geom,
                                    Vector<BCRec>&   /*bcr*/,
                                    RunOn            runon)
{
    AMREX_ALWAYS_ASSERT(ratio.allGT(IntVect(1)));

#if (AMREX_SPACEDIM == 1)
    amrex::ignore_unused(fine,fine_state,
                         ncomp,fine_region,ratio,
                         crse_geom,fine_geom,runon);
    amrex::Abort("1D CellConservativeProtected::protect not supported");
#else
    BL_PROFILE("CellConservativeProtected::protect()");

    //
    // Make box which is intersection of fine_region and domain of fine.
    //
    Box target_fine_region = fine_region & fine.box();

    //
    // crse_bx is coarsening of target_fine_region, grown by 1.
    //
    Box crse_bx = CoarseBox(target_fine_region,ratio);

    //
    // cs_bx is coarsening of target_fine_region.
    //
    Box cs_bx(crse_bx);
    cs_bx.grow(-1);

#if (AMREX_SPACEDIM == 2)
    /*
     * Get coarse and fine geometry data.
     */
    GeometryData cs_geomdata = crse_geom.data();
    GeometryData fn_geomdata = fine_geom.data();
#else
    amrex::ignore_unused(crse_geom, fine_geom);
#endif

    // Extract box from fine fab
    const Box& fnbx = fine.box();

    // Extract pointers to fab data
    Array4<Real>       const&   fnarr = fine.array();
    Array4<Real const> const& fnstarr = fine_state.const_array();

    /*
     * Loop over coarse indices.
     */
#if (AMREX_SPACEDIM == 2)
    AMREX_HOST_DEVICE_PARALLEL_FOR_3D_FLAG(runon, cs_bx, ic, jc, kc,
    {
        ccprotect_2d(ic, jc, kc, ncomp,
                     fnbx, ratio,
                     cs_geomdata, fn_geomdata,
                     fnarr, fnstarr);
    }); // cs_bx
#else
    AMREX_HOST_DEVICE_PARALLEL_FOR_3D_FLAG(runon, cs_bx, ic, jc, kc,
    {
        ccprotect_3d(ic, jc, kc, ncomp,
                     fnbx, ratio,
                     fnarr, fnstarr);
    }); // cs_bx
#endif

#endif /*(AMREX_SPACEDIM == 1)*/

}

Box
CellConservativeQuartic::CoarseBox (const Box& fine,
                                    int        ratio)
{
    Box crse(amrex::coarsen(fine,ratio));
    crse.grow(2);
    return crse;
}

Box
CellConservativeQuartic::CoarseBox (const Box&     fine,
                                    const IntVect& ratio)
{
    Box crse = amrex::coarsen(fine,ratio);
    crse.grow(2);
    return crse;
}

void
CellConservativeQuartic::interp (const FArrayBox&  crse,
                                 int               crse_comp,
                                 FArrayBox&        fine,
                                 int               fine_comp,
                                 int               ncomp,
                                 const Box&        fine_region,
                                 const IntVect&    ratio,
                                 const Geometry&   /* crse_geom */,
                                 const Geometry&   /* fine_geom */,
                                 Vector<BCRec> const& /*bcr*/,
                                 int               /* actual_comp */,
                                 int               /* actual_state */,
                                 RunOn             runon)
{
    BL_PROFILE("CellConservativeQuartic::interp()");
    AMREX_ASSERT(ratio[0] == 2);
#if (AMREX_SPACEDIM >= 2)
    AMREX_ASSERT(ratio[0] == ratio[1]);
#endif
#if (AMREX_SPACEDIM == 3)
    AMREX_ASSERT(ratio[1] == ratio[2]);
#endif
    amrex::ignore_unused(ratio);

    //
    // Make box which is intersection of fine_region and domain of fine.
    //
    Box target_fine_region = fine_region & fine.box();

    // Extract pointers to fab data
    Array4<Real const> const& crsearr = crse.const_array(crse_comp);
    Array4<Real>       const& finearr = fine.array(fine_comp);

    AMREX_HOST_DEVICE_PARALLEL_FOR_4D_FLAG(runon, target_fine_region, ncomp, i, j, k, n,
    {
        ccquartic_interp(i, j, k, n,
                         crsearr, finearr);
    });
}

Box
FaceDivFree::CoarseBox (const Box& fine,
                        int        ratio)
{
    Box crse = amrex::coarsen(fine,ratio).grow(1);
    return crse;
}

Box
FaceDivFree::CoarseBox (const Box&     fine,
                        const IntVect& ratio)
{
    Box crse = amrex::coarsen(fine,ratio).grow(1);
    return crse;
}

void
FaceDivFree::interp (const FArrayBox&  /*crse*/,
                     int               /*crse_comp*/,
                     FArrayBox&        /*fine*/,
                     int               /*fine_comp*/,
                     int               /*ncomp*/,
                     const Box&        /*fine_region*/,
                     const IntVect&    /*ratio*/,
                     const Geometry&   /*crse_geom*/,
                     const Geometry&   /*fine_geom*/,
                     Vector<BCRec> const& /*bcr*/,
                     int               /*actual_comp*/,
                     int               /*actual_state*/,
                     RunOn             /*runon*/)
{
    amrex::Abort("FaceDivFree does not work on a single FArrayBox. Call 'interp_arr' instead.");
}

void
FaceDivFree::interp_arr (Array<FArrayBox*, AMREX_SPACEDIM> const& crse,
                         const int         crse_comp,
                         Array<FArrayBox*, AMREX_SPACEDIM> const& fine,
                         const int         fine_comp,
                         const int         ncomp,
                         const Box&        fine_region,
                         const IntVect&    ratio,
                         Array<IArrayBox*, AMREX_SPACEDIM> const& solve_mask,
                         const Geometry&   /*crse_geom */,
                         const Geometry&   fine_geom,
                         Vector<Array<BCRec, AMREX_SPACEDIM> > const& /*bcr*/,
                         const int         /*actual_comp*/,
                         const int         /*actual_state*/,
                         const RunOn       runon)
{
    BL_PROFILE("FaceDivFree::interp()");

    Array<IndexType, AMREX_SPACEDIM> types;
    for (int d=0; d<AMREX_SPACEDIM; ++d)
        { types[d].set(d); }

    // This is currently only designed for octree, where ratio = 2.
    AMREX_ALWAYS_ASSERT(ratio == 2);

    const Box c_fine_region = amrex::coarsen(fine_region, ratio);
    GpuArray<Real, AMREX_SPACEDIM> cell_size = fine_geom.CellSizeArray();

    GpuArray<Array4<const Real>, AMREX_SPACEDIM> crsearr;
    GpuArray<Array4<Real>, AMREX_SPACEDIM> finearr;
    GpuArray<Array4<const int>, AMREX_SPACEDIM> maskarr;
    for (int d=0; d<AMREX_SPACEDIM; ++d)
    {
        crsearr[d] = crse[d]->const_array(crse_comp);
        finearr[d] = fine[d]->array(fine_comp);
        if (solve_mask[d] != nullptr)
            { maskarr[d] = solve_mask[d]->const_array(0); }
    }

    // Fuse the launches, 1 for each dimension, into a single launch.
    AMREX_LAUNCH_HOST_DEVICE_LAMBDA_DIM_FLAG(runon,
              amrex::convert(c_fine_region,types[0]), bx0,
              {
                  AMREX_LOOP_3D(bx0, i, j, k,
                  {
                      for (int n=0; n<ncomp; ++n)
                      {
                          amrex::facediv_face_interp<Real> (i,j,k,crse_comp+n,fine_comp+n, 0,
                                                            crsearr[0], finearr[0], maskarr[0], ratio);
                      }
                  });
              },
              amrex::convert(c_fine_region,types[1]), bx1,
              {
                  AMREX_LOOP_3D(bx1, i, j, k,
                  {
                      for (int n=0; n<ncomp; ++n)
                      {
                          amrex::facediv_face_interp<Real> (i,j,k,crse_comp+n,fine_comp+n, 1,
                                                            crsearr[1], finearr[1], maskarr[1], ratio);
                      }
                  });
              },
              amrex::convert(c_fine_region,types[2]), bx2,
              {
                  AMREX_LOOP_3D(bx2, i, j, k,
                  {
                      for (int n=0; n<ncomp; ++n)
                      {
                          amrex::facediv_face_interp<Real> (i,j,k,crse_comp+n,fine_comp+n, 2,
                                                            crsearr[2], finearr[2], maskarr[2], ratio);
                      }
                  });
              });

    AMREX_HOST_DEVICE_PARALLEL_FOR_4D_FLAG(runon,c_fine_region,ncomp,i,j,k,n,
    {
        amrex::facediv_int<Real>(i, j, k, fine_comp+n, finearr, ratio, cell_size);
    });
}

Box
CellQuartic::CoarseBox (const Box& fine, const IntVect& ratio)
{
    Box crse = amrex::coarsen(fine,ratio);
    crse.grow(2);
    return crse;
}

Box
CellQuartic::CoarseBox (const Box& fine, int ratio)
{
    Box crse = amrex::coarsen(fine,ratio);
    crse.grow(2);
    return crse;
}

void
CellQuartic::interp (const FArrayBox& crse,
                     int              crse_comp,
                     FArrayBox&       fine,
                     int              fine_comp,
                     int              ncomp,
                     const Box&       fine_region,
                     const IntVect&   ratio,
                     const Geometry&  /*crse_geom*/,
                     const Geometry&  /*fine_geom*/,
                     Vector<BCRec> const&  /*bcr*/,
                     int              /* actual_comp */,
                     int              /* actual_state */,
                     RunOn            runon)
{
    BL_PROFILE("CellQuartic::interp()");
    amrex::ignore_unused(ratio);
    AMREX_ASSERT(ratio == 2);

    Box target_fine_region = fine_region & fine.box();

    bool run_on_gpu = (runon == RunOn::Gpu && Gpu::inLaunchRegion());
    amrex::ignore_unused(run_on_gpu);

    Array4<Real const> const& crsearr = crse.const_array(crse_comp);
    Array4<Real>       const& finearr = fine.array(fine_comp);

#if (AMREX_SPACEDIM == 3)
    Box bz = amrex::coarsen(target_fine_region, IntVect(2,2,1));
    bz.grow(IntVect(2,2,0));
    FArrayBox tmpz(bz, ncomp);
#ifdef AMREX_USE_GPU
    Elixir tmpz_eli;
    if (run_on_gpu) tmpz_eli = tmpz.elixir();
#endif
    Array4<Real> const& tmpzarr = tmpz.array();
    AMREX_HOST_DEVICE_PARALLEL_FOR_4D_FLAG(runon, bz, ncomp, i, j, k, n,
    {
        cell_quartic_interp_z(i,j,k,n,tmpzarr,crsearr);
    });
#endif

#if (AMREX_SPACEDIM >= 2)
    Box by = amrex::coarsen(target_fine_region, IntVect(AMREX_D_DECL(2,1,1)));
    by.grow(IntVect(AMREX_D_DECL(2,0,0)));
    FArrayBox tmpy(by, ncomp);
#ifdef AMREX_USE_GPU
    Elixir tmpy_eli;
    if (run_on_gpu) tmpy_eli = tmpy.elixir();
#endif
    Array4<Real> const& tmpyarr = tmpy.array();
#if (AMREX_SPACEDIM == 2)
    Array4<Real const> srcarr = crsearr;
#else
    Array4<Real const> srcarr = tmpz.const_array();
#endif
    AMREX_HOST_DEVICE_PARALLEL_FOR_4D_FLAG(runon, by, ncomp, i, j, k, n,
    {
        cell_quartic_interp_y(i,j,k,n,tmpyarr,srcarr);
    });
#endif

#if (AMREX_SPACEDIM == 1)
    Array4<Real const> srcarr = crsearr;
#else
    srcarr = tmpy.const_array();
#endif
    AMREX_HOST_DEVICE_PARALLEL_FOR_4D_FLAG(runon, target_fine_region, ncomp,
                                           i, j, k, n,
    {
        cell_quartic_interp_x(i,j,k,n,finearr,srcarr);
    });
}

}<|MERGE_RESOLUTION|>--- conflicted
+++ resolved
@@ -168,10 +168,6 @@
 {
     BL_PROFILE("FaceLinear::interp_face()");
 
-<<<<<<< HEAD
-=======
-    AMREX_ALWAYS_ASSERT(ratio.allGT(IntVect(1)));
->>>>>>> 9fe3ff0d
     AMREX_ASSERT(AMREX_D_TERM(fine_region.type(0),+fine_region.type(1),+fine_region.type(2)) == 1);
 
     Array4<Real> const& fine_arr = fine.array(fine_comp);
@@ -262,11 +258,6 @@
 {
     BL_PROFILE("FaceLinear::interp_arr()");
 
-<<<<<<< HEAD
-=======
-    AMREX_ALWAYS_ASSERT(ratio.allGT(IntVect(1)));
-
->>>>>>> 9fe3ff0d
     Array<IndexType, AMREX_SPACEDIM> types;
     for (int d=0; d<AMREX_SPACEDIM; ++d)
         { types[d].set(d); }
