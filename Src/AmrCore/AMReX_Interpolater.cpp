
#include <AMReX_FArrayBox.H>
#include <AMReX_IArrayBox.H>
#include <AMReX_Geometry.H>
#include <AMReX_Interpolater.H>
#include <AMReX_Interp_C.H>
#include <AMReX_MFInterp_C.H>

#ifndef BL_NO_FORT
#include <AMReX_INTERP_F.H>
#endif

#include <climits>

namespace amrex {

//
// PCInterp, NodeBilinear, FaceLinear, CellConservativeLinear, and
// CellBilinear are supported for all dimensions on cpu and gpu.
//
// CellConservativeProtected only works in 2D and 3D on cpu.
//
// CellQuadratic only works in 2D on cpu.
//
// CellConservativeQuartic only works with ref ratio of 2 on cpu
//
// FaceDivFree works in 2D and 3D on cpu and gpu. The algorithm is restricted to ref ratio of 2.

//
// CONSTRUCT A GLOBAL OBJECT OF EACH VERSION.
//
PCInterp                  pc_interp;
NodeBilinear              node_bilinear_interp;
FaceLinear                face_linear_interp;
FaceDivFree               face_divfree_interp;
CellConservativeLinear    lincc_interp;
CellConservativeLinear    cell_cons_interp(0);
CellConservativeProtected protected_interp;
CellBilinear              cell_bilinear_interp;

#ifndef BL_NO_FORT
CellQuadratic             quadratic_interp;
CellConservativeQuartic   quartic_interp;
#endif

NodeBilinear::~NodeBilinear () {}

Box
NodeBilinear::CoarseBox (const Box& fine,
                         int        ratio)
{
    Box b = amrex::coarsen(fine,ratio);

    for (int i = 0; i < AMREX_SPACEDIM; i++)
    {
        if (b.length(i) < 2)
        {
            //
            // Don't want degenerate boxes.
            //
            b.growHi(i,1);
        }
    }

    return b;
}

Box
NodeBilinear::CoarseBox (const Box&     fine,
                         const IntVect& ratio)
{
    Box b = amrex::coarsen(fine,ratio);

    for (int i = 0; i < AMREX_SPACEDIM; i++)
    {
        if (b.length(i) < 2)
        {
            //
            // Don't want degenerate boxes.
            //
            b.growHi(i,1);
        }
    }

    return b;
}

void
NodeBilinear::interp (const FArrayBox&  crse,
                      int               crse_comp,
                      FArrayBox&        fine,
                      int               fine_comp,
                      int               ncomp,
                      const Box&        fine_region,
                      const IntVect&    ratio,
                      const Geometry& /*crse_geom */,
                      const Geometry& /*fine_geom */,
                      Vector<BCRec> const& /*bcr*/,
                      int               /*actual_comp*/,
                      int               /*actual_state*/,
                      RunOn             runon)
{
    BL_PROFILE("NodeBilinear::interp()");

    Array4<Real const> const& crsearr = crse.const_array();
    Array4<Real> const& finearr = fine.array();
    AMREX_HOST_DEVICE_PARALLEL_FOR_4D_FLAG(runon,fine_region,ncomp,i,j,k,n,
    {
        mf_nodebilin_interp(i,j,k,n, finearr, fine_comp, crsearr, crse_comp, ratio);
    });
}

Box
FaceLinear::CoarseBox (const Box& fine, int ratio)
{
    return CoarseBox(fine, IntVect(ratio));
}

Box
FaceLinear::CoarseBox (const Box& fine, const IntVect& ratio)
{
    Box b = amrex::coarsen(fine,ratio);
    for (int i = 0; i < AMREX_SPACEDIM; i++) {
        if (b.type(i) == IndexType::NODE && b.length(i) < 2) {
            // Don't want degenerate boxes in nodal direction.
            b.growHi(i,1);
        }
    }
    return b;
}

void
FaceLinear::interp (const FArrayBox&  crse,
                    int               crse_comp,
                    FArrayBox&        fine,
                    int               fine_comp,
                    int               ncomp,
                    const Box&        fine_region,
                    const IntVect&    ratio,
                    const Geometry& /*crse_geom */,
                    const Geometry& /*fine_geom */,
                    Vector<BCRec> const& /*bcr*/,
                    int               /*actual_comp*/,
                    int               /*actual_state*/,
                    RunOn             runon)
{
    BL_PROFILE("FaceLinear::interp()");

    AMREX_ASSERT(AMREX_D_TERM(fine_region.type(0),+fine_region.type(1),+fine_region.type(2)) == 1);

    Array4<Real> const& fine_arr = fine.array(fine_comp);
    Array4<Real const> const& crse_arr = crse.const_array(crse_comp);

    if (fine_region.type(0) == IndexType::NODE)
    {
        AMREX_HOST_DEVICE_PARALLEL_FOR_4D_FLAG(runon,fine_region,ncomp,i,j,k,n,
        {
            face_linear_interp_x(i,j,k,n,fine_arr,crse_arr,ratio);
        });
    }
#if (AMREX_SPACEDIM >= 2)
    else if (fine_region.type(1) == IndexType::NODE)
    {
        AMREX_HOST_DEVICE_PARALLEL_FOR_4D_FLAG(runon,fine_region,ncomp,i,j,k,n,
        {
            face_linear_interp_y(i,j,k,n,fine_arr,crse_arr,ratio);
        });
    }
#if (AMREX_SPACEDIM == 3)
    else
    {
        AMREX_HOST_DEVICE_PARALLEL_FOR_4D_FLAG(runon,fine_region,ncomp,i,j,k,n,
        {
            face_linear_interp_z(i,j,k,n,fine_arr,crse_arr,ratio);
        });
    }
#endif
#endif
}

void FaceLinear::interp_arr (Array<FArrayBox*, AMREX_SPACEDIM> const& crse,
                             const int         crse_comp,
                             Array<FArrayBox*, AMREX_SPACEDIM> const& fine,
                             const int         fine_comp,
                             const int         ncomp,
                             const Box&        fine_region,
                             const IntVect&    ratio,
                             Array<IArrayBox*, AMREX_SPACEDIM> const& /*solve_mask*/,
                             const Geometry&   /*crse_geom*/,
                             const Geometry&   /*fine_geom*/,
                             Vector<Array<BCRec, AMREX_SPACEDIM> > const& /*bcr*/,
                             const int         /*actual_comp*/,
                             const int         /*actual_state*/,
                             const RunOn       runon)
{
    BL_PROFILE("FaceLinear::interp_arr()");

    // cell centered -- relevant or guaranteed by caller?
    //AMREX_ASSERT(AMREX_D_TERM(fine_region.type(0),+fine_region.type(1),+fine_region.type(2)) == 1);

    Array<IndexType, AMREX_SPACEDIM> types;
    for (int d=0; d<AMREX_SPACEDIM; ++d)
        { types[d].set(d); }

    GpuArray<Array4<const Real>, AMREX_SPACEDIM> crse_arr;
    GpuArray<Array4<Real>, AMREX_SPACEDIM> fine_arr;
    for (int d=0; d<AMREX_SPACEDIM; ++d)
    {
        crse_arr[d] = crse[d]->const_array(crse_comp);
        fine_arr[d] = fine[d]->array(fine_comp);
    }

    AMREX_LAUNCH_HOST_DEVICE_LAMBDA_DIM_FLAG(runon,
              amrex::convert(fine_region,types[0]), bx0,
              {
                  AMREX_LOOP_3D(bx0, i, j, k,
                  {
                      for (int n=0; n<ncomp; ++n)
                      {
                          face_linear_interp_x(i,j,k,n,fine_arr[0],crse_arr[0],ratio);
                      }
                  });
              },
              amrex::convert(fine_region,types[1]), bx1,
              {
                  AMREX_LOOP_3D(bx1, i, j, k,
                  {
                      for (int n=0; n<ncomp; ++n)
                      {
                          face_linear_interp_y(i,j,k,n,fine_arr[1],crse_arr[1],ratio);
                      }
                  });
              },
              amrex::convert(fine_region,types[2]), bx2,
              {
                  AMREX_LOOP_3D(bx2, i, j, k,
                  {
                      for (int n=0; n<ncomp; ++n)
                      {
                          face_linear_interp_z(i,j,k,n,fine_arr[2],crse_arr[2],ratio);
                      }
                  });
              });
}

FaceLinear::~FaceLinear () {}

CellBilinear::~CellBilinear () {}

Box
CellBilinear::CoarseBox (const Box& fine, int ratio)
{
    return CoarseBox(fine, IntVect(ratio));
}

Box
CellBilinear::CoarseBox (const Box& fine, const IntVect& ratio)
{
    const int* lo = fine.loVect();
    const int* hi = fine.hiVect();

    Box crse(amrex::coarsen(fine,ratio));
    const int* clo = crse.loVect();
    const int* chi = crse.hiVect();

    for (int i = 0; i < AMREX_SPACEDIM; i++) {
        if ((lo[i]-clo[i]*ratio[i])*2 < ratio[i]) {
            crse.growLo(i,1);
        }
        if ((hi[i]-chi[i]*ratio[i])*2 >= ratio[i]) {
            crse.growHi(i,1);
        }
    }
    return crse;
}

void
CellBilinear::interp (const FArrayBox&  crsefab,
                      int               crse_comp,
                      FArrayBox&        finefab,
                      int               fine_comp,
                      int               ncomp,
                      const Box&        fine_region,
                      const IntVect &   ratio,
                      const Geometry& /*crse_geom*/,
                      const Geometry& /*fine_geom*/,
                      Vector<BCRec> const& /*bcr*/,
                      int               /*actual_comp*/,
                      int               /*actual_state*/,
                      RunOn             runon)
{
    BL_PROFILE("CellBilinear::interp()");

    auto const& crse = crsefab.const_array();
    auto const& fine = finefab.array();
    AMREX_HOST_DEVICE_PARALLEL_FOR_4D_FLAG(runon,fine_region,ncomp,i,j,k,n,
    {
        mf_cell_bilin_interp(i,j,k,n, fine, fine_comp, crse, crse_comp, ratio);
    });
}


CellConservativeLinear::CellConservativeLinear (bool do_linear_limiting_)
{
    do_linear_limiting = do_linear_limiting_;
}

CellConservativeLinear::~CellConservativeLinear ()
{}

Box
CellConservativeLinear::CoarseBox (const Box&     fine,
                                   const IntVect& ratio)
{
    Box crse = amrex::coarsen(fine,ratio);
    crse.grow(1);
    return crse;
}

Box
CellConservativeLinear::CoarseBox (const Box& fine,
                                   int        ratio)
{
    Box crse(amrex::coarsen(fine,ratio));
    crse.grow(1);
    return crse;
}

void
CellConservativeLinear::interp (const FArrayBox& crse,
                                int              crse_comp,
                                FArrayBox&       fine,
                                int              fine_comp,
                                int              ncomp,
                                const Box&       fine_region,
                                const IntVect&   ratio,
                                const Geometry&  crse_geom,
                                const Geometry&  fine_geom,
                                Vector<BCRec> const& bcr,
                                int              /*actual_comp*/,
                                int              /*actual_state*/,
                                RunOn             runon)
{
    BL_PROFILE("CellConservativeLinear::interp()");
    BL_ASSERT(bcr.size() >= ncomp);

    AMREX_ASSERT(fine.box().contains(fine_region));

    bool run_on_gpu = (runon == RunOn::Gpu && Gpu::inLaunchRegion());

    Box const& cdomain = crse_geom.Domain();
    amrex::ignore_unused(fine_geom);

    Array4<Real const> const& crsearr = crse.const_array();
    Array4<Real> const& finearr = fine.array();

    const Box& crse_region = CoarseBox(fine_region,ratio);
    const Box& cslope_bx = amrex::grow(crse_region,-1);

    AsyncArray<BCRec> async_bcr(bcr.data(), (run_on_gpu) ? ncomp : 0);
    BCRec const* bcrp = (run_on_gpu) ? async_bcr.data() : bcr.data();

    FArrayBox ccfab(cslope_bx, ncomp*AMREX_SPACEDIM);
    Elixir cceli;
    if (run_on_gpu) cceli = ccfab.elixir();
    Array4<Real> const& tmp = ccfab.array();
    Array4<Real const> const& ctmp = ccfab.const_array();

#if (AMREX_SPACEDIM == 1)
    if (crse_geom.IsSPHERICAL()) {
        Real drf = fine_geom.CellSize(0);
        Real rlo = fine_geom.Offset(0);
        if (do_linear_limiting) {
            AMREX_HOST_DEVICE_PARALLEL_FOR_3D_FLAG(runon, cslope_bx, i, j, k,
            {
                mf_cell_cons_lin_interp_llslope(i,j,k, tmp, crsearr, crse_comp, ncomp,
                                                cdomain, bcrp);
            });
        } else {
            AMREX_HOST_DEVICE_PARALLEL_FOR_4D_FLAG(runon, cslope_bx, ncomp, i, j, k, n,
            {
                amrex::ignore_unused(j,k);
                mf_cell_cons_lin_interp_mcslope_sph(i, n, tmp, crsearr, crse_comp, ncomp,
                                                    cdomain, ratio, bcrp, drf, rlo);
            });
        }

        AMREX_HOST_DEVICE_PARALLEL_FOR_4D_FLAG(runon, fine_region, ncomp, i, j, k, n,
        {
            amrex::ignore_unused(j,k);
            mf_cell_cons_lin_interp_sph(i, n, finearr, fine_comp, ctmp,
                                        crsearr, crse_comp, ncomp, ratio, drf, rlo);
        });
    } else
#elif (AMREX_SPACEDIM == 2)
    if (crse_geom.IsRZ()) {
        Real drf = fine_geom.CellSize(0);
        Real rlo = fine_geom.Offset(0);
        if (do_linear_limiting) {
            AMREX_HOST_DEVICE_PARALLEL_FOR_3D_FLAG(runon, cslope_bx, i, j, k,
            {
                mf_cell_cons_lin_interp_llslope(i,j,k, tmp, crsearr, crse_comp, ncomp,
                                                cdomain, bcrp);
            });
        } else {
            AMREX_HOST_DEVICE_PARALLEL_FOR_4D_FLAG(runon, cslope_bx, ncomp, i, j, k, n,
            {
                amrex::ignore_unused(k);
                mf_cell_cons_lin_interp_mcslope_rz(i, j, n, tmp, crsearr, crse_comp, ncomp,
                                                   cdomain, ratio, bcrp, drf, rlo);
            });
        }

        AMREX_HOST_DEVICE_PARALLEL_FOR_4D_FLAG(runon, fine_region, ncomp, i, j, k, n,
        {
            amrex::ignore_unused(k);
            mf_cell_cons_lin_interp_rz(i, j, n, finearr, fine_comp, ctmp,
                                       crsearr, crse_comp, ncomp, ratio, drf, rlo);
        });
    } else
#endif
    {
        if (do_linear_limiting) {
            AMREX_HOST_DEVICE_PARALLEL_FOR_3D_FLAG(runon, cslope_bx, i, j, k,
            {
                mf_cell_cons_lin_interp_llslope(i,j,k, tmp, crsearr, crse_comp, ncomp,
                                                cdomain, bcrp);
            });
        } else {
            AMREX_HOST_DEVICE_PARALLEL_FOR_4D_FLAG(runon, cslope_bx, ncomp, i, j, k, n,
            {
                mf_cell_cons_lin_interp_mcslope(i,j,k,n, tmp, crsearr, crse_comp, ncomp,
                                                cdomain, ratio, bcrp);
            });
        }

        AMREX_HOST_DEVICE_PARALLEL_FOR_4D_FLAG(runon, fine_region, ncomp, i, j, k, n,
        {
            mf_cell_cons_lin_interp(i,j,k,n, finearr, fine_comp, ctmp,
                                    crsearr, crse_comp, ncomp, ratio);
        });
    }
}

#ifndef BL_NO_FORT
CellQuadratic::CellQuadratic (bool limit)
{
    do_limited_slope = limit;
}

CellQuadratic::~CellQuadratic () {}

Box
CellQuadratic::CoarseBox (const Box&     fine,
                          const IntVect& ratio)
{
    Box crse = amrex::coarsen(fine,ratio);
    crse.grow(1);
    return crse;
}

Box
CellQuadratic::CoarseBox (const Box& fine,
                          int        ratio)
{
    Box crse = amrex::coarsen(fine,ratio);
    crse.grow(1);
    return crse;
}

void
CellQuadratic::interp (const FArrayBox& crse,
                       int              crse_comp,
                       FArrayBox&       fine,
                       int              fine_comp,
                       int              ncomp,
                       const Box&       fine_region,
                       const IntVect&   ratio,
                       const Geometry&  crse_geom,
                       const Geometry&  fine_geom,
                       Vector<BCRec> const&  bcr,
                       int              actual_comp,
                       int              actual_state,
                       RunOn            /*runon*/)
{
#if (AMREX_SPACEDIM == 1)
    amrex::ignore_unused(crse,crse_comp,fine,fine_comp,ncomp,fine_region,
                         ratio,crse_geom,fine_geom,bcr,actual_comp,actual_state);
    amrex::Abort("1D CellQuadratic::interp not supported");
#else
    BL_PROFILE("CellQuadratic::interp()");
    BL_ASSERT(bcr.size() >= ncomp);
    //
    // Make box which is intersection of fine_region and domain of fine.
    //
    Box target_fine_region = fine_region & fine.box();

    Box crse_bx(amrex::coarsen(target_fine_region,ratio));
    Box fslope_bx(amrex::refine(crse_bx,ratio));
    Box cslope_bx(crse_bx);
    cslope_bx.grow(1);
    BL_ASSERT(crse.box().contains(cslope_bx));
    //
    // Alloc temp space for coarse grid slopes: here we use 5
    // instead of AMREX_SPACEDIM because of the x^2, y^2 and xy terms
    //
    long t_long = cslope_bx.numPts();
    BL_ASSERT(t_long < INT_MAX);
    int c_len = int(t_long);

    Vector<Real> cslope(5*c_len);

    int loslp = cslope_bx.index(crse_bx.smallEnd());
    int hislp = cslope_bx.index(crse_bx.bigEnd());

    t_long = cslope_bx.numPts();
    BL_ASSERT(t_long < INT_MAX);
    int cslope_vol = int(t_long);
    int clo        = 1 - loslp;
    int chi        = clo + cslope_vol - 1;
    c_len          = hislp - loslp + 1;
    //
    // Alloc temp space for one strip of fine grid slopes: here we use 5
    // instead of AMREX_SPACEDIM because of the x^2, y^2 and xy terms.
    //
    int dir;
    int f_len = fslope_bx.longside(dir);

    Vector<Real> strip((5+2)*f_len);

    Real* fstrip = strip.dataPtr();
    Real* foff   = fstrip + f_len;
    Real* fslope = foff + f_len;
    //
    // Get coarse and fine edge-centered volume coordinates.
    //
    Vector<Real> fvc[AMREX_SPACEDIM];
    Vector<Real> cvc[AMREX_SPACEDIM];
    for (dir = 0; dir < AMREX_SPACEDIM; dir++)
    {
        fine_geom.GetEdgeVolCoord(fvc[dir],target_fine_region,dir);
        crse_geom.GetEdgeVolCoord(cvc[dir],crse_bx,dir);
    }
    //
    // Alloc tmp space for slope calc and to allow for vectorization.
    //
    Real* fdat        = fine.dataPtr(fine_comp);
    const Real* cdat  = crse.dataPtr(crse_comp);
    const int* flo    = fine.loVect();
    const int* fhi    = fine.hiVect();
    const int* fblo   = target_fine_region.loVect();
    const int* fbhi   = target_fine_region.hiVect();
    const int* cblo   = crse_bx.loVect();
    const int* cbhi   = crse_bx.hiVect();
    const int* fslo   = fslope_bx.loVect();
    const int* fshi   = fslope_bx.hiVect();
    int slope_flag    = (do_limited_slope ? 1 : 0);
    Vector<int> bc     = GetBCArray(bcr);
    const int* ratioV = ratio.getVect();

    amrex_cqinterp (fdat,AMREX_ARLIM(flo),AMREX_ARLIM(fhi),
                   AMREX_ARLIM(fblo), AMREX_ARLIM(fbhi),
                   &ncomp,AMREX_D_DECL(&ratioV[0],&ratioV[1],&ratioV[2]),
                   cdat,&clo,&chi,
                   AMREX_ARLIM(cblo), AMREX_ARLIM(cbhi),
                   fslo,fshi,
                   cslope.dataPtr(),&c_len,fslope,fstrip,&f_len,foff,
                   bc.dataPtr(), &slope_flag,
                   AMREX_D_DECL(fvc[0].dataPtr(),fvc[1].dataPtr(),fvc[2].dataPtr()),
                   AMREX_D_DECL(cvc[0].dataPtr(),cvc[1].dataPtr(),cvc[2].dataPtr()),
                   &actual_comp,&actual_state);

#endif /*(AMREX_SPACEDIM > 1)*/
}
#endif


PCInterp::~PCInterp () {}

Box
PCInterp::CoarseBox (const Box& fine,
                     int        ratio)
{
    return amrex::coarsen(fine,ratio);
}

Box
PCInterp::CoarseBox (const Box&     fine,
                     const IntVect& ratio)
{
    return amrex::coarsen(fine,ratio);
}

void
PCInterp::interp (const FArrayBox& crse,
                  int              crse_comp,
                  FArrayBox&       fine,
                  int              fine_comp,
                  int              ncomp,
                  const Box&       fine_region,
                  const IntVect&   ratio,
                  const Geometry& /*crse_geom*/,
                  const Geometry& /*fine_geom*/,
                  Vector<BCRec> const& /*bcr*/,
                  int               /*actual_comp*/,
                  int               /*actual_state*/,
                  RunOn             runon)
{
    BL_PROFILE("PCInterp::interp()");

    Array4<Real const> const& crsearr = crse.const_array();
    Array4<Real> const& finearr = fine.array();;

    AMREX_LAUNCH_HOST_DEVICE_LAMBDA_FLAG ( runon, fine_region, tbx,
    {
        amrex::pcinterp_interp(tbx,finearr,fine_comp,ncomp,crsearr,crse_comp,ratio);
    });
}

#ifndef BL_NO_FORT
CellConservativeProtected::CellConservativeProtected ()
    : CellConservativeLinear(true) {}

CellConservativeProtected::~CellConservativeProtected () {}

void
CellConservativeProtected::protect (const FArrayBox& crse,
                                    int              /*crse_comp*/,
                                    FArrayBox&       fine,
                                    int              /*fine_comp*/,
                                    FArrayBox&       fine_state,
                                    int              /*state_comp*/,
                                    int              ncomp,
                                    const Box&       fine_region,
                                    const IntVect&   ratio,
                                    const Geometry&  crse_geom,
                                    const Geometry&  fine_geom,
                                    Vector<BCRec>&   bcr,
                                    RunOn            runon)
{
#if (AMREX_SPACEDIM == 1)
    amrex::ignore_unused(crse,fine,fine_state,
                         ncomp,fine_region,ratio,
                         crse_geom,fine_geom,bcr,runon);
    amrex::Abort("1D CellConservativeProtected::protect not supported");
#else
    BL_PROFILE("CellConservativeProtected::protect()");
    BL_ASSERT(bcr.size() >= ncomp);

    //
    // Make box which is intersection of fine_region and domain of fine.
    //
    Box target_fine_region = fine_region & fine.box();

    //
    // crse_bx is coarsening of target_fine_region, grown by 1.
    //
    Box crse_bx = CoarseBox(target_fine_region,ratio);

    //
    // cs_bx is coarsening of target_fine_region.
    //
    Box cs_bx(crse_bx);
    cs_bx.grow(-1);

#if (AMREX_SPACEDIM == 2)
    //
    // Get coarse and fine edge-centered volume coordinates.
    //
    int dir;
    int fsz[AMREX_SPACEDIM];
    int csz[AMREX_SPACEDIM];
    Vector<Real> fvc[AMREX_SPACEDIM];
    Vector<Real> cvc[AMREX_SPACEDIM];
    for (dir = 0; dir < AMREX_SPACEDIM; dir++)
    {
        fine_geom.GetEdgeVolCoord(fvc[dir],target_fine_region,dir);
        crse_geom.GetEdgeVolCoord(cvc[dir],crse_bx,dir);
        fsz[dir] = fvc[dir].size();
        csz[dir] = cvc[dir].size();
    }
<<<<<<< HEAD
    int fszmax = amrex::max(fsz[0], fsz[1]);
    int cszmax = amrex::max(csz[0], csz[1]);
    GpuArray<Real, fszmax> d_fvc[AMREX_SPACEDIM];
    GpuArray<Real, cszmax> d_cvc[AMREX_SPACEDIM];
    for (dir = 0; dir < AMREX_SPACEDIM; dir++) {
        for (int i = 0; i < fsz[dir]; i++) {
            d_fvc[dir][i] = fvc[dir][i];
        }
        for (int i = 0; i < csz[dir]; i++) {
            d_cvc[dir][i] = cvc[dir][i];
        }
    }
=======
>>>>>>> 81b56958
#endif

    // Check coarse-to-fine ratios against rMAX
#if (AMREX_SPACEDIM == 2)
    const int rMAX = 32;
#else
    const int rMAX = 16;
#endif
    if ( amrex::max(AMREX_D_DECL(ratio[0], ratio[1], ratio[2])) > rMAX ) {
        amrex::Abort("rMAX in CellConservativeProtected::protect");
    }

    // Extract box from fine fab
    const Box& fnbx = fine.box();

    // Extract pointers to fab data
    Array4<Real const> const&     csarr = crse.const_array();
    Array4<Real>       const&     fnarr = fine.array();
    Array4<Real const> const&   fnstarr = fine_state.const_array();

    // Loop over coarse indices
    AMREX_HOST_DEVICE_PARALLEL_FOR_4D_FLAG(runon, cs_bx, ncomp-1, ic, jc, kc, n,
    {
        // Create Box for interpolation
        Dim3 fnbxlo = lbound(fnbx);
        Dim3 fnbxhi = ubound(fnbx);
        int ilo = amrex::max(ratio[0]*ic,              fnbxlo.x);
        int ihi = amrex::min(ratio[0]*ic+(ratio[0]-1), fnbxhi.x);
        int jlo = amrex::max(ratio[1]*jc,              fnbxlo.y);
        int jhi = amrex::min(ratio[1]*jc+(ratio[1]-1), fnbxhi.y);
#if (AMREX_SPACEDIM == 3)
        int klo = amrex::max(ratio[2]*kc,              fnbxlo.z);
        int khi = amrex::min(ratio[2]*kc+(ratio[2]-1), fnbxhi.z);
#endif
        IntVect interp_lo(AMREX_D_DECL(ilo,jlo,klo));
        IntVect interp_hi(AMREX_D_DECL(ihi,jhi,khi));
        Box interp_bx(interp_lo,interp_hi);

        // Only interpolate for derived components
        if (n > 0) {

            // Check if interpolation needs to be redone
            bool redo_me = false;
            ccprotect_check_redo(interp_bx, redo_me, n, fnarr, fnstarr);

            /*
             * If all the fine values are non-negative after the original
             * interpolated correction, then we do nothing here.
             *
             * If any of the fine values are negative after the original
             * interpolated correction, then we do our best.
             */
            if (redo_me) {

                int icase = 0;

                /*
                 * First, calculate the following quantities:
                 *
                 * crseTot = volume-weighted sum of all interpolated values
                 *           of the correction, which is equivalent to
                 *           the total volume-weighted coarse correction
                 *
                 * SumN = volume-weighted sum of all negative values of fine_state
                 *
                 * SumP = volume-weighted sum of all positive values of fine_state
                 */
                Real crseTot = 0.0;
                Real SumN = 0.0;
                Real SumP = 0.0;
                ccprotect_calc_sums(interp_bx, crseTot, SumN, SumP, n,
#if (AMREX_SPACEDIM == 2)
                                    d_fvc,
#endif
                                    fnarr, fnstarr);

#if (AMREX_SPACEDIM == 2)
                // Calculate volume of current coarse cell
                Real cvol = (d_cvc[0][ic+1]-d_cvc[0][ic]) * (d_cvc[1][jc+1]-d_cvc[1][jc]);
#else /* (AMREX_SPACEDIM == 3) */
                // Calculate number of fine cells
                int numFineCells = (ihi-ilo+1) * (jhi-jlo+1) * (khi-klo+1);
#endif

                if ( (crseTot > 0) && (crseTot > Math::abs(SumN)) ) {

                    /*
                     * Special case 1:
                     *
                     * Coarse correction > 0, and fine_state has some cells
                     * with negative values which will be filled before
                     * adding to the other cells.
                     *
                     * Use the correction to bring negative cells to zero,
                     * then distribute the remaining positive proportionally.
                     */
                    icase = 1;
                    ccprotect_case1(interp_bx, crseTot, SumN, SumP, n,
#if (AMREX_SPACEDIM == 2)
                                    cvol,
#else
                                    numFineCells,
#endif
                                    fnarr, fnstarr);

                } else if ( (crseTot > 0) && (crseTot < Math::abs(SumN)) ) {

                    /*
                     * Special case 2:
                     *
                     * Coarse correction > 0, and correction can not make
                     * them all positive.
                     *
                     * Add correction only to the negative cells
                     * in proportion to their magnitude, and
                     * don't add any correction to the states already positive.
                     */
                    icase = 2;
                    ccprotect_case2(interp_bx, crseTot, SumN, SumP, n,
                                    fnarr, fnstarr);

                } else if ( (crseTot < 0) && (Math::abs(crseTot) > SumP) ) {

                    /*
                     * Special case 3:
                     *
                     * Coarse correction < 0, and fine_state DOES NOT have
                     * enough positive states to absorb it.
                     *
                     * Here we distribute the remaining negative amount
                     * in such a way as to make them all as close to the
                     * same negative value as possible.
                     */
                    icase = 3;
                    ccprotect_case3(interp_bx, crseTot, SumN, SumP, n,
#if (AMREX_SPACEDIM == 2)
                                    cvol,
#else
                                    numFineCells,
#endif
                                    fnarr, fnstarr);

                } else if ( (crseTot < 0) && (Math::abs(crseTot) < SumP) &&
                            ((SumP+SumN+crseTot) > 0.0) )  {

                    /*
                     * Special case 4:
                     *
                     * Coarse correction < 0, and fine_state has enough
                     * positive states to absorb all the negative
                     * correction *and* to redistribute to make
                     * negative cells positive.
                     */
                    icase = 4;
                    ccprotect_case4(interp_bx, crseTot, SumN, SumP, n,
                                    fnarr, fnstarr);

                } else if ( (crseTot < 0) && (Math::abs(crseTot) < SumP) &&
                            ((SumP+SumN+crseTot) < 0.0) )  {
                    /*
                     * Special case 5:
                     *
                     * Coarse correction < 0, and fine_state has enough
                     * positive states to absorb all the negative
                     * correction, but not enough to fix the states
                     * already negative.
                     *
                     * Here we take a constant percentage away from each
                     * positive cell and don't touch the negatives.
                     */
                    icase = 5;
                    ccprotect_case5(interp_bx, crseTot, SumN, SumP, n,
                                    fnarr, fnstarr);

                }

            } // redo_me
        } // (n > 0)

    }); // cs_bx


    // Explicit barrier to wait for interpolation for n > 0 to finish
    Gpu::streamSynchronize();

    AMREX_HOST_DEVICE_PARALLEL_FOR_3D_FLAG(runon, cs_bx, ic, jc, kc,
    {
        // Create Box for interpolation
        Dim3 fnbxlo = lbound(fnbx);
        Dim3 fnbxhi = ubound(fnbx);
        int ilo = amrex::max(ratio[0]*ic,              fnbxlo.x);
        int ihi = amrex::min(ratio[0]*ic+(ratio[0]-1), fnbxhi.x);
        int jlo = amrex::max(ratio[1]*jc,              fnbxlo.y);
        int jhi = amrex::min(ratio[1]*jc+(ratio[1]-1), fnbxhi.y);
#if (AMREX_SPACEDIM == 3)
        int klo = amrex::max(ratio[2]*kc,              fnbxlo.z);
        int khi = amrex::min(ratio[2]*kc+(ratio[2]-1), fnbxhi.z);
#endif
        IntVect interp_lo(AMREX_D_DECL(ilo,jlo,klo));
        IntVect interp_hi(AMREX_D_DECL(ihi,jhi,khi));
        Box interp_bx(interp_lo,interp_hi);

        // Set sync for density (n=0) to sum of spec sync (1:nvar)
        ccprotect_set_sync(interp_bx, ncomp, fnarr);
    });

#endif /*(AMREX_SPACEDIM == 1)*/

}
#endif

#ifndef BL_NO_FORT
CellConservativeQuartic::~CellConservativeQuartic () {}

Box
CellConservativeQuartic::CoarseBox (const Box& fine,
                                    int        ratio)
{
    Box crse(amrex::coarsen(fine,ratio));
    crse.grow(2);
    return crse;
}

Box
CellConservativeQuartic::CoarseBox (const Box&     fine,
                                    const IntVect& ratio)
{
    Box crse = amrex::coarsen(fine,ratio);
    crse.grow(2);
    return crse;
}

void
CellConservativeQuartic::interp (const FArrayBox&  crse,
                                 int               crse_comp,
                                 FArrayBox&        fine,
                                 int               fine_comp,
                                 int               ncomp,
                                 const Box&        fine_region,
                                 const IntVect&    ratio,
                                 const Geometry&   /* crse_geom */,
                                 const Geometry&   /* fine_geom */,
                                 Vector<BCRec> const&   bcr,
                                 int               actual_comp,
                                 int               actual_state,
                                 RunOn             /*runon*/)
{
    BL_PROFILE("CellConservativeQuartic::interp()");
    BL_ASSERT(bcr.size() >= ncomp);
    BL_ASSERT(ratio[0]==2);
#if (AMREX_SPACEDIM >= 2)
    BL_ASSERT(ratio[0] == ratio[1]);
#endif
#if (AMREX_SPACEDIM == 3)
    BL_ASSERT(ratio[1] == ratio[2]);
#endif

    //
    // Make box which is intersection of fine_region and domain of fine.
    //
    Box target_fine_region = fine_region & fine.box();
    //
    // crse_bx is coarsening of target_fine_region, grown by 2.
    //
    Box crse_bx = CoarseBox(target_fine_region,ratio);

    Box crse_bx2(crse_bx);
    crse_bx2.grow(-2);
    Box fine_bx2 = amrex::refine(crse_bx2,ratio);

    Real* fdat       = fine.dataPtr(fine_comp);
    const Real* cdat = crse.dataPtr(crse_comp);

    const int* flo    = fine.loVect();
    const int* fhi    = fine.hiVect();
    const int* clo    = crse.loVect();
    const int* chi    = crse.hiVect();
    const int* fblo   = target_fine_region.loVect();
    const int* fbhi   = target_fine_region.hiVect();
    const int* cblo   = crse_bx.loVect();
    const int* cbhi   = crse_bx.hiVect();
    const int* cb2lo  = crse_bx2.loVect();
    const int* cb2hi  = crse_bx2.hiVect();
    const int* fb2lo  = fine_bx2.loVect();
    const int* fb2hi  = fine_bx2.hiVect();

    Vector<int> bc     = GetBCArray(bcr);
    const int* ratioV = ratio.getVect();

    int ltmp = fb2hi[0]-fb2lo[0]+1;
    Vector<Real> ftmp(ltmp);

#if (AMREX_SPACEDIM >= 2)
    ltmp = (cbhi[0]-cblo[0]+1)*ratio[1];
    Vector<Real> ctmp(ltmp);
#endif

#if (AMREX_SPACEDIM == 3)
    ltmp = (cbhi[0]-cblo[0]+1)*(cbhi[1]-cblo[1]+1)*ratio[2];
    Vector<Real> ctmp2(ltmp);
#endif

    amrex_quartinterp (fdat,AMREX_ARLIM(flo),AMREX_ARLIM(fhi),
                       fblo, fbhi, fb2lo, fb2hi,
                       cdat,AMREX_ARLIM(clo),AMREX_ARLIM(chi),
                       cblo, cbhi, cb2lo, cb2hi,
                       &ncomp,
                       AMREX_D_DECL(&ratioV[0],&ratioV[1],&ratioV[2]),
                       AMREX_D_DECL(ftmp.dataPtr(), ctmp.dataPtr(), ctmp2.dataPtr()),
                       bc.dataPtr(),&actual_comp,&actual_state);
}
#endif

FaceDivFree::~FaceDivFree () {}

Box
FaceDivFree::CoarseBox (const Box& fine,
                        int        ratio)
{
    Box b = amrex::coarsen(fine,ratio).grow(1);
    return b;
}

Box
FaceDivFree::CoarseBox (const Box&     fine,
                        const IntVect& ratio)
{
    Box b = amrex::coarsen(fine,ratio).grow(1);
    return b;
}

void
FaceDivFree::interp (const FArrayBox&  /*crse*/,
                     int               /*crse_comp*/,
                     FArrayBox&        /*fine*/,
                     int               /*fine_comp*/,
                     int               /*ncomp*/,
                     const Box&        /*fine_region*/,
                     const IntVect&    /*ratio*/,
                     const Geometry&   /*crse_geom*/,
                     const Geometry&   /*fine_geom*/,
                     Vector<BCRec> const& /*bcr*/,
                     int               /*actual_comp*/,
                     int               /*actual_state*/,
                     RunOn             /*runon*/)
{
    amrex::Abort("FaceDivFree does not work on a single MultiFab. Call 'interp_arr' instead.");
}

void
FaceDivFree::interp_arr (Array<FArrayBox*, AMREX_SPACEDIM> const& crse,
                         const int         crse_comp,
                         Array<FArrayBox*, AMREX_SPACEDIM> const& fine,
                         const int         fine_comp,
                         const int         ncomp,
                         const Box&        fine_region,
                         const IntVect&    ratio,
                         Array<IArrayBox*, AMREX_SPACEDIM> const& solve_mask,
                         const Geometry&   /*crse_geom */,
                         const Geometry&   fine_geom,
                         Vector<Array<BCRec, AMREX_SPACEDIM> > const& /*bcr*/,
                         const int         /*actual_comp*/,
                         const int         /*actual_state*/,
                         const RunOn       runon)
{
    BL_PROFILE("FaceDivFree::interp()");

    Array<IndexType, AMREX_SPACEDIM> types;
    for (int d=0; d<AMREX_SPACEDIM; ++d)
        { types[d].set(d); }

    // This is currently only designed for octree, where ratio = 2.
    AMREX_ALWAYS_ASSERT(ratio == 2);

    const Box c_fine_region = amrex::coarsen(fine_region, ratio);
    GpuArray<Real, AMREX_SPACEDIM> cell_size = fine_geom.CellSizeArray();

    GpuArray<Array4<const Real>, AMREX_SPACEDIM> crsearr;
    GpuArray<Array4<Real>, AMREX_SPACEDIM> finearr;
    GpuArray<Array4<const int>, AMREX_SPACEDIM> maskarr;
    for (int d=0; d<AMREX_SPACEDIM; ++d)
    {
        crsearr[d] = crse[d]->const_array(crse_comp);
        finearr[d] = fine[d]->array(fine_comp);
        if (solve_mask[d] != nullptr)
            { maskarr[d] = solve_mask[d]->const_array(0); }
    }

    // Fuse the launches, 1 for each dimension, into a single launch.
    AMREX_LAUNCH_HOST_DEVICE_LAMBDA_DIM_FLAG(runon,
              amrex::convert(c_fine_region,types[0]), bx0,
              {
                  AMREX_LOOP_3D(bx0, i, j, k,
                  {
                      for (int n=0; n<ncomp; ++n)
                      {
                          amrex::facediv_face_interp<Real> (i,j,k,crse_comp+n,fine_comp+n, 0,
                                                            crsearr[0], finearr[0], maskarr[0], ratio);
                      }
                  });
              },
              amrex::convert(c_fine_region,types[1]), bx1,
              {
                  AMREX_LOOP_3D(bx1, i, j, k,
                  {
                      for (int n=0; n<ncomp; ++n)
                      {
                          amrex::facediv_face_interp<Real> (i,j,k,crse_comp+n,fine_comp+n, 1,
                                                            crsearr[1], finearr[1], maskarr[1], ratio);
                      }
                  });
              },
              amrex::convert(c_fine_region,types[2]), bx2,
              {
                  AMREX_LOOP_3D(bx2, i, j, k,
                  {
                      for (int n=0; n<ncomp; ++n)
                      {
                          amrex::facediv_face_interp<Real> (i,j,k,crse_comp+n,fine_comp+n, 2,
                                                            crsearr[2], finearr[2], maskarr[2], ratio);
                      }
                  });
              });

    AMREX_HOST_DEVICE_PARALLEL_FOR_4D_FLAG(runon,c_fine_region,ncomp,i,j,k,n,
    {
        amrex::facediv_int<Real>(i, j, k, fine_comp+n, finearr, ratio, cell_size);
    });
}

}<|MERGE_RESOLUTION|>--- conflicted
+++ resolved
@@ -679,7 +679,6 @@
         fsz[dir] = fvc[dir].size();
         csz[dir] = cvc[dir].size();
     }
-<<<<<<< HEAD
     int fszmax = amrex::max(fsz[0], fsz[1]);
     int cszmax = amrex::max(csz[0], csz[1]);
     GpuArray<Real, fszmax> d_fvc[AMREX_SPACEDIM];
@@ -692,8 +691,6 @@
             d_cvc[dir][i] = cvc[dir][i];
         }
     }
-=======
->>>>>>> 81b56958
 #endif
 
     // Check coarse-to-fine ratios against rMAX
