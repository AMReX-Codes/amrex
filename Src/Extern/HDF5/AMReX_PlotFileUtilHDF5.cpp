#include <AMReX_VisMF.H>
#include <AMReX_AsyncOut.H>
#include <AMReX_PlotFileUtil.H>
#include <AMReX_FPC.H>
#include <AMReX_FabArrayUtility.H>

#ifdef AMREX_USE_EB
#include <AMReX_EBFabFactory.H>
#endif

#include "hdf5.h"

#ifdef AMREX_USE_HDF5_ZFP
#include "H5Zzfp_lib.h"
#include "H5Zzfp_props.h"
#endif

#ifdef AMREX_USE_HDF5_SZ
#include "H5Z_SZ.h"
#endif

#include <fstream>
#include <iomanip>

namespace amrex {

#ifdef AMREX_USE_HDF5_ASYNC
hid_t es_id_g = 0;
#endif

static int CreateWriteHDF5AttrDouble(hid_t loc, const char *name, hsize_t n, const double *data)
{
    herr_t ret;
    hid_t attr, attr_space;
    hsize_t dims = n;

    attr_space = H5Screate_simple(1, &dims, NULL);

    attr = H5Acreate(loc, name, H5T_NATIVE_DOUBLE, attr_space, H5P_DEFAULT, H5P_DEFAULT);
    if (attr < 0) {
        printf("%s: Error with H5Acreate [%s]\n", __func__, name);
        return -1;
    }

    ret  = H5Awrite(attr, H5T_NATIVE_DOUBLE, (void*)data);
    if (ret < 0) {
        printf("%s: Error with H5Awrite [%s]\n", __func__, name);
        return -1;
    }
    H5Sclose(attr_space);
    H5Aclose(attr);
    return 1;
}

static int CreateWriteHDF5AttrInt(hid_t loc, const char *name, hsize_t n, const int *data)
{
    herr_t ret;
    hid_t attr, attr_space;
    hsize_t dims = n;

    attr_space = H5Screate_simple(1, &dims, NULL);

    attr = H5Acreate(loc, name, H5T_NATIVE_INT, attr_space, H5P_DEFAULT, H5P_DEFAULT);
    if (attr < 0) {
        printf("%s: Error with H5Acreate [%s]\n", __func__, name);
        return -1;
    }

    ret  = H5Awrite(attr, H5T_NATIVE_INT, (void*)data);
    if (ret < 0) {
        printf("%s: Error with H5Awrite [%s]\n", __func__, name);
        return -1;
    }
    H5Sclose(attr_space);
    H5Aclose(attr);
    return 1;
}

static int CreateWriteHDF5AttrString(hid_t loc, const char *name, const char* str)
{
    hid_t attr, atype, space;
    herr_t ret;

    BL_ASSERT(name);
    BL_ASSERT(str);

    space = H5Screate(H5S_SCALAR);
    atype = H5Tcopy(H5T_C_S1);
    H5Tset_size(atype, strlen(str)+1);
    H5Tset_strpad(atype,H5T_STR_NULLTERM);
    attr = H5Acreate(loc, name, atype, space, H5P_DEFAULT, H5P_DEFAULT);
    if (attr < 0) {
        printf("%s: Error with H5Acreate [%s]\n", __func__, name);
        return -1;
    }

    ret = H5Awrite(attr, atype, str);
    if (ret < 0) {
        printf("%s: Error with H5Awrite[%s]\n", __func__, name);
        return -1;
    }

    H5Tclose(atype);
    H5Sclose(space);
    H5Aclose(attr);

    return 1;
}

#ifdef AMREX_USE_MPI
static void SetHDF5fapl(hid_t fapl, MPI_Comm comm)
#else
static void SetHDF5fapl(hid_t fapl)
#endif
{
#ifdef AMREX_USE_MPI
    H5Pset_fapl_mpio(fapl, comm, MPI_INFO_NULL);

    // Alignment and metadata block size
    int alignment = 16 * 1024 * 1024;
    int blocksize =  4 * 1024 * 1024;
    H5Pset_alignment(fapl, alignment, alignment);
    H5Pset_meta_block_size(fapl, blocksize);

    // Collective metadata ops
    H5Pset_coll_metadata_write(fapl, true);
    H5Pset_all_coll_metadata_ops(fapl, true);

    // Defer cache flush
    // 7/19/23 Comment out the following as it is causing segfault
    // with vol-async on Frontier
    /* H5AC_cache_config_t cache_config; */
    /* cache_config.version = H5AC__CURR_CACHE_CONFIG_VERSION; */
    /* H5Pget_mdc_config(fapl, &cache_config); */
    /* cache_config.set_initial_size = 1; */
    /* cache_config.initial_size = 16 * 1024 * 1024; */
    /* cache_config.evictions_enabled = 0; */
    /* cache_config.incr_mode = H5C_incr__off; */
    /* cache_config.flash_incr_mode = H5C_flash_incr__off; */
    /* cache_config.decr_mode = H5C_decr__off; */
    /* H5Pset_mdc_config (fapl, &cache_config); */
#else
    H5Pset_fapl_sec2(fapl);
#endif

}

static void
WriteGenericPlotfileHeaderHDF5 (hid_t fid,
                               int nlevels,
                               const Vector<const MultiFab*>& mf,
                               const Vector<BoxArray> &bArray,
                               const Vector<std::string> &varnames,
                               const Vector<Geometry> &geom,
                               Real time,
                               const Vector<int> &level_steps,
                               const Vector<IntVect> &ref_ratio,
                               const std::string &versionName,
                               const std::string &levelPrefix,
                               const std::string &mfPrefix,
                               const Vector<std::string>& extra_dirs)
{
    BL_PROFILE("WriteGenericPlotfileHeaderHDF5()");

    BL_ASSERT(nlevels <= bArray.size());
    BL_ASSERT(nlevels <= geom.size());
    BL_ASSERT(nlevels <= ref_ratio.size()+1);
    BL_ASSERT(nlevels <= level_steps.size());

    int finest_level(nlevels - 1);

    CreateWriteHDF5AttrString(fid, "version_name", versionName.c_str());
    CreateWriteHDF5AttrString(fid, "plotfile_type", "VanillaHDF5");

    int ncomp = varnames.size();
    CreateWriteHDF5AttrInt(fid, "num_components", 1, &ncomp);

    char comp_name[32];
    for (int ivar = 0; ivar < varnames.size(); ++ivar) {
        snprintf(comp_name, sizeof comp_name, "component_%d", ivar);
        CreateWriteHDF5AttrString(fid, comp_name, varnames[ivar].c_str());
    }

    int ndim = AMREX_SPACEDIM;
    CreateWriteHDF5AttrInt(fid, "dim", 1, &ndim);
    double cur_time = (double)time;
    CreateWriteHDF5AttrDouble(fid, "time", 1, &cur_time);
    CreateWriteHDF5AttrInt(fid, "finest_level", 1, &finest_level);


    int coord = (int) geom[0].Coord();
    CreateWriteHDF5AttrInt(fid, "coordinate_system", 1, &coord);

    hid_t grp;
    char level_name[128];
    double lo[AMREX_SPACEDIM], hi[AMREX_SPACEDIM], cellsizes[AMREX_SPACEDIM];

    // For VisIt Chombo plot
    CreateWriteHDF5AttrInt(fid, "num_levels", 1, &nlevels);
    grp = H5Gcreate(fid, "Chombo_global", H5P_DEFAULT, H5P_DEFAULT, H5P_DEFAULT);
    CreateWriteHDF5AttrInt(grp, "SpaceDim", 1, &ndim);
    H5Gclose(grp);

    hid_t comp_dtype;

    comp_dtype = H5Tcreate (H5T_COMPOUND, 2 * AMREX_SPACEDIM * sizeof(int));
    if (1 == AMREX_SPACEDIM) {
        H5Tinsert (comp_dtype, "lo_i", 0 * sizeof(int), H5T_NATIVE_INT);
        H5Tinsert (comp_dtype, "hi_i", 1 * sizeof(int), H5T_NATIVE_INT);
    }
    else if (2 == AMREX_SPACEDIM) {
        H5Tinsert (comp_dtype, "lo_i", 0 * sizeof(int), H5T_NATIVE_INT);
        H5Tinsert (comp_dtype, "lo_j", 1 * sizeof(int), H5T_NATIVE_INT);
        H5Tinsert (comp_dtype, "hi_i", 2 * sizeof(int), H5T_NATIVE_INT);
        H5Tinsert (comp_dtype, "hi_j", 3 * sizeof(int), H5T_NATIVE_INT);
    }
    else if (3 == AMREX_SPACEDIM) {
        H5Tinsert (comp_dtype, "lo_i", 0 * sizeof(int), H5T_NATIVE_INT);
        H5Tinsert (comp_dtype, "lo_j", 1 * sizeof(int), H5T_NATIVE_INT);
        H5Tinsert (comp_dtype, "lo_k", 2 * sizeof(int), H5T_NATIVE_INT);
        H5Tinsert (comp_dtype, "hi_i", 3 * sizeof(int), H5T_NATIVE_INT);
        H5Tinsert (comp_dtype, "hi_j", 4 * sizeof(int), H5T_NATIVE_INT);
        H5Tinsert (comp_dtype, "hi_k", 5 * sizeof(int), H5T_NATIVE_INT);
    }

    for (int level = 0; level <= finest_level; ++level) {
        snprintf(level_name, sizeof level_name, "level_%d", level);
        /* snprintf(level_name, sizeof level_name, "%s%d", levelPrefix.c_str(), level); */
        grp = H5Gcreate(fid, level_name, H5P_DEFAULT, H5P_DEFAULT, H5P_DEFAULT);
        if (grp < 0) {
            std::cout << "H5Gcreate [" << level_name << "] failed!" << std::endl;
            continue;
        }

        int ratio = 1;
        if (ref_ratio.size() > 0)
            ratio = (level == finest_level)? 1: ref_ratio[level][0];

        CreateWriteHDF5AttrInt(grp, "ref_ratio", 1, &ratio);

        for (int k = 0; k < AMREX_SPACEDIM; ++k) {
            cellsizes[k] = (double)geom[level].CellSize()[k];
        }
        // Visit has issues with vec_dx, and is ok with a single "dx" value
        CreateWriteHDF5AttrDouble(grp, "Vec_dx", AMREX_SPACEDIM, cellsizes);
        // For VisIt Chombo plot
        CreateWriteHDF5AttrDouble(grp, "dx", 1, &cellsizes[0]);

        for (int i = 0; i < AMREX_SPACEDIM; ++i) {
            lo[i] = (double)geom[level].ProbLo(i);
            hi[i] = (double)geom[level].ProbHi(i);
        }
        CreateWriteHDF5AttrDouble(grp, "prob_lo", AMREX_SPACEDIM, lo);
        CreateWriteHDF5AttrDouble(grp, "prob_hi", AMREX_SPACEDIM, hi);

        int domain[AMREX_SPACEDIM*2];
        Box tmp(geom[level].Domain());
        for (int i = 0; i < AMREX_SPACEDIM; ++i) {
            domain[i] = tmp.smallEnd(i);
            domain[i+AMREX_SPACEDIM] = tmp.bigEnd(i);
        }

        hid_t aid = H5Screate(H5S_SCALAR);
        hid_t domain_attr = H5Acreate(grp, "prob_domain", comp_dtype, aid, H5P_DEFAULT, H5P_DEFAULT);
        H5Awrite(domain_attr, comp_dtype, domain);
        H5Aclose(domain_attr);
        H5Sclose(aid);

        int type[AMREX_SPACEDIM];
        for (int i = 0; i < AMREX_SPACEDIM; ++i) {
            type[i] = (int)geom[level].Domain().ixType().test(i) ? 1 : 0;
        }
        CreateWriteHDF5AttrInt(grp, "domain_type", AMREX_SPACEDIM, type);

        CreateWriteHDF5AttrInt(grp, "steps", 1, &level_steps[level]);

        int ngrid = bArray[level].size();
        CreateWriteHDF5AttrInt(grp, "ngrid", 1, &ngrid);
        cur_time = (double)time;
        CreateWriteHDF5AttrDouble(grp, "time", 1, &cur_time);

        int ngrow = mf[level]->nGrow();
        CreateWriteHDF5AttrInt(grp, "ngrow", 1, &ngrow);

        /* hsize_t npts = ngrid*AMREX_SPACEDIM*2; */
        /* double *realboxes = new double [npts]; */
        /* for (int i = 0; i < bArray[level].size(); ++i) */
        /* { */
        /*     const Box &b(bArray[level][i]); */
        /*     RealBox loc = RealBox(b, geom[level].CellSize(), geom[level].ProbLo()); */
        /*     for (int n = 0; n < AMREX_SPACEDIM; ++n) { */
        /*         /1* HeaderFile << loc.lo(n) << ' ' << loc.hi(n) << '\n'; *1/ */
        /*         realboxes[i*AMREX_SPACEDIM*2 + n] = loc.lo(n); */
        /*         realboxes[i*AMREX_SPACEDIM*2 + AMREX_SPACEDIM + n] = loc.hi(n); */
        /*     } */
        /* } */
        /* CreateWriteDsetDouble(grp, "Boxes", npts, realboxes); */
        /* delete [] realboxes; */

        H5Gclose(grp);
    }

    H5Tclose(comp_dtype);
}

#ifdef AMREX_USE_HDF5_ASYNC
void async_vol_es_wait_close()
{
    size_t num_in_progress;
    hbool_t op_failed;
    if (es_id_g != 0) {
        H5ESwait(es_id_g, H5ES_WAIT_FOREVER, &num_in_progress, &op_failed);
        if (num_in_progress != 0)
            std::cout << "After H5ESwait, still has async operations in progress!" << std::endl;
        H5ESclose(es_id_g);
        es_id_g = 0;
        /* std::cout << "es_id_g closed!" << std::endl; */
    }
    return;
}
static void async_vol_es_wait()
{
    size_t num_in_progress;
    hbool_t op_failed;
    if (es_id_g != 0) {
        H5ESwait(es_id_g, H5ES_WAIT_FOREVER, &num_in_progress, &op_failed);
        if (num_in_progress != 0)
            std::cout << "After H5ESwait, still has async operations in progress!" << std::endl;
    }
    return;
}
#endif

void WriteMultiLevelPlotfileHDF5SingleDset (const std::string& plotfilename,
                                            int nlevels,
                                            const Vector<const MultiFab*>& mf,
                                            const Vector<std::string>& varnames,
                                            const Vector<Geometry>& geom,
                                            Real time,
                                            const Vector<int>& level_steps,
                                            const Vector<IntVect>& ref_ratio,
                                            const std::string &compression,
                                            const std::string &versionName,
                                            const std::string &levelPrefix,
                                            const std::string &mfPrefix,
                                            const Vector<std::string>& extra_dirs)
{
    BL_PROFILE("WriteMultiLevelPlotfileHDF5SingleDset");

    BL_ASSERT(nlevels <= mf.size());
    BL_ASSERT(nlevels <= geom.size());
    BL_ASSERT(nlevels <= ref_ratio.size()+1);
    BL_ASSERT(nlevels <= level_steps.size());
    BL_ASSERT(mf[0]->nComp() == varnames.size());

    int myProc(ParallelDescriptor::MyProc());
    int nProcs(ParallelDescriptor::NProcs());

#ifdef AMREX_USE_HDF5_ASYNC
    // For HDF5 async VOL, block and wait previous tasks have all completed
    if (es_id_g != 0) {
        async_vol_es_wait();
    }
    else {
        ExecOnFinalize(async_vol_es_wait_close);
        es_id_g = H5EScreate();
    }
#endif

    herr_t  ret;
    int finest_level = nlevels-1;
    int ncomp = mf[0]->nComp();
    /* double total_write_start_time(ParallelDescriptor::second()); */
    std::string filename(plotfilename + ".h5");

    // Write out root level metadata
    hid_t fapl, dxpl_col, dxpl_ind, dcpl_id, lev_dcpl_id, fid, grp;

    if(ParallelDescriptor::IOProcessor()) {
        BL_PROFILE_VAR("H5writeMetadata", h5dwm);
        // Create the HDF5 file
        fid = H5Fcreate(filename.c_str(), H5F_ACC_TRUNC, H5P_DEFAULT, H5P_DEFAULT);
        if (fid < 0)
            FileOpenFailed(filename.c_str());

        Vector<BoxArray> boxArrays(nlevels);
        for(int level(0); level < boxArrays.size(); ++level) {
            boxArrays[level] = mf[level]->boxArray();
        }

        WriteGenericPlotfileHeaderHDF5(fid, nlevels, mf, boxArrays, varnames, geom, time, level_steps, ref_ratio, versionName, levelPrefix, mfPrefix, extra_dirs);
        H5Fclose(fid);
        BL_PROFILE_VAR_STOP(h5dwm);
    }

    ParallelDescriptor::Barrier();

    hid_t babox_id;
    babox_id = H5Tcreate (H5T_COMPOUND, 2 * AMREX_SPACEDIM * sizeof(int));
    if (1 == AMREX_SPACEDIM) {
        H5Tinsert (babox_id, "lo_i", 0 * sizeof(int), H5T_NATIVE_INT);
        H5Tinsert (babox_id, "hi_i", 1 * sizeof(int), H5T_NATIVE_INT);
    }
    else if (2 == AMREX_SPACEDIM) {
        H5Tinsert (babox_id, "lo_i", 0 * sizeof(int), H5T_NATIVE_INT);
        H5Tinsert (babox_id, "lo_j", 1 * sizeof(int), H5T_NATIVE_INT);
        H5Tinsert (babox_id, "hi_i", 2 * sizeof(int), H5T_NATIVE_INT);
        H5Tinsert (babox_id, "hi_j", 3 * sizeof(int), H5T_NATIVE_INT);
    }
    else if (3 == AMREX_SPACEDIM) {
        H5Tinsert (babox_id, "lo_i", 0 * sizeof(int), H5T_NATIVE_INT);
        H5Tinsert (babox_id, "lo_j", 1 * sizeof(int), H5T_NATIVE_INT);
        H5Tinsert (babox_id, "lo_k", 2 * sizeof(int), H5T_NATIVE_INT);
        H5Tinsert (babox_id, "hi_i", 3 * sizeof(int), H5T_NATIVE_INT);
        H5Tinsert (babox_id, "hi_j", 4 * sizeof(int), H5T_NATIVE_INT);
        H5Tinsert (babox_id, "hi_k", 5 * sizeof(int), H5T_NATIVE_INT);
    }

    hid_t center_id = H5Tcreate (H5T_COMPOUND, AMREX_SPACEDIM * sizeof(int));
    if (1 == AMREX_SPACEDIM) {
        H5Tinsert (center_id, "i", 0 * sizeof(int), H5T_NATIVE_INT);
    }
    else if (2 == AMREX_SPACEDIM) {
        H5Tinsert (center_id, "i", 0 * sizeof(int), H5T_NATIVE_INT);
        H5Tinsert (center_id, "j", 1 * sizeof(int), H5T_NATIVE_INT);
    }
    else if (3 == AMREX_SPACEDIM) {
        H5Tinsert (center_id, "i", 0 * sizeof(int), H5T_NATIVE_INT);
        H5Tinsert (center_id, "j", 1 * sizeof(int), H5T_NATIVE_INT);
        H5Tinsert (center_id, "k", 2 * sizeof(int), H5T_NATIVE_INT);
    }

    fapl = H5Pcreate (H5P_FILE_ACCESS);
    dxpl_col = H5Pcreate(H5P_DATASET_XFER);
    dxpl_ind = H5Pcreate(H5P_DATASET_XFER);

#ifdef AMREX_USE_MPI
    SetHDF5fapl(fapl, ParallelDescriptor::Communicator());
    H5Pset_dxpl_mpio(dxpl_col, H5FD_MPIO_COLLECTIVE);
#else
    SetHDF5fapl(fapl);
#endif

    dcpl_id = H5Pcreate(H5P_DATASET_CREATE);
    H5Pset_fill_time(dcpl_id, H5D_FILL_TIME_NEVER);
    H5Pset_alloc_time(dcpl_id, H5D_ALLOC_TIME_INCR);

    std::string mode_env, value_env;
    double comp_value = -1.0;
    std::string::size_type pos = compression.find('@');
    if (pos != std::string::npos) {
        mode_env = compression.substr(0, pos);
        value_env = compression.substr(pos+1);
        if (!value_env.empty()) {
            comp_value = atof(value_env.c_str());
        }
    }

    if (!mode_env.empty() && mode_env != "None") {
        const char *chunk_env = NULL;
        hsize_t chunk_dim = 1024;
        chunk_env = getenv("HDF5_CHUNK_SIZE");
        if (chunk_env != NULL) {
            chunk_dim = atoi(chunk_env);
        }

        H5Pset_chunk(dcpl_id, 1, &chunk_dim);

#ifdef AMREX_USE_HDF5_ZFP
        pos = mode_env.find("ZFP");
        if (pos != std::string::npos) {
            ret = H5Z_zfp_initialize();
            if (ret < 0) { amrex::Abort("ZFP initialize failed!"); }
        }
#endif

        if (mode_env == "ZLIB") {
            H5Pset_shuffle(dcpl_id);
            H5Pset_deflate(dcpl_id, (int)comp_value);
        }
#ifdef AMREX_USE_HDF5_SZ
        else if (mode_env == "SZ") {
            ret = H5Z_SZ_Init((char*)value_env.c_str());
            if (ret < 0) {
                std::cout << "SZ config file:" << value_env.c_str() << std::endl;
                amrex::Abort("SZ initialize failed, check SZ config file!");
            }
        }
#endif
#ifdef AMREX_USE_HDF5_ZFP
        else if (mode_env == "ZFP_RATE") {
            H5Pset_zfp_rate(dcpl_id, comp_value);
        }
        else if (mode_env == "ZFP_PRECISION") {
            H5Pset_zfp_precision(dcpl_id, (unsigned int)comp_value);
        }
        else if (mode_env == "ZFP_ACCURACY") {
            H5Pset_zfp_accuracy(dcpl_id, comp_value);
        }
        else if (mode_env == "ZFP_REVERSIBLE") {
            H5Pset_zfp_reversible(dcpl_id);
        }
#endif
        if (ParallelDescriptor::MyProc() == 0) {
            std::cout << "\nHDF5 plotfile using " << mode_env << ", " <<
                value_env << ", " << chunk_dim << std::endl;
        }
    }

    BL_PROFILE_VAR("H5writeAllLevel", h5dwd);

    // All process open the file
#ifdef AMREX_USE_HDF5_ASYNC
    // Only use async for writing actual data
    fid = H5Fopen_async(filename.c_str(), H5F_ACC_RDWR, fapl, es_id_g);
#else
    fid = H5Fopen(filename.c_str(), H5F_ACC_RDWR, fapl);
#endif
    if (fid < 0)
        FileOpenFailed(filename.c_str());

    auto whichRD = FArrayBox::getDataDescriptor();
    bool doConvert(*whichRD != FPC::NativeRealDescriptor());
    int whichRDBytes(whichRD->numBytes());

    // Pick data type of dataset
    hid_t data_type;
    if (whichRDBytes == 4) {
        data_type = H5T_NATIVE_FLOAT;
    }
    else {
        data_type = H5T_NATIVE_DOUBLE;
    }

    // Write data for each level
    char level_name[32];
    for (int level = 0; level <= finest_level; ++level) {
        snprintf(level_name, sizeof level_name, "level_%d", level);
#ifdef AMREX_USE_HDF5_ASYNC
        grp = H5Gopen_async(fid, level_name, H5P_DEFAULT, es_id_g);
#else
        grp = H5Gopen(fid, level_name, H5P_DEFAULT);
#endif
        if (grp < 0) { std::cout << "H5Gopen [" << level_name << "] failed!" << std::endl; break; }

        // Get the boxes assigned to all ranks and calculate their offsets and sizes
        Vector<int> procMap = mf[level]->DistributionMap().ProcessorMap();
        const BoxArray& grids = mf[level]->boxArray();
        hid_t boxdataset, boxdataspace;
        hid_t offsetdataset, offsetdataspace;
        hid_t centerdataset, centerdataspace;
        std::string bdsname("boxes");
        std::string odsname("data:offsets=0");
        std::string centername("boxcenter");
        std::string dataname("data:datatype=0");
        hsize_t  flatdims[1];
        flatdims[0] = grids.size();

        flatdims[0] = grids.size();
        boxdataspace = H5Screate_simple(1, flatdims, NULL);

#ifdef AMREX_USE_HDF5_ASYNC
        boxdataset = H5Dcreate_async(grp, bdsname.c_str(), babox_id, boxdataspace, H5P_DEFAULT, H5P_DEFAULT, H5P_DEFAULT, es_id_g);
#else
        boxdataset = H5Dcreate(grp, bdsname.c_str(), babox_id, boxdataspace, H5P_DEFAULT, H5P_DEFAULT, H5P_DEFAULT);
#endif
        if (boxdataset < 0) { std::cout << "H5Dcreate [" << bdsname << "] failed!" << std::endl; break; }

        // Create a boxarray sorted by rank
        std::map<int, Vector<Box> > gridMap;
        for(int i(0); i < grids.size(); ++i) {
            int gridProc(procMap[i]);
            Vector<Box> &boxesAtProc = gridMap[gridProc];
            boxesAtProc.push_back(grids[i]);
        }
        BoxArray sortedGrids(grids.size());
        Vector<int> sortedProcs(grids.size());
        int bIndex(0);
        for(auto it = gridMap.begin(); it != gridMap.end(); ++it) {
            int proc = it->first;
            Vector<Box> &boxesAtProc = it->second;
            for(int ii(0); ii < boxesAtProc.size(); ++ii) {
                sortedGrids.set(bIndex, boxesAtProc[ii]);
                sortedProcs[bIndex] = proc;
                ++bIndex;
            }
        }

        hsize_t  oflatdims[1];
        oflatdims[0] = sortedGrids.size() + 1;
        offsetdataspace = H5Screate_simple(1, oflatdims, NULL);
#ifdef AMREX_USE_HDF5_ASYNC
        offsetdataset = H5Dcreate_async(grp, odsname.c_str(), H5T_NATIVE_LLONG, offsetdataspace, H5P_DEFAULT, H5P_DEFAULT, H5P_DEFAULT, es_id_g);
#else
        offsetdataset = H5Dcreate(grp, odsname.c_str(), H5T_NATIVE_LLONG, offsetdataspace, H5P_DEFAULT, H5P_DEFAULT, H5P_DEFAULT);
#endif
        if(offsetdataset < 0) { std::cout << "create offset dataset failed! ret = " << offsetdataset << std::endl; break;}

        hsize_t centerdims[1];
        centerdims[0]   = sortedGrids.size() ;
        centerdataspace = H5Screate_simple(1, centerdims, NULL);
#ifdef AMREX_USE_HDF5_ASYNC
        centerdataset = H5Dcreate_async(grp, centername.c_str(), center_id, centerdataspace, H5P_DEFAULT, H5P_DEFAULT, H5P_DEFAULT, es_id_g);
#else
        centerdataset = H5Dcreate(grp, centername.c_str(), center_id, centerdataspace, H5P_DEFAULT, H5P_DEFAULT, H5P_DEFAULT);
#endif
        if(centerdataset < 0) { std::cout << "Create center dataset failed! ret = " << centerdataset << std::endl; break;}

        Vector<unsigned long long> offsets(sortedGrids.size() + 1, 0);
        unsigned long long currentOffset(0L);
        for(int b(0); b < sortedGrids.size(); ++b) {
            offsets[b] = currentOffset;
            currentOffset += sortedGrids[b].numPts() * ncomp;
        }
        offsets[sortedGrids.size()] = currentOffset;

        Vector<unsigned long long> procOffsets(nProcs, 0);
        Vector<unsigned long long> procBufferSize(nProcs, 0);
        unsigned long long totalOffset(0);
        for(auto it = gridMap.begin(); it != gridMap.end(); ++it) {
            int proc = it->first;
            Vector<Box> &boxesAtProc = it->second;
            procOffsets[proc] = totalOffset;
            procBufferSize[proc] = 0L;
            for(int b(0); b < boxesAtProc.size(); ++b) {
                procBufferSize[proc] += boxesAtProc[b].numPts() * ncomp;
            }
            totalOffset += procBufferSize[proc];

            /* if (level == 2) { */
            /*     fprintf(stderr, "Rank %d: level %d, proc %d, offset %ld, size %ld, all size %ld\n", */
            /*             myProc, level, proc, procOffsets[proc], procBufferSize[proc], totalOffset); */
            /* } */
        }

        if(ParallelDescriptor::IOProcessor()) {
            int vbCount(0);
            Vector<int> vbox(sortedGrids.size() * 2 * AMREX_SPACEDIM);
            Vector<int> centering(sortedGrids.size() * AMREX_SPACEDIM);
            for(int b(0); b < sortedGrids.size(); ++b) {
                for(int i(0); i < AMREX_SPACEDIM; ++i) {
                    vbox[(vbCount * 2 * AMREX_SPACEDIM) + i] = sortedGrids[b].smallEnd(i);
                    vbox[(vbCount * 2 * AMREX_SPACEDIM) + i + AMREX_SPACEDIM] = sortedGrids[b].bigEnd(i);
                    centering[vbCount * AMREX_SPACEDIM + i] = sortedGrids[b].ixType().test(i) ? 1 : 0;
                }
                ++vbCount;
            }

            // Only proc zero needs to write out this information
#ifdef AMREX_USE_HDF5_ASYNC
            ret = H5Dwrite_async(offsetdataset, H5T_NATIVE_LLONG, H5S_ALL, H5S_ALL, dxpl_ind, &(offsets[0]), es_id_g);
#else
            ret = H5Dwrite(offsetdataset, H5T_NATIVE_LLONG, H5S_ALL, H5S_ALL, dxpl_ind, &(offsets[0]));
#endif
            if(ret < 0) { std::cout << "Write offset dataset failed! ret = " << ret << std::endl; }

#ifdef AMREX_USE_HDF5_ASYNC
            ret = H5Dwrite_async(centerdataset, center_id, H5S_ALL, H5S_ALL, dxpl_ind, &(centering[0]), es_id_g);
#else
            ret = H5Dwrite(centerdataset, center_id, H5S_ALL, H5S_ALL, dxpl_ind, &(centering[0]));
#endif
            if(ret < 0) { std::cout << "Write center dataset failed! ret = " << ret << std::endl; }

#ifdef AMREX_USE_HDF5_ASYNC
            ret = H5Dwrite_async(boxdataset, babox_id, H5S_ALL, H5S_ALL, dxpl_ind, &(vbox[0]), es_id_g);
#else
            ret = H5Dwrite(boxdataset, babox_id, H5S_ALL, H5S_ALL, dxpl_ind, &(vbox[0]));
#endif
            if(ret < 0) { std::cout << "Write box dataset failed! ret = " << ret << std::endl; }
        } // end IOProcessor

        hsize_t hs_procsize[1], hs_allprocsize[1], ch_offset[1];

        ch_offset[0]       = procOffsets[myProc];          // ---- offset on this proc
        hs_procsize[0]     = procBufferSize[myProc];       // ---- size of buffer on this proc
        hs_allprocsize[0]  = offsets[sortedGrids.size()];  // ---- size of buffer on all procs

        hid_t dataspace    = H5Screate_simple(1, hs_allprocsize, NULL);
        hid_t memdataspace = H5Screate_simple(1, hs_procsize, NULL);

        Vector<Real> a_buffer(procBufferSize[myProc], -1.0);
        const MultiFab* data;
        std::unique_ptr<MultiFab> mf_tmp;
        if (mf[level]->nGrowVect() != 0) {
            mf_tmp = std::make_unique<MultiFab>(mf[level]->boxArray(),
                                                mf[level]->DistributionMap(),
                                                mf[level]->nComp(), 0, MFInfo(),
                                                mf[level]->Factory());
            MultiFab::Copy(*mf_tmp, *mf[level], 0, 0, mf[level]->nComp(), 0);
            data = mf_tmp.get();
        } else {
            data = mf[level];
        }

        Long writeDataItems(0), writeDataSize(0);
        for(MFIter mfi(*data); mfi.isValid(); ++mfi) {
            const FArrayBox &fab = (*data)[mfi];
            writeDataItems = fab.box().numPts() * (*data).nComp();
            if(doConvert) {
                RealDescriptor::convertFromNativeFormat(static_cast<void *> (a_buffer.dataPtr()+writeDataSize),
                                                        writeDataItems, fab.dataPtr(), *whichRD);
            } else {    // ---- copy from the fab
                memcpy(static_cast<void *> (a_buffer.dataPtr()+writeDataSize),
                       fab.dataPtr(), writeDataItems * whichRDBytes);
            }
            writeDataSize += writeDataItems;
        }

        BL_PROFILE_VAR("H5DwriteData", h5dwg);

        lev_dcpl_id = H5Pcopy(dcpl_id);
#ifdef AMREX_USE_HDF5_SZ
        if (mode_env == "SZ") {
            size_t cd_nelmts;
            unsigned int* cd_values = NULL;
            unsigned filter_config;
            SZ_metaDataToCdArray(&cd_nelmts, &cd_values, SZ_DOUBLE, 0, 0, 0, 0, hs_allprocsize[0]);
            H5Pset_filter(lev_dcpl_id, H5Z_FILTER_SZ, H5Z_FLAG_MANDATORY, cd_nelmts, cd_values);
        }
#endif

        // Force maximum chunk size to be size of write
<<<<<<< HEAD
        hsize_t chunk_size;
        if (H5Pget_chunk(lev_dcpl_id, 1, &chunk_size) > -1) {
            if ((unsigned long long) chunk_size > hs_allprocsize[0]) {
                H5Pset_chunk(lev_dcpl_id, 1, hs_allprocsize);
=======
        if (H5Pget_layout(lev_dcpl_id) == H5D_CHUNKED) {
            hsize_t chunk_size;
            if (H5Pget_chunk(lev_dcpl_id, 1, &chunk_size) > -1) {
                if ((int)chunk_size > hs_allprocsize[0]) {
                    H5Pset_chunk(lev_dcpl_id, 1, hs_allprocsize);
                }
>>>>>>> 8b3ffe61
            }
        }

#ifdef AMREX_USE_HDF5_ASYNC
        hid_t dataset = H5Dcreate_async(grp, dataname.c_str(), data_type, dataspace, H5P_DEFAULT, lev_dcpl_id, H5P_DEFAULT, es_id_g);
#else
        hid_t dataset = H5Dcreate(grp, dataname.c_str(), data_type, dataspace, H5P_DEFAULT, lev_dcpl_id, H5P_DEFAULT);
#endif

        if(dataset < 0)
            std::cout << ParallelDescriptor::MyProc() << "create data failed!  ret = " << dataset << std::endl;

        /* fprintf(stderr, "Rank %d: level %d, offset %ld, size %ld, all size %ld\n", myProc, level, ch_offset[0], hs_procsize[0], hs_allprocsize[0]); */

        if (hs_procsize[0] == 0)
            H5Sselect_none(dataspace);
        else
            H5Sselect_hyperslab(dataspace, H5S_SELECT_SET, ch_offset, NULL, hs_procsize, NULL);

#ifdef AMREX_USE_HDF5_ASYNC
        ret = H5Dwrite_async(dataset, data_type, memdataspace, dataspace, dxpl_col, a_buffer.dataPtr(), es_id_g);
#else
        ret = H5Dwrite(dataset, data_type, memdataspace, dataspace, dxpl_col, a_buffer.dataPtr());
#endif
        if(ret < 0) { std::cout << ParallelDescriptor::MyProc() << "Write data failed!  ret = " << ret << std::endl; break; }

        BL_PROFILE_VAR_STOP(h5dwg);

        H5Pclose(lev_dcpl_id);
        H5Sclose(memdataspace);
        H5Sclose(dataspace);
        H5Sclose(offsetdataspace);
        H5Sclose(centerdataspace);
        H5Sclose(boxdataspace);

#ifdef AMREX_USE_HDF5_ASYNC
        H5Dclose_async(dataset, es_id_g);
        H5Dclose_async(offsetdataset, es_id_g);
        H5Dclose_async(centerdataset, es_id_g);
        H5Dclose_async(boxdataset, es_id_g);
        H5Gclose_async(grp, es_id_g);
#else
        H5Dclose(dataset);
        H5Dclose(offsetdataset);
        H5Dclose(centerdataset);
        H5Dclose(boxdataset);
        H5Gclose(grp);
#endif
    } // For group

    BL_PROFILE_VAR_STOP(h5dwd);

    H5Tclose(center_id);
    H5Tclose(babox_id);
    H5Pclose(fapl);
    H5Pclose(dxpl_col);
    H5Pclose(dxpl_ind);
    H5Pclose(dcpl_id);

#ifdef AMREX_USE_HDF5_ASYNC
    H5Fclose_async(fid, es_id_g);
#else
    H5Fclose(fid);
#endif
} // WriteMultiLevelPlotfileHDF5SingleDset

void WriteMultiLevelPlotfileHDF5MultiDset (const std::string& plotfilename,
                                           int nlevels,
                                           const Vector<const MultiFab*>& mf,
                                           const Vector<std::string>& varnames,
                                           const Vector<Geometry>& geom,
                                           Real time,
                                           const Vector<int>& level_steps,
                                           const Vector<IntVect>& ref_ratio,
                                           const std::string &compression,
                                           const std::string &versionName,
                                           const std::string &levelPrefix,
                                           const std::string &mfPrefix,
                                           const Vector<std::string>& extra_dirs)
{
    BL_PROFILE("WriteMultiLevelPlotfileHDF5MultiDset");

    BL_ASSERT(nlevels <= mf.size());
    BL_ASSERT(nlevels <= geom.size());
    BL_ASSERT(nlevels <= ref_ratio.size()+1);
    BL_ASSERT(nlevels <= level_steps.size());
    BL_ASSERT(mf[0]->nComp() == varnames.size());

    int myProc(ParallelDescriptor::MyProc());
    int nProcs(ParallelDescriptor::NProcs());

#ifdef AMREX_USE_HDF5_ASYNC
    // For HDF5 async VOL, block and wait previous tasks have all completed
    if (es_id_g != 0) {
        async_vol_es_wait();
    }
    else {
        ExecOnFinalize(async_vol_es_wait_close);
        es_id_g = H5EScreate();
    }
#endif

    herr_t  ret;
    int finest_level = nlevels-1;
    int ncomp = mf[0]->nComp();
    /* double total_write_start_time(ParallelDescriptor::second()); */
    std::string filename(plotfilename + ".h5");

    // Write out root level metadata
    hid_t fapl, dxpl_col, dxpl_ind, fid, grp, dcpl_id, lev_dcpl_id;

    if(ParallelDescriptor::IOProcessor()) {
        BL_PROFILE_VAR("H5writeMetadata", h5dwm);
        // Create the HDF5 file
        fid = H5Fcreate(filename.c_str(), H5F_ACC_TRUNC, H5P_DEFAULT, H5P_DEFAULT);
        if (fid < 0)
            FileOpenFailed(filename.c_str());

        Vector<BoxArray> boxArrays(nlevels);
        for(int level(0); level < boxArrays.size(); ++level) {
            boxArrays[level] = mf[level]->boxArray();
        }

        WriteGenericPlotfileHeaderHDF5(fid, nlevels, mf, boxArrays, varnames, geom, time, level_steps, ref_ratio, versionName, levelPrefix, mfPrefix, extra_dirs);
        H5Fclose(fid);
        BL_PROFILE_VAR_STOP(h5dwm);
    }

    ParallelDescriptor::Barrier();

    hid_t babox_id;
    babox_id = H5Tcreate (H5T_COMPOUND, 2 * AMREX_SPACEDIM * sizeof(int));
    if (1 == AMREX_SPACEDIM) {
        H5Tinsert (babox_id, "lo_i", 0 * sizeof(int), H5T_NATIVE_INT);
        H5Tinsert (babox_id, "hi_i", 1 * sizeof(int), H5T_NATIVE_INT);
    }
    else if (2 == AMREX_SPACEDIM) {
        H5Tinsert (babox_id, "lo_i", 0 * sizeof(int), H5T_NATIVE_INT);
        H5Tinsert (babox_id, "lo_j", 1 * sizeof(int), H5T_NATIVE_INT);
        H5Tinsert (babox_id, "hi_i", 2 * sizeof(int), H5T_NATIVE_INT);
        H5Tinsert (babox_id, "hi_j", 3 * sizeof(int), H5T_NATIVE_INT);
    }
    else if (3 == AMREX_SPACEDIM) {
        H5Tinsert (babox_id, "lo_i", 0 * sizeof(int), H5T_NATIVE_INT);
        H5Tinsert (babox_id, "lo_j", 1 * sizeof(int), H5T_NATIVE_INT);
        H5Tinsert (babox_id, "lo_k", 2 * sizeof(int), H5T_NATIVE_INT);
        H5Tinsert (babox_id, "hi_i", 3 * sizeof(int), H5T_NATIVE_INT);
        H5Tinsert (babox_id, "hi_j", 4 * sizeof(int), H5T_NATIVE_INT);
        H5Tinsert (babox_id, "hi_k", 5 * sizeof(int), H5T_NATIVE_INT);
    }

    hid_t center_id = H5Tcreate (H5T_COMPOUND, AMREX_SPACEDIM * sizeof(int));
    if (1 == AMREX_SPACEDIM) {
        H5Tinsert (center_id, "i", 0 * sizeof(int), H5T_NATIVE_INT);
    }
    else if (2 == AMREX_SPACEDIM) {
        H5Tinsert (center_id, "i", 0 * sizeof(int), H5T_NATIVE_INT);
        H5Tinsert (center_id, "j", 1 * sizeof(int), H5T_NATIVE_INT);
    }
    else if (3 == AMREX_SPACEDIM) {
        H5Tinsert (center_id, "i", 0 * sizeof(int), H5T_NATIVE_INT);
        H5Tinsert (center_id, "j", 1 * sizeof(int), H5T_NATIVE_INT);
        H5Tinsert (center_id, "k", 2 * sizeof(int), H5T_NATIVE_INT);
    }

    fapl = H5Pcreate (H5P_FILE_ACCESS);
    dxpl_col = H5Pcreate(H5P_DATASET_XFER);
    dxpl_ind = H5Pcreate(H5P_DATASET_XFER);

#ifdef AMREX_USE_MPI
    SetHDF5fapl(fapl, ParallelDescriptor::Communicator());
    H5Pset_dxpl_mpio(dxpl_col, H5FD_MPIO_COLLECTIVE);
#else
    SetHDF5fapl(fapl);
#endif

    dcpl_id = H5Pcreate(H5P_DATASET_CREATE);
    H5Pset_fill_time(dcpl_id, H5D_FILL_TIME_NEVER);
    H5Pset_alloc_time(dcpl_id, H5D_ALLOC_TIME_INCR);

    std::string mode_env, value_env;
    double comp_value = -1.0;
    std::string::size_type pos = compression.find('@');
    if (pos != std::string::npos) {
        mode_env = compression.substr(0, pos);
        value_env = compression.substr(pos+1);
        if (!value_env.empty()) {
            comp_value = atof(value_env.c_str());
        }
    }

    if (!mode_env.empty() && mode_env != "None") {
        const char *chunk_env = NULL;
        hsize_t chunk_dim = 1024;
        chunk_env = getenv("HDF5_CHUNK_SIZE");
        if (chunk_env != NULL) {
            chunk_dim = atoi(chunk_env);
        }

        H5Pset_chunk(dcpl_id, 1, &chunk_dim);

#ifdef AMREX_USE_HDF5_ZFP
        pos = mode_env.find("ZFP");
        if (pos != std::string::npos) {
            ret = H5Z_zfp_initialize();
            if (ret < 0) { amrex::Abort("ZFP initialize failed!"); }
        }
#endif

        if (mode_env == "ZLIB") {
            H5Pset_shuffle(dcpl_id);
            H5Pset_deflate(dcpl_id, (int)comp_value);
        }
#ifdef AMREX_USE_HDF5_SZ
        else if (mode_env == "SZ") {
            ret = H5Z_SZ_Init((char*)value_env.c_str());
            if (ret < 0) {
                std::cout << "SZ config file:" << value_env.c_str() << std::endl;
                amrex::Abort("SZ initialize failed, check SZ config file!");
            }
        }
#endif
#ifdef AMREX_USE_HDF5_ZFP
        else if (mode_env == "ZFP_RATE") {
            H5Pset_zfp_rate(dcpl_id, comp_value);
        }
        else if (mode_env == "ZFP_PRECISION") {
            H5Pset_zfp_precision(dcpl_id, (unsigned int)comp_value);
        }
        else if (mode_env == "ZFP_ACCURACY") {
            H5Pset_zfp_accuracy(dcpl_id, comp_value);
        }
        else if (mode_env == "ZFP_REVERSIBLE") {
            H5Pset_zfp_reversible(dcpl_id);
        }
#endif
        if (ParallelDescriptor::MyProc() == 0) {
            std::cout << "\nHDF5 checkpoint using " << mode_env << ", " <<
                value_env << ", " << chunk_dim << std::endl;
        }
    }

    BL_PROFILE_VAR("H5writeAllLevel", h5dwd);

    // All process open the file
#ifdef AMREX_USE_HDF5_ASYNC
    // Only use async for writing actual data
    fid = H5Fopen_async(filename.c_str(), H5F_ACC_RDWR, fapl, es_id_g);
#else
    fid = H5Fopen(filename.c_str(), H5F_ACC_RDWR, fapl);
#endif
    if (fid < 0)
        FileOpenFailed(filename.c_str());

    auto whichRD = FArrayBox::getDataDescriptor();
    bool doConvert(*whichRD != FPC::NativeRealDescriptor());
    int whichRDBytes(whichRD->numBytes());

    // Pick data type
    hid_t data_type;
    if (whichRDBytes == 4) {
        data_type = H5T_NATIVE_FLOAT;
    }
    else {
        data_type = H5T_NATIVE_DOUBLE;
    }

    // Write data for each level
    char level_name[32];

    for (int level = 0; level <= finest_level; ++level) {
        snprintf(level_name, sizeof level_name, "level_%d", level);
#ifdef AMREX_USE_HDF5_ASYNC
        grp = H5Gopen_async(fid, level_name, H5P_DEFAULT, es_id_g);
#else
        grp = H5Gopen(fid, level_name, H5P_DEFAULT);
#endif
        if (grp < 0) { std::cout << "H5Gopen [" << level_name << "] failed!" << std::endl; break; }

        // Get the boxes assigned to all ranks and calculate their offsets and sizes
        Vector<int> procMap = mf[level]->DistributionMap().ProcessorMap();
        const BoxArray& grids = mf[level]->boxArray();
        hid_t boxdataset, boxdataspace;
        hid_t offsetdataset, offsetdataspace;
        hid_t centerdataset, centerdataspace;
        std::string bdsname("boxes");
        std::string odsname("data:offsets=0");
        std::string centername("boxcenter");
        hsize_t  flatdims[1];
        flatdims[0] = grids.size();

        flatdims[0] = grids.size();
        boxdataspace = H5Screate_simple(1, flatdims, NULL);

#ifdef AMREX_USE_HDF5_ASYNC
        boxdataset = H5Dcreate_async(grp, bdsname.c_str(), babox_id, boxdataspace, H5P_DEFAULT, H5P_DEFAULT, H5P_DEFAULT, es_id_g);
#else
        boxdataset = H5Dcreate(grp, bdsname.c_str(), babox_id, boxdataspace, H5P_DEFAULT, H5P_DEFAULT, H5P_DEFAULT);
#endif
        if (boxdataset < 0) { std::cout << "H5Dcreate [" << bdsname << "] failed!" << std::endl; break; }

        // Create a boxarray sorted by rank
        std::map<int, Vector<Box> > gridMap;
        for(int i(0); i < grids.size(); ++i) {
            int gridProc(procMap[i]);
            Vector<Box> &boxesAtProc = gridMap[gridProc];
            boxesAtProc.push_back(grids[i]);
        }
        BoxArray sortedGrids(grids.size());
        Vector<int> sortedProcs(grids.size());
        int bIndex(0);
        for(auto it = gridMap.begin(); it != gridMap.end(); ++it) {
            int proc = it->first;
            Vector<Box> &boxesAtProc = it->second;
            for(int ii(0); ii < boxesAtProc.size(); ++ii) {
                sortedGrids.set(bIndex, boxesAtProc[ii]);
                sortedProcs[bIndex] = proc;
                ++bIndex;
            }
        }

        hsize_t  oflatdims[1];
        oflatdims[0] = sortedGrids.size() + 1;
        offsetdataspace = H5Screate_simple(1, oflatdims, NULL);
#ifdef AMREX_USE_HDF5_ASYNC
        offsetdataset = H5Dcreate_async(grp, odsname.c_str(), H5T_NATIVE_LLONG, offsetdataspace, H5P_DEFAULT, H5P_DEFAULT, H5P_DEFAULT, es_id_g);
#else
        offsetdataset = H5Dcreate(grp, odsname.c_str(), H5T_NATIVE_LLONG, offsetdataspace, H5P_DEFAULT, H5P_DEFAULT, H5P_DEFAULT);
#endif
        if(offsetdataset < 0) { std::cout << "create offset dataset failed! ret = " << offsetdataset << std::endl; break;}

        hsize_t centerdims[1];
        centerdims[0]   = sortedGrids.size() ;
        centerdataspace = H5Screate_simple(1, centerdims, NULL);
#ifdef AMREX_USE_HDF5_ASYNC
        centerdataset = H5Dcreate_async(grp, centername.c_str(), center_id, centerdataspace, H5P_DEFAULT, H5P_DEFAULT, H5P_DEFAULT, es_id_g);
#else
        centerdataset = H5Dcreate(grp, centername.c_str(), center_id, centerdataspace, H5P_DEFAULT, H5P_DEFAULT, H5P_DEFAULT);
#endif
        if(centerdataset < 0) { std::cout << "Create center dataset failed! ret = " << centerdataset << std::endl; break;}

        Vector<unsigned long long> offsets(sortedGrids.size() + 1);
        unsigned long long currentOffset(0L);
        for(int b(0); b < sortedGrids.size(); ++b) {
            offsets[b] = currentOffset;
            /* currentOffset += sortedGrids[b].numPts() * ncomp; */
            currentOffset += sortedGrids[b].numPts();
        }
        offsets[sortedGrids.size()] = currentOffset;

        Vector<unsigned long long> procOffsets(nProcs);
        Vector<unsigned long long> procBufferSize(nProcs);
        unsigned long long totalOffset(0);
        for(auto it = gridMap.begin(); it != gridMap.end(); ++it) {
            int proc = it->first;
            Vector<Box> &boxesAtProc = it->second;
            procOffsets[proc] = totalOffset;
            procBufferSize[proc] = 0L;
            for(int b(0); b < boxesAtProc.size(); ++b) {
                /* procBufferSize[proc] += boxesAtProc[b].numPts() * ncomp; */
                procBufferSize[proc] += boxesAtProc[b].numPts();
            }
            totalOffset += procBufferSize[proc];
        }

        if(ParallelDescriptor::IOProcessor()) {
            int vbCount(0);
            Vector<int> vbox(sortedGrids.size() * 2 * AMREX_SPACEDIM);
            Vector<int> centering(sortedGrids.size() * AMREX_SPACEDIM);
            for(int b(0); b < sortedGrids.size(); ++b) {
                for(int i(0); i < AMREX_SPACEDIM; ++i) {
                    vbox[(vbCount * 2 * AMREX_SPACEDIM) + i] = sortedGrids[b].smallEnd(i);
                    vbox[(vbCount * 2 * AMREX_SPACEDIM) + i + AMREX_SPACEDIM] = sortedGrids[b].bigEnd(i);
                    centering[vbCount * AMREX_SPACEDIM + i] = sortedGrids[b].ixType().test(i) ? 1 : 0;
                }
                ++vbCount;
            }

            // Only proc zero needs to write out this information
#ifdef AMREX_USE_HDF5_ASYNC
            ret = H5Dwrite_async(offsetdataset, H5T_NATIVE_LLONG, H5S_ALL, H5S_ALL, dxpl_ind, &(offsets[0]), es_id_g);
#else
            ret = H5Dwrite(offsetdataset, H5T_NATIVE_LLONG, H5S_ALL, H5S_ALL, dxpl_ind, &(offsets[0]));
#endif
            if(ret < 0) { std::cout << "Write offset dataset failed! ret = " << ret << std::endl; }

#ifdef AMREX_USE_HDF5_ASYNC
            ret = H5Dwrite_async(centerdataset, center_id, H5S_ALL, H5S_ALL, dxpl_ind, &(centering[0]), es_id_g);
#else
            ret = H5Dwrite(centerdataset, center_id, H5S_ALL, H5S_ALL, dxpl_ind, &(centering[0]));
#endif
            if(ret < 0) { std::cout << "Write center dataset failed! ret = " << ret << std::endl; }

#ifdef AMREX_USE_HDF5_ASYNC
            ret = H5Dwrite_async(boxdataset, babox_id, H5S_ALL, H5S_ALL, dxpl_ind, &(vbox[0]), es_id_g);
#else
            ret = H5Dwrite(boxdataset, babox_id, H5S_ALL, H5S_ALL, dxpl_ind, &(vbox[0]));
#endif
            if(ret < 0) { std::cout << "Write box dataset failed! ret = " << ret << std::endl; }
        } // end IOProcessor

        hsize_t hs_procsize[1], hs_allprocsize[1], ch_offset[1];

        ch_offset[0]       = procOffsets[myProc];          // ---- offset on this proc
        hs_procsize[0]     = procBufferSize[myProc];       // ---- size of buffer on this proc
        hs_allprocsize[0]  = offsets[sortedGrids.size()];  // ---- size of buffer on all procs

        hid_t memdataspace = H5Screate_simple(1, hs_procsize, NULL);

        Vector<Real> a_buffer(procBufferSize[myProc]*ncomp, -1.0);
        Vector<Real> a_buffer_ind(procBufferSize[myProc], -1.0);
        const MultiFab* data;
        std::unique_ptr<MultiFab> mf_tmp;
        if (mf[level]->nGrowVect() != 0) {
            mf_tmp = std::make_unique<MultiFab>(mf[level]->boxArray(),
                                                mf[level]->DistributionMap(),
                                                mf[level]->nComp(), 0, MFInfo(),
                                                mf[level]->Factory());
            MultiFab::Copy(*mf_tmp, *mf[level], 0, 0, mf[level]->nComp(), 0);
            data = mf_tmp.get();
        } else {
            data = mf[level];
        }

        hid_t dataset;
        char dataname[64];

        lev_dcpl_id = H5Pcopy(dcpl_id);
#ifdef AMREX_USE_HDF5_SZ
        if (mode_env == "SZ") {
            size_t cd_nelmts;
            unsigned int* cd_values = NULL;
            unsigned filter_config;
            SZ_metaDataToCdArray(&cd_nelmts, &cd_values, SZ_DOUBLE, 0, 0, 0, 0, hs_allprocsize[0]);
            H5Pset_filter(lev_dcpl_id, H5Z_FILTER_SZ, H5Z_FLAG_MANDATORY, cd_nelmts, cd_values);
        }
#endif

        BL_PROFILE_VAR("H5DwriteData", h5dwg);

        for (int jj = 0; jj < ncomp; jj++) {

            Long writeDataItems(0), writeDataSize(0);
            for(MFIter mfi(*data); mfi.isValid(); ++mfi) {
                const FArrayBox &fab = (*data)[mfi];
                writeDataItems = fab.box().numPts();
                if(doConvert) {
                    RealDescriptor::convertFromNativeFormat(static_cast<void *> (a_buffer.dataPtr()),
                                                            writeDataItems * ncomp, fab.dataPtr(), *whichRD);

                } else {    // ---- copy from the fab
                    memcpy(static_cast<void *> (a_buffer.dataPtr()),
                           fab.dataPtr(), writeDataItems * ncomp * whichRDBytes);
                }

                // Extract individual variable data
                memcpy(static_cast<void *> (a_buffer_ind.dataPtr() + writeDataSize),
                       static_cast<void *> (a_buffer.dataPtr() + jj*writeDataItems),
                       writeDataItems * whichRDBytes);

                writeDataSize += writeDataItems;
            }

            hid_t dataspace    = H5Screate_simple(1, hs_allprocsize, NULL);
            snprintf(dataname, sizeof dataname, "data:datatype=%d", jj);
            // Force maximum chunk size to be size of write
<<<<<<< HEAD
            hsize_t chunk_size;
            if (H5Pget_chunk(lev_dcpl_id, 1, &chunk_size) > -1) {
                if ((unsigned long long) chunk_size > hs_allprocsize[0]) {
                    H5Pset_chunk(lev_dcpl_id, 1, hs_allprocsize);
=======
            if (H5Pget_layout(lev_dcpl_id) == H5D_CHUNKED) {
                hsize_t chunk_size;
                if (H5Pget_chunk(lev_dcpl_id, 1, &chunk_size) > -1) {
                    if ((int)chunk_size > hs_allprocsize[0]) {
                        H5Pset_chunk(lev_dcpl_id, 1, hs_allprocsize);
                    }
>>>>>>> 8b3ffe61
                }
            }
#ifdef AMREX_USE_HDF5_ASYNC
            dataset = H5Dcreate_async(grp, dataname, data_type, dataspace, H5P_DEFAULT, lev_dcpl_id, H5P_DEFAULT, es_id_g);
            if(dataset < 0) { std::cout << ParallelDescriptor::MyProc() << "create data failed!  ret = " << dataset << std::endl; }

            if (hs_procsize[0] == 0) {
                H5Sselect_none(dataspace);
            } else {
                H5Sselect_hyperslab(dataspace, H5S_SELECT_SET, ch_offset, NULL, hs_procsize, NULL);
            }

            ret = H5Dwrite_async(dataset, data_type, memdataspace, dataspace, dxpl_col, a_buffer_ind.dataPtr(), es_id_g);
            if(ret < 0) { std::cout << ParallelDescriptor::MyProc() << "Write data failed!  ret = " << ret << std::endl; break; }
            H5Dclose_async(dataset, es_id_g);
#else
            dataset = H5Dcreate(grp, dataname, data_type, dataspace, H5P_DEFAULT, lev_dcpl_id, H5P_DEFAULT);
            if(dataset < 0) { std::cout << ParallelDescriptor::MyProc() << "create data failed!  ret = " << dataset << std::endl; }

            if (hs_procsize[0] == 0) {
                H5Sselect_none(dataspace);
            } else {
                H5Sselect_hyperslab(dataspace, H5S_SELECT_SET, ch_offset, NULL, hs_procsize, NULL);
            }

            ret = H5Dwrite(dataset, data_type, memdataspace, dataspace, dxpl_col, a_buffer_ind.dataPtr());
            if(ret < 0) { std::cout << ParallelDescriptor::MyProc() << "Write data failed!  ret = " << ret << std::endl; break; }
            H5Dclose(dataset);
#endif
            H5Sclose(dataspace);
        }

        BL_PROFILE_VAR_STOP(h5dwg);

        H5Pclose(lev_dcpl_id);
        H5Sclose(memdataspace);
        H5Sclose(offsetdataspace);
        H5Sclose(centerdataspace);
        H5Sclose(boxdataspace);

#ifdef AMREX_USE_HDF5_ASYNC
        H5Dclose_async(offsetdataset, es_id_g);
        H5Dclose_async(centerdataset, es_id_g);
        H5Dclose_async(boxdataset, es_id_g);
        H5Gclose_async(grp, es_id_g);
#else
        H5Dclose(offsetdataset);
        H5Dclose(centerdataset);
        H5Dclose(boxdataset);
        H5Gclose(grp);
#endif
    } // For group

    BL_PROFILE_VAR_STOP(h5dwd);

    H5Tclose(center_id);
    H5Tclose(babox_id);
    H5Pclose(fapl);
    H5Pclose(dcpl_id);
    H5Pclose(dxpl_col);
    H5Pclose(dxpl_ind);

#ifdef AMREX_USE_HDF5_ASYNC
    H5Fclose_async(fid, es_id_g);
#else
    H5Fclose(fid);
#endif
} // WriteMultiLevelPlotfileHDF5MultiDset

void
WriteSingleLevelPlotfileHDF5 (const std::string& plotfilename,
                              const MultiFab& mf, const Vector<std::string>& varnames,
                              const Geometry& geom, Real time, int level_step,
                              const std::string &compression,
                              const std::string &versionName,
                              const std::string &levelPrefix,
                              const std::string &mfPrefix,
                              const Vector<std::string>& extra_dirs)
{
    Vector<const MultiFab*> mfarr(1,&mf);
    Vector<Geometry> geomarr(1,geom);
    Vector<int> level_steps(1,level_step);
    Vector<IntVect> ref_ratio;

    WriteMultiLevelPlotfileHDF5(plotfilename, 1, mfarr, varnames, geomarr, time, level_steps, ref_ratio,
                                compression, versionName, levelPrefix, mfPrefix, extra_dirs);
}

void
WriteSingleLevelPlotfileHDF5SingleDset (const std::string& plotfilename,
                                        const MultiFab& mf, const Vector<std::string>& varnames,
                                        const Geometry& geom, Real time, int level_step,
                                        const std::string &compression,
                                        const std::string &versionName,
                                        const std::string &levelPrefix,
                                        const std::string &mfPrefix,
                                        const Vector<std::string>& extra_dirs)
{
    Vector<const MultiFab*> mfarr(1,&mf);
    Vector<Geometry> geomarr(1,geom);
    Vector<int> level_steps(1,level_step);
    Vector<IntVect> ref_ratio;

    WriteMultiLevelPlotfileHDF5SingleDset(plotfilename, 1, mfarr, varnames, geomarr, time, level_steps, ref_ratio,
                                          compression, versionName, levelPrefix, mfPrefix, extra_dirs);
}

void
WriteSingleLevelPlotfileHDF5MultiDset (const std::string& plotfilename,
                                       const MultiFab& mf, const Vector<std::string>& varnames,
                                       const Geometry& geom, Real time, int level_step,
                                       const std::string &compression,
                                       const std::string &versionName,
                                       const std::string &levelPrefix,
                                       const std::string &mfPrefix,
                                       const Vector<std::string>& extra_dirs)
{
    Vector<const MultiFab*> mfarr(1,&mf);
    Vector<Geometry> geomarr(1,geom);
    Vector<int> level_steps(1,level_step);
    Vector<IntVect> ref_ratio;

    WriteMultiLevelPlotfileHDF5MultiDset(plotfilename, 1, mfarr, varnames, geomarr, time, level_steps, ref_ratio,
                                         compression, versionName, levelPrefix, mfPrefix, extra_dirs);
}

void
WriteMultiLevelPlotfileHDF5 (const std::string &plotfilename,
                             int nlevels,
                             const Vector<const MultiFab*> &mf,
                             const Vector<std::string> &varnames,
                             const Vector<Geometry> &geom,
                             Real time,
                             const Vector<int> &level_steps,
                             const Vector<IntVect> &ref_ratio,
                             const std::string &compression,
                             const std::string &versionName,
                             const std::string &levelPrefix,
                             const std::string &mfPrefix,
                             const Vector<std::string>& extra_dirs)
{

    WriteMultiLevelPlotfileHDF5SingleDset(plotfilename, nlevels, mf, varnames, geom, time, level_steps, ref_ratio,
                                          compression, versionName, levelPrefix, mfPrefix, extra_dirs);
}

} // namespace amrex<|MERGE_RESOLUTION|>--- conflicted
+++ resolved
@@ -720,19 +720,12 @@
 #endif
 
         // Force maximum chunk size to be size of write
-<<<<<<< HEAD
-        hsize_t chunk_size;
-        if (H5Pget_chunk(lev_dcpl_id, 1, &chunk_size) > -1) {
-            if ((unsigned long long) chunk_size > hs_allprocsize[0]) {
-                H5Pset_chunk(lev_dcpl_id, 1, hs_allprocsize);
-=======
         if (H5Pget_layout(lev_dcpl_id) == H5D_CHUNKED) {
             hsize_t chunk_size;
             if (H5Pget_chunk(lev_dcpl_id, 1, &chunk_size) > -1) {
                 if ((int)chunk_size > hs_allprocsize[0]) {
                     H5Pset_chunk(lev_dcpl_id, 1, hs_allprocsize);
                 }
->>>>>>> 8b3ffe61
             }
         }
 
@@ -1199,19 +1192,12 @@
             hid_t dataspace    = H5Screate_simple(1, hs_allprocsize, NULL);
             snprintf(dataname, sizeof dataname, "data:datatype=%d", jj);
             // Force maximum chunk size to be size of write
-<<<<<<< HEAD
-            hsize_t chunk_size;
-            if (H5Pget_chunk(lev_dcpl_id, 1, &chunk_size) > -1) {
-                if ((unsigned long long) chunk_size > hs_allprocsize[0]) {
-                    H5Pset_chunk(lev_dcpl_id, 1, hs_allprocsize);
-=======
             if (H5Pget_layout(lev_dcpl_id) == H5D_CHUNKED) {
                 hsize_t chunk_size;
                 if (H5Pget_chunk(lev_dcpl_id, 1, &chunk_size) > -1) {
                     if ((int)chunk_size > hs_allprocsize[0]) {
                         H5Pset_chunk(lev_dcpl_id, 1, hs_allprocsize);
                     }
->>>>>>> 8b3ffe61
                 }
             }
 #ifdef AMREX_USE_HDF5_ASYNC
