#ifndef AMREX_HABEC_3D_H_
#define AMREX_HABEC_3D_H_
#include <AMReX_Config.H>

#ifdef AMREX_USE_EB
#include <AMReX_EBMultiFabUtil.H>
#include <AMReX_MultiCutFab.H>
#include <AMReX_EBFabFactory.H>
#include <AMReX_MLEBABecLap_K.H>
#endif

namespace amrex {

AMREX_GPU_HOST_DEVICE AMREX_FORCE_INLINE
void habec_mat (GpuArray<Real,2*AMREX_SPACEDIM+1>& sten, int i, int j, int k,
                Dim3 const& boxlo, Dim3 const& boxhi,
                Real sa, Array4<Real const> const& a,
                Real sb, GpuArray<Real,AMREX_SPACEDIM> const& dx,
                GpuArray<Array4<Real const>, AMREX_SPACEDIM> const& b,
                GpuArray<int,AMREX_SPACEDIM*2> const& bctype,
                GpuArray<Real,AMREX_SPACEDIM*2> const& bcl, int bho,
                GpuArray<Array4<int const>, AMREX_SPACEDIM*2> const& msk,
                Array4<Real> const& diaginv)
{
    sten[1] = -(sb / (dx[0]*dx[0])) * b[0](i,j,k);
    sten[2] = -(sb / (dx[0]*dx[0])) * b[0](i+1,j,k);
    sten[3] = -(sb / (dx[1]*dx[1])) * b[1](i,j,k);
    sten[4] = -(sb / (dx[1]*dx[1])) * b[1](i,j+1,k);
    sten[5] = -(sb / (dx[2]*dx[2])) * b[2](i,j,k);
    sten[6] = -(sb / (dx[2]*dx[2])) * b[2](i,j,k+1);
    sten[0] = -(sten[1] + sten[2] + sten[3] + sten[4] + sten[5] + sten[6]);
    if (sa != Real(0.0)) {
        sten[0] += sa * a(i,j,k);
    }

    // xlo
    if (i == boxlo.x) {
        int cdir = Orientation(Direction::x, Orientation::low);
        if (msk[cdir](i-1,j,k) > 0) {
            Real bf1, bf2;
            detail::comp_bf(bf1, bf2, sb, dx[0], bctype[cdir], bcl[cdir], bho);
            sten[0] += bf1 * b[0](i,j,k);
            sten[1] = Real(0.0);
            sten[2] += bf2 * b[0](i,j,k);
        }
    }

    // xhi
    if (i == boxhi.x) {
        int cdir = Orientation(Direction::x, Orientation::high);
        if (msk[cdir](i+1,j,k) > 0) {
            Real bf1, bf2;
            detail::comp_bf(bf1, bf2, sb, dx[0], bctype[cdir], bcl[cdir], bho);
            sten[0] += bf1 * b[0](i+1,j,k);
            sten[1] += bf2 * b[0](i+1,j,k);
            sten[2] = Real(0.0);
        }
    }

    // ylo
    if (j == boxlo.y) {
        int cdir = Orientation(Direction::y, Orientation::low);
        if (msk[cdir](i,j-1,k) > 0) {
            Real bf1, bf2;
            detail::comp_bf(bf1, bf2, sb, dx[1], bctype[cdir], bcl[cdir], bho);
            sten[0] += bf1 * b[1](i,j,k);
            sten[3] = Real(0.0);
            sten[4] += bf2 * b[1](i,j,k);
        }
    }

    // yhi
    if (j == boxhi.y) {
        int cdir = Orientation(Direction::y, Orientation::high);
        if (msk[cdir](i,j+1,k) > 0) {
            Real bf1, bf2;
            detail::comp_bf(bf1, bf2, sb, dx[1], bctype[cdir], bcl[cdir], bho);
            sten[0] += bf1 * b[1](i,j+1,k);
            sten[3] += bf2 * b[1](i,j+1,k);
            sten[4] = Real(0.0);
        }
    }

    // zlo
    if (k == boxlo.z) {
        int cdir = Orientation(Direction::z, Orientation::low);
        if (msk[cdir](i,j,k-1) > 0) {
            Real bf1, bf2;
            detail::comp_bf(bf1, bf2, sb, dx[2], bctype[cdir], bcl[cdir], bho);
            sten[0] += bf1 * b[2](i,j,k);
            sten[5] = Real(0.0);
            sten[6] += bf2 * b[2](i,j,k);
        }
    }

    // zhi
    if (k == boxhi.z) {
        int cdir = Orientation(Direction::z, Orientation::high);
        if (msk[cdir](i,j,k+1) > 0) {
            Real bf1, bf2;
            detail::comp_bf(bf1, bf2, sb, dx[2], bctype[cdir], bcl[cdir], bho);
            sten[0] += bf1 * b[2](i,j,k+1);
            sten[5] += bf2 * b[2](i,j,k+1);
            sten[6] = Real(0.0);
        }
    }

    diaginv(i,j,k) = Real(1.0) / sten[0];
    sten[0] = Real(1.0);
    for (int m = 1; m < 2*AMREX_SPACEDIM+1; ++m) {
        sten[m] *= diaginv(i,j,k);
    }
}

template <typename Int>
AMREX_GPU_HOST_DEVICE AMREX_FORCE_INLINE
void habec_ijmat (GpuArray<Real,2*AMREX_SPACEDIM+1>& sten, Array4<Int> const& ncols,
                  Array4<Real> const& diaginv, int i, int j, int k,
                  Array4<Int const> const& cell_id,
                  Real sa, Array4<Real const> const& a,
                  Real sb, GpuArray<Real,AMREX_SPACEDIM> const& dx,
                  GpuArray<Array4<Real const>, AMREX_SPACEDIM> const& b,
                  GpuArray<int,AMREX_SPACEDIM*2> const& bctype,
                  GpuArray<Real,AMREX_SPACEDIM*2> const& bcl, int bho,
                  Array4<int const> const& osm)
{
    if (!osm || osm(i,j,k) != 0) {
        sten[1] = -(sb / (dx[0]*dx[0])) * b[0](i,j,k);
        sten[2] = -(sb / (dx[0]*dx[0])) * b[0](i+1,j,k);
        sten[3] = -(sb / (dx[1]*dx[1])) * b[1](i,j,k);
        sten[4] = -(sb / (dx[1]*dx[1])) * b[1](i,j+1,k);
        sten[5] = -(sb / (dx[2]*dx[2])) * b[2](i,j,k);
        sten[6] = -(sb / (dx[2]*dx[2])) * b[2](i,j,k+1);
        sten[0] = -(sten[1] + sten[2] + sten[3] + sten[4] + sten[5] + sten[6]);
        if (sa != Real(0.0)) {
            sten[0] += sa * a(i,j,k);
        }

        // xlo
        if (cell_id(i-1,j,k) < 0) {
            int cdir = Orientation(Direction::x, Orientation::low);
            Real bf1, bf2;
            detail::comp_bf(bf1, bf2, sb, dx[0], bctype[cdir], bcl[cdir], bho);
            sten[0] += bf1 * b[0](i,j,k);
            sten[1] = Real(0.0);
            sten[2] += bf2 * b[0](i,j,k);
        }

        // xhi
        if (cell_id(i+1,j,k) < 0) {
            int cdir = Orientation(Direction::x, Orientation::high);
            Real bf1, bf2;
            detail::comp_bf(bf1, bf2, sb, dx[0], bctype[cdir], bcl[cdir], bho);
            sten[0] += bf1 * b[0](i+1,j,k);
            sten[1] += bf2 * b[0](i+1,j,k);
            sten[2] = Real(0.0);
        }

        // ylo
        if (cell_id(i,j-1,k) < 0) {
            int cdir = Orientation(Direction::y, Orientation::low);
            Real bf1, bf2;
            detail::comp_bf(bf1, bf2, sb, dx[1], bctype[cdir], bcl[cdir], bho);
            sten[0] += bf1 * b[1](i,j,k);
            sten[3] = Real(0.0);
            sten[4] += bf2 * b[1](i,j,k);
        }

        // yhi
        if (cell_id(i,j+1,k) < 0) {
            int cdir = Orientation(Direction::y, Orientation::high);
            Real bf1, bf2;
            detail::comp_bf(bf1, bf2, sb, dx[1], bctype[cdir], bcl[cdir], bho);
            sten[0] += bf1 * b[1](i,j+1,k);
            sten[3] += bf2 * b[1](i,j+1,k);
            sten[4] = Real(0.0);
        }

        // zlo
        if (cell_id(i,j,k-1) < 0) {
            int cdir = Orientation(Direction::z, Orientation::low);
            Real bf1, bf2;
            detail::comp_bf(bf1, bf2, sb, dx[2], bctype[cdir], bcl[cdir], bho);
            sten[0] += bf1 * b[2](i,j,k);
            sten[5] = Real(0.0);
            sten[6] += bf2 * b[2](i,j,k);
        }

        // zhi
        if (cell_id(i,j,k+1) < 0) {
            int cdir = Orientation(Direction::z, Orientation::high);
            Real bf1, bf2;
            detail::comp_bf(bf1, bf2, sb, dx[2], bctype[cdir], bcl[cdir], bho);
            sten[0] += bf1 * b[2](i,j,k+1);
            sten[5] += bf2 * b[2](i,j,k+1);
            sten[6] = Real(0.0);
        }
    } else {
        sten[0] = Real(1.0);
        for (int m = 1; m < 2*AMREX_SPACEDIM+1; ++m) {
            sten[m] = Real(0.0);
        }
    }

    diaginv(i,j,k) = Real(1.0) / sten[0];
    sten[0] = Real(1.0);
    for (int m = 1; m < 2*AMREX_SPACEDIM+1; ++m) {
        sten[m] *= diaginv(i,j,k);
    }

    ncols(i,j,k) = 0;
    for (int m = 0; m < 2*AMREX_SPACEDIM+1; ++m) {
        ncols(i,j,k) += (sten[m] != Real(0.0));
    }
}

template <typename Int>
AMREX_GPU_HOST_DEVICE AMREX_FORCE_INLINE
void habec_cols (GpuArray<Int,2*AMREX_SPACEDIM+1>& sten, int i, int j, int k,
                 Array4<Int const> const& cell_id)
{
    sten[0] = cell_id(i  ,j  ,k  );
    sten[1] = cell_id(i-1,j  ,k  );
    sten[2] = cell_id(i+1,j  ,k  );
    sten[3] = cell_id(i  ,j-1,k  );
    sten[4] = cell_id(i  ,j+1,k  );
    sten[5] = cell_id(i  ,j  ,k-1);
    sten[6] = cell_id(i  ,j  ,k+1);
}

#ifdef AMREX_USE_EB

template <typename Int>
AMREX_GPU_HOST_DEVICE AMREX_FORCE_INLINE
void habec_cols_eb (GpuArray<Int,27>& sten, int i, int j, int k,
                    Array4<Int const> const& cell_id)
{
    sten[0 ] = cell_id(i-1,j-1,k-1);
    sten[1 ] = cell_id(i  ,j-1,k-1);
    sten[2 ] = cell_id(i+1,j-1,k-1);
    sten[3 ] = cell_id(i-1,j  ,k-1);
    sten[4 ] = cell_id(i  ,j  ,k-1);
    sten[5 ] = cell_id(i+1,j  ,k-1);
    sten[6 ] = cell_id(i-1,j+1,k-1);
    sten[7 ] = cell_id(i  ,j+1,k-1);
    sten[8 ] = cell_id(i+1,j+1,k-1);
    sten[9 ] = cell_id(i-1,j-1,k  );
    sten[10] = cell_id(i  ,j-1,k  );
    sten[11] = cell_id(i+1,j-1,k  );
    sten[12] = cell_id(i-1,j  ,k  );
    sten[13] = cell_id(i  ,j  ,k  );
    sten[14] = cell_id(i+1,j  ,k  );
    sten[15] = cell_id(i-1,j+1,k  );
    sten[16] = cell_id(i  ,j+1,k  );
    sten[17] = cell_id(i+1,j+1,k  );
    sten[18] = cell_id(i-1,j-1,k+1);
    sten[19] = cell_id(i  ,j-1,k+1);
    sten[20] = cell_id(i+1,j-1,k+1);
    sten[21] = cell_id(i-1,j  ,k+1);
    sten[22] = cell_id(i  ,j  ,k+1);
    sten[23] = cell_id(i+1,j  ,k+1);
    sten[24] = cell_id(i-1,j+1,k+1);
    sten[25] = cell_id(i  ,j+1,k+1);
    sten[26] = cell_id(i+1,j+1,k+1);
}

template <typename Int>
AMREX_GPU_HOST_DEVICE AMREX_FORCE_INLINE
void habec_ijmat_eb (GpuArray<Real,27>& sten, Array4<Int> const& ncols,
                     Array4<Real> const& diaginv, int i, int j, int k,
                     Array4<Int const> const& cell_id,
                     Real sa, Array4<Real const> const& a,
                     Real sb, GpuArray<Real,AMREX_SPACEDIM> const& dx,
                     GpuArray<Array4<Real const>, AMREX_SPACEDIM> const& b,
                     GpuArray<int,AMREX_SPACEDIM*2> const& bctype,
                     GpuArray<Real,AMREX_SPACEDIM*2> const& bcl, int bho,
                     Array4<const EBCellFlag> const& flag,
                     Array4<Real const> const& vfrc,
                     Array4<Real const> const& apx,
                     Array4<Real const> const& apy,
                     Array4<Real const> const& apz,
                     Array4<Real const> const& fcx,
                     Array4<Real const> const& fcy,
                     Array4<Real const> const& fcz,
                     Array4<Real const> const& bcen,
                     Array4<Real const> const& beb)
{
    for (int m = 0; m < 27; ++m) {
        sten[m] = Real(0.0);
    }

    auto& mat_tmp = reinterpret_cast<Array3D<Real,-1,1,-1,1,-1,1>&>(sten);

    GpuArray<Real,AMREX_SPACEDIM> fac{sb/(dx[0]*dx[0]), sb/(dx[1]*dx[1]), sb/(dx[2]*dx[2])};

    if (flag(i,j,k).isRegular())
    {
        mat_tmp(0,0,0) = fac[0]*(b[0](i,j,k)+b[0](i+1,j,k))
                       + fac[1]*(b[1](i,j,k)+b[1](i,j+1,k))
                       + fac[2]*(b[2](i,j,k)+b[2](i,j,k+1));
        mat_tmp(-1, 0, 0) = -fac[0]*b[0](i,j,k);
        mat_tmp( 1, 0, 0) = -fac[0]*b[0](i+1,j,k);
        mat_tmp( 0,-1, 0) = -fac[1]*b[1](i,j,k);
        mat_tmp( 0, 1, 0) = -fac[1]*b[1](i,j+1,k);
        mat_tmp( 0, 0,-1) = -fac[2]*b[2](i,j,k);
        mat_tmp( 0, 0, 1) = -fac[2]*b[2](i,j,k+1);

        if (cell_id(i-1,j,k) < 0) {
            int cdir = Orientation(Direction::x, Orientation::low);
            Real bf1, bf2;
            detail::comp_bf(bf1, bf2, sb, dx[0], bctype[cdir], bcl[cdir], bho);
            mat_tmp(0,0,0) += bf1*b[0](i,j,k);
            mat_tmp(-1,0,0) = 0.0;
            mat_tmp(1,0,0) += bf2*b[0](i,j,k);
        }

        if (cell_id(i+1,j,k) < 0) {
            int cdir = Orientation(Direction::x, Orientation::high);
            Real bf1, bf2;
            detail::comp_bf(bf1, bf2, sb, dx[0], bctype[cdir], bcl[cdir], bho);
            mat_tmp(0,0,0) += bf1*b[0](i+1,j,k);
            mat_tmp(1,0,0) = 0.0;
            mat_tmp(-1,0,0) += bf2*b[0](i+1,j,k);
        }

        if (cell_id(i,j-1,k) < 0) {
            int cdir = Orientation(Direction::y, Orientation::low);
            Real bf1, bf2;
            detail::comp_bf(bf1, bf2, sb, dx[1], bctype[cdir], bcl[cdir], bho);
            mat_tmp(0,0,0) += bf1*b[1](i,j,k);
            mat_tmp(0,-1,0) = 0.0;
            mat_tmp(0,1,0) += bf2*b[1](i,j,k);
        }

        if (cell_id(i,j+1,k) < 0) {
            int cdir = Orientation(Direction::y, Orientation::high);
            Real bf1, bf2;
            detail::comp_bf(bf1, bf2, sb, dx[1], bctype[cdir], bcl[cdir], bho);
            mat_tmp(0,0,0) += bf1*b[1](i,j+1,k);
            mat_tmp(0,1,0) = 0.0;
            mat_tmp(0,-1,0) += bf2*b[1](i,j+1,k);
        }

        if (cell_id(i,j,k-1) < 0) {
            int cdir = Orientation(Direction::z, Orientation::low);
            Real bf1, bf2;
            detail::comp_bf(bf1, bf2, sb, dx[2], bctype[cdir], bcl[cdir], bho);
            mat_tmp(0,0,0) += bf1*b[2](i,j,k);
            mat_tmp(0,0,-1) = 0.0;
            mat_tmp(0,0,1) += bf2*b[2](i,j,k);
        }

        if (cell_id(i,j,k+1) < 0) {
            int cdir = Orientation(Direction::z, Orientation::high);
            Real bf1, bf2;
            detail::comp_bf(bf1, bf2, sb, dx[2], bctype[cdir], bcl[cdir], bho);
            mat_tmp(0,0,0) += bf1*b[2](i,j,k+1);
            mat_tmp(0,0,1) = 0.0;
            mat_tmp(0,0,-1) += bf2*b[2](i,j,k+1);
        }

        if (sa != Real(0.0)) {
            mat_tmp(0,0,0) += sa*a(i,j,k);
        }
    }
    else if (flag(i,j,k).isSingleValued())
    {
        int cdir = Orientation(Direction::x, Orientation::low);
        Real area = apx(i,j,k);

        if (area > Real(0.0))
        {
            int joff, koff, jj, kk;
            Real fracy, fracz;
            Real f = fac[0];

            if (area != Real(1.0)) {
                joff = static_cast<int>(Math::copysign(Real(1.0), fcx(i,j,k,0)));
                koff = static_cast<int>(Math::copysign(Real(1.0), fcx(i,j,k,1)));
                jj = j+joff;
                kk = k+koff;
                if (cell_id(i-1,jj,k) < 0 && cell_id(i,jj,k) < 0) {
                    fracy = Real(0.0);
                } else {
                    fracy = Math::abs(fcx(i,j,k,0));
                }
                if (cell_id(i-1,j,kk) < 0 && cell_id(i,j,kk) < 0) {
                    fracz = Real(0.0);
                } else {
                    fracz = Math::abs(fcx(i,j,k,1));
                }
                if (cell_id(i-1,jj,kk) < 0 && cell_id(i,jj,kk) < 0 && (fracy*fracz) > Real(0.0)) {
                    fracy = Real(0.0);
                    fracz = Real(0.0);
                }
            } else {
                joff = 0;
                koff = 0;
                jj = j;
                kk = k;
                fracy = Real(0.0);
                fracz = Real(0.0);
            }

            Real bf1, bf2, bflo;
            detail::comp_bflo(bf1, bf2, bflo, sb, dx[0], bctype[cdir], bcl[cdir], bho);

            Real tmp = (Real(1.0)-fracy)*(1.0-fracz)*area*b[0](i,j,k);
            // cell(i-1,j,k) is not covered because area > 0
            if (cell_id(i-1,j,k) >= 0) {
                mat_tmp( 0,0,0) += tmp*f;
                mat_tmp(-1,0,0) -= tmp*f;
            } else if (cell_id(i+1,j,k) < 0 || apx(i+1,j,k) == Real(0.0)) {
                mat_tmp(0,0,0) += tmp*(f+bflo);
            } else {
                mat_tmp(0,0,0) += tmp*(f+bf1);
                mat_tmp(1,0,0) += tmp*   bf2;
            }

            if (fracy > Real(0.0)) {
                tmp = fracy*(Real(1.0)-fracz)*area*b[0](i,jj,k);
                if (cell_id(i-1,jj,k) >= 0 && cell_id(i,jj,k) >= 0) {
                    mat_tmp(-1,joff,0) -= tmp*f;
                    mat_tmp( 0,joff,0) += tmp*f;
                } else if (cell_id(i+1,jj,k) < 0 || apx(i+1,jj,k) == Real(0.0)) {
                    mat_tmp( 0,joff,0) += tmp*(f+bflo);
                } else {
                    mat_tmp( 0,joff,0) += tmp*(f+bf1);
                    mat_tmp( 1,joff,0) += tmp*   bf2;
                }
            }

            if (fracz > Real(0.0)) {
                tmp = fracz*(Real(1.0)-fracy)*area*b[0](i,j,kk);
                if (cell_id(i-1,j,kk) >= 0 && cell_id(i,j,kk) >= 0) {
                    mat_tmp(-1,0,koff) -= tmp*f;
                    mat_tmp( 0,0,koff) += tmp*f;
                } else if (cell_id(i+1,j,kk) < 0 || apx(i+1,j,kk) == Real(0.0)) {
                    mat_tmp( 0,0,koff) += tmp*(f+bflo);
                } else {
                    mat_tmp( 0,0,koff) += tmp*(f+bf1);
                    mat_tmp( 1,0,koff) += tmp*   bf2;
                }
            }

            if (fracy > Real(0.0) && fracz > Real(0.0)) {
                tmp = fracy*fracz*area*b[0](i,jj,kk);
                if (cell_id(i-1,jj,kk) >= 0 && cell_id(i,jj,kk) >= 0) {
                    mat_tmp(-1,joff,koff) -= tmp*f;
                    mat_tmp( 0,joff,koff) += tmp*f;
                } else if (cell_id(i+1,jj,kk) < 0 || apx(i+1,jj,kk) == Real(0.0)) {
                    mat_tmp( 0,joff,koff) += tmp*(f+bflo);
                } else {
                    mat_tmp( 0,joff,koff) += tmp*(f+bf1);
                    mat_tmp( 1,joff,koff) += tmp*   bf2;
                }
            }
        }

        cdir = Orientation(Direction::x, Orientation::high);
        area = apx(i+1,j,k);

        if (area > Real(0.0))
        {
            int joff, koff, jj, kk;
            Real fracy, fracz;
            Real f = fac[0];

            if (area != Real(1.0)) {
                joff = static_cast<int>(Math::copysign(Real(1.0), fcx(i+1,j,k,0)));
                koff = static_cast<int>(Math::copysign(Real(1.0), fcx(i+1,j,k,1)));
                jj = j+joff;
                kk = k+koff;
                if (cell_id(i,jj,k) < 0 && cell_id(i+1,jj,k) < 0) {
                    fracy = Real(0.0);
                } else {
                    fracy = Math::abs(fcx(i+1,j,k,0));
                }
                if (cell_id(i,j,kk) < 0 && cell_id(i+1,j,kk) < 0) {
                    fracz = Real(0.0);
                } else {
                    fracz = Math::abs(fcx(i+1,j,k,1));
                }
                if (cell_id(i,jj,kk) < 0 && cell_id(i+1,jj,kk) < 0 && (fracy*fracz) > Real(0.0)) {
                    fracy = Real(0.0);
                    fracz = Real(0.0);
                }
            } else {
                joff = 0;
                koff = 0;
                jj = j;
                kk = k;
                fracy = Real(0.0);
                fracz = Real(0.0);
            }

            Real bf1, bf2, bflo;
            detail::comp_bflo(bf1, bf2, bflo, sb, dx[0], bctype[cdir], bcl[cdir], bho);

            Real tmp = (Real(1.0)-fracy)*(Real(1.0)-fracz)*area*b[0](i+1,j,k);
            if (cell_id(i+1,j,k) >= 0) {
                mat_tmp(0,0,0) += tmp*f;
                mat_tmp(1,0,0) -= tmp*f;
            } else if (cell_id(i-1,j,k) < 0 || apx(i-1,j,k) == Real(0.0)) {
                mat_tmp(0,0,0) += tmp*(f+bflo);
            } else {
                mat_tmp( 0,0,0) += tmp*(f+bf1);
                mat_tmp(-1,0,0) += tmp*   bf2;
            }

            if (fracy > Real(0.0)) {
                tmp = fracy*(Real(1.0)-fracz)*area*b[0](i+1,jj,k);
                if (cell_id(i,jj,k) >= 0 && cell_id(i+1,jj,k) >= 0) {
                    mat_tmp(0,joff,0) += tmp*f;
                    mat_tmp(1,joff,0) -= tmp*f;
                } else if (cell_id(i-1,jj,k) < 0 || apx(i-1,jj,k) == Real(0.0)) {
                    mat_tmp(0,joff,0) += tmp*(f+bflo);
                } else {
                    mat_tmp( 0,joff,0) += tmp*(f+bf1);
                    mat_tmp(-1,joff,0) += tmp*   bf2;
                }
            }

            if (fracz > Real(0.0)) {
                tmp = fracz*(Real(1.0)-fracy)*area*b[0](i+1,j,kk);
                if (cell_id(i,j,kk) >= 0 && cell_id(i+1,j,kk) >= 0) {
                    mat_tmp(0,0,koff) += tmp*f;
                    mat_tmp(1,0,koff) -= tmp*f;
                } else if (cell_id(i-1,j,kk) < 0 || apx(i-1,j,kk) == Real(0.0)) {
                    mat_tmp(0,0,koff) += tmp*(f+bflo);
                } else {
                    mat_tmp( 0,0,koff) += tmp*(f+bf1);
                    mat_tmp(-1,0,koff) += tmp*   bf2;
                }
            }

            if (fracy > Real(0.0) && fracz > Real(0.0)) {
                tmp = fracy*fracz*area*b[0](i+1,jj,kk);
                if (cell_id(i,jj,kk) >= 0 && cell_id(i+1,jj,kk) >= 0) {
                    mat_tmp(0,joff,koff) += tmp*f;
                    mat_tmp(1,joff,koff) -= tmp*f;
                } else if (cell_id(i-1,jj,kk) < 0 || apx(i-1,jj,kk) == Real(0.0)) {
                    mat_tmp(0,joff,koff) += tmp*(f+bflo);
                } else {
                    mat_tmp( 0,joff,koff) += tmp*(f+bf1);
                    mat_tmp(-1,joff,koff) += tmp*   bf2;
                }
            }
        }

        cdir = Orientation(Direction::y, Orientation::low);
        area = apy(i,j,k);

        if (area > Real(0.0))
        {
            int ioff, koff, ii, kk;
            Real fracx, fracz;
            Real f = fac[1];

            if (area != Real(1.0)) {
                ioff = static_cast<int>(Math::copysign(Real(1.0), fcy(i,j,k,0)));
                koff = static_cast<int>(Math::copysign(Real(1.0), fcy(i,j,k,1)));
                ii = i+ioff;
                kk = k+koff;
                if (cell_id(ii,j-1,k) < 0 && cell_id(ii,j,k) < 0) {
                    fracx = Real(0.0);
                } else {
                    fracx = Math::abs(fcy(i,j,k,0));
                }
                if (cell_id(i,j-1,kk) < 0 && cell_id(i,j,kk) < 0) {
                    fracz = Real(0.0);
                } else {
                    fracz = Math::abs(fcy(i,j,k,1));
                }
                if (cell_id(ii,j-1,kk) < 0 && cell_id(ii,j,kk) < 0 && fracx*fracz > Real(0.0)) {
                    fracx = Real(0.0);
                    fracz = Real(0.0);
                }
            } else {
                ioff = 0;
                koff = 0;
                ii = i;
                kk = k;
                fracx = Real(0.0);
                fracz = Real(0.0);
            }

            Real bf1, bf2, bflo;
            detail::comp_bflo(bf1, bf2, bflo, sb, dx[1], bctype[cdir], bcl[cdir], bho);

            Real tmp = (Real(1.0)-fracx)*(Real(1.0)-fracz)*area*b[1](i,j,k);
            if (cell_id(i,j-1,k) >= 0) {
                mat_tmp(0, 0,0) += tmp*f;
                mat_tmp(0,-1,0) -= tmp*f;
            } else if (cell_id(i,j+1,k) < 0 || apy(i,j+1,k) == Real(0.0)) {
                mat_tmp(0,0,0) += tmp*(f+bflo);
            } else {
                mat_tmp(0,0,0) += tmp*(f+bf1);
                mat_tmp(0,1,0) += tmp*   bf2;
            }

            if (fracx > Real(0.0)) {
                tmp = fracx*(Real(1.0)-fracz)*area*b[1](ii,j,k);
                if (cell_id(ii,j-1,k) >= 0 && cell_id(ii,j,k) >= 0) {
                    mat_tmp(ioff,-1,0) -= tmp*f;
                    mat_tmp(ioff, 0,0) += tmp*f;
                } else if (cell_id(ii,j+1,k) < 0 || apy(ii,j+1,k) == Real(0.0)) {
                    mat_tmp(ioff,0,0) += tmp*(f+bflo);
                } else {
                    mat_tmp(ioff,0,0) += tmp*(f+bf1);
                    mat_tmp(ioff,1,0) += tmp*   bf2;
                }
            }

            if (fracz > Real(0.0)) {
                tmp = fracz*(Real(1.0)-fracx)*area*b[1](i,j,kk);
                if (cell_id(i,j-1,kk) >= 0 && cell_id(i,j,kk) >= 0) {
                    mat_tmp(0,-1,koff) -= tmp*f;
                    mat_tmp(0, 0,koff) += tmp*f;
                } else if (cell_id(i,j+1,kk) < 0 || apy(i,j+1,kk) == Real(0.0)) {
                    mat_tmp(0,0,koff) += tmp*(f+bflo);
                } else {
                    mat_tmp(0,0,koff) += tmp*(f+bf1);
                    mat_tmp(0,1,koff) += tmp*   bf2;
                }
            }

            if (fracx > Real(0.0) && fracz > Real(0.0)) {
                tmp = fracx*fracz*area*b[1](ii,j,kk);
                if (cell_id(ii,j-1,kk) >= 0 && cell_id(ii,j,kk) >= 0) {
                    mat_tmp(ioff,-1,koff) -= tmp*f;
                    mat_tmp(ioff, 0,koff) += tmp*f;
                } else if (cell_id(ii,j+1,kk) < 0 || apy(ii,j+1,kk) == Real(0.0)) {
                    mat_tmp(ioff,0,koff) += tmp*(f+bflo);
                } else {
                    mat_tmp(ioff,0,koff) += tmp*(f+bf1);
                    mat_tmp(ioff,1,koff) += tmp*   bf2;
                }
            }
        }

        cdir = Orientation(Direction::y, Orientation::high);
        area = apy(i,j+1,k);

        if (area > Real(0.0))
        {
            int ioff, koff, ii, kk;
            Real fracx, fracz;
            Real f = fac[1];

            if (area != Real(1.0)) {
                ioff = static_cast<int>(Math::copysign(Real(1.0), fcy(i,j+1,k,0)));
                koff = static_cast<int>(Math::copysign(Real(1.0), fcy(i,j+1,k,1)));
                ii = i+ioff;
                kk = k+koff;
                if (cell_id(ii,j,k) < 0 && cell_id(ii,j+1,k) < 0) {
                    fracx = Real(0.0);
                } else {
                    fracx = Math::abs(fcy(i,j+1,k,0));
                }
                if (cell_id(i,j,kk) < 0 && cell_id(i,j+1,kk) < 0) {
                    fracz = Real(0.0);
                } else {
                    fracz = Math::abs(fcy(i,j+1,k,1));
                }
                if (cell_id(ii,j,kk) < 0 && cell_id(ii,j+1,kk) < 0 && fracx*fracz > Real(0.0)) {
                    fracx = Real(0.0);
                    fracz = Real(0.0);
                }
            } else {
                ioff = 0;
                koff = 0;
                ii = i;
                kk = k;
                fracx = Real(0.0);
                fracz = Real(0.0);
            }

            Real bf1, bf2, bflo;
            detail::comp_bflo(bf1, bf2, bflo, sb, dx[1], bctype[cdir], bcl[cdir], bho);

            Real tmp = (Real(1.0)-fracx)*(Real(1.0)-fracz)*area*b[1](i,j+1,k);
            if (cell_id(i,j+1,k) >= 0) {
                mat_tmp(0,0,0) += tmp*f;
                mat_tmp(0,1,0) -= tmp*f;
            } else if (cell_id(i,j-1,k) < 0 || apy(i,j-1,k) == Real(0.0)) {
                mat_tmp(0,0,0) += tmp*(f+bflo);
            } else {
                mat_tmp(0, 0,0) += tmp*(f+bf1);
                mat_tmp(0,-1,0) += tmp*   bf2;
            }

            if (fracx > Real(0.0)) {
                tmp = fracx*(Real(1.0)-fracz)*area*b[1](ii,j+1,k);
                if (cell_id(ii,j,k) >= 0 && cell_id(ii,j+1,k) >= 0) {
                    mat_tmp(ioff,0,0) += tmp*f;
                    mat_tmp(ioff,1,0) -= tmp*f;
                } else if (cell_id(ii,j-1,k) < 0 || apy(ii,j-1,k) == Real(0.0)) {
                    mat_tmp(ioff,0,0) += tmp*(f+bflo);
                } else {
                    mat_tmp(ioff, 0,0) += tmp*(f+bf1);
                    mat_tmp(ioff,-1,0) += tmp*   bf2;
                }
            }

            if (fracz > Real(0.0)) {
                tmp = fracz*(Real(1.0)-fracx)*area*b[1](i,j+1,kk);
                if (cell_id(i,j,kk) >= 0 && cell_id(i,j+1,kk) >= 0) {
                    mat_tmp(0,0,koff) += tmp*f;
                    mat_tmp(0,1,koff) -= tmp*f;
                } else if (cell_id(i,j-1,kk) < 0 || apy(i,j-1,kk) == Real(0.0)) {
                    mat_tmp(0,0,koff) += tmp*(f+bflo);
                } else {
                    mat_tmp(0, 0,koff) += tmp*(f+bf1);
                    mat_tmp(0,-1,koff) += tmp*   bf2;
                }
            }

            if (fracx > Real(0.0) && fracz > Real(0.0)) {
                tmp = fracx*fracz*area*b[1](ii,j+1,kk);
                if (cell_id(ii,j,kk) >= 0 && cell_id(ii,j+1,kk) >= 0) {
                    mat_tmp(ioff,1,koff) -= tmp*f;
                    mat_tmp(ioff,0,koff) += tmp*f;
                } else if (cell_id(ii,j-1,kk) < 0 || apy(ii,j-1,kk) == Real(0.0)) {
                    mat_tmp(ioff,0,koff) += tmp*(f+bflo);
                } else {
                    mat_tmp(ioff, 0,koff) += tmp*(f+bf1);
                    mat_tmp(ioff,-1,koff) += tmp*   bf2;
                }
            }
        }

        cdir = Orientation(Direction::z, Orientation::low);
        area = apz(i,j,k);

        if (area > Real(0.0))
        {
            int ioff, joff, ii, jj;
            Real fracx, fracy;
            Real f = fac[2];

            if (area != Real(1.0)) {
                ioff = static_cast<int>(Math::copysign(Real(1.0), fcz(i,j,k,0)));
                joff = static_cast<int>(Math::copysign(Real(1.0), fcz(i,j,k,1)));
                ii = i+ioff;
                jj = j+joff;
                if (cell_id(ii,j,k-1) < 0 && cell_id(ii,j,k) < 0) {
                    fracx = Real(0.0);
                } else {
                    fracx = Math::abs(fcz(i,j,k,0));
                }
                if (cell_id(i,jj,k-1) < 0 && cell_id(i,jj,k) < 0) {
                    fracy = Real(0.0);
                } else {
                    fracy = Math::abs(fcz(i,j,k,1));
                }
                if (cell_id(ii,jj,k-1) < 0 && cell_id(ii,jj,k) < 0 && fracx*fracy > Real(0.0)) {
                    fracx = Real(0.0);
                    fracy = Real(0.0);
                }
            } else {
                ioff = 0;
                joff = 0;
                ii = i;
                jj = j;
                fracx = Real(0.0);
                fracy = Real(0.0);
            }

            Real bf1, bf2, bflo;
            detail::comp_bflo(bf1, bf2, bflo, sb, dx[2], bctype[cdir], bcl[cdir], bho);

            Real tmp = (Real(1.0)-fracx)*(Real(1.0)-fracy)*area*b[2](i,j,k);
            if (cell_id(i,j,k-1) >= 0) {
                mat_tmp(0,0, 0) += tmp*f;
                mat_tmp(0,0,-1) -= tmp*f;
            } else if (cell_id(i,j,k+1) < 0 || apz(i,j,k+1) == Real(0.0)) {
                mat_tmp(0,0,0) += tmp*(f+bflo);
            } else {
                mat_tmp(0,0,0) += tmp*(f+bf1);
                mat_tmp(0,0,1) += tmp*   bf2;
            }

            if (fracx > Real(0.0)) {
                tmp = fracx*(Real(1.0)-fracy)*area*b[2](ii,j,k);
                if (cell_id(ii,j,k-1) >= 0 && cell_id(ii,j,k) >= 0) {
                    mat_tmp(ioff,0,-1) -= tmp*f;
                    mat_tmp(ioff,0, 0) += tmp*f;
                } else if (cell_id(ii,j,k+1) < 0 || apz(ii,j,k+1) == Real(0.0)) {
                    mat_tmp(ioff,0,0) += tmp*(f+bflo);
                } else {
                    mat_tmp(ioff,0,0) += tmp*(f+bf1);
                    mat_tmp(ioff,0,1) += tmp*   bf2;
                }
            }

            if (fracy > Real(0.0)) {
                tmp = fracy*(Real(1.0)-fracx)*area*b[2](i,jj,k);
                if (cell_id(i,jj,k-1) >= 0 && cell_id(i,jj,k) >= 0) {
                    mat_tmp(0,joff,-1) -= tmp*f;
                    mat_tmp(0,joff, 0) += tmp*f;
                } else if (cell_id(i,jj,k+1) < 0 || apz(i,jj,k+1) == Real(0.0)) {
                    mat_tmp(0,joff,0) += tmp*(f+bflo);
                } else {
                    mat_tmp(0,joff,0) += tmp*(f+bf1);
                    mat_tmp(0,joff,1) += tmp*   bf2;
                }
            }

            if (fracx > Real(0.0) && fracy > Real(0.0)) {
                tmp = fracx*fracy*area*b[2](ii,jj,k);
                if (cell_id(ii,jj,k-1) >= 0 && cell_id(ii,jj,k) >= 0) {
                    mat_tmp(ioff,joff,-1) -= tmp*f;
                    mat_tmp(ioff,joff, 0) += tmp*f;
                } else if (cell_id(ii,jj,k+1) < 0 || apz(ii,jj,k+1) == Real(0.0)) {
                    mat_tmp(ioff,joff,0) += tmp*(f+bflo);
                } else {
                    mat_tmp(ioff,joff,0) += tmp*(f+bf1);
                    mat_tmp(ioff,joff,1) += tmp*   bf2;
                }
            }
        }

        cdir = Orientation(Direction::z, Orientation::high);
        area = apz(i,j,k+1);

        if (area > Real(0.0))
        {
            int ioff, joff, ii, jj;
            Real fracx, fracy;
            Real f = fac[2];

            if (area != Real(1.0)) {
                ioff = static_cast<int>(Math::copysign(Real(1.0), fcz(i,j,k+1,0)));
                joff = static_cast<int>(Math::copysign(Real(1.0), fcz(i,j,k+1,1)));
                ii = i+ioff;
                jj = j+joff;
                if (cell_id(ii,j,k) < 0 && cell_id(ii,j,k+1) < 0) {
                    fracx = Real(0.0);
                } else {
                    fracx = Math::abs(fcz(i,j,k+1,0));
                }
                if (cell_id(i,jj,k) < 0 && cell_id(i,jj,k+1) < 0) {
                    fracy = Real(0.0);
                } else {
                    fracy = Math::abs(fcz(i,j,k+1,1));
                }
                if (cell_id(ii,jj,k) < 0 && cell_id(ii,jj,k+1) < 0 && fracx*fracy > Real(0.0)) {
                    fracx = Real(0.0);
                    fracy = Real(0.0);
                }
            } else {
                ioff = 0;
                joff = 0;
                ii = i;
                jj = j;
                fracx = Real(0.0);
                fracy = Real(0.0);
            }

            Real bf1, bf2, bflo;
            detail::comp_bflo(bf1, bf2, bflo, sb, dx[2], bctype[cdir], bcl[cdir], bho);

            Real tmp = (Real(1.0)-fracx)*(Real(1.0)-fracy)*area*b[2](i,j,k+1);
            if (cell_id(i,j,k+1) >= 0) {
                mat_tmp(0,0,0) += tmp*f;
                mat_tmp(0,0,1) -= tmp*f;
            } else if (cell_id(i,j,k-1) < 0 || apz(i,j,k-1) == Real(0.0)) {
                mat_tmp(0,0,0) += tmp*(f+bflo);
            } else {
                mat_tmp(0,0, 0) += tmp*(f+bf1);
                mat_tmp(0,0,-1) += tmp*   bf2;
            }

            if (fracx > Real(0.0)) {
                tmp = fracx*(Real(1.0)-fracy)*area*b[2](ii,j,k+1);
                if (cell_id(ii,j,k) >= 0 && cell_id(ii,j,k+1) >= 0) {
                    mat_tmp(ioff,0,0) += tmp*f;
                    mat_tmp(ioff,0,1) -= tmp*f;
                } else if (cell_id(ii,j,k-1) < 0 || apz(ii,j,k-1) == Real(0.0)) {
                    mat_tmp(ioff,0,0) += tmp*(f+bflo);
                } else {
                    mat_tmp(ioff,0, 0) += tmp*(f+bf1);
                    mat_tmp(ioff,0,-1) += tmp*   bf2;
                }
            }

            if (fracy > Real(0.0)) {
                tmp = fracy*(Real(1.0)-fracx)*area*b[2](i,jj,k+1);
                if (cell_id(i,jj,k) >= 0 && cell_id(i,jj,k+1) >= 0) {
                    mat_tmp(0,joff,0) += tmp*f;
                    mat_tmp(0,joff,1) -= tmp*f;
                } else if (cell_id(i,jj,k-1) < 0 || apz(i,jj,k-1) == Real(0.0)) {
                    mat_tmp(0,joff,0) += tmp*(f+bflo);
                } else {
                    mat_tmp(0,joff, 0) += tmp*(f+bf1);
                    mat_tmp(0,joff,-1) += tmp*   bf2;
                }
            }

            if (fracx > Real(0.0) && fracy > Real(0.0)) {
                tmp = fracx*fracy*area*b[2](ii,jj,k+1);
                if (cell_id(ii,jj,k+1) >= 0 && cell_id(ii,jj,k) >= 0) {
                    mat_tmp(ioff,joff,1) -= tmp*f;
                    mat_tmp(ioff,joff,0) += tmp*f;
                } else if (cell_id(ii,jj,k-1) < 0 || apz(ii,jj,k-1) == Real(0.0)) {
                    mat_tmp(ioff,joff,0) += tmp*(f+bflo);
                } else {
                    mat_tmp(ioff,joff, 0) += tmp*(f+bf1);
                    mat_tmp(ioff,joff,-1) += tmp*   bf2;
                }
            }
        }

        if (beb) {

<<<<<<< HEAD
            Real dapx = (apx(i,j,k) - apx(i+1,j,k))*dx[1]*dx[2];
            Real dapy = (apy(i,j,k) - apy(i,j+1,k))*dx[0]*dx[2];
            Real dapz = (apz(i,j,k) - apz(i,j,k+1))*dx[1]*dx[2];
=======
            Real dapx = (apx(i,j,k) - apx(i+1,j,k));
            Real dapy = (apy(i,j,k) - apy(i,j+1,k));
            Real dapz = (apz(i,j,k) - apz(i,j,k+1));
>>>>>>> 9b52ad70
            Real anorm = std::sqrt(dapx*dapx + dapy*dapy + dapz*dapz);

            Real anorminv = Real(1.0)/anorm;
            Real anrmx = dapx*anorminv;
            Real anrmy = dapy*anorminv;
            Real anrmz = dapz*anorminv;
            Real sx   = Math::copysign(Real(1.0),anrmx);
            Real sy   = Math::copysign(Real(1.0),anrmy);
            Real sz   = Math::copysign(Real(1.0),anrmz);
            Real bctx = bcen(i,j,k,0);
            Real bcty = bcen(i,j,k,1);
            Real bctz = bcen(i,j,k,2);
            Real dg   = get_dx_eb(vfrc(i,j,k)) / amrex::max(Math::abs(anrmx), Math::abs(anrmy), Math::abs(anrmz));
            Real gx   = bctx - dg*anrmx;
            Real gy   = bcty - dg*anrmy;
            Real gz   = bctz - dg*anrmz;
            int ioff = -static_cast<int>(sx);
            int joff = -static_cast<int>(sy);
            int koff = -static_cast<int>(sz);
            gx *= sx;
            gy *= sy;
            gz *= sz;
            Real gxy  = gx*gy;
            Real gxz  = gx*gz;
            Real gyz  = gy*gz;
            Real gxyz = gx*gy*gz;
            Array1D<Real,0,7> phig1{Real(1.0) + gx + gy + gz + gxy + gxz + gyz + gxyz,
                                              - gx           - gxy - gxz       - gxyz,
                                                   - gy      - gxy       - gyz - gxyz,
                                                        - gz       - gxz - gyz - gxyz,
                                                             + gxy             + gxyz,
                                                                   + gxz       + gxyz,
                                                                         + gyz + gxyz,
                                                                               - gxyz};
            Array1D<Real,0,7> feb;
            for (int ii=0; ii<8; ii++) {
                feb(ii) = -phig1(ii) * (ba(i,j,k) * beb(i,j,k) / dg);
            }
            mat_tmp(0   , 0  , 0  ) -= feb(0)*fac[0];
            mat_tmp(ioff, 0  , 0  ) -= feb(1)*fac[0];
            mat_tmp(0   ,joff, 0  ) -= feb(2)*fac[0];
            mat_tmp(0   , 0  ,koff) -= feb(3)*fac[0];
            mat_tmp(ioff,joff, 0  ) -= feb(4)*fac[0];
            mat_tmp(ioff, 0  ,koff) -= feb(5)*fac[0];
            mat_tmp(0   ,joff,koff) -= feb(6)*fac[0];
            mat_tmp(ioff,joff,koff) -= feb(7)*fac[0];
        }

        for (int kk=-1; kk<=1; kk++) {
        for (int jj=-1; jj<=1; jj++) {
        for (int ii=-1; ii<=1; ii++) {
            mat_tmp(ii,jj,kk) *= Real(1.0)/vfrc(i,j,k);
        }}}

        if (sa != Real(0.0)) {
            mat_tmp(0,0,0) += sa*a(i,j,k);
        }
    }
    else
    {
        for (int kk=-1; kk<=1; kk++) {
        for (int jj=-1; jj<=1; jj++) {
        for (int ii=-1; ii<=1; ii++) {
            mat_tmp(ii,jj,kk) = Real(0.0);
        }}}
        mat_tmp(0,0,0) = Real(1.0);
    }

    diaginv(i,j,k) = Real(1.0)/mat_tmp(0,0,0);
    for (int kk=-1; kk<=1; kk++) {
    for (int jj=-1; jj<=1; jj++) {
    for (int ii=-1; ii<=1; ii++) {
        mat_tmp(ii,jj,kk) *= diaginv(i,j,k);
    }}}
    mat_tmp(0,0,0) = Real(1.0);

    ncols(i,j,k) = 0;
    for (int m = 0; m < 27; ++m) {
        ncols(i,j,k) += (sten[m] != Real(0.0));
    }
}

#endif

}
#endif<|MERGE_RESOLUTION|>--- conflicted
+++ resolved
@@ -914,15 +914,9 @@
 
         if (beb) {
 
-<<<<<<< HEAD
-            Real dapx = (apx(i,j,k) - apx(i+1,j,k))*dx[1]*dx[2];
-            Real dapy = (apy(i,j,k) - apy(i,j+1,k))*dx[0]*dx[2];
-            Real dapz = (apz(i,j,k) - apz(i,j,k+1))*dx[1]*dx[2];
-=======
             Real dapx = (apx(i,j,k) - apx(i+1,j,k));
             Real dapy = (apy(i,j,k) - apy(i,j+1,k));
             Real dapz = (apz(i,j,k) - apz(i,j,k+1));
->>>>>>> 9b52ad70
             Real anorm = std::sqrt(dapx*dapx + dapy*dapy + dapz*dapz);
 
             Real anorminv = Real(1.0)/anorm;
