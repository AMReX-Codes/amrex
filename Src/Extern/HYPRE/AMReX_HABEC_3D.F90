#include "AMReX_LO_BCTYPES.H"


module amrex_habec_module

  ! habec is Hypre abec, where abec is the form of the linear equation
  ! we are solving:
  ! 
  ! alpha*phi - div(beta*grad phi) + div(\vec{c}*phi) 

  use amrex_fort_module, only : rt => amrex_real
  implicit none

contains

subroutine amrex_hbvec(vec, &
                 reg_l1,reg_l2,reg_l3,reg_h1,reg_h2,reg_h3, &
                 cdir, bct, bho, bcl, &
                 bcval, bcv_l1,bcv_l2,bcv_l3,bcv_h1,bcv_h2,bcv_h3, &
                 mask, msk_l1,msk_l2,msk_l3,msk_h1,msk_h2,msk_h3, &
                 b, bbox_l1,bbox_l2,bbox_l3,bbox_h1,bbox_h2,bbox_h3, &
                 beta, dx) bind(C, name="amrex_hbvec")

  use amrex_fort_module, only : rt => amrex_real
  integer :: reg_l1,reg_l2,reg_l3,reg_h1,reg_h2,reg_h3
  integer :: bcv_l1,bcv_l2,bcv_l3,bcv_h1,bcv_h2,bcv_h3
  integer :: msk_l1,msk_l2,msk_l3,msk_h1,msk_h2,msk_h3
  integer :: bbox_l1,bbox_l2,bbox_l3,bbox_h1,bbox_h2,bbox_h3
  integer :: cdir, bct, bho
  real(rt)         :: bcl, beta, dx(3)
  real(rt)         :: vec(reg_l1:reg_h1,reg_l2:reg_h2,reg_l3:reg_h3)
  real(rt)         :: bcval(bcv_l1:bcv_h1,bcv_l2:bcv_h2,bcv_l3:bcv_h3)
  integer :: mask(msk_l1:msk_h1,msk_l2:msk_h2,msk_l3:msk_h3)
  real(rt)         :: b(bbox_l1:bbox_h1,bbox_l2:bbox_h2,bbox_l3:bbox_h3)
  real(rt)         :: h, bfv
  real(rt)         :: h2, th2
  integer :: i, j, k
  if (cdir == 0 .OR. cdir == 3) then
     h = dx(1)
  elseif (cdir == 1 .OR. cdir == 4) then
     h = dx(2)
  else
     h = dx(3)
  endif
  if (bct == LO_DIRICHLET) then
     if (bho >= 1) then
        h2 = 0.5e0_rt * h
        th2 = 3.e0_rt * h2
        bfv = 2.e0_rt * beta / ((bcl + h2) * (bcl + th2))
     else
        bfv = (beta / h) / (0.5e0_rt * h + bcl)
     endif
  else if (bct == LO_NEUMANN) then
     bfv = beta / h
  else
     print *, "hbvec: unsupported boundary type"
     stop
  endif
  if (cdir == 0) then
     i = reg_l1
     do k = reg_l3, reg_h3
        do j = reg_l2, reg_h2
           if (mask(i-1,j,k) > 0) then
              vec(i,j,k) = vec(i,j,k) + &
                   bfv * b(i,j,k) * bcval(i-1,j,k)
           endif
        enddo
     enddo
  else if (cdir == 3) then
     i = reg_h1
     do k = reg_l3, reg_h3
        do j = reg_l2, reg_h2
           if (mask(i+1,j,k) > 0) then
              vec(i,j,k) = vec(i,j,k) + &
                   bfv * b(i+1,j,k) * bcval(i+1,j,k)
           endif
        enddo
     enddo
  else if (cdir == 1) then
     j = reg_l2
     do k = reg_l3, reg_h3
        do i = reg_l1, reg_h1
           if (mask(i,j-1,k) > 0) then
              vec(i,j,k) = vec(i,j,k) + &
                   bfv * b(i,j,k) * bcval(i,j-1,k)
           endif
        enddo
     enddo
  else if (cdir == 4) then
     j = reg_h2
     do k = reg_l3, reg_h3
        do i = reg_l1, reg_h1
           if (mask(i,j+1,k) > 0) then
              vec(i,j,k) = vec(i,j,k) + &
                   bfv * b(i,j+1,k) * bcval(i,j+1,k)
           endif
        enddo
     enddo
  else if (cdir == 2) then
     k = reg_l3
     do j = reg_l2, reg_h2
        do i = reg_l1, reg_h1
           if (mask(i,j,k-1) > 0) then
              vec(i,j,k) = vec(i,j,k) + &
                   bfv * b(i,j,k) * bcval(i,j,k-1)
           endif
        enddo
     enddo
  else if (cdir == 5) then
     k = reg_h3
     do j = reg_l2, reg_h2
        do i = reg_l1, reg_h1
           if (mask(i,j,k+1) > 0) then
              vec(i,j,k) = vec(i,j,k) + &
                   bfv * b(i,j,k+1) * bcval(i,j,k+1)
           endif
        enddo
     enddo
  else
     print *, "hbvec: impossible face orientation"
  endif
<<<<<<< HEAD

end subroutine hbvec
=======
end subroutine amrex_hbvec
>>>>>>> a687aab5

subroutine amrex_hbvec3(vec, &
                  reg_l1,reg_l2,reg_l3,reg_h1,reg_h2,reg_h3, &
                  cdir, bctype, bho, bcl, &
                  bcval, bcv_l1,bcv_l2,bcv_l3,bcv_h1,bcv_h2,bcv_h3, &
                  mask, msk_l1,msk_l2,msk_l3,msk_h1,msk_h2,msk_h3, &
                  b, bbox_l1,bbox_l2,bbox_l3,bbox_h1,bbox_h2,bbox_h3, &
                  beta, dx) bind(C, name="amrex_hbvec3")

  use amrex_fort_module, only : rt => amrex_real
  integer :: reg_l1,reg_l2,reg_l3,reg_h1,reg_h2,reg_h3
  integer :: bcv_l1,bcv_l2,bcv_l3,bcv_h1,bcv_h2,bcv_h3
  integer :: msk_l1,msk_l2,msk_l3,msk_h1,msk_h2,msk_h3
  integer :: bbox_l1,bbox_l2,bbox_l3,bbox_h1,bbox_h2,bbox_h3
  integer :: cdir, bctype, bho
  real(rt)         :: bcl, beta, dx(3)
  real(rt)         :: vec(reg_l1:reg_h1,reg_l2:reg_h2,reg_l3:reg_h3)
  real(rt)         :: bcval(bcv_l1:bcv_h1,bcv_l2:bcv_h2,bcv_l3:bcv_h3)
  integer :: mask(msk_l1:msk_h1,msk_l2:msk_h2,msk_l3:msk_h3)
  real(rt)         :: b(bbox_l1:bbox_h1,bbox_l2:bbox_h2,bbox_l3:bbox_h3)
  real(rt)         :: h, bfv
  real(rt)         :: h2, th2
  integer :: i, j, k, bct
  if (cdir == 0 .OR. cdir == 3) then
     h = dx(1)
  elseif (cdir == 1 .OR. cdir == 4) then
     h = dx(2)
  else
     h = dx(3)
  endif
  bct = bctype
  if (cdir == 0) then
     i = reg_l1
     do k = reg_l3, reg_h3
        do j = reg_l2, reg_h2
           if (mask(i-1,j,k) > 0) then
              if (bct == LO_DIRICHLET) then
                 if (bho >= 1) then
                    h2 = 0.5e0_rt * h
                    th2 = 3.e0_rt * h2
                    bfv = 2.e0_rt * beta / ((bcl + h2) * (bcl + th2))
                 else
                    bfv = (beta / h) / (0.5e0_rt * h + bcl)
                 endif
                 bfv = bfv * b(i,j,k)
              else if (bct == LO_NEUMANN) then
                 bfv = beta / h
              else
                 print *, "hbvec3: unsupported boundary type"
                 stop
              endif
              vec(i,j,k) = vec(i,j,k) + bfv * bcval(i-1,j,k)
           endif
        enddo
     enddo
  else if (cdir == 3) then
     i = reg_h1
     do k = reg_l3, reg_h3
        do j = reg_l2, reg_h2
           if (mask(i+1,j,k) > 0) then
              if (bct == LO_DIRICHLET) then
                 if (bho >= 1) then
                    h2 = 0.5e0_rt * h
                    th2 = 3.e0_rt * h2
                    bfv = 2.e0_rt * beta / ((bcl + h2) * (bcl + th2))
                 else
                    bfv = (beta / h) / (0.5e0_rt * h + bcl)
                 endif
                 bfv = bfv * b(i+1,j,k)
              else if (bct == LO_NEUMANN) then
                 bfv = beta / h
              else
                 print *, "hbvec3: unsupported boundary type"
                 stop
              endif
              vec(i,j,k) = vec(i,j,k) + bfv * bcval(i+1,j,k)
           endif
        enddo
     enddo
  else if (cdir == 1) then
     j = reg_l2
     do k = reg_l3, reg_h3
        do i = reg_l1, reg_h1
           if (mask(i,j-1,k) > 0) then
              if (bct == LO_DIRICHLET) then
                 if (bho >= 1) then
                    h2 = 0.5e0_rt * h
                    th2 = 3.e0_rt * h2
                    bfv = 2.e0_rt * beta / ((bcl + h2) * (bcl + th2))
                 else
                    bfv = (beta / h) / (0.5e0_rt * h + bcl)
                 endif
                 bfv = bfv * b(i,j,k)
              else if (bct == LO_NEUMANN) then
                 bfv = beta / h
              else
                 print *, "hbvec3: unsupported boundary type"
                 stop
              endif
              vec(i,j,k) = vec(i,j,k) + bfv * bcval(i,j-1,k)
           endif
        enddo
     enddo
  else if (cdir == 4) then
     j = reg_h2
     do k = reg_l3, reg_h3
        do i = reg_l1, reg_h1
           if (mask(i,j+1,k) > 0) then
              if (bct == LO_DIRICHLET) then
                 if (bho >= 1) then
                    h2 = 0.5e0_rt * h
                    th2 = 3.e0_rt * h2
                    bfv = 2.e0_rt * beta / ((bcl + h2) * (bcl + th2))
                 else
                    bfv = (beta / h) / (0.5e0_rt * h + bcl)
                 endif
                 bfv = bfv * b(i,j+1,k)
              else if (bct == LO_NEUMANN) then
                 bfv = beta / h
              else
                 print *, "hbvec3: unsupported boundary type"
                 stop
              endif
              vec(i,j,k) = vec(i,j,k) + bfv * bcval(i,j+1,k)
           endif
        enddo
     enddo
  else if (cdir == 2) then
     k = reg_l3
     do j = reg_l2, reg_h2
        do i = reg_l1, reg_h1
           if (mask(i,j,k-1) > 0) then
              if (bct == LO_DIRICHLET) then
                 if (bho >= 1) then
                    h2 = 0.5e0_rt * h
                    th2 = 3.e0_rt * h2
                    bfv = 2.e0_rt * beta / ((bcl + h2) * (bcl + th2))
                 else
                    bfv = (beta / h) / (0.5e0_rt * h + bcl)
                 endif
                 bfv = bfv * b(i,j,k)
              else if (bct == LO_NEUMANN) then
                 bfv = beta / h
              else
                 print *, "hbvec3: unsupported boundary type"
                 stop
              endif
              vec(i,j,k) = vec(i,j,k) + bfv * bcval(i,j,k-1)
           endif
        enddo
     enddo
  else if (cdir == 5) then
     k = reg_h3
     do j = reg_l2, reg_h2
        do i = reg_l1, reg_h1
           if (mask(i,j,k+1) > 0) then
              if (bct == LO_DIRICHLET) then
                 if (bho >= 1) then
                    h2 = 0.5e0_rt * h
                    th2 = 3.e0_rt * h2
                    bfv = 2.e0_rt * beta / ((bcl + h2) * (bcl + th2))
                 else
                    bfv = (beta / h) / (0.5e0_rt * h + bcl)
                 endif
                 bfv = bfv * b(i,j,k+1)
              else if (bct == LO_NEUMANN) then
                 bfv = beta / h
              else
                 print *, "hbvec3: unsupported boundary type"
                 stop
              endif
              vec(i,j,k) = vec(i,j,k) + bfv * bcval(i,j,k+1)
           endif
        enddo
     enddo
  else
     print *, "hbvec3: impossible face orientation"
  endif
<<<<<<< HEAD
=======
end subroutine amrex_hbvec3
>>>>>>> a687aab5

end subroutine hbvec3

<<<<<<< HEAD
subroutine hmac(mat, a, &
     DIMS(abox), &
     DIMS(reg), &
     alpha) bind(C, name="amrex_hmac")
=======
subroutine amrex_hmac(mat, a, &
                abox_l1,abox_l2,abox_l3,abox_h1,abox_h2,abox_h3, &
                reg_l1,reg_l2,reg_l3,reg_h1,reg_h2,reg_h3, &
                alpha) bind(C, name="amrex_hmac")
>>>>>>> a687aab5

  use amrex_fort_module, only : rt => amrex_real
  integer :: abox_l1,abox_l2,abox_l3,abox_h1,abox_h2,abox_h3
  integer :: reg_l1,reg_l2,reg_l3,reg_h1,reg_h2,reg_h3
  real(rt)         :: a(abox_l1:abox_h1,abox_l2:abox_h2,abox_l3:abox_h3)
  real(rt)         :: mat(0:6, reg_l1:reg_h1,reg_l2:reg_h2,reg_l3:reg_h3)
  real(rt)         :: alpha
  integer :: i, j, k

  if (alpha == 0.e0_rt) then
     do k = reg_l3, reg_h3
        do j = reg_l2, reg_h2
           do i = reg_l1, reg_h1
              mat(0,i,j,k) = 0.e0_rt
           enddo
        enddo
     enddo
  else
     do k = reg_l3, reg_h3
        do j = reg_l2, reg_h2
           do i = reg_l1, reg_h1
              mat(0,i,j,k) = alpha * a(i,j,k)
           enddo
        enddo
     enddo
  endif
<<<<<<< HEAD
  
end subroutine hmac


subroutine hmac_ij(a,DIMS(abox), &
     DIMS(reg),alpha, &
     Amat,Index, DIMS(Gbox)) bind(C, name="amrex_hmac_ij")

  use amrex_fort_module, only : rt => amrex_real
  integer :: DIMDEC(abox)
  integer :: DIMDEC(reg)
  real(rt)         :: a(DIMV(abox))
  real(rt)         :: alpha
  integer :: DIMDEC(Gbox)
  integer :: Index(DIMV(Gbox))
  ! HYPRE objects
  integer(kind=8) :: Amat
  integer :: i, j, k, ierr, count
  integer :: nrows
  integer,  dimension(:), pointer :: cols
  integer,  dimension(:), pointer :: rows
  integer,  dimension(:), pointer :: ncols
  real(rt), dimension(:), pointer :: values
  
  nrows = (reg_h3-reg_l3+1) * (reg_h2-reg_l2+1) * (reg_h1-reg_l1+1)
  
  allocate(rows   (nrows))
  allocate(cols   (nrows))
  allocate(values (nrows))
  allocate(ncols  (nrows))

  ncols(:) = 0
  count    = 0
  
  if (alpha == 0.e0_rt) then

     do k = reg_l3, reg_h3
        do j = reg_l2, reg_h2
           do i = reg_l1, reg_h1
              count = count + 1
              rows(count) = Index(i,j,k)
              
              ncols(count) = 1
              cols(count) = Index(i,j,k)
              values(count) = 0.e0_rt
           end do
        end do
     end do
     
  else

     do k = reg_l3, reg_h3
        do j = reg_l2, reg_h2
           do i = reg_l1, reg_h1
              count = count + 1
              rows(count) = Index(i,j,k)

              ncols(count) = 1
              cols(count) = Index(i,j,k)
              values(count) = alpha * a(i,j,k)
           end do
        end do
     end do
     
  endif

  call HYPRE_IJMatrixAddToValues(Amat, nrows, ncols, rows, cols, values, ierr)

  deallocate(rows)
  deallocate(cols)
  deallocate(values)
  deallocate(ncols)
 
end subroutine hmac_ij

subroutine hmbc(mat, b, &
                DIMS(bbox), &
                DIMS(reg), &
=======
end subroutine amrex_hmac

subroutine amrex_hmbc(mat, b, &
                bbox_l1,bbox_l2,bbox_l3,bbox_h1,bbox_h2,bbox_h3, &
                reg_l1,reg_l2,reg_l3,reg_h1,reg_h2,reg_h3, &
>>>>>>> a687aab5
                beta, dx, n) bind(C, name="amrex_hmbc")

  use amrex_fort_module, only : rt => amrex_real
  integer :: bbox_l1,bbox_l2,bbox_l3,bbox_h1,bbox_h2,bbox_h3
  integer :: reg_l1,reg_l2,reg_l3,reg_h1,reg_h2,reg_h3
  integer :: n
  real(rt)         :: b(bbox_l1:bbox_h1,bbox_l2:bbox_h2,bbox_l3:bbox_h3)
  real(rt)         :: mat(0:6, reg_l1:reg_h1,reg_l2:reg_h2,reg_l3:reg_h3)
  real(rt)         :: beta, dx(3)
  real(rt)         :: fac
  integer :: i, j, k

  if (n == 0) then
     fac = beta / (dx(1)**2)
     do k = reg_l3, reg_h3
        do j = reg_l2, reg_h2
           do i = reg_l1, reg_h1
              mat(0,i,j,k) = mat(0,i,j,k) + fac * (b(i,j,k) + b(i+1,j,k))
              mat(1,i,j,k) = - fac * b(i,j,k)
              mat(2,i,j,k) = - fac * b(i+1,j,k)
           enddo
        enddo
     enddo
  elseif (n == 1) then
     fac = beta / (dx(2)**2)
     do k = reg_l3, reg_h3
        do j = reg_l2, reg_h2
           do i = reg_l1, reg_h1
              mat(0,i,j,k) = mat(0,i,j,k) + fac * (b(i,j,k) + b(i,j+1,k))
              mat(3,i,j,k) = - fac * b(i,j,k)
              mat(4,i,j,k) = - fac * b(i,j+1,k)
           enddo
        enddo
     enddo
  else
     fac = beta / (dx(3)**2)
     do k = reg_l3, reg_h3
        do j = reg_l2, reg_h2
           do i = reg_l1, reg_h1
              mat(0,i,j,k) = mat(0,i,j,k) + fac * (b(i,j,k) + b(i,j,k+1))
              mat(5,i,j,k) = - fac * b(i,j,k)
              mat(6,i,j,k) = - fac * b(i,j,k+1)
           enddo
        enddo
     enddo
  endif
end subroutine amrex_hmbc

subroutine hmbc_ij(b, DIMS(bbox), DIMS(reg), &
                   beta, dx, n, &
                   Amat, Index, DIMS(Gbox)) bind(C, name="amrex_hmbc_ij")

  use amrex_fort_module, only : rt => amrex_real
  integer :: DIMDEC(bbox)
  integer :: DIMDEC(reg)
  integer :: n
  real(rt)  :: b(DIMV(bbox))
  real(rt)  :: beta, dx(3)
  integer :: DIMDEC(Gbox)
  integer :: Index(DIMV(Gbox))
  ! HYPRE objects
  integer(kind=8) :: Amat

  integer :: nrows, ncols, rows
  integer, dimension(3) :: cols
  real(rt), dimension(3) :: values
  real(rt) :: fac
  integer  :: i, j, k, ierr

  ncols = 3
  nrows = 1

  if (n == 0) then

     fac = beta / (dx(1)**2)
     
     do k = reg_l3, reg_h3
        do j = reg_l2, reg_h2
           do i = reg_l1+1, reg_h1-1
              
              rows      = Index(i,j,k)
              
              cols(1)   = Index(i,j,k)
              values(1) = fac * (b(i,j,k) + b(i+1,j,k))
              
              cols(2)   = Index(i-1,j,k)
              values(2) = -fac * b(i,j,k)
              
              cols(3)   = Index(i+1,j,k)
              values(3) = -fac * b(i+1,j,k)
              
              call HYPRE_IJMatrixAddToValues(Amat, nrows, ncols, rows, cols, values, ierr)
              
           end do
        end do
     end do
     
  elseif (n == 1) then

     fac = beta / (dx(2)**2)
     do k = reg_l3, reg_h3
        do j = reg_l2+1, reg_h2-1
           do i = reg_l1, reg_h1
              
              rows = Index(i,j,k)

              cols(1)   = Index(i,j,k)
              values(1) = fac * (b(i,j,k) + b(i,j+1,k))

              cols(2)   = Index(i,j-1,k)
              values(2) = -fac * b(i,j,k)

              cols(3) = Index(i,j+1,k)
              values(3) = - fac * b(i,j+1,k)

              call HYPRE_IJMatrixAddToValues(Amat, nrows, ncols, rows, cols, values, ierr)
              
           end do
        end do
     end do
     
  else

     fac = beta / (dx(3)**2)

     do k = reg_l3+1, reg_h3-1
        do j = reg_l2, reg_h2
           do i = reg_l1, reg_h1

              rows = Index(i,j,k)

              cols(1) = Index(i,j,k)
              values(1) = fac * (b(i,j,k) + b(i,j,k+1))

              cols(2) = Index(i,j,k-1)
              values(2) = - fac * b(i,j,k)

              cols(3) = Index(i,j,k+1)
              values(3) = - fac * b(i,j,k+1)

              call HYPRE_IJMatrixAddToValues(Amat, nrows, ncols, rows, cols, values, ierr)
              
           end do
        end do
     end do
     
  endif
  
end subroutine hmbc_ij

subroutine amrex_hmmat(mat, &
                 reg_l1,reg_l2,reg_l3,reg_h1,reg_h2,reg_h3, &
                 cdir, bct, bho, bcl, &
                 mask, msk_l1,msk_l2,msk_l3,msk_h1,msk_h2,msk_h3, &
                 b, bbox_l1,bbox_l2,bbox_l3,bbox_h1,bbox_h2,bbox_h3, &
                 beta, dx) bind(C, name="amrex_hmmat")

  use amrex_fort_module, only : rt => amrex_real
  integer :: reg_l1,reg_l2,reg_l3,reg_h1,reg_h2,reg_h3
  integer :: msk_l1,msk_l2,msk_l3,msk_h1,msk_h2,msk_h3
  integer :: bbox_l1,bbox_l2,bbox_l3,bbox_h1,bbox_h2,bbox_h3
  integer :: cdir, bct, bho
  real(rt)         :: bcl, beta, dx(3)
  real(rt)         :: mat(0:6, reg_l1:reg_h1,reg_l2:reg_h2,reg_l3:reg_h3)
  integer :: mask(msk_l1:msk_h1,msk_l2:msk_h2,msk_l3:msk_h3)
  real(rt)         :: b(bbox_l1:bbox_h1,bbox_l2:bbox_h2,bbox_l3:bbox_h3)
  real(rt)         :: h, fac, bfm, bfv
  real(rt)         :: bfm2, h2, th2
  integer :: i, j, k

  if (cdir == 0 .OR. cdir == 3) then
     h = dx(1)
  elseif (cdir == 1 .OR. cdir == 4) then
     h = dx(2)
  else
     h = dx(3)
  endif

  fac = beta / (h**2)

  if (bct == LO_DIRICHLET) then
     if (bho >= 1) then
        h2 = 0.5e0_rt * h
        th2 = 3.e0_rt * h2
        bfm = fac * (th2 - bcl) / (bcl + h2) - fac
        bfm2 = fac * (bcl - h2) / (bcl + th2)
     else
        bfv = (beta / h) / (0.5e0_rt * h + bcl)
        bfm = bfv - fac
     endif
  else if (bct == LO_NEUMANN) then
     bfm = -fac
     bfm2 = 0.e0_rt
  else
     print *, "hmmat: unsupported boundary type"
     stop
  endif
  
  if (cdir == 0) then
     i = reg_l1
     do k = reg_l3, reg_h3
        do j = reg_l2, reg_h2
           if (mask(i-1,j,k) > 0) then
              mat(0,i,j,k) = mat(0,i,j,k) + bfm * b(i,j,k)
              mat(1,i,j,k) = 0.e0_rt
              if (bho >= 1) then
                 mat(2,i,j,k) = mat(2,i,j,k) + bfm2 * b(i,j,k)
              endif
           endif
        enddo
     enddo
  else if (cdir == 3) then
     i = reg_h1
     do k = reg_l3, reg_h3
        do j = reg_l2, reg_h2
           if (mask(i+1,j,k) > 0) then
              mat(0,i,j,k) = mat(0,i,j,k) + bfm * b(i+1,j,k)
              mat(2,i,j,k) = 0.e0_rt
              if (bho >= 1) then
                 mat(1,i,j,k) = mat(1,i,j,k) + bfm2 * b(i+1,j,k)
              endif
           endif
        enddo
     enddo
  else if (cdir == 1) then
     j = reg_l2
     do k = reg_l3, reg_h3
        do i = reg_l1, reg_h1
           if (mask(i,j-1,k) > 0) then
              mat(0,i,j,k) = mat(0,i,j,k) + bfm * b(i,j,k)
              mat(3,i,j,k) = 0.e0_rt
              if (bho >= 1) then
                 mat(4,i,j,k) = mat(4,i,j,k) + bfm2 * b(i,j,k)
              endif
           endif
        enddo
     enddo
  else if (cdir == 4) then
     j = reg_h2
     do k = reg_l3, reg_h3
        do i = reg_l1, reg_h1
           if (mask(i,j+1,k) > 0) then
              mat(0,i,j,k) = mat(0,i,j,k) + bfm * b(i,j+1,k)
              mat(4,i,j,k) = 0.e0_rt
              if (bho >= 1) then
                 mat(3,i,j,k) = mat(3,i,j,k) + bfm2 * b(i,j+1,k)
              endif
           endif
        enddo
     enddo
  else if (cdir == 2) then
     k = reg_l3
     do j = reg_l2, reg_h2
        do i = reg_l1, reg_h1
           if (mask(i,j,k-1) > 0) then
              mat(0,i,j,k) = mat(0,i,j,k) + bfm * b(i,j,k)
              mat(5,i,j,k) = 0.e0_rt
              if (bho >= 1) then
                 mat(6,i,j,k) = mat(6,i,j,k) + bfm2 * b(i,j,k)
              endif
           endif
        enddo
     enddo
  else if (cdir == 5) then
     k = reg_h3
     do j = reg_l2, reg_h2
        do i = reg_l1, reg_h1
           if (mask(i,j,k+1) > 0) then
              mat(0,i,j,k) = mat(0,i,j,k) + bfm * b(i,j,k+1)
              mat(6,i,j,k) = 0.e0_rt
              if (bho >= 1) then
                 mat(5,i,j,k) = mat(5,i,j,k) + bfm2 * b(i,j,k+1)
              endif
           endif
        enddo
     enddo
  else
     print *, "hmmat: impossible face orientation"
  endif
<<<<<<< HEAD

end subroutine hmmat

subroutine hmmat_ij(DIMS(reg), &
                 cdir, bct, bho, bcl, &
                 mask, DIMS(msk), &
                 b, DIMS(bbox), &
                 beta, dx, Amat, Index, DIMS(Gbox)) bind(C, name="amrex_hmmat_ij")

  use amrex_fort_module, only : rt => amrex_real
  integer :: DIMDEC(reg)
  integer :: DIMDEC(msk)
  integer :: DIMDEC(bbox)
  integer :: cdir, bct, bho
  real(rt) :: bcl, beta, dx(3)
  integer :: mask(DIMV(msk))
  real(rt) :: b(DIMV(bbox))
  integer :: DIMDEC(Gbox)
  integer :: Index(DIMV(Gbox))
  ! HYPRE objects
  integer(kind=8) :: Amat
  real(rt)         :: h, fac, bfm, bfv
  real(rt)         :: bfm2, h2, th2
  integer :: i, j, k, ierr

  integer, dimension(3)  :: cols
  real(rt), dimension(3) :: values
  integer :: ncols
  integer :: rows, nrows

  if (cdir == 0 .OR. cdir == 3) then
     h = dx(1)
  elseif (cdir == 1 .OR. cdir == 4) then
     h = dx(2)
  else
     h = dx(3)
  endif
  
  fac = beta / (h**2)
  if (bct == LO_DIRICHLET) then
     if (bho >= 1) then
        h2 = 0.5e0_rt * h
        th2 = 3.e0_rt * h2
        bfm = fac * (th2 - bcl) / (bcl + h2) - fac
        bfm2 = fac * (bcl - h2) / (bcl + th2)
     else
        bfv = (beta / h) / (0.5e0_rt * h + bcl)
        bfm = bfv - fac
     endif
  else if (bct == LO_NEUMANN) then
     bfm = -fac
     bfm2 = 0.e0_rt
  else
     print *, "hmmat: unsupported boundary type"
     stop
  endif

  nrows = 1
  values(:) = 0.0
  
  if (cdir == 0) then

     i = reg_l1
     do k = reg_l3, reg_h3
        do j = reg_l2, reg_h2

           rows = Index(i,j,k)
           ncols = 2
           
           cols(1) = Index(i,j,k)
           values(1) = fac*(b(i,j,k) + b(i+1,j,k)) 
           
           cols(2) = Index(i+1,j,k)
           values(2) = -fac*b(i+1,j,k)
           
           if (mask(i-1,j,k) > 0) then
              values(1) = values(1) + bfm * b(i,j,k)
              if (bho >= 1) then
                 values(2) = values(2) + bfm2 * b(i,j,k)
              endif
           else
              ncols = 3
              cols(3) = Index(i-1,j,k)
              values(3) = -fac*b(i,j,k)
           endif

           call HYPRE_IJMatrixAddToValues(Amat, nrows, ncols, rows, cols, values, ierr)
           
        enddo
     enddo

  else if (cdir == 3) then

     i = reg_h1
     do k = reg_l3, reg_h3
        do j = reg_l2, reg_h2

           rows = Index(i,j,k)
           ncols = 2
           
           cols(1) = Index(i,j,k)
           values(1) = fac*(b(i,j,k) + b(i+1,j,k))
           
           cols(2) = Index(i-1,j,k)
           values(2) = -fac*b(i,j,k)

           if (mask(i+1,j,k) > 0) then
              values(1) = values(2) + bfm * b(i+1,j,k)
              if (bho >= 1) then
                 values(2) = values(2) + bfm2 * b(i+1,j,k)
              endif
           else
              ncols = 3
              cols(3) = Index(i+1,j,k)
              values(3) = -fac*b(i+1,j,k)
           end if

           call HYPRE_IJMatrixAddToValues(Amat, nrows, ncols, rows, cols, values, ierr)

        end do
     end do
   
  else if (cdir == 1) then

     j = reg_l2
     do k = reg_l3, reg_h3
        do i = reg_l1, reg_h1

           rows = Index(i,j,k)
           ncols = 2
           
           cols(1) = Index(i,j,k)
           values(1) = fac * (b(i,j,k) + b(i,j+1,k))

           cols(2) = Index(i,j+1,k)
           values(2) = - fac * b(i,j+1,k)

           if (mask(i,j-1,k) > 0) then
              values(1) = values(1) + bfm * b(i,j,k)
              if (bho >= 1) then
                 values(2) = values(2) + bfm2 * b(i,j,k)
              endif
           else
              ncols = 3
              cols(3) = Index(i,j-1,k)
              values(3) = -fac*b(i,j,k)
           end if

           call HYPRE_IJMatrixAddToValues(Amat, nrows, ncols, rows, cols, values, ierr)
           
        end do
     end do
     
  else if (cdir == 4) then

     j = reg_h2
     do k = reg_l3, reg_h3
        do i = reg_l1, reg_h1

           rows = Index(i,j,k)
           ncols = 2
           
           cols(1) = Index(i,j,k)
           values(1) = fac * (b(i,j,k) + b(i,j+1,k))

           cols(2) = Index(i,j-1,k)
           values(2) = - fac * b(i,j,k)

           if (mask(i,j+1,k) > 0) then
              values(1) = values(1) + bfm * b(i,j+1,k)
              if (bho >= 1) then
                 values(2) = values(2) + bfm2 * b(i,j+1,k)
              endif
           else
              ncols = 3
              cols(3) = Index(i,j+1,k)
              values(3) = -fac*b(i,j+1,k)
           endif
           
           call HYPRE_IJMatrixAddToValues(Amat, nrows, ncols, rows, cols, values, ierr)           

        end do
     end do
     
  else if (cdir == 2) then

     k = reg_l3
     do j = reg_l2, reg_h2
        do i = reg_l1, reg_h1

           rows = Index(i,j,k)
           ncols = 2
           
           cols(1) = Index(i,j,k)
           values(1) = fac * (b(i,j,k) + b(i,j,k+1))
           
           cols(2) = Index(i,j,k+1)
           values(2) = - fac * b(i,j,k+1)
           
           if (mask(i,j,k-1) > 0) then
              values(1) = values(1) + bfm * b(i,j,k)
              if (bho >= 1) then
                 values(2) = values(2) + bfm2 * b(i,j,k)
              end if
           else
              ncols = 3
              cols(3) = Index(i,j,k-1)
              values(3) = -fac*b(i,j,k)
           end if

           call HYPRE_IJMatrixAddToValues(Amat, nrows, ncols, rows, cols, values, ierr)
           
        end do
     end do
     
  else if (cdir == 5) then

     k = reg_h3
     do j = reg_l2, reg_h2
        do i = reg_l1, reg_h1

           rows = Index(i,j,k)
           ncols = 2
           
           cols(1) = Index(i,j,k)
           values(1) = fac * (b(i,j,k) + b(i,j,k+1))

           cols(2) = Index(i,j,k-1)
           values(2) = - fac * b(i,j,k)

           if (mask(i,j,k+1) > 0) then
              values(1) = values(1) + bfm * b(i,j,k+1)
              if (bho >= 1) then
                 values(2) = values(2) + bfm2 * b(i,j,k+1)
              end if
           else
              ncols = 3
              cols(3) = Index(i,j,k+1)
              values(3) = -fac*b(i,j,k+1)
           end if

           call HYPRE_IJMatrixAddToValues(Amat, nrows, ncols, rows, cols, values, ierr)
           
        end do
     end do

  else

     print *, "hmmat ij: impossible face orientation"

  endif

  
end subroutine hmmat_ij



subroutine hmmat3(mat, &
                  DIMS(reg), &
=======
end subroutine amrex_hmmat

subroutine amrex_hmmat3(mat, &
                  reg_l1,reg_l2,reg_l3,reg_h1,reg_h2,reg_h3, &
>>>>>>> a687aab5
                  cdir, bctype, bho, bcl, &
                  mask, msk_l1,msk_l2,msk_l3,msk_h1,msk_h2,msk_h3, &
                  b, bbox_l1,bbox_l2,bbox_l3,bbox_h1,bbox_h2,bbox_h3, &
                  beta, dx) bind(C, name="amrex_hmmat3")

  use amrex_fort_module, only : rt => amrex_real
  integer :: reg_l1,reg_l2,reg_l3,reg_h1,reg_h2,reg_h3
  integer :: msk_l1,msk_l2,msk_l3,msk_h1,msk_h2,msk_h3
  integer :: bbox_l1,bbox_l2,bbox_l3,bbox_h1,bbox_h2,bbox_h3
  integer :: cdir, bctype, bho
  real(rt)         :: bcl, beta, dx(3)
  real(rt)         :: mat(0:6, reg_l1:reg_h1,reg_l2:reg_h2,reg_l3:reg_h3)
  integer :: mask(msk_l1:msk_h1,msk_l2:msk_h2,msk_l3:msk_h3)
  real(rt)         :: b(bbox_l1:bbox_h1,bbox_l2:bbox_h2,bbox_l3:bbox_h3)
  real(rt)         :: h, fac, bfm, bfv
  real(rt)         :: bfm2, h2, th2
  integer :: i, j, k, bct
  ! The -fac * b(i,j,k) term applied to the matrix diagonal is the contribution
  ! from the interior stencil which must be removed at the boundary.
  if (cdir == 0 .OR. cdir == 3) then
     h = dx(1)
  elseif (cdir == 1 .OR. cdir == 4) then
     h = dx(2)
  else
     h = dx(3)
  endif
  bct = bctype
  fac = beta / (h**2)
  if (cdir == 0) then
     i = reg_l1
     do k = reg_l3, reg_h3
        do j = reg_l2, reg_h2
           if (mask(i-1,j,k) > 0) then
              if (bct == LO_DIRICHLET) then
                 if (bho >= 1) then
                    h2 = 0.5e0_rt * h
                    th2 = 3.e0_rt * h2
                    bfm = fac * (th2 - bcl) / (bcl + h2)  * b(i,j,k)
                    bfm2 = fac * (bcl - h2) / (bcl + th2) * b(i,j,k)
                 else
                    bfv = (beta / h) / (0.5e0_rt * h + bcl)
                    bfm = bfv * b(i,j,k)
                 endif
              else if (bct == LO_NEUMANN) then
                 bfm  = 0.e0_rt
                 bfm2 = 0.e0_rt
              else
                 print *, "hmmat3: unsupported boundary type"
                 stop
              endif
              mat(0,i,j,k) = mat(0,i,j,k) + bfm - fac * b(i,j,k)
              mat(1,i,j,k) = 0.e0_rt
              if (bho >= 1) then
                 mat(2,i,j,k) = mat(2,i,j,k) + bfm2
              endif
           endif
        enddo
     enddo
  else if (cdir == 3) then
     i = reg_h1
     do k = reg_l3, reg_h3
        do j = reg_l2, reg_h2
           if (mask(i+1,j,k) > 0) then
              if (bct == LO_DIRICHLET) then
                 if (bho >= 1) then
                    h2 = 0.5e0_rt * h
                    th2 = 3.e0_rt * h2
                    bfm = fac * (th2 - bcl) / (bcl + h2)  * b(i+1,j,k)
                    bfm2 = fac * (bcl - h2) / (bcl + th2) * b(i+1,j,k)
                 else
                    bfv = (beta / h) / (0.5e0_rt * h + bcl)
                    bfm = bfv * b(i+1,j,k)
                 endif
              else if (bct == LO_NEUMANN) then
                 bfm  = 0.e0_rt
                 bfm2 = 0.e0_rt
              else
                 print *, "hmmat3: unsupported boundary type"
                 stop
              endif
              mat(0,i,j,k) = mat(0,i,j,k) + bfm - fac * b(i+1,j,k)
              mat(2,i,j,k) = 0.e0_rt
              if (bho >= 1) then
                 mat(1,i,j,k) = mat(1,i,j,k) + bfm2
              endif
           endif
        enddo
     enddo
  else if (cdir == 1) then
     j = reg_l2
     do k = reg_l3, reg_h3
        do i = reg_l1, reg_h1
           if (mask(i,j-1,k) > 0) then
              if (bct == LO_DIRICHLET) then
                 if (bho >= 1) then
                    h2 = 0.5e0_rt * h
                    th2 = 3.e0_rt * h2
                    bfm = fac * (th2 - bcl) / (bcl + h2)  * b(i,j,k)
                    bfm2 = fac * (bcl - h2) / (bcl + th2) * b(i,j,k)
                 else
                    bfv = (beta / h) / (0.5e0_rt * h + bcl)
                    bfm = bfv * b(i,j,k)
                 endif
              else if (bct == LO_NEUMANN) then
                 bfm  = 0.e0_rt
                 bfm2 = 0.e0_rt
              else
                 print *, "hmmat3: unsupported boundary type"
                 stop
              endif
              mat(0,i,j,k) = mat(0,i,j,k) + bfm - fac * b(i,j,k)
              mat(3,i,j,k) = 0.e0_rt
              if (bho >= 1) then
                 mat(4,i,j,k) = mat(4,i,j,k) + bfm2
              endif
           endif
        enddo
     enddo
  else if (cdir == 4) then
     j = reg_h2
     do k = reg_l3, reg_h3
        do i = reg_l1, reg_h1
           if (mask(i,j+1,k) > 0) then
              if (bct == LO_DIRICHLET) then
                 if (bho >= 1) then
                    h2 = 0.5e0_rt * h
                    th2 = 3.e0_rt * h2
                    bfm = fac * (th2 - bcl) / (bcl + h2)  * b(i,j+1,k)
                    bfm2 = fac * (bcl - h2) / (bcl + th2) * b(i,j+1,k)
                 else
                    bfv = (beta / h) / (0.5e0_rt * h + bcl)
                    bfm = bfv * b(i,j+1,k)
                 endif
              else if (bct == LO_NEUMANN) then
                 bfm  = 0.e0_rt
                 bfm2 = 0.e0_rt
              else
                 print *, "hmmat3: unsupported boundary type"
                 stop
              endif
              mat(0,i,j,k) = mat(0,i,j,k) + bfm - fac * b(i,j+1,k)
              mat(4,i,j,k) = 0.e0_rt
              if (bho >= 1) then
                 mat(3,i,j,k) = mat(3,i,j,k) + bfm2
              endif
           endif
        enddo
     enddo
  else if (cdir == 2) then
     k = reg_l3
     do j = reg_l2, reg_h2
        do i = reg_l1, reg_h1
           if (mask(i,j,k-1) > 0) then
              if (bct == LO_DIRICHLET) then
                 if (bho >= 1) then
                    h2 = 0.5e0_rt * h
                    th2 = 3.e0_rt * h2
                    bfm = fac * (th2 - bcl) / (bcl + h2)  * b(i,j,k)
                    bfm2 = fac * (bcl - h2) / (bcl + th2) * b(i,j,k)
                 else
                    bfv = (beta / h) / (0.5e0_rt * h + bcl)
                    bfm = bfv * b(i,j,k)
                 endif
              else if (bct == LO_NEUMANN) then
                 bfm  = 0.e0_rt
                 bfm2 = 0.e0_rt
              else
                 print *, "hmmat3: unsupported boundary type"
                 stop
              endif
              mat(0,i,j,k) = mat(0,i,j,k) + bfm - fac * b(i,j,k)
              mat(5,i,j,k) = 0.e0_rt
              if (bho >= 1) then
                 mat(6,i,j,k) = mat(6,i,j,k) + bfm2
              endif
           endif
        enddo
     enddo
  else if (cdir == 5) then
     k = reg_h3
     do j = reg_l2, reg_h2
        do i = reg_l1, reg_h1
           if (mask(i,j,k+1) > 0) then
              if (bct == LO_DIRICHLET) then
                 if (bho >= 1) then
                    h2 = 0.5e0_rt * h
                    th2 = 3.e0_rt * h2
                    bfm = fac * (th2 - bcl) / (bcl + h2)  * b(i,j,k+1)
                    bfm2 = fac * (bcl - h2) / (bcl + th2) * b(i,j,k+1)
                 else
                    bfv = (beta / h) / (0.5e0_rt * h + bcl)
                    bfm = bfv * b(i,j,k+1)
                 endif
              else if (bct == LO_NEUMANN) then
                 bfm  = 0.e0_rt
                 bfm2 = 0.e0_rt
              else
                 print *, "hmmat3: unsupported boundary type"
                 stop
              endif
              mat(0,i,j,k) = mat(0,i,j,k) + bfm - fac * b(i,j,k+1)
              mat(6,i,j,k) = 0.e0_rt
              if (bho >= 1) then
                 mat(5,i,j,k) = mat(5,i,j,k) + bfm2
              endif
           endif
        enddo
     enddo
  else
     print *, "hmmat3: impossible face orientation"

  endif
end subroutine amrex_hmmat3

subroutine hmmat3_ij(DIMS(reg), &
                  cdir, bctype, bho, bcl, &
                  mask, DIMS(msk), &
                  b, DIMS(bbox), &
                  beta, dx,      &
                  Amat, Index, DIMS(Gbox)) bind(C, name="amrex_hmmat3_ij")

  use amrex_fort_module, only : rt => amrex_real
  
  integer :: DIMDEC(reg)
  integer :: DIMDEC(msk)
  integer :: DIMDEC(bbox)
  integer  :: cdir, bctype, bho
  real(rt) :: bcl, beta, dx(3)
  integer  :: mask(DIMV(msk))
  real(rt) :: b(DIMV(bbox))
  integer  :: DIMDEC(Gbox)
  integer  :: Index(DIMV(Gbox))
  ! HYPRE objects
  integer(kind=8) :: Amat
  real(rt)  :: h, fac, bfm, bfv
  real(rt)  :: bfm2, h2, th2
  integer :: i, j, k, bct, ierr
  integer,  dimension(3) :: cols
  real(rt), dimension(3) :: values
  integer :: ncols 
  integer :: rows, nrows

  nrows = 1
    
  ! The -fac * b(i,j,k) term applied to the matrix diagonal is the contribution
  ! from the interior stencil which must be removed at the boundary.
  if (cdir == 0 .OR. cdir == 3) then
     h = dx(1)
  elseif (cdir == 1 .OR. cdir == 4) then
     h = dx(2)
  else
     h = dx(3)
  endif
  
  bct = bctype
  fac = beta / (h**2)

  if (cdir == 0) then

     i = reg_l1
     do k = reg_l3, reg_h3
        do j = reg_l2, reg_h2

           rows = Index(i,j,k)
           ncols = 2

           cols(1) = Index(i,j,k)
           values(1) = fac*(b(i,j,k) + b(i+1,j,k)) 

           cols(2) = Index(i+1,j,k)
           values(2) = -fac*b(i+1,j,k)
           
           if (mask(i-1,j,k) > 0) then

              if (bct == LO_DIRICHLET) then
                 if (bho >= 1) then
                    h2 = 0.5e0_rt * h
                    th2 = 3.e0_rt * h2
                    bfm = fac * (th2 - bcl) / (bcl + h2)  * b(i,j,k)
                    bfm2 = fac * (bcl - h2) / (bcl + th2) * b(i,j,k)
                 else
                    bfv = (beta / h) / (0.5e0_rt * h + bcl)
                    bfm = bfv * b(i,j,k)
                 endif
              else if (bct == LO_NEUMANN) then
                 bfm  = 0.e0_rt
                 bfm2 = 0.e0_rt
              else
                 print *, "hmmat3 ij: unsupported boundary type"
                 stop
              endif

              values(1) = values(1) + bfm - fac * b(i,j,k)

              if (bho >= 1) then
                 values(2) = values(2) + bfm2
              endif
           else
              ncols = 3
              cols(3) = Index(i-1,j,k)
              values(3) = -fac*b(i,j,k)
           end if
           
           call HYPRE_IJMatrixAddToValues(Amat, nrows, ncols, rows, cols, values, ierr)
           
        end do
     end do
     
  else if (cdir == 3) then

     i = reg_h1
     do k = reg_l3, reg_h3
        do j = reg_l2, reg_h2

           rows = Index(i,j,k)
           ncols = 2
           
           cols(1) = Index(i,j,k)
           values(1) = fac*(b(i,j,k) + b(i+1,j,k))
           
           cols(2) = Index(i-1,j,k)
           values(2) = -fac*b(i,j,k)

           if (mask(i+1,j,k) > 0) then
              if (bct == LO_DIRICHLET) then
                 if (bho >= 1) then
                    h2 = 0.5e0_rt * h
                    th2 = 3.e0_rt * h2
                    bfm = fac * (th2 - bcl) / (bcl + h2)  * b(i+1,j,k)
                    bfm2 = fac * (bcl - h2) / (bcl + th2) * b(i+1,j,k)
                 else
                    bfv = (beta / h) / (0.5e0_rt * h + bcl)
                    bfm = bfv * b(i+1,j,k)
                 endif
              else if (bct == LO_NEUMANN) then
                 bfm  = 0.e0_rt
                 bfm2 = 0.e0_rt
              else
                 print *, "hmmat3 ij: unsupported boundary type"
                 stop
              endif
              values(1) = values(1) + bfm - fac * b(i+1,j,k)
              if (bho >= 1) then
                 values(2) = values(2) + bfm2
              endif
           else
              ncols = 3
              cols(3) = Index(i+1,j,k)
              values(3) = -fac*b(i+1,j,k)
           endif

           call HYPRE_IJMatrixAddToValues(Amat, nrows, ncols, rows, cols, values, ierr)
        end do
     end do
     
  else if (cdir == 1) then
     
     j = reg_l2
     do k = reg_l3, reg_h3
        do i = reg_l1, reg_h1
           
           rows = Index(i,j,k)
           ncols = 2
           
           cols(1) = Index(i,j,k)
           values(1) = fac * (b(i,j,k) + b(i,j+1,k))

           cols(2) = Index(i,j+1,k)
           values(2) = - fac * b(i,j+1,k)
           
           if (mask(i,j-1,k) > 0) then
              if (bct == LO_DIRICHLET) then
                 if (bho >= 1) then
                    h2 = 0.5e0_rt * h
                    th2 = 3.e0_rt * h2
                    bfm = fac * (th2 - bcl) / (bcl + h2)  * b(i,j,k)
                    bfm2 = fac * (bcl - h2) / (bcl + th2) * b(i,j,k)
                 else
                    bfv = (beta / h) / (0.5e0_rt * h + bcl)
                    bfm = bfv * b(i,j,k)
                 endif
              else if (bct == LO_NEUMANN) then
                 bfm  = 0.e0_rt
                 bfm2 = 0.e0_rt
              else
                 print *, "hmmat3 ij: unsupported boundary type"
                 stop
              endif

              values(1) = values(1) + bfm - fac * b(i,j,k)
              if (bho >= 1) then
                 values(2) = values(2) + bfm2
              end if
           else
              ncols = 3
              cols(3) = Index(i,j-1,k)
              values(3) = -fac*b(i,j,k)
           endif

           call HYPRE_IJMatrixAddToValues(Amat, nrows, ncols, rows, cols, values, ierr)

        end do
     end do
     
  else if (cdir == 4) then

     j = reg_h2
     do k = reg_l3, reg_h3
        do i = reg_l1, reg_h1

           rows = Index(i,j,k)
           ncols = 2
           
           cols(1) = Index(i,j,k)
           values(1) = fac * (b(i,j,k) + b(i,j+1,k))

           cols(2) = Index(i,j-1,k)
           values(2) = - fac * b(i,j,k)
           
           if (mask(i,j+1,k) > 0) then
              if (bct == LO_DIRICHLET) then
                 if (bho >= 1) then
                    h2 = 0.5e0_rt * h
                    th2 = 3.e0_rt * h2
                    bfm = fac * (th2 - bcl) / (bcl + h2)  * b(i,j+1,k)
                    bfm2 = fac * (bcl - h2) / (bcl + th2) * b(i,j+1,k)
                 else
                    bfv = (beta / h) / (0.5e0_rt * h + bcl)
                    bfm = bfv * b(i,j+1,k)
                 endif
              else if (bct == LO_NEUMANN) then
                 bfm  = 0.e0_rt
                 bfm2 = 0.e0_rt
              else
                 print *, "hmmat3 ij: unsupported boundary type"
                 stop
              endif
              values(1) = values(1) + bfm - fac * b(i,j+1,k)
              if (bho >= 1) then
                 values(2) = values(2) + bfm2
              endif
           else
              ncols = 3
              cols(3) = Index(i,j+1,k)
              values(3) = -fac*b(i,j+1,k)
           end if

           call HYPRE_IJMatrixAddToValues(Amat, nrows, ncols, rows, cols, values, ierr)
           
        end do
     end do
     
  else if (cdir == 2) then

     k = reg_l3
     do j = reg_l2, reg_h2
        do i = reg_l1, reg_h1

           rows = Index(i,j,k)
           ncols = 2
           
           cols(1) = Index(i,j,k)
           values(1) = fac * (b(i,j,k) + b(i,j,k+1))

           cols(2) = Index(i,j,k+1)
           values(2) = - fac * b(i,j,k+1)

           if (mask(i,j,k-1) > 0) then
              if (bct == LO_DIRICHLET) then
                 if (bho >= 1) then
                    h2 = 0.5e0_rt * h
                    th2 = 3.e0_rt * h2
                    bfm = fac * (th2 - bcl) / (bcl + h2)  * b(i,j,k)
                    bfm2 = fac * (bcl - h2) / (bcl + th2) * b(i,j,k)
                 else
                    bfv = (beta / h) / (0.5e0_rt * h + bcl)
                    bfm = bfv * b(i,j,k)
                 endif
              else if (bct == LO_NEUMANN) then
                 bfm  = 0.e0_rt
                 bfm2 = 0.e0_rt
              else
                 print *, "hmmat3 ij: unsupported boundary type"
                 stop
              endif
              values(1) = values(1) + bfm - fac * b(i,j,k)
              if (bho >= 1) then
                 values(2) = values(2) + bfm2
              endif
           else
              ncols = 3
              cols(3) = Index(i,j,k-1)
              values(3) = -fac*b(i,j,k)
           end if
           
           call HYPRE_IJMatrixAddToValues(Amat, nrows, ncols, rows, cols, values, ierr)
           
        end do
     end do
     
  else if (cdir == 5) then
     k = reg_h3
     do j = reg_l2, reg_h2
        do i = reg_l1, reg_h1

           rows = Index(i,j,k)
           ncols = 2
           
           cols(1) = Index(i,j,k)
           values(1) = fac * (b(i,j,k) + b(i,j,k+1))

           cols(2) = Index(i,j,k-1)
           values(2) = - fac * b(i,j,k)
           
           if (mask(i,j,k+1) > 0) then
              if (bct == LO_DIRICHLET) then
                 if (bho >= 1) then
                    h2 = 0.5e0_rt * h
                    th2 = 3.e0_rt * h2
                    bfm = fac * (th2 - bcl) / (bcl + h2)  * b(i,j,k+1)
                    bfm2 = fac * (bcl - h2) / (bcl + th2) * b(i,j,k+1)
                 else
                    bfv = (beta / h) / (0.5e0_rt * h + bcl)
                    bfm = bfv * b(i,j,k+1)
                 endif
              else if (bct == LO_NEUMANN) then
                 bfm  = 0.e0_rt
                 bfm2 = 0.e0_rt
              else
                 print *, "hmmat3 ij: unsupported boundary type"
                 stop
              endif
              values(1) = values(1) + bfm - fac * b(i,j,k+1)
              if (bho >= 1) then
                 values(2) = values(2) + bfm2
              end if
              
           else
              ncols = 3
              cols(3) = Index(i,j,k+1)
              values(3) = -fac*b(i,j,k+1)
           end if
           
           call HYPRE_IJMatrixAddToValues(Amat, nrows, ncols, rows, cols, values, ierr)
           
        end do
     end do
  else
     print *, "hmmat3 ij: impossible face orientation"
  endif
  
end subroutine hmmat3_ij

subroutine BuildGlobalIndex(Index, &
     DIMS(bbox), &
     DIMS(reg), &
     GIndex) bind(C, name="amrex_BuildGlobalIndex")

  use amrex_fort_module, only : rt => amrex_real
  integer :: DIMDEC(bbox)
  integer :: DIMDEC(reg)
  integer :: Index(DIMV(bbox))
  integer :: GIndex
  integer :: i, j, k,count

  count = 0
  do k = reg_l3, reg_h3
     do j = reg_l2, reg_h2
        do i = reg_l1, reg_h1
           Index(i,j,k) = Index(i,j,k) + GIndex + count
           count = count + 1
        end do
     end do
  end do

end subroutine BuildGlobalIndex


subroutine conv_Vec_Local_Global(X, vec, nRows, &
     DIMS(reg), Index, DIMS(bbox)) bind(C, name="amrex_conv_Vec_Local_Global")

  use amrex_fort_module, only : rt => amrex_real
  integer :: DIMDEC(bbox)
  integer :: DIMDEC(reg)
  integer :: Index(DIMV(bbox))
  integer :: nRows
  real(rt) :: vec(DIMV(reg))
  integer(kind=8) :: X
  real(rt) :: VecGB(0:(nRows-1))
  integer  :: Indices(0:(nRows-1))
  integer :: i, j, k, count, ierr

  count = 0

  do k = reg_l3, reg_h3
     do j = reg_l2, reg_h2
        do i = reg_l1, reg_h1

           VecGB(count) = vec(i,j,k)
           Indices(count) = Index(i,j,k)

           count = count + 1

        end do
     end do
  end do

  call HYPRE_IJVectorSetValues(X,nRows,Indices,VecGB, ierr)

end subroutine conv_Vec_Local_Global


subroutine conv_Vec_Global_Local(vec, DIMS(bbox), VecGB, nRows, &
     DIMS(reg)) bind(C, name="amrex_conv_Vec_Global_Local")

  use amrex_fort_module, only : rt => amrex_real
  integer :: DIMDEC(reg)
  integer :: nRows
  real(rt) :: VecGB(0:(nRows-1))
  integer :: DIMDEC(bbox)
  real(rt) :: vec(DIMV(bbox))
  integer :: i, j, k, count

  count = 0
  do k = reg_l3, reg_h3
     do j = reg_l2, reg_h2
        do i = reg_l1, reg_h1
           vec(i,j,k) = VecGB(count)
           count = count + 1
        end do
     end do
  end do

end subroutine conv_Vec_Global_Local


end module amrex_habec_module<|MERGE_RESOLUTION|>--- conflicted
+++ resolved
@@ -119,12 +119,7 @@
   else
      print *, "hbvec: impossible face orientation"
   endif
-<<<<<<< HEAD
-
-end subroutine hbvec
-=======
 end subroutine amrex_hbvec
->>>>>>> a687aab5
 
 subroutine amrex_hbvec3(vec, &
                   reg_l1,reg_l2,reg_l3,reg_h1,reg_h2,reg_h3, &
@@ -303,24 +298,13 @@
   else
      print *, "hbvec3: impossible face orientation"
   endif
-<<<<<<< HEAD
-=======
 end subroutine amrex_hbvec3
->>>>>>> a687aab5
-
-end subroutine hbvec3
-
-<<<<<<< HEAD
-subroutine hmac(mat, a, &
-     DIMS(abox), &
-     DIMS(reg), &
-     alpha) bind(C, name="amrex_hmac")
-=======
+
+
 subroutine amrex_hmac(mat, a, &
                 abox_l1,abox_l2,abox_l3,abox_h1,abox_h2,abox_h3, &
                 reg_l1,reg_l2,reg_l3,reg_h1,reg_h2,reg_h3, &
                 alpha) bind(C, name="amrex_hmac")
->>>>>>> a687aab5
 
   use amrex_fort_module, only : rt => amrex_real
   integer :: abox_l1,abox_l2,abox_l3,abox_h1,abox_h2,abox_h3
@@ -347,12 +331,11 @@
         enddo
      enddo
   endif
-<<<<<<< HEAD
   
-end subroutine hmac
-
-
-subroutine hmac_ij(a,DIMS(abox), &
+end subroutine amrex_hmac
+
+
+subroutine amrex_hmac_ij(a,DIMS(abox), &
      DIMS(reg),alpha, &
      Amat,Index, DIMS(Gbox)) bind(C, name="amrex_hmac_ij")
 
@@ -421,18 +404,12 @@
   deallocate(values)
   deallocate(ncols)
  
-end subroutine hmac_ij
-
-subroutine hmbc(mat, b, &
-                DIMS(bbox), &
-                DIMS(reg), &
-=======
-end subroutine amrex_hmac
+end subroutine amrex_hmac_ij
+
 
 subroutine amrex_hmbc(mat, b, &
                 bbox_l1,bbox_l2,bbox_l3,bbox_h1,bbox_h2,bbox_h3, &
                 reg_l1,reg_l2,reg_l3,reg_h1,reg_h2,reg_h3, &
->>>>>>> a687aab5
                 beta, dx, n) bind(C, name="amrex_hmbc")
 
   use amrex_fort_module, only : rt => amrex_real
@@ -481,7 +458,8 @@
   endif
 end subroutine amrex_hmbc
 
-subroutine hmbc_ij(b, DIMS(bbox), DIMS(reg), &
+
+subroutine amrexhmbc_ij(b, DIMS(bbox), DIMS(reg), &
                    beta, dx, n, &
                    Amat, Index, DIMS(Gbox)) bind(C, name="amrex_hmbc_ij")
 
@@ -712,11 +690,10 @@
   else
      print *, "hmmat: impossible face orientation"
   endif
-<<<<<<< HEAD
-
-end subroutine hmmat
-
-subroutine hmmat_ij(DIMS(reg), &
+
+end subroutine amrex_hmmat
+
+subroutine amrex_hmmat_ij(DIMS(reg), &
                  cdir, bct, bho, bcl, &
                  mask, DIMS(msk), &
                  b, DIMS(bbox), &
@@ -964,20 +941,12 @@
      print *, "hmmat ij: impossible face orientation"
 
   endif
-
   
-end subroutine hmmat_ij
-
-
-
-subroutine hmmat3(mat, &
-                  DIMS(reg), &
-=======
-end subroutine amrex_hmmat
+end subroutine amrex_hmmat_ij
+
 
 subroutine amrex_hmmat3(mat, &
                   reg_l1,reg_l2,reg_l3,reg_h1,reg_h2,reg_h3, &
->>>>>>> a687aab5
                   cdir, bctype, bho, bcl, &
                   mask, msk_l1,msk_l2,msk_l3,msk_h1,msk_h2,msk_h3, &
                   b, bbox_l1,bbox_l2,bbox_l3,bbox_h1,bbox_h2,bbox_h3, &
@@ -1192,7 +1161,7 @@
   endif
 end subroutine amrex_hmmat3
 
-subroutine hmmat3_ij(DIMS(reg), &
+subroutine amrex_hmmat3_ij(DIMS(reg), &
                   cdir, bctype, bho, bcl, &
                   mask, DIMS(msk), &
                   b, DIMS(bbox), &
@@ -1529,9 +1498,9 @@
      print *, "hmmat3 ij: impossible face orientation"
   endif
   
-end subroutine hmmat3_ij
-
-subroutine BuildGlobalIndex(Index, &
+end subroutine amrex_hmmat3_ij
+
+subroutine amrex_buildglobalindex(Index, &
      DIMS(bbox), &
      DIMS(reg), &
      GIndex) bind(C, name="amrex_BuildGlobalIndex")
@@ -1553,10 +1522,10 @@
      end do
   end do
 
-end subroutine BuildGlobalIndex
-
-
-subroutine conv_Vec_Local_Global(X, vec, nRows, &
+end subroutine amrex_buildglobalindex
+
+
+subroutine amrex_conv_Vec_Local_Global(X, vec, nRows, &
      DIMS(reg), Index, DIMS(bbox)) bind(C, name="amrex_conv_Vec_Local_Global")
 
   use amrex_fort_module, only : rt => amrex_real
@@ -1587,10 +1556,10 @@
 
   call HYPRE_IJVectorSetValues(X,nRows,Indices,VecGB, ierr)
 
-end subroutine conv_Vec_Local_Global
-
-
-subroutine conv_Vec_Global_Local(vec, DIMS(bbox), VecGB, nRows, &
+end subroutine amrex_conv_Vec_Local_Global
+
+
+subroutine amrex_conv_Vec_Global_Local(vec, DIMS(bbox), VecGB, nRows, &
      DIMS(reg)) bind(C, name="amrex_conv_Vec_Global_Local")
 
   use amrex_fort_module, only : rt => amrex_real
@@ -1611,7 +1580,7 @@
      end do
   end do
 
-end subroutine conv_Vec_Global_Local
+end subroutine amrex_conv_Vec_Global_Local
 
 
 end module amrex_habec_module