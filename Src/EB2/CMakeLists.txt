add_sources ( AMReX_EB2_F.H           AMReX_EB2_IF_Box.H        AMReX_EB2_IF_Lathe.H )
add_sources ( AMReX_EB2_IF_Union.H    AMReX_EB2_GeometryShop.H  AMReX_EB2_IF_Complement.H )
add_sources ( AMReX_EB2_IF_Plane.H    AMReX_EB2_IndexSpaceI.H   AMReX_EB2_Graph.H )
add_sources ( AMReX_EB2_IF_Cylinder.H AMReX_EB2_IF_Scale.H      AMReX_EB2_Level.H )
add_sources ( AMReX_EB2.H             AMReX_EB2_IF_Ellipsoid.H  AMReX_EB2_IF_Sphere.H )
add_sources ( AMReX_EB2_MultiGFab.H   AMReX_EB2_IF_AllRegular.H AMReX_EB2_IF_Intersection.H )
add_sources ( AMReX_EB2_IF_Translation.H )

<<<<<<< HEAD
list ( APPEND ALLHEADERS AMReX_EB2_F.H           AMReX_EB2_IF_Box.H        AMReX_EB2_IF_Lathe.H )
list ( APPEND ALLHEADERS AMReX_EB2_IF_Union.H    AMReX_EB2_GeometryShop.H  AMReX_EB2_IF_Complement.H )
list ( APPEND ALLHEADERS AMReX_EB2_IF_Plane.H    AMReX_EB2_IndexSpaceI.H   AMReX_EB2_Graph.H )
list ( APPEND ALLHEADERS AMReX_EB2_IF_Cylinder.H AMReX_EB2_IF_Scale.H      AMReX_EB2_Level.H )
list ( APPEND ALLHEADERS AMReX_EB2.H             AMReX_EB2_IF_Ellipsoid.H  AMReX_EB2_IF_Sphere.H )
list ( APPEND ALLHEADERS AMReX_EB2_MultiGFab.H   AMReX_EB2_IF_AllRegular.H AMReX_EB2_IF_Intersection.H )
list ( APPEND AMReX_EB2_IF_Translation.H         AMReX_EB2_IF_Rotation.H )
=======
add_sources ( AMReX_EB2.cpp  AMReX_EB2_Level.cpp  AMReX_EB2_MultiGFab.cpp )
>>>>>>> 2668c5a3

add_sources ( AMReX_eb2_${DIM}d.F90 )<|MERGE_RESOLUTION|>--- conflicted
+++ resolved
@@ -4,18 +4,8 @@
 add_sources ( AMReX_EB2_IF_Cylinder.H AMReX_EB2_IF_Scale.H      AMReX_EB2_Level.H )
 add_sources ( AMReX_EB2.H             AMReX_EB2_IF_Ellipsoid.H  AMReX_EB2_IF_Sphere.H )
 add_sources ( AMReX_EB2_MultiGFab.H   AMReX_EB2_IF_AllRegular.H AMReX_EB2_IF_Intersection.H )
-add_sources ( AMReX_EB2_IF_Translation.H )
+add_sources ( AMReX_EB2_IF_Translation.H AMReX_EB2_IF_Rotation.H)
 
-<<<<<<< HEAD
-list ( APPEND ALLHEADERS AMReX_EB2_F.H           AMReX_EB2_IF_Box.H        AMReX_EB2_IF_Lathe.H )
-list ( APPEND ALLHEADERS AMReX_EB2_IF_Union.H    AMReX_EB2_GeometryShop.H  AMReX_EB2_IF_Complement.H )
-list ( APPEND ALLHEADERS AMReX_EB2_IF_Plane.H    AMReX_EB2_IndexSpaceI.H   AMReX_EB2_Graph.H )
-list ( APPEND ALLHEADERS AMReX_EB2_IF_Cylinder.H AMReX_EB2_IF_Scale.H      AMReX_EB2_Level.H )
-list ( APPEND ALLHEADERS AMReX_EB2.H             AMReX_EB2_IF_Ellipsoid.H  AMReX_EB2_IF_Sphere.H )
-list ( APPEND ALLHEADERS AMReX_EB2_MultiGFab.H   AMReX_EB2_IF_AllRegular.H AMReX_EB2_IF_Intersection.H )
-list ( APPEND AMReX_EB2_IF_Translation.H         AMReX_EB2_IF_Rotation.H )
-=======
-add_sources ( AMReX_EB2.cpp  AMReX_EB2_Level.cpp  AMReX_EB2_MultiGFab.cpp )
->>>>>>> 2668c5a3
+add_sources( AMReX_EB2.cpp  AMReX_EB2_Level.cpp  AMReX_EB2_MultiGFab.cpp )
 
 add_sources ( AMReX_eb2_${DIM}d.F90 )