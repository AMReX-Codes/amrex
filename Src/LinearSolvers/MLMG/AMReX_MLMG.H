#ifndef AMREX_ML_MG_H_
#define AMREX_ML_MG_H_

#include <AMReX_MLLinOp.H>
#include <AMReX_iMultiFab.H>

#ifdef AMREX_USE_HYPRE
#include <AMReX_Hypre.H>
#endif

namespace amrex {

#ifdef AMREX_USE_PETSC
class PETScABecLap;
#endif

class MLMG
{
public:

    friend class MLCGSolver;

    using BCMode = MLLinOp::BCMode;
    using Location = MLLinOp::Location;

    enum class BottomSolver : int { smoother, bicgstab, cg, hypre, petsc };

    MLMG (MLLinOp& a_lp);
    ~MLMG ();

    Real solve (const Vector<MultiFab*>& a_sol, const Vector<MultiFab const*>& a_rhs,
                Real a_tol_rel, Real a_tol_abs);

    void getGradSolution (const Vector<Array<MultiFab*,AMREX_SPACEDIM> >& a_grad_sol,
                          Location a_loc = Location::FaceCenter);

    /**
    * \brief For ``(alpha * a - beta * (del dot b grad)) phi = rhs``, flux means ``-b grad phi``
    *
    * \param a_flux
    * \param a_loc
    */
    void getFluxes (const Vector<Array<MultiFab*,AMREX_SPACEDIM> >& a_flux,
                    Location a_loc = Location::FaceCenter);
    void getFluxes (const Vector<Array<MultiFab*,AMREX_SPACEDIM> >& a_flux,
                    const Vector<MultiFab*> & a_sol,
                    Location a_loc = Location::FaceCenter);
    void getFluxes (const Vector<MultiFab*> & a_flux, Location a_loc = Location::CellCenter);
    void getFluxes (const Vector<MultiFab*> & a_flux, const Vector<MultiFab*> & a_sol, Location a_loc = Location::CellCenter);
    void compResidual (const Vector<MultiFab*>& a_res, const Vector<MultiFab*>& a_sol,
                       const Vector<MultiFab const*>& a_rhs);

    /**
    * \brief ``out = L(in)``. Note that, if no actual solve is needed, one could
    * turn off multigrid coarsening by constructing a MLLinOp object
    * with an appropriate LPInfo object (e.g., with LPInfo().setMaxCoarseningLevel(0)).
    *
    * \param out
    * \param in
    */
    void apply (const Vector<MultiFab*>& out, const Vector<MultiFab*>& in);

    void setVerbose (int v) { verbose = v; }
    void setMaxIter (int n) { max_iters = n; }
    void setMaxFmgIter (int n) { max_fmg_iters = n; }
    void setFixedIter (int nit) { do_fixed_number_of_iters = nit; }

    void setPreSmooth (int n) { nu1 = n; }
    void setPostSmooth (int n) { nu2 = n; }
    void setFinalSmooth (int n) { nuf = n; }
    void setBottomSmooth (int n) { nub = n; }

    void setBottomSolver (BottomSolver s) { bottom_solver = s; }
    void setBottomVerbose (int v) { bottom_verbose = v; }
    void setBottomMaxIter (int n) { bottom_maxiter = n; }
    void setBottomTolerance (Real t) { bottom_reltol = t; }
    void setCGVerbose (int v) { bottom_verbose = v; }
    void setCGMaxIter (int n) { bottom_maxiter = n; }
    void setCGTolerance (Real t) { bottom_reltol = t; }

    void setAlwaysUseBNorm (int flag) { always_use_bnorm = flag; }

    void setFinalFillBC (int flag) { final_fill_bc = flag; }

    int numAMRLevels () const { return namrlevs; }

    void setNSolve (int flag) { do_nsolve = flag; }
    void setNSolveGridSize (int s) { nsolve_grid_size = s; }

#ifdef AMREX_USE_HYPRE
    void setHypreInterface (Hypre::Interface f) {
        // must use ij interface for EB
#ifndef AMREX_USE_EB
        hypre_interface = f;
#endif
    }
#endif

<<<<<<< HEAD
=======
    void prepareForSolve (const Vector<MultiFab*>& a_sol, const Vector<MultiFab const*>& a_rhs);

    void prepareForNSolve ();

    void oneIter (int iter);

    void miniCycle (int alev);

    void mgVcycle (int amrlev, int mglev);
    void mgFcycle ();

    void bottomSolve ();
    void NSolve (MLMG& a_solver, MultiFab& a_sol, MultiFab& a_rhs);
    void actualBottomSolve ();

    void computeMLResidual (int amrlevmax);
    void computeResidual (int alev);
    void computeResWithCrseSolFineCor (int crse_amr_lev, int fine_amr_lev);
    void computeResWithCrseCorFineCor (int fine_amr_lev);
    void interpCorrection (int alev);
    void interpCorrection (int alev, int mglev);
    void addInterpCorrection (int alev, int mglev);

    void computeResOfCorrection (int amrlev, int mglev);

    Real ResNormInf (int amrlev, bool local = false);
    Real MLResNormInf (int alevmax, bool local = false);
    Real MLRhsNormInf (bool local = false);
    void buildFineMask ();

    void averageDownAndSync ();

    void computeVolInv ();
    void makeSolvable ();
    void makeSolvable (int amrlev, int mglev, MultiFab& mf);
    Real getNodalSum (int amrlev, int mglev, MultiFab& mf) const;

    void bottomSolveWithHypre (MultiFab& x, const MultiFab& b);

    void bottomSolveWithPETSc (MultiFab& x, const MultiFab& b);
    
>>>>>>> 0c9d4855
private:

    int verbose = 1;
    int max_iters = 200;
    int do_fixed_number_of_iters = 0;

    int nu1 = 2;       //!< pre
    int nu2 = 2;       //!< post
    int nuf = 8;       //!< when smoother is used as bottom solver
    int nub = 0;       //!< aditional smoothing after bottom cg solver

    int max_fmg_iters = 0;

    BottomSolver bottom_solver = BottomSolver::bicgstab;
    int  bottom_verbose        = 0;
    int  bottom_maxiter        = 200;
    Real bottom_reltol         = 1.e-4;

    int always_use_bnorm = 0;

    int final_fill_bc = 0;

    MLLinOp& linop;
    int namrlevs;
    int finest_amr_lev;

    bool linop_prepared = false;
    long solve_called = 0;


    //! N Solve
    int do_nsolve = false;
    int nsolve_grid_size = 16;
    std::unique_ptr<MLLinOp> ns_linop;
    std::unique_ptr<MLMG> ns_mlmg;
    std::unique_ptr<MultiFab> ns_sol;
    std::unique_ptr<MultiFab> ns_rhs;

    //! Hypre
#ifdef AMREX_USE_HYPRE
#ifdef AMREX_USE_EB
    Hypre::Interface hypre_interface = Hypre::Interface::ij;
#else

    // Hypre::Interface hypre_interface = Hypre::Interface::structed;
    Hypre::Interface hypre_interface = Hypre::Interface::semi_structed;
//    Hypre::Interface hypre_interface = Hypre::Interface::ij;
#endif
    std::unique_ptr<Hypre> hypre_solver;
    std::unique_ptr<MLMGBndry> hypre_bndry;
#endif

    //! PETSc
#ifdef AMREX_USE_PETSC
    std::unique_ptr<PETScABecLap> petsc_solver;
    std::unique_ptr<MLMGBndry> petsc_bndry;
#endif


    /**
    * \brief To avoid confusion, terms like sol, cor, rhs, res, ... etc. are
    * in the frame of the original equation, not the correction form
    */
    Vector<std::unique_ptr<MultiFab> > sol_raii;
    Vector<MultiFab*>         sol;      //!< alias to argument a_sol
    Vector<MultiFab>          rhs;      //!< Copy of original rhs
                                    //! L(sol) = rhs


    /**
    * \brief First Vector: Amr levels.  0 is the coarest level
    * Second Vector: MG levels.  0 is the finest level
    */
    Vector<Vector<MultiFab> >                   res; //! = rhs - L(sol)
    Vector<Vector<std::unique_ptr<MultiFab> > > cor;     //!< L(cor) = res
    Vector<Vector<std::unique_ptr<MultiFab> > > cor_hold;
    Vector<Vector<MultiFab> >                rescor;     //!< = res - L(cor)  Residual of the correction form

    Vector<std::unique_ptr<iMultiFab> > fine_mask;

    Vector<Vector<Real> > volinv;      //!< used by makeSolvable

    Vector<std::unique_ptr<MultiFab> > scratch;

    enum timer_types { solve_time=0, iter_time, bottom_time, ntimers };
    Vector<Real> timer;
};

}

#endif<|MERGE_RESOLUTION|>--- conflicted
+++ resolved
@@ -96,8 +96,6 @@
     }
 #endif
 
-<<<<<<< HEAD
-=======
     void prepareForSolve (const Vector<MultiFab*>& a_sol, const Vector<MultiFab const*>& a_rhs);
 
     void prepareForNSolve ();
@@ -138,8 +136,7 @@
     void bottomSolveWithHypre (MultiFab& x, const MultiFab& b);
 
     void bottomSolveWithPETSc (MultiFab& x, const MultiFab& b);
-    
->>>>>>> 0c9d4855
+
 private:
 
     int verbose = 1;
