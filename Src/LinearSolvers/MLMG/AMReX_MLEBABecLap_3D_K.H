--- conflicted
+++ resolved
@@ -30,7 +30,6 @@
     Real dhx = beta*dxinv[0]*dxinv[0];
     Real dhy = beta*dxinv[1]*dxinv[1];
     Real dhz = beta*dxinv[2]*dxinv[2];
-    Real dh = beta*dxinv[0]*dxinv[1];//*dxinv[2];
 
     amrex::Loop(box, ncomp, [=] (int i, int j, int k, int n) noexcept
     {
@@ -188,21 +187,14 @@
 
             Real feb = 0.0;
             if (is_eb_dirichlet && flag(i,j,k).isSingleValued()) {
-<<<<<<< HEAD
-                Real dapx = (apxm-apxp)/(dxinv[1]*dxinv[2]);
-                Real dapy = (apym-apyp)/(dxinv[0]*dxinv[2]);
-                Real dapz = (apzm-apzp)/(dxinv[0]*dxinv[1]);
-=======
                 Real dapx = (apxm-apxp);
                 Real dapy = (apym-apyp);
                 Real dapz = (apzm-apzp);
->>>>>>> 9b52ad70
                 Real anorm = std::sqrt(dapx*dapx+dapy*dapy+dapz*dapz);
                 Real anorminv = 1.0/anorm;
                 Real anrmx = dapx * anorminv;
                 Real anrmy = dapy * anorminv;
                 Real anrmz = dapz * anorminv;
-
 
                 feb = grad_eb_of_phi_on_centroids_extdir(i,j,k,n,x,phieb,flag,ccent,bcent,vfrc,
                                                          anrmx,anrmy,anrmz,is_eb_inhomog,
@@ -215,7 +207,7 @@
             y(i,j,k,n) = alpha*a(i,j,k)*x(i,j,k,n) + (1.0/kappa) *
                 (dhx*(apxm*fxm - apxp*fxp) +
                  dhy*(apym*fym - apyp*fyp) +
-                 dhz*(apzm*fzm - apzp*fzp) - dh*feb);
+                 dhz*(apzm*fzm - apzp*fzp) - dhx*feb);
         }
     });
 }
@@ -239,7 +231,6 @@
     Real dhx = beta*dxinv[0]*dxinv[0];
     Real dhy = beta*dxinv[1]*dxinv[1];
     Real dhz = beta*dxinv[2]*dxinv[2];
-    Real dh  = beta*dxinv[0]*dxinv[1];//*dxinv[2];
 
     bool beta_on_center = !(beta_on_centroid);
     bool  phi_on_center = !( phi_on_centroid);
@@ -415,15 +406,9 @@
 
             Real feb = 0.0;
             if (is_dirichlet) {
-<<<<<<< HEAD
-                Real dapx = (apxm-apxp)/(dxinv[1]*dxinv[2]);
-                Real dapy = (apym-apyp)/(dxinv[0]*dxinv[2]);
-                Real dapz = (apzm-apzp)/(dxinv[0]*dxinv[1]);
-=======
                 Real dapx = (apxm-apxp);
                 Real dapy = (apym-apyp);
                 Real dapz = (apzm-apzp);
->>>>>>> 9b52ad70
                 Real anorm = std::sqrt(dapx*dapx+dapy*dapy+dapz*dapz);
                 Real anorminv = 1.0/anorm;
                 Real anrmx = dapx * anorminv;
@@ -473,7 +458,7 @@
             y(i,j,k,n) = alpha*a(i,j,k)*x(i,j,k,n) + (1.0/kappa) *
                 (dhx*(apxm*fxm - apxp*fxp) +
                  dhy*(apym*fym - apyp*fyp) +
-                 dhz*(apzm*fzm - apzp*fzp) - dh*feb);
+                 dhz*(apzm*fzm - apzp*fzp) - dhx*feb);
         }
     });
 }
@@ -493,6 +478,7 @@
                          bool is_inhomog,
                          GpuArray<Real,AMREX_SPACEDIM> const& dxinv) noexcept
 {
+    Real dhx = dxinv[0];
 
     if (!flag(i,j,k).isSingleValued())
     {
@@ -508,15 +494,9 @@
         Real apzm = apz(i,j,k);
         Real apzp = apz(i,j,k+1);
 
-<<<<<<< HEAD
-        Real dapx = (apxm-apxp)/(dxinv[1]*dxinv[2]);
-        Real dapy = (apym-apyp)/(dxinv[0]*dxinv[2]);
-        Real dapz = (apzm-apzp)/(dxinv[0]*dxinv[1]);
-=======
         Real dapx = (apxm-apxp);
         Real dapy = (apym-apyp);
         Real dapz = (apzm-apzp);
->>>>>>> 9b52ad70
         Real anorm = std::sqrt(dapx*dapx+dapy*dapy+dapz*dapz);
         Real anorminv = 1.0/anorm;
         Real anrmx = dapx * anorminv;
@@ -557,7 +537,7 @@
             +       (gxy + gxyz)                    * x(ii,jj,k ,n)
             +       (-gxyz)                         * x(ii,jj,kk,n);
 
-        Real dphidn = (phib-phig)/dg;
+        Real dphidn = dhx*(phib-phig)/dg;
         feb(i,j,k,n) = -beb(i,j,k,n) * dphidn;
     }
 }
@@ -566,13 +546,8 @@
 void mlebabeclap_gsrb (Box const& box,
                        Array4<Real> const& phi, Array4<Real const> const& rhs,
                        Real alpha, Array4<Real const> const& a,
-<<<<<<< HEAD
-                       Real dhx, Real dhy, Real dhz, Real dh,
-                       GpuArray<Real,AMREX_SPACEDIM> const& dx,
-=======
                        Real dhx, Real dhy, Real dhz, Real /* dh */,
                        GpuArray<Real,AMREX_SPACEDIM> const& /* dx */,
->>>>>>> 9b52ad70
                        Array4<Real const> const& bX, Array4<Real const> const& bY,
                        Array4<Real const> const& bZ,
                        Array4<int const> const& m0, Array4<int const> const& m2,
@@ -858,15 +833,9 @@
                          dhz*(apzm*ozm-apzp*ozp));
 
                     if (is_dirichlet) {
-<<<<<<< HEAD
-                        Real dapx = (apxm-apxp)*(dx[1]*dx[2]);
-                        Real dapy = (apym-apyp)*(dx[0]*dx[2]);
-                        Real dapz = (apzm-apzp)*(dx[0]*dx[1]);
-=======
                         Real dapx = (apxm-apxp);
                         Real dapy = (apym-apyp);
                         Real dapz = (apzm-apzp);
->>>>>>> 9b52ad70
                         Real anorm = std::sqrt(dapx*dapx+dapy*dapy+dapz*dapz);
                         Real anorminv = 1.0/anorm;
                         Real anrmx = dapx * anorminv;
@@ -909,9 +878,9 @@
 
                         Real dphidn    = (    -phig)/dg;
                         Real feb_gamma = -phig_gamma/dg * ba(i,j,k) * beb(i,j,k,n);
-                        gamma += vfrcinv*(-dh)*feb_gamma;
+                        gamma += vfrcinv*(-dhx)*feb_gamma;
                         Real feb = dphidn * ba(i,j,k) * beb(i,j,k,n);
-                        rho += -vfrcinv*(-dh)*feb;
+                        rho += -vfrcinv*(-dhx)*feb;
                     }
 
                     Real res = rhs(i,j,k,n) - (gamma*phi(i,j,k,n) - rho);
@@ -1248,13 +1217,8 @@
 AMREX_GPU_HOST_DEVICE AMREX_FORCE_INLINE
 void mlebabeclap_normalize (Box const& box, Array4<Real> const& phi,
                             Real alpha, Array4<Real const> const& a,
-<<<<<<< HEAD
-                            Real dhx, Real dhy, Real dhz, Real dh,
-                            const amrex::GpuArray<Real, AMREX_SPACEDIM> dx,
-=======
                             Real dhx, Real dhy, Real dhz, Real /* dh */,
                             const amrex::GpuArray<Real, AMREX_SPACEDIM> /* dx */,
->>>>>>> 9b52ad70
                             Array4<Real const> const& bX, Array4<Real const> const& bY,
                             Array4<Real const> const& bZ,
                             Array4<const int> const& ccm, Array4<EBCellFlag const> const& flag,
@@ -1358,15 +1322,9 @@
                  dhz*(apzm*szm-apzp*szp));
 
             if (is_dirichlet) {
-<<<<<<< HEAD
-                Real dapx = (apxm-apxp)*dx[1]*dx[2];
-                Real dapy = (apym-apyp)*dx[0]*dx[2];
-                Real dapz = (apzm-apzp)*dx[0]*dx[1];
-=======
                 Real dapx = (apxm-apxp);
                 Real dapy = (apym-apyp);
                 Real dapz = (apzm-apzp);
->>>>>>> 9b52ad70
                 Real anorm = std::sqrt(dapx*dapx+dapy*dapy+dapz*dapz);
                 Real anorminv = 1.0/anorm;
                 Real anrmx = dapx * anorminv;
@@ -1397,7 +1355,7 @@
                 Real gxyz = gx*gy*gz;
                 Real phig_gamma = (1.0+gx+gy+gz+gxy+gxz+gyz+gxyz);
                 Real feb_gamma = -phig_gamma/dg * ba(i,j,k) * beb(i,j,k,n);
-                gamma += vfrcinv*(-dh)*feb_gamma;
+                gamma += vfrcinv*(-dhx)*feb_gamma;
             }
 
             phi(i,j,k,n) /= gamma;
