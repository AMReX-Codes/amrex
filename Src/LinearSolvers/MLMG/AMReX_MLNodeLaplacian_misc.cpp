--- conflicted
+++ resolved
@@ -366,21 +366,13 @@
 #if (AMREX_SPACEDIM == 2)
                                               is_rz,
 #endif
-<<<<<<< HEAD
-                                                  dxinvarr);
-                        mlndlap_jacobi_c(i,j,k, solarr, Ax, rhsarr, const_sigma,
-                                         dmskarr, dxinvarr);
-                    });
-                }
-                else if ( (m_use_harmonic_average && mglev > 0) || m_use_mapped )
-=======
                                               dxinvarr);
                     mlndlap_jacobi_c(i,j,k, solarr_ma[box_no], Ax, rhsarr_ma[box_no], const_sigma,
                                      dmskarr_ma[box_no], dxinvarr);
                 });
             }
         }
-        else if (m_use_harmonic_average && mglev > 0)
+        else if ((m_use_harmonic_average && mglev > 0) || m_use_mapped)
         {
             AMREX_D_TERM(MultiArray4<Real const> const& sxarr_ma = sigma[0]->const_arrays();,
                          MultiArray4<Real const> const& syarr_ma = sigma[1]->const_arrays();,
@@ -388,7 +380,6 @@
             for (int ns = 0; ns < m_smooth_num_sweeps; ++ns)
             {
                 ParallelFor(sol, [=] AMREX_GPU_DEVICE (int box_no, int i, int j, int k) noexcept
->>>>>>> 1404c4a9
                 {
                     Real Ax = mlndlap_adotx_ha(i,j,k,solarr_ma[box_no],AMREX_D_DECL(sxarr_ma[box_no],syarr_ma[box_no],szarr_ma[box_no]), dmskarr_ma[box_no],
 #if (AMREX_SPACEDIM == 2)
