#ifndef AMREX_ML_LINOP_H_
#define AMREX_ML_LINOP_H_

#include <AMReX_SPACE.H>
#include <AMReX_MultiFab.H>
#include <AMReX_Geometry.H>
#include <AMReX_BndryRegister.H>
#include <AMReX_YAFluxRegister.H>
#include <AMReX_MLMGBndry.H>
#include <AMReX_VisMF.H>

#ifdef AMREX_USE_EB
#include <AMReX_MultiCutFab.H>
#endif

#ifdef AMREX_USE_HYPRE
#include <AMReX_Hypre.H>
#include <AMReX_HypreNodeLap.H>
#endif

namespace amrex {

enum class BottomSolver : int {
    Default, smoother, bicgstab, cg, bicgcg, cgbicg, hypre, petsc
};

#ifdef AMREX_USE_PETSC
class PETScABecLap;
#endif

class MLMG;

struct LPInfo
{
    bool do_agglomeration = true;
    bool do_consolidation = true;
    int agg_grid_size = AMREX_D_PICK(32, 16, 8);
    int con_grid_size = AMREX_D_PICK(32, 16, 8);
    bool has_metric_term = true;
    int max_coarsening_level = 30;

    LPInfo& setAgglomeration (bool x) noexcept { do_agglomeration = x; return *this; }
    LPInfo& setConsolidation (bool x) noexcept { do_consolidation = x; return *this; }
    LPInfo& setAgglomerationGridSize (int x) noexcept { agg_grid_size = x; return *this; }
    LPInfo& setConsolidationGridSize (int x) noexcept { con_grid_size = x; return *this; }
    LPInfo& setMetricTerm (bool x) noexcept { has_metric_term = x; return *this; }
    LPInfo& setMaxCoarseningLevel (int n) noexcept { max_coarsening_level = n; return *this; }
};

class MLLinOp
{
public:

    friend class MLMG;
    friend class MLCGSolver;
    friend class MLPoisson;
    friend class MLABecLaplacian;

    enum struct BCMode { Homogeneous, Inhomogeneous };
    using BCType = LinOpBCType;

    enum struct StateMode { Solution, Correction };

    enum struct Location { FaceCenter, FaceCentroid, CellCenter, CellCentroid };

    static void Initialize ();
    static void Finalize ();

    MLLinOp ();
    virtual ~MLLinOp ();

    MLLinOp (const MLLinOp&) = delete;
    MLLinOp (MLLinOp&&) = delete;
    MLLinOp& operator= (const MLLinOp&) = delete;
    MLLinOp& operator= (MLLinOp&&) = delete;

    void define (const Vector<Geometry>& a_geom,
                 const Vector<BoxArray>& a_grids,
                 const Vector<DistributionMapping>& a_dmap,
                 const LPInfo& a_info,
                 const Vector<FabFactory<FArrayBox> const*>& a_factory);

    virtual std::string name () const { return std::string("Unspecified"); }

    /**
    * \brief Boundary of the whole domain. This functions must be called,
    * and must be called before other bc functions.
    *
    * \param lobc
    * \param hibc
    */
    // For single component
    void setDomainBC (const Array<BCType,AMREX_SPACEDIM>& lobc,
                      const Array<BCType,AMREX_SPACEDIM>& hibc) noexcept;

    // For multi-component
    void setDomainBC (const Vector<Array<BCType,AMREX_SPACEDIM> >& lobc,
                      const Vector<Array<BCType,AMREX_SPACEDIM> >& hibc) noexcept;

    /**
    * \brief Needs coarse data for bc?  If the lowest level grids does not
    * cover the entire domain, coarse level data are needed for
    * supplying Dirichlet bc at coarse/fine boundary, even when the
    * domain bc is not Dirichlet.
    */
    bool needsCoarseDataForBC () const noexcept { return m_needs_coarse_data_for_bc; }


    /**
    * \brief If needs coarse data for bc, this should be called.  MultiFab
    * crse does not need to have ghost cells.  The data are at coarse
    * resolution.  If this is called, it *MUST* be called before
    * `setLevelBC`.  If crse is nullptr, then bc value is assumed to
    * be zero.
    *
    * \param crse
    * \param crse_ratio
    */
    void setCoarseFineBC (const MultiFab* crse, int crse_ratio) noexcept;


    /**
    * \brief Must be called for each level.  Argument `levelbcdata` is used
    * to supply Dirichlet bc at the physical domain.  However, even
    * if there is no Dirichlet bc, this funcion must still be called.
    * In that case, argument `levelbcdata` will be ignored and thus
    * could be nullptr.  The supplied MultiFab must have one ghost
    * cell.  Only the data outside the physical domain at Dirichlet
    * boundary will be used.  It is assumed that the data in those
    * ghost cells outside the domain live exactly on the face of the
    * physical domain.  Argument `amrlev` is relative level such that
    * the lowest to the solver is always 0.
    *
    * \param amrlev
    * \param levelbcdata
    */
    virtual void setLevelBC (int amrlev, const MultiFab* levelbcdata) = 0;

    void setVerbose (int v) noexcept { verbose = v; }

    void setMaxOrder (int o) noexcept { maxorder = o; }
    int getMaxOrder () const noexcept { return maxorder; }

<<<<<<< HEAD
    virtual int getNComp() const { return 1; }
    virtual int getNGrow() const { return 0; }
=======
    virtual BottomSolver getDefaultBottomSolver () const { return BottomSolver::bicgstab; }

    virtual int getNComp () const { return 1; }
>>>>>>> 978cc240

    virtual bool needsUpdate () const { return false; }
    virtual void update () {}

    virtual void restriction (int amrlev, int cmglev, MultiFab& crse, MultiFab& fine) const = 0;
    virtual void interpolation (int amrlev, int fmglev, MultiFab& fine, const MultiFab& crse) const = 0;
    virtual void averageDownSolutionRHS (int camrlev, MultiFab& crse_sol, MultiFab& crse_rhs,
                                         const MultiFab& fine_sol, const MultiFab& fine_rhs) = 0;

    virtual void apply (int amrlev, int mglev, MultiFab& out, MultiFab& in, BCMode bc_mode,
                        StateMode s_mode, const MLMGBndry* bndry=nullptr) const = 0;
    virtual void smooth (int amrlev, int mglev, MultiFab& sol, const MultiFab& rhs,
                         bool skip_fillboundary=false) const = 0;

    // Divide mf by the diagonal component of the operator. Used by bicgstab.
    virtual void normalize (int amrlev, int mglev, MultiFab& mf) const {}

    virtual void solutionResidual (int amrlev, MultiFab& resid, MultiFab& x, const MultiFab& b,
                                   const MultiFab* crse_bcdata=nullptr) = 0;
    virtual void correctionResidual (int amrlev, int mglev, MultiFab& resid, MultiFab& x, const MultiFab& b,
                                     BCMode bc_mode, const MultiFab* crse_bcdata=nullptr) = 0;

    virtual void reflux (int crse_amrlev,
                         MultiFab& res, const MultiFab& crse_sol, const MultiFab& crse_rhs,
                         MultiFab& fine_res, MultiFab& fine_sol, const MultiFab& fine_rhs) const = 0;
    virtual void compFlux (int amrlev, const Array<MultiFab*,AMREX_SPACEDIM>& fluxes,
                           MultiFab& sol, Location loc) const = 0;
    virtual void compGrad (int amrlev, const Array<MultiFab*,AMREX_SPACEDIM>& grad,
                           MultiFab& sol, Location loc) const = 0;

    virtual void applyMetricTerm (int amrlev, int mglev, MultiFab& rhs) const = 0;
    virtual void unapplyMetricTerm (int amrlev, int mglev, MultiFab& rhs) const = 0;
    virtual void fillSolutionBC (int amrlev, MultiFab& sol, const MultiFab* crse_bcdata=nullptr) = 0;

    virtual void prepareForSolve () = 0;
    virtual bool isSingular (int amrlev) const = 0;
    virtual bool isBottomSingular () const = 0;
    virtual Real xdoty (int amrlev, int mglev, const MultiFab& x, const MultiFab& y, bool local) const = 0;

    virtual void fixUpResidualMask (int amrlev, iMultiFab& resmsk) { }
    virtual void nodalSync (int amrlev, int mglev, MultiFab& mf) const {}

    virtual std::unique_ptr<MLLinOp> makeNLinOp (int grid_size) const = 0;

    virtual void getFluxes (const Vector<Array<MultiFab*,AMREX_SPACEDIM> >& a_flux,
                            const Vector<MultiFab*>& a_sol,
                            Location a_loc) const {
        amrex::Abort("MLLinOp::getFluxes: How did we get here?");
    }
    virtual void getFluxes (const Vector<MultiFab*>& a_flux,
                            const Vector<MultiFab*>& a_sol) const {
        amrex::Abort("MLLinOp::getFluxes: How did we get here?");
    }

#ifdef AMREX_USE_HYPRE
    virtual std::unique_ptr<Hypre> makeHypre (Hypre::Interface hypre_interface) const {
        amrex::Abort("MLLinOp::makeHypre: How did we get here?");
        return {nullptr};
    }
    virtual std::unique_ptr<HypreNodeLap> makeHypreNodeLap (int bottom_verbose) const {
        amrex::Abort("MLLinOp::makeHypreNodeLap: How did we get here?");
        return {nullptr};
    }
#endif

#ifdef AMREX_USE_PETSC
    virtual std::unique_ptr<PETScABecLap> makePETSc () const;
#endif

protected:

    static constexpr int mg_coarsen_ratio = 2;
    static constexpr int mg_box_min_width = 2;
#ifdef AMREX_USE_EB
    static constexpr int mg_domain_min_width = 4;
#else
    static constexpr int mg_domain_min_width = 2;
#endif

    LPInfo info;

    int verbose = 0;

    int maxorder = 3;

    int m_num_amr_levels;
    Vector<int> m_amr_ref_ratio;

    Vector<int> m_num_mg_levels;
    const MLLinOp* m_parent = nullptr;

    IntVect m_ixtype;

    bool m_do_agglomeration = false;
    bool m_do_consolidation = false;


    //! first Vector is for amr level and second is mg level
    Vector<Vector<Geometry> >            m_geom;
    Vector<Vector<BoxArray> >            m_grids;
    Vector<Vector<DistributionMapping> > m_dmap;
    Vector<Vector<std::unique_ptr<FabFactory<FArrayBox> > > > m_factory;
    Vector<int>                          m_domain_covered;

    MPI_Comm m_default_comm = MPI_COMM_NULL;
    MPI_Comm m_bottom_comm = MPI_COMM_NULL;
    struct CommContainer {
        MPI_Comm comm;
        CommContainer (MPI_Comm m) noexcept : comm(m) {}
        CommContainer (const CommContainer&) = delete;
        CommContainer (CommContainer&&) = delete;
        void operator= (const CommContainer&) = delete;
        void operator= (CommContainer&&) = delete;
        ~CommContainer () {
#ifdef BL_USE_MPI
            if (comm != MPI_COMM_NULL) MPI_Comm_free(&comm);
#endif
        }
    };
    std::unique_ptr<CommContainer> m_raii_comm;

    // BC
    Vector<Array<BCType, AMREX_SPACEDIM> > m_lobc;
    Vector<Array<BCType, AMREX_SPACEDIM> > m_hibc;

    bool m_needs_coarse_data_for_bc;
    int m_coarse_data_crse_ratio = -1;
    RealVect m_coarse_bc_loc;
    const MultiFab* m_coarse_data_for_bc = nullptr;

    /**
    * \brief functions
    */
    int NAMRLevels () const noexcept { return m_num_amr_levels; }
    int NMGLevels (int amrlev) const noexcept { return m_num_mg_levels[amrlev]; }
    const Vector<int>& AMRRefRatio () const noexcept { return m_amr_ref_ratio; }
    int AMRRefRatio (int amr_lev) const noexcept { return m_amr_ref_ratio[amr_lev]; }

    const Geometry& Geom (int amr_lev, int mglev=0) const noexcept { return m_geom[amr_lev][mglev]; }
    FabFactory<FArrayBox> const* Factory (int amr_lev, int mglev=0) const noexcept {
        return m_factory[amr_lev][mglev].get();
    }

#ifdef BL_USE_MPI
    bool isBottomActive () const noexcept { return m_bottom_comm != MPI_COMM_NULL; }
#else
    bool isBottomActive () const noexcept { return true; }
#endif
    MPI_Comm BottomCommunicator () const noexcept { return m_bottom_comm; }
    MPI_Comm Communicator (int amrlev, int mglev) const noexcept {
        if (amrlev == 0 && mglev == NMGLevels(0)-1) {
            return m_bottom_comm;
        } else {
            return m_default_comm;
        }
    }

    void setCoarseFineBCLocation (const RealVect& cloc) noexcept { m_coarse_bc_loc = cloc; }

    bool doAgglomeration () const noexcept { return m_do_agglomeration; }
    bool doConsolidation () const noexcept { return m_do_consolidation; }

    bool isCellCentered () const noexcept { return m_ixtype == 0; }

    void make (Vector<Vector<MultiFab> >& mf, int nc, int ng) const;

    virtual std::unique_ptr<FabFactory<FArrayBox> > makeFactory (int amrlev, int mglev) const {
        return std::unique_ptr<FabFactory<FArrayBox> >(new FArrayBoxFactory());
    }

private:

    void defineGrids (const Vector<Geometry>& a_geom,
                      const Vector<BoxArray>& a_grids,
                      const Vector<DistributionMapping>& a_dmap,
                      const Vector<FabFactory<FArrayBox> const*>& a_factory);
    void defineAuxData ();
    void defineBC ();
    static void makeAgglomeratedDMap (const Vector<BoxArray>& ba, Vector<DistributionMapping>& dm);
    static void makeConsolidatedDMap (const Vector<BoxArray>& ba, Vector<DistributionMapping>& dm,
                                      int ratio, int strategy);
    MPI_Comm makeSubCommunicator (const DistributionMapping& dm);
    void remapNeighborhoods (Vector<DistributionMapping> & dms);

    virtual void checkPoint (std::string const& file_name) const {
        amrex::Abort("MLLinOp:checkPoint: not implemented");
    }
};

}

#endif<|MERGE_RESOLUTION|>--- conflicted
+++ resolved
@@ -141,14 +141,9 @@
     void setMaxOrder (int o) noexcept { maxorder = o; }
     int getMaxOrder () const noexcept { return maxorder; }
 
-<<<<<<< HEAD
-    virtual int getNComp() const { return 1; }
-    virtual int getNGrow() const { return 0; }
-=======
     virtual BottomSolver getDefaultBottomSolver () const { return BottomSolver::bicgstab; }
-
     virtual int getNComp () const { return 1; }
->>>>>>> 978cc240
+    virtual int getNGrow () const { return 0; }
 
     virtual bool needsUpdate () const { return false; }
     virtual void update () {}
