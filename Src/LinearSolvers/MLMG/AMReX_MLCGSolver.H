--- conflicted
+++ resolved
@@ -96,11 +96,6 @@
     r.setVal(RT(0.0));
 
     MF sorig = Lp.make(amrlev, mglev, nghost);
-<<<<<<< HEAD
-=======
-    MF p     = Lp.make(amrlev, mglev, nghost);
-    MF r     = Lp.make(amrlev, mglev, nghost);
->>>>>>> 175b99d9
     MF rh    = Lp.make(amrlev, mglev, nghost);
     MF v     = Lp.make(amrlev, mglev, nghost);
     MF t     = Lp.make(amrlev, mglev, nghost);
@@ -166,14 +161,10 @@
         {
             ret = 2; break;
         }
-<<<<<<< HEAD
         MF::Saxpy(sol, alpha, p, 0, 0, ncomp, nghost); // sol += alpha * p
         MF::Saxpy(r,  -alpha, v, 0, 0, ncomp, nghost); // r += -alpha * v
-=======
-        MF::Saxpy(sol, alpha, ph, 0, 0, ncomp, nghost); // sol += alpha * ph
-        MF::Saxpy(r,  -alpha, v,  0, 0, ncomp, nghost); // r += -alpha * v
->>>>>>> 175b99d9
-
+
+        rnorm = norm_inf(r);
         rnorm = norm_inf(r);
 
         if ( verbose > 2 && ParallelDescriptor::IOProcessor() )
@@ -186,12 +177,7 @@
 
         if ( rnorm < eps_rel*rnorm0 || rnorm < eps_abs ) { break; }
 
-<<<<<<< HEAD
         Lp.apply(amrlev, mglev, t, r, MLLinOpT<MF>::BCMode::Homogeneous, MLLinOpT<MF>::StateMode::Correction);
-=======
-        sh.LocalCopy(r,0,0,ncomp,nghost);
-        Lp.apply(amrlev, mglev, t, sh, MLLinOpT<MF>::BCMode::Homogeneous, MLLinOpT<MF>::StateMode::Correction);
->>>>>>> 175b99d9
         Lp.normalize(amrlev, mglev, t);
         //
         // This is a little funky.  I want to elide one of the reductions
@@ -212,13 +198,8 @@
         {
             ret = 3; break;
         }
-<<<<<<< HEAD
         MF::Saxpy(sol, omega, r, 0, 0, ncomp, nghost); // sol += omega * r
         MF::Saxpy(r,  -omega, t, 0, 0, ncomp, nghost); // r += -omega * t
-=======
-        MF::Saxpy(sol, omega, sh, 0, 0, ncomp, nghost); // sol += omega * sh
-        MF::Saxpy(r,  -omega, t,  0, 0, ncomp, nghost); // r += -omega * t
->>>>>>> 175b99d9
 
         rnorm = norm_inf(r);
 
