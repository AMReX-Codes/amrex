#ifndef AMREX_MLTENSOR_2D_K_H_
#define AMREX_MLTENSOR_2D_K_H_

#include <AMReX_MLLinOp_K.H>
#include <AMReX_MLTensor_nd_K.H>

namespace amrex {

AMREX_GPU_HOST_DEVICE AMREX_FORCE_INLINE
void mltensor_fill_corners (int icorner, Box const& vbox, // vbox: the valid box
                            Array4<Real> const& vel,
                            Array4<int const> const& mxlo,
                            Array4<int const> const& mylo,
                            Array4<int const> const& mxhi,
                            Array4<int const> const& myhi,
                            Array4<Real> const& bcvalxlo,
                            Array4<Real> const& bcvalylo,
                            Array4<Real> const& bcvalxhi,
                            Array4<Real> const& bcvalyhi,
                            Array4<Real const> const& crsebcvalxlo,
                            Array4<Real const> const& crsebcvalylo,
                            Array4<Real const> const& crsebcvalxhi,
                            Array4<Real const> const& crsebcvalyhi,
                            GpuArray<BoundCond,2*AMREX_SPACEDIM*AMREX_SPACEDIM> const& bct,
                            GpuArray<Real,2*AMREX_SPACEDIM*AMREX_SPACEDIM> const& bcl,
                            int inhomog, int maxorder, int use_crsedata,
                            GpuArray<Real,AMREX_SPACEDIM> const& dxinv,
			    Dim3 const& rr,
                            Box const& domain) noexcept
{
    constexpr int oxlo = 0;
    constexpr int oylo = 1;
    constexpr int oxhi = 2;
    constexpr int oyhi = 3;
    constexpr int xdir = 0;
    constexpr int ydir = 1;
    const auto blen = amrex::length(vbox);
    const auto vlo  = amrex::lbound(vbox);
    const auto vhi  = amrex::ubound(vbox);
    const auto dlo  = amrex::lbound(domain);
    const auto dhi  = amrex::ubound(domain);

    for (int icomp = 0; icomp < AMREX_SPACEDIM; ++icomp) {
        switch (icorner) {
        case 0: {
	  //
	  //FIXME?
	  // does it matter whether we check x or y first?
	  //
            // xlo & ylo
            Box bx = amrex::adjCellLo(amrex::adjCellLo(vbox,xdir,1),ydir,1);
<<<<<<< HEAD
            if (vlo.x == dlo.x) {
	        if (use_crsedata)
		  mltensor_interpbndry_o1(bx, icomp, bcvalxlo, crsebcvalxlo, mxlo, rr);

=======
            if (vlo.x == dlo.x and vlo.y == dlo.y) {
                vel(vlo.x-1,vlo.y-1,0,icomp) = vel(vlo.x-1,vlo.y,0,icomp)
                    + vel(vlo.x,vlo.y-1,0,icomp) - vel(vlo.x,vlo.y,0,icomp);
            } else if (vlo.x == dlo.x) {
>>>>>>> 08ca414a
                int offset = AMREX_SPACEDIM * oxlo;
                mllinop_apply_bc_x(Orientation::low, bx, blen.x,
                                   vel, mxlo, bct[offset+icomp], bcl[offset+icomp],
                                   bcvalxlo, maxorder, dxinv[xdir], inhomog, icomp);
<<<<<<< HEAD
            }
            else if (vlo.y == dlo.y) {
		if ( use_crsedata )
		  mltensor_interpbndry_o1(bx, icomp, bcvalylo, crsebcvalylo, mylo, rr);
		
		int offset = AMREX_SPACEDIM * oylo;
=======
            } else if (vlo.y == dlo.y) {
                int offset = AMREX_SPACEDIM * oylo;
>>>>>>> 08ca414a
                mllinop_apply_bc_y(Orientation::low, bx, blen.y,
                                   vel, mylo, bct[offset+icomp], bcl[offset+icomp],
                                   bcvalylo, maxorder, dxinv[ydir], inhomog, icomp);
            }
            break;
        }
        case 1: {
            // xhi & ylo
            Box bx = amrex::adjCellLo(amrex::adjCellHi(vbox,xdir,1),ydir,1);
<<<<<<< HEAD
            if (vhi.x == dhi.x) {
	        if (use_crsedata)
		  mltensor_interpbndry_o1(bx, icomp, bcvalxhi, crsebcvalxhi, mxhi, rr);

=======
            if (vhi.x == dhi.x and vlo.y == dlo.y) {
                vel(vhi.x+1,vlo.y-1,0,icomp) = vel(vhi.x+1,vlo.y,0,icomp)
                    + vel(vhi.x,vlo.y-1,0,icomp) - vel(vhi.x,vlo.y,0,icomp);
            } else if (vhi.x == dhi.x) {
>>>>>>> 08ca414a
                int offset = AMREX_SPACEDIM * oxhi;
                mllinop_apply_bc_x(Orientation::high, bx, blen.x,
                                   vel, mxhi, bct[offset+icomp], bcl[offset+icomp],
                                   bcvalxhi, maxorder, dxinv[xdir], inhomog, icomp);
<<<<<<< HEAD
            }
            else if (vlo.y == dlo.y) {
	        if (use_crsedata)
		  mltensor_interpbndry_o1(bx, icomp, bcvalylo, crsebcvalylo, mylo, rr);

=======
            } else if (vlo.y == dlo.y) {
>>>>>>> 08ca414a
                int offset = AMREX_SPACEDIM * oylo;
                mllinop_apply_bc_y(Orientation::low, bx, blen.y,
                                   vel, mylo, bct[offset+icomp], bcl[offset+icomp],
                                   bcvalylo, maxorder, dxinv[ydir], inhomog, icomp);
            }
            break;
        }
        case 2: {
            // xlo & yhi
            Box bx = amrex::adjCellHi(amrex::adjCellLo(vbox,xdir,1),ydir,1);
<<<<<<< HEAD
            if (vlo.x == dlo.x) {
	        if (use_crsedata)
		  mltensor_interpbndry_o1(bx, icomp, bcvalxlo, crsebcvalxlo, mxlo, rr);

=======
            if (vlo.x == dlo.x and vhi.y == dhi.y) {
                vel(vlo.x-1,vhi.y+1,0,icomp) = vel(vlo.x-1,vhi.y,0,icomp)
                    + vel(vlo.x,vhi.y+1,0,icomp) - vel(vlo.x,vhi.y,0,icomp);
            } else if (vlo.x == dlo.x) {
>>>>>>> 08ca414a
                int offset = AMREX_SPACEDIM * oxlo;
                mllinop_apply_bc_x(Orientation::low, bx, blen.x,
                                   vel, mxlo, bct[offset+icomp], bcl[offset+icomp],
                                   bcvalxlo, maxorder, dxinv[xdir], inhomog, icomp);
<<<<<<< HEAD
            }
            else if (vhi.y == dhi.y) {
	        if (use_crsedata)
		  mltensor_interpbndry_o1(bx, icomp, bcvalyhi, crsebcvalyhi, myhi, rr);

=======
            } else if (vhi.y == dhi.y) {
>>>>>>> 08ca414a
                int offset = AMREX_SPACEDIM * oyhi;
                mllinop_apply_bc_y(Orientation::high, bx, blen.y,
                                   vel, myhi, bct[offset+icomp], bcl[offset+icomp],
                                   bcvalyhi, maxorder, dxinv[ydir], inhomog, icomp);
            }
            break;
        }
        case 3: {
            // xhi & yhi
            Box bx = amrex::adjCellHi(amrex::adjCellHi(vbox,xdir,1),ydir,1);
<<<<<<< HEAD
            if (vhi.x == dhi.x) {
	        if (use_crsedata)
		  mltensor_interpbndry_o1(bx, icomp, bcvalxhi, crsebcvalxhi, mxhi, rr);
	      
=======
            if (vhi.x == dhi.x and vhi.y == dhi.y) {
                vel(vhi.x+1,vhi.y+1,0,icomp) = vel(vhi.x+1,vhi.y,0,icomp)
                    + vel(vhi.x,vhi.y+1,0,icomp) - vel(vhi.x,vhi.y,0,icomp);
            } else if (vhi.x == dhi.x) {
>>>>>>> 08ca414a
                int offset = AMREX_SPACEDIM * oxhi;
                mllinop_apply_bc_x(Orientation::high, bx, blen.x,
                                   vel, mxhi, bct[offset+icomp], bcl[offset+icomp],
                                   bcvalxhi, maxorder, dxinv[xdir], inhomog, icomp);
<<<<<<< HEAD
            }
            else if (vhi.y == dhi.y) {
	        if (use_crsedata)
		  mltensor_interpbndry_o1(bx, icomp, bcvalyhi, crsebcvalyhi, myhi, rr);

=======
            } else  if (vhi.y == dhi.y) {
>>>>>>> 08ca414a
                int offset = AMREX_SPACEDIM * oyhi;
                mllinop_apply_bc_y(Orientation::high, bx, blen.y,
                                   vel, myhi, bct[offset+icomp], bcl[offset+icomp],
                                   bcvalyhi, maxorder, dxinv[ydir], inhomog, icomp);
            }
            break;
        }
        default: {}
        }
    }
}

AMREX_GPU_HOST_DEVICE AMREX_FORCE_INLINE
void mltensor_cross_terms_fx (Box const& box, Array4<Real> const& fx,
                              Array4<Real const> const& vel,
                              Array4<Real const> const& etax,
                              Array4<Real const> const& kapx,
                              GpuArray<Real,AMREX_SPACEDIM> const& dxinv) noexcept
{
    const Real dyi = dxinv[1];
    const auto lo = amrex::lbound(box);
    const auto hi = amrex::ubound(box);
    constexpr Real twoThirds = 2./3.;

    for     (int j = lo.y; j <= hi.y; ++j) {
        AMREX_PRAGMA_SIMD
        for (int i = lo.x; i <= hi.x; ++i) {
            Real dudy = (vel(i,j+1,0,0)+vel(i-1,j+1,0,0)-vel(i,j-1,0,0)-vel(i-1,j-1,0,0))*(0.25*dyi);
            Real dvdy = (vel(i,j+1,0,1)+vel(i-1,j+1,0,1)-vel(i,j-1,0,1)-vel(i-1,j-1,0,1))*(0.25*dyi);
            Real divu = dvdy;
            Real xif = kapx(i,j,0);
            Real mun = 0.75*(etax(i,j,0,0)-xif);  // restore the original eta
            Real mut =       etax(i,j,0,1);
            fx(i,j,0,0) = -mun*(-twoThirds*divu) - xif*divu;
            fx(i,j,0,1) = -mut*dudy;
        }
    }
}

AMREX_GPU_HOST_DEVICE AMREX_FORCE_INLINE
void mltensor_cross_terms_fy (Box const& box, Array4<Real> const& fy,
                              Array4<Real const> const& vel,
                              Array4<Real const> const& etay,
                              Array4<Real const> const& kapy,
                              GpuArray<Real,AMREX_SPACEDIM> const& dxinv) noexcept
{
    const Real dxi = dxinv[0];
    const auto lo = amrex::lbound(box);
    const auto hi = amrex::ubound(box);
    constexpr Real twoThirds = 2./3.;

    for     (int j = lo.y; j <= hi.y; ++j) {
        AMREX_PRAGMA_SIMD
        for (int i = lo.x; i <= hi.x; ++i) {
            Real dudx = (vel(i+1,j,0,0)+vel(i+1,j-1,0,0)-vel(i-1,j,0,0)-vel(i-1,j-1,0,0))*(0.25*dxi);
            Real dvdx = (vel(i+1,j,0,1)+vel(i+1,j-1,0,1)-vel(i-1,j,0,1)-vel(i-1,j-1,0,1))*(0.25*dxi);
            Real divu = dudx;
            Real xif = kapy(i,j,0);
            Real mun = 0.75*(etay(i,j,0,1)-xif);  // restore the original eta
            Real mut =       etay(i,j,0,0);
            fy(i,j,0,0) = -mut*dvdx;
            fy(i,j,0,1) = -mun*(-twoThirds*divu) - xif*divu;
	    //fixme
	    IntVect mypt={0,95};
	    if (box.contains(mypt)) {
	      // 	if (i==0 && j==0){
	      // 	  Print()<<" i,j: "<<i<< ","<<j<<"\n";
	      // 	  Print()<<"vel(-1,-1) "<<vel(i-1,j-1,0,0)<<" "<<vel(i-1,j-1,0,1)<<"\n";
	      // 	  Print()<<"vel(-1,0) "<<vel(i-1,j,0,0)<<" "<<vel(i-1,j,0,1)<<"\n";
	      // 	  Print()<<"vel(0,0) "<<vel(i,j,0,0)<<" "<<vel(i,j,0,1)<<"\n";
	      // 	  Print()<<"vel(0,-1) "<<vel(i,j-1,0,0)<<" "<<vel(i,j-1,0,1)<<"\n";
	      // 	}
	      // 	if (i==0 && j==15){
	      // 	  Print()<<" i,j: "<<i<< ","<<j<<"\n";
	      // 	  Print()<<"vel(-1,-1) "<<vel(i-1,j-1,0,0)<<" "<<vel(i-1,j-1,0,1)<<"\n";
	      // 	  Print()<<"vel(-1,0) "<<vel(i-1,j,0,0)<<" "<<vel(i-1,j,0,1)<<"\n";
	      // 	  Print()<<"vel(0,0) "<<vel(i,j,0,0)<<" "<<vel(i,j,0,1)<<"\n";
	      // 	  Print()<<"vel(0,-1) "<<vel(i,j-1,0,0)<<" "<<vel(i,j-1,0,1)<<"\n";
	      // 	}
	      if (i==0 && j==95){
	    	  Print()<<" i,j: "<<i<< ","<<j<<"\n";
	    	  Print()<<"vel(-1,0) "<<vel(i-1,j,0,0)<<" "<<vel(i-1,j,0,1)<<"\n";
	    	  Print()<<"vel(-1,+1) "<<vel(i-1,j+1,0,0)<<" "<<vel(i-1,j+1,0,1)<<"\n";
	    	  Print()<<"vel(0,+1) "<<vel(i,j+1,0,0)<<" "<<vel(i,j+1,0,1)<<"\n";
	    	  Print()<<"vel(0,0) "<<vel(i,j,0,0)<<" "<<vel(i,j,0,1)<<"\n";
	    	}

	    }
	      mypt={8,55};
	     if (box.contains(mypt)) {
	    	// if (i==0 && j==32){
	    	//   Print()<<" i,j: "<<i<< ","<<j<<"\n";
	    	//   Print()<<"vel(-1,-1) "<<vel(i-1,j-1,0,0)<<" "<<vel(i-1,j-1,0,1)<<"\n";
	    	//   Print()<<"vel(-1,0) "<<vel(i-1,j,0,0)<<" "<<vel(i-1,j,0,1)<<"\n";
	    	//   Print()<<"vel(0,0) "<<vel(i,j,0,0)<<" "<<vel(i,j,0,1)<<"\n";
	    	//   Print()<<"vel(0,-1) "<<vel(i,j-1,0,0)<<" "<<vel(i,j-1,0,1)<<"\n\n";
	    	// }
	    	if (i==0 && j==55){
	    	  Print()<<" i,j: "<<i<< ","<<j<<"\n";
	    	  Print()<<"vel(-1,0) "<<vel(i-1,j,0,0)<<" "<<vel(i-1,j,0,1)<<"\n";
	    	  Print()<<"vel(-1,+1) "<<vel(i-1,j+1,0,0)<<" "<<vel(i-1,j+1,0,1)<<"\n";
	    	  Print()<<"vel(0,+1) "<<vel(i,j+1,0,0)<<" "<<vel(i,j+1,0,1)<<"\n";
	    	  Print()<<"vel(0,0) "<<vel(i,j,0,0)<<" "<<vel(i,j,0,1)<<"\n";1111111
	    	}
	    	// if (i==15 && j==47){
	    	//   Print()<<" i,j: "<<i<< ","<<j<<"\n";
	    	//   Print()<<"vel(0,0) "<<vel(i,j,0,0)<<" "<<vel(i,j,0,1)<<"\n";
	    	//   Print()<<"vel(0,+1) "<<vel(i,j+1,0,0)<<" "<<vel(i,j+1,0,1)<<"\n";
	    	//   Print()<<"vel(+1,+1) "<<vel(i+1,j+1,0,0)<<" "<<vel(i+1,j+1,0,1)<<"\n";
	    	//   Print()<<"vel(+1,0) "<<vel(i+1,j,0,0)<<" "<<vel(i+1,j,0,1)<<"\n\n";
	    	// }
	       }
	    // IntVect mypt={1,35};
	    // if (box.contains(mypt)) {
	    // 	if (i==0 && j==32){
	    // 	  Print()<<"vel(0-1,32-1) "<<vel(i-1,j-1,0,0)<<" "<<vel(i-1,j-1,0,1)<<"\n";
	    // 	  Print()<<"vel(0,32) "<<vel(i,j,0,0)<<" "<<vel(i,j,0,1)<<"\n\n";
	    // 	}
	    // 	if (i==0 && j==47){
	    // 	  Print()<<"vel(0-1,47+1) "<<vel(i-1,j+1,0,0)<<" "<<vel(i-1,j+1,0,1)<<"\n";
	    // 	  Print()<<"vel(0,47) "<<vel(i,j,0,0)<<" "<<vel(i,j,0,1)<<"\n\n";
	    // 	}
	    //   }
	    // if (i==16 && j==47){
	    //   Print()<<"vel(16-1,47+1) "<<vel(i-1,j+1,0,0)<<" "<<vel(i-1,j+1,0,1)<<"\n";
	    //   Print()<<"vel(0,47) "<<vel(i,j,0,0)<<" "<<vel(i,j,0,1)<<"\n\n";
	    // }

        }
    }
}

AMREX_GPU_HOST_DEVICE AMREX_FORCE_INLINE
void mltensor_cross_terms (Box const& box, Array4<Real> const& Ax,
                           Array4<Real const> const& fx,
                           Array4<Real const> const& fy,
                           GpuArray<Real,AMREX_SPACEDIM> const& dxinv,
                           Real bscalar) noexcept
{
    const Real dxi = bscalar * dxinv[0];
    const Real dyi = bscalar * dxinv[1];
    const auto lo = amrex::lbound(box);
    const auto hi = amrex::ubound(box);

    for     (int j = lo.y; j <= hi.y; ++j) {
        AMREX_PRAGMA_SIMD
        for (int i = lo.x; i <= hi.x; ++i) {
            Ax(i,j,0,0) += dxi*(fx(i+1,j  ,0,0) - fx(i,j,0,0))
                +          dyi*(fy(i  ,j+1,0,0) - fy(i,j,0,0));
            Ax(i,j,0,1) += dxi*(fx(i+1,j  ,0,1) - fx(i,j,0,1))
                +          dyi*(fy(i  ,j+1,0,1) - fy(i,j,0,1));
        }
    }
}

}

#endif<|MERGE_RESOLUTION|>--- conflicted
+++ resolved
@@ -43,38 +43,22 @@
     for (int icomp = 0; icomp < AMREX_SPACEDIM; ++icomp) {
         switch (icorner) {
         case 0: {
-	  //
-	  //FIXME?
-	  // does it matter whether we check x or y first?
-	  //
             // xlo & ylo
             Box bx = amrex::adjCellLo(amrex::adjCellLo(vbox,xdir,1),ydir,1);
-<<<<<<< HEAD
-            if (vlo.x == dlo.x) {
-	        if (use_crsedata)
-		  mltensor_interpbndry_o1(bx, icomp, bcvalxlo, crsebcvalxlo, mxlo, rr);
-
-=======
             if (vlo.x == dlo.x and vlo.y == dlo.y) {
                 vel(vlo.x-1,vlo.y-1,0,icomp) = vel(vlo.x-1,vlo.y,0,icomp)
                     + vel(vlo.x,vlo.y-1,0,icomp) - vel(vlo.x,vlo.y,0,icomp);
             } else if (vlo.x == dlo.x) {
->>>>>>> 08ca414a
+	        if (use_crsedata)
+		  mltensor_interpbndry_o1(bx, icomp, bcvalxlo, crsebcvalxlo, mxlo, rr);
                 int offset = AMREX_SPACEDIM * oxlo;
                 mllinop_apply_bc_x(Orientation::low, bx, blen.x,
                                    vel, mxlo, bct[offset+icomp], bcl[offset+icomp],
                                    bcvalxlo, maxorder, dxinv[xdir], inhomog, icomp);
-<<<<<<< HEAD
-            }
-            else if (vlo.y == dlo.y) {
+            } else if (vlo.y == dlo.y) {
 		if ( use_crsedata )
 		  mltensor_interpbndry_o1(bx, icomp, bcvalylo, crsebcvalylo, mylo, rr);
-		
-		int offset = AMREX_SPACEDIM * oylo;
-=======
-            } else if (vlo.y == dlo.y) {
                 int offset = AMREX_SPACEDIM * oylo;
->>>>>>> 08ca414a
                 mllinop_apply_bc_y(Orientation::low, bx, blen.y,
                                    vel, mylo, bct[offset+icomp], bcl[offset+icomp],
                                    bcvalylo, maxorder, dxinv[ydir], inhomog, icomp);
@@ -84,30 +68,19 @@
         case 1: {
             // xhi & ylo
             Box bx = amrex::adjCellLo(amrex::adjCellHi(vbox,xdir,1),ydir,1);
-<<<<<<< HEAD
-            if (vhi.x == dhi.x) {
-	        if (use_crsedata)
-		  mltensor_interpbndry_o1(bx, icomp, bcvalxhi, crsebcvalxhi, mxhi, rr);
-
-=======
             if (vhi.x == dhi.x and vlo.y == dlo.y) {
                 vel(vhi.x+1,vlo.y-1,0,icomp) = vel(vhi.x+1,vlo.y,0,icomp)
                     + vel(vhi.x,vlo.y-1,0,icomp) - vel(vhi.x,vlo.y,0,icomp);
             } else if (vhi.x == dhi.x) {
->>>>>>> 08ca414a
+	        if (use_crsedata)
+		  mltensor_interpbndry_o1(bx, icomp, bcvalxhi, crsebcvalxhi, mxhi, rr);
                 int offset = AMREX_SPACEDIM * oxhi;
                 mllinop_apply_bc_x(Orientation::high, bx, blen.x,
                                    vel, mxhi, bct[offset+icomp], bcl[offset+icomp],
                                    bcvalxhi, maxorder, dxinv[xdir], inhomog, icomp);
-<<<<<<< HEAD
-            }
-            else if (vlo.y == dlo.y) {
+            } else if (vlo.y == dlo.y) {
 	        if (use_crsedata)
 		  mltensor_interpbndry_o1(bx, icomp, bcvalylo, crsebcvalylo, mylo, rr);
-
-=======
-            } else if (vlo.y == dlo.y) {
->>>>>>> 08ca414a
                 int offset = AMREX_SPACEDIM * oylo;
                 mllinop_apply_bc_y(Orientation::low, bx, blen.y,
                                    vel, mylo, bct[offset+icomp], bcl[offset+icomp],
@@ -118,30 +91,19 @@
         case 2: {
             // xlo & yhi
             Box bx = amrex::adjCellHi(amrex::adjCellLo(vbox,xdir,1),ydir,1);
-<<<<<<< HEAD
-            if (vlo.x == dlo.x) {
-	        if (use_crsedata)
-		  mltensor_interpbndry_o1(bx, icomp, bcvalxlo, crsebcvalxlo, mxlo, rr);
-
-=======
             if (vlo.x == dlo.x and vhi.y == dhi.y) {
                 vel(vlo.x-1,vhi.y+1,0,icomp) = vel(vlo.x-1,vhi.y,0,icomp)
                     + vel(vlo.x,vhi.y+1,0,icomp) - vel(vlo.x,vhi.y,0,icomp);
             } else if (vlo.x == dlo.x) {
->>>>>>> 08ca414a
+	        if (use_crsedata)
+		  mltensor_interpbndry_o1(bx, icomp, bcvalxlo, crsebcvalxlo, mxlo, rr);
                 int offset = AMREX_SPACEDIM * oxlo;
                 mllinop_apply_bc_x(Orientation::low, bx, blen.x,
                                    vel, mxlo, bct[offset+icomp], bcl[offset+icomp],
                                    bcvalxlo, maxorder, dxinv[xdir], inhomog, icomp);
-<<<<<<< HEAD
-            }
-            else if (vhi.y == dhi.y) {
+            } else if (vhi.y == dhi.y) {
 	        if (use_crsedata)
 		  mltensor_interpbndry_o1(bx, icomp, bcvalyhi, crsebcvalyhi, myhi, rr);
-
-=======
-            } else if (vhi.y == dhi.y) {
->>>>>>> 08ca414a
                 int offset = AMREX_SPACEDIM * oyhi;
                 mllinop_apply_bc_y(Orientation::high, bx, blen.y,
                                    vel, myhi, bct[offset+icomp], bcl[offset+icomp],
@@ -152,30 +114,19 @@
         case 3: {
             // xhi & yhi
             Box bx = amrex::adjCellHi(amrex::adjCellHi(vbox,xdir,1),ydir,1);
-<<<<<<< HEAD
-            if (vhi.x == dhi.x) {
-	        if (use_crsedata)
-		  mltensor_interpbndry_o1(bx, icomp, bcvalxhi, crsebcvalxhi, mxhi, rr);
-	      
-=======
             if (vhi.x == dhi.x and vhi.y == dhi.y) {
                 vel(vhi.x+1,vhi.y+1,0,icomp) = vel(vhi.x+1,vhi.y,0,icomp)
                     + vel(vhi.x,vhi.y+1,0,icomp) - vel(vhi.x,vhi.y,0,icomp);
             } else if (vhi.x == dhi.x) {
->>>>>>> 08ca414a
+	        if (use_crsedata)
+		  mltensor_interpbndry_o1(bx, icomp, bcvalyhi, crsebcvalyhi, myhi, rr);
                 int offset = AMREX_SPACEDIM * oxhi;
                 mllinop_apply_bc_x(Orientation::high, bx, blen.x,
                                    vel, mxhi, bct[offset+icomp], bcl[offset+icomp],
                                    bcvalxhi, maxorder, dxinv[xdir], inhomog, icomp);
-<<<<<<< HEAD
-            }
-            else if (vhi.y == dhi.y) {
+            } else if (vhi.y == dhi.y) {
 	        if (use_crsedata)
 		  mltensor_interpbndry_o1(bx, icomp, bcvalyhi, crsebcvalyhi, myhi, rr);
-
-=======
-            } else  if (vhi.y == dhi.y) {
->>>>>>> 08ca414a
                 int offset = AMREX_SPACEDIM * oyhi;
                 mllinop_apply_bc_y(Orientation::high, bx, blen.y,
                                    vel, myhi, bct[offset+icomp], bcl[offset+icomp],
