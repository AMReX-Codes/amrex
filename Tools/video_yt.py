<<<<<<< HEAD
#! /usr/bin/env python
=======
# Copyright 2017-2020 Luca Fedeli, Maxence Thevenet
#
# This file is part of WarpX.
#
# License: BSD-3-Clause-LBNL
>>>>>>> 3a69c525

'''
This script loops over 3D plotfiles plt*****, generates a 3D rendering
of the data with fields and particles, and saves one image per plotfile to
plt_****_img.png. It was written for a laser-wakefield acceleration
simulation, and contains a lot of custom values (for transparency,
color intensity etc.), so feel free to modify it to meet your needs.

Execute the file with
> python video_yt.py
or
> mpirun -np 4 python video_yt.py
to generate the images. It can be quite slow for even moderately large
plotfiles.
'''

# Import statements
import yt, glob
yt.enable_parallelism()
import numpy as np

field = 'Ez'
my_max = int(5.e9) # Field maximum amplitude
do_particles = True
species0 = 'beam'
species1 = 'electrons'
do_patch = False # if want to plot an MR patch
resolution = (512, 512)
camera_position = np.array([15., 20., -5.])*yt.units.micrometer
file_list = glob.glob('./diags/plotfiles/plt?????')

clight = 299792458.0 # must be the same value as in WarpX

def plot_species(species, ad, radii, transparency, abs_xmax):
    # Color for each of these particles
    colors_vect = [1., 1., 1., .05] # the last value is overwritten later
    x = ad[species,'particle_position_x'].v
    y = ad[species,'particle_position_y'].v
    z = ad[species,'particle_position_z'].v
    selector = np.abs(x) < abs_xmax
    x = x[selector] ; y = y[selector] ; z = z[selector]
    vertices = np.column_stack((x,y,z))
    colors = np.tile(colors_vect,(vertices.shape[0], 1))
    colors[:,3] = transparency
    point = yt.visualization.volume_rendering.render_source.PointSource(vertices, colors=colors, radii=radii)
    return point

# Create the 3d image for 1 timestep
# filename is the name of the folder (e.g. plt00000)
def img_onestep(filename):
    # Load the data
    ds = yt.load( filename )
    ad = ds.all_data()

    # Calculate the z position of the box.
    # You can use ds.domain_right_edge[2] instead. However, if a moving window
    # was used in the simulation, the rendering shows some jitter.
    # This is because a cell is added in z at some iterations but not all.
    # These lines calculate this jitter z_shift and remove it from the camera position and focus
    iteration=int(filename[-5:])
    dt = 1./clight * 1./np.sqrt((1./ad['dx'][-1]**2 + 1./ad['dy'][-1]**2 + 1./ad['dz'][-1]**2))
    z_front = dt * float(iteration) * clight
    z_shift = z_front-ds.domain_right_edge[2]

    # Create a yt source object for the level1 patch
    if do_patch:
        box_patch = yt.visualization.volume_rendering.render_source.BoxSource(
            left_edge=ds.index.grids[1].LeftEdge+np.array([0., 0., z_shift])*yt.units.meter,
            right_edge=ds.index.grids[1].RightEdge+np.array([0., 0., z_shift])*yt.units.meter,
            color=[1.,0.1,0.1,.01])

    # Handle 2 populations of particles: beam and plasma electrons
    if do_particles:
        point0 = plot_species(species0, ad, 2, .01, 1.)
        point1 = plot_species(species1, ad, 1, .002, 20.e-6)
    sc = yt.create_scene(ds, field=field)

    # Set camera properties
    cam = sc.camera
    dom_length = ds.domain_width[2].v
    cam.set_width(ds.quan(dom_length, yt.units.meter))
    cam.position = ds.domain_center + camera_position + np.array([0., 0., z_shift])*yt.units.meter
    cam.focus = ds.domain_center + np.array([0., 0., z_shift])*yt.units.meter
    cam.resolution = resolution
    # Field rendering properties
    source = sc[0]
    source.set_field(field)
    source.set_log(False)
    source.use_ghost_zones = True
    bounds = (-my_max, my_max)
    tf = yt.ColorTransferFunction(bounds)
    w = (.01*my_max)**2
    # Define the transfer function for 3d rendering
    # 3 isocontours for negative field values
    # The sharpness of the contour is controlled by argument width
    tf.add_gaussian(-.04 *my_max, width=8*w,  height=[0.1, 0.1, 1.0, 0.02])
    tf.add_gaussian(-.2 *my_max, width=5*w,  height=[0.1, 0.1, 1.0, 0.05])
    tf.add_gaussian(-.6 *my_max, width=w,  height=[0.0, 0.0, 1.0, 0.3])
    # 3 isocontours for positive field values
    tf.add_gaussian(.04 *my_max, width=8*w,  height=[1.0, 1.0, 0.2, 0.02])
    tf.add_gaussian(.2 *my_max, width=5*w,  height=[1.0, 1.0, 0.2, 0.05])
    tf.add_gaussian(.6 *my_max, width=w,  height=[1.0, 1.0, 0.0, 0.3])
    source.tfh.tf = tf
    source.tfh.bounds = bounds
    source.tfh.set_log(False)
    source.tfh.tf.grey_opacity = True
    if do_particles:
        sc.add_source(point0)
        sc.add_source(point1)
    if do_patch:
        sc.add_source(box_patch)
    sc.save('./img_' + filename[-8:] + '.png', sigma_clip=1.)

# Get plt folders in current folder and loop over them.
file_list.sort()
for filename in file_list[5:]:
    # disabled test: do not plot image if already exists
    # if os.path.isfile(filename + '.png') is False:
    print(filename)
    img_onestep(filename)<|MERGE_RESOLUTION|>--- conflicted
+++ resolved
@@ -1,12 +1,9 @@
-<<<<<<< HEAD
 #! /usr/bin/env python
-=======
 # Copyright 2017-2020 Luca Fedeli, Maxence Thevenet
 #
 # This file is part of WarpX.
 #
 # License: BSD-3-Clause-LBNL
->>>>>>> 3a69c525
 
 '''
 This script loops over 3D plotfiles plt*****, generates a 3D rendering
