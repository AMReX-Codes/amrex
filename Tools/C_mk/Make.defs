#
# Establish some defaults, assuming that they are not already set by the
# Makefile that includes this file.
#

UNAMEM := $(shell uname -m)
UNAMEN := $(shell uname -n)
UNAMES := $(shell uname -s)

ifeq ($(findstring CYGWIN_NT, $(UNAMES)), CYGWIN_NT)
    MACHINE := CYGWIN_NT
endif

ifeq ($(findstring CYGWIN_NT, $(UNAMES)), CYGWIN_NT)
    HOSTNAMEF := $(shell hostname)
else
    HOSTNAMEF := $(shell hostname -f)
endif

#jfe
ifeq ($(findstring gwd, $(UNAMEN)), gwd)
   GWDG = TRUE
endif

ifndef MACHINE
    MACHINE := $(shell uname)
endif
#
# We'd also like to distinguish between SunOS and Solaris.
#
UNAMER := $(shell uname -r)
ifeq ($(MACHINE), SunOS)
    ifeq ($(shell awk 'BEGIN {print "$(UNAMER)"; print "5.0"}' /dev/null | \
            sort | head -1), 5.0)
        MACHINE := Solaris
    endif
endif

#
# Set special flag to identify machine
#
ifeq ($(MACHINE), Darwin)
  ifeq ($(findstring MarcsLaptop, $(UNAMEN)), MarcsLaptop)
    WHICHDARWIN:=MARC
  endif
  ifeq ($(findstring ruhr, $(UNAMEN)), ruhr)
    WHICHDARWIN:=MATTI
  endif
endif

ifeq ($(MACHINE), Linux)
  WHICHLINUX := GENERICLINUX
  ifeq ($(findstring n2001, $(UNAMEN)), n2001)
    WHICHLINUX := PCCLUSTER
  endif
  ifeq ($(findstring xfe1, $(UNAMEN)), xfe1)
    WHICHLINUX := ALPHACLUSTER
  endif
  ifeq ($(findstring nugigan, $(UNAMEN)), nugigan)
    WHICHLINUX := NUGIGAN
  else
      ifeq ($(findstring gigan, $(UNAMEN)), gigan)
        WHICHLINUX := GIGAN
      endif
  endif
  ifeq ($(findstring lens, $(UNAMEN)), lens)
    WHICHLINUX := LENS
  endif
  ifeq ($(findstring jvn, $(UNAMEN)), jvn)
    WHICHLINUX := JVN
  endif
  ifeq ($(findstring jac, $(UNAMEN)), jac)
    WHICHLINUX := JACQUARD
  endif
  ifeq ($(findstring cfe, $(UNAMEN)), cfe)
    WHICHLINUX := COLUMBIA
  endif
  ifeq ($(findstring columbia, $(UNAMEN)), columbia)
    WHICHLINUX := COLUMBIA
  endif
  ifeq ($(findstring orange, $(UNAMEN)), orange)
    WHICHLINUX := ORANGE
  endif
  ifeq ($(findstring cy-c, $(UNAMEN)), cy-c)
    WHICHLINUX := COYOTE
  endif
  ifeq ($(findstring davinci, $(UNAMEN)), davinci)
    WHICHLINUX := DAVINCI
  endif
  ifeq ($(findstring homer, $(UNAMEN)), homer)
    WHICHLINUX := HOMER
  endif
  ifeq ($(findstring hyperion, $(UNAMEN)), hyperion)
    WHICHLINUX := HYPERION
  endif
  ifeq ($(findstring della, $(UNAMEN)), della)
    WHICHLINUX := DELLA
  endif
  ifeq ($(findstring ranger, $(UNAMEN)), ranger)
    WHICHLINUX := RANGER
  endif
  ifeq ($(findstring darter, $(UNAMEN)), darter)
    WHICHLINUX := DARTER
  endif
  ifeq ($(findstring mothra, $(UNAMEN)), mothra)
    WHICHLINUX := MOTHRA
  endif
  ifeq ($(findstring orion, $(UNAMEN)), orion)
    WHICHLINUX := ORION
  endif
  ifeq ($(findstring grace, $(UNAMEN)), grace)
    WHICHLINUX := GRACE
  endif
  ifeq ($(findstring cvrsvc, $(UNAMEN)), cvrsvc)
    WHICHLINUX := CARVER
  endif
  ifeq ($(findstring euclid, $(UNAMEN)), euclid)
    WHICHLINUX := EUCLID
  endif
  ifeq ($(findstring freedom, $(UNAMEN)), freedom)
    WHICHLINUX := FREEDOM
  endif
  ifeq ($(findstring hera, $(UNAMEN)), hera)
    WHICHLINUX := HERA
  endif
  ifeq ($(findstring cab, $(UNAMEN)), cab)
    WHICHLINUX := CAB
  endif
  ifeq ($(findstring garnet, $(UNAMEN)), garnet)
    WHICHLINUX := GARNET
  endif
  ifeq ($(findstring hopper, $(UNAMEN)), hopper)
    WHICHLINUX := HOPPER
  endif
  ifeq ($(findstring hopper, $(NERSC_HOST)), hopper)
    WHICHLINUX := HOPPER
  endif
  ifeq ($(findstring edison, $(UNAMEN)), edison)
    WHICHLINUX := EDISON
  endif
  ifeq ($(findstring edison, $(NERSC_HOST)), edison)
    WHICHLINUX := EDISON
  endif
  ifeq ($(findstring gimantis, $(UNAMEN)), gimantis)
    WHICHLINUX := GIMANTIS
  endif
  ifeq ($(findstring baragon, $(UNAMEN)), baragon)
    WHICHLINUX := BARAGON
  endif
  ifeq ($(findstring hedorah, $(UNAMEN)), hedorah)
    WHICHLINUX := HEDORAH
  endif
  ifeq ($(findstring kumonga, $(UNAMEN)), kumonga)
    WHICHLINUX := KUMONGA
  endif
  ifeq ($(findstring intrepid, $(HOSTNAMEF)), intrepid)
    WHICHLINUX := INTREPID
  endif
  ifeq ($(findstring cims.nyu.edu, $(HOSTNAMEF)), cims.nyu.edu)
    WHICHLINUX := DONEV
  endif
  ifeq ($(findstring CIMS.NYU.EDU, $(HOSTNAMEF)), CIMS.NYU.EDU)
    WHICHLINUX := DONEV
  endif
  ifeq ($(findstring h2o, $(UNAMEN)), h2o)
    WHICHLINUX := BLUE_WATERS
  endif
  ifeq ($(findstring titan, $(UNAMEN)), titan)
    WHICHLINUX := TITAN
  endif
  ifeq ($(findstring hera, $(UNAMEN)), hera)
    WHICHLINUX := HERA
  endif
  ifeq ($(findstring lanl, $(UNAMEN)), lanl)
    WHICHLINUX := LANL
    # classified machines are a mix of Linux clusters and Cray
    # so this might need to be updated in the future
  endif
  ifeq ($(findstring bint, $(UNAMEN)), bint)
    WHICHLINUX := BABBAGE
  endif
endif
#
# Some Lawrencium crap ...
#
ifeq ($(findstring .scs, $(UNAMEN)), .scs)
  XTRALIBS += -lgcc -lstdc++
endif

ifeq ($(MACHINE), HP-UX)
    #
    # `-' is not a valid character in a preprocessing token.
    # That is to say, -DBL_HP-UX is not, strictly speaking, valid.
    #
    MACHINE := HPUX
endif

ifndef PRECISION
  PRECISION = DOUBLE
endif

ifndef DEBUG
  DEBUG	= TRUE
endif

ifndef PROFILE
  PROFILE = FALSE
endif

ifndef TRACE_PROFILE
  TRACE_PROFILE = FALSE
endif

ifndef COMM_PROFILE
  COMM_PROFILE = FALSE
endif

ifndef BACKTRACE
  BACKTRACE = FALSE
endif

ifndef LAZY
  LAZY = FALSE
endif
ifeq ($(LAZY),TRUE)
  USE_CXX11 = TRUE
endif

ifndef DIM
  DIM = 2
endif

ifndef COMP
  COMP = CC
endif

ifndef FCOMP
  FCOMP = f77
endif

ifndef USE_MPI
  USE_MPI = FALSE
endif

ifndef USE_CXX11
  USE_CXX11 = FALSE
endif

<<<<<<< HEAD
ifeq ($(USE_UPCXX),TRUE)
  USE_CXX11 = TRUE
=======
ifndef DIMENSION_AGNOSTIC
  DIMENSION_AGNOSTIC = FALSE
endif

ifndef USE_ASSERTION
  USE_ASSERTION = FALSE
>>>>>>> 3df0177c
endif

#
# Defaults for BoxLib style programs.
#
ARCH		= IEEE
FORTLINK  	= UNDERSCORE

FORTPREP  	= perl $(BOXLIB_HOME)/Tools/C_scripts/strip72 -c
# a placeholder in case we have to write something later
F90PREP  	= cat
MKDEP		= perl $(BOXLIB_HOME)/Tools/C_scripts/mkdep
MODDEP		= perl $(BOXLIB_HOME)/Tools/C_scripts/moddep.pl

RANLIB = true

EXE_OUTPUT_OPTION      = -o $(objEXETempDir)/$*.o
LIB_OUTPUT_OPTION      = -o $(objTempDir)/$*.o
FORT_EXE_OUTPUT_OPTION = -o $(objEXETempDir)/$*.o
FORT_LIB_OUTPUT_OPTION = -o $(objTempDir)/$*.o
#
# Generic setup for using gcc/g++ ...
#
USE_GCC =
ifeq ($(findstring gcc, $(COMP)), gcc)
    USE_GCC = true
endif
ifeq ($(findstring gnu, $(COMP)), gnu)
    USE_GCC = true
endif
ifeq ($(findstring g++, $(COMP)), g++)
    USE_GCC = true
endif

ifdef USE_GCC
    CXXPRFF    := -p
    CXXOPTF    += -g -O3
    #CXXDEBF    += -g -O1 -Wall -Wno-sign-compare
    CXXDEBF    += -g -O0 -fno-inline -ggdb -Wall -Wno-sign-compare
    ifeq ($(BACKTRACE),TRUE)
        LDFLAGS += -rdynamic
    endif
    FULLWARN   := -pedantic -Wall -Wno-sign-compare
    CXX	       ?= g++
    CC	       ?= gcc
    __gcc_version := $(shell $(CXX) -dumpversion | head -1 | sed -e 's;.*  *;;')
    __gcc_major_version := $(shell $(CXX) -dumpversion | head -1 | sed -e 's;.*  *;;' | sed -e 's;\..*;;')
    __gcc_minor_version := $(shell $(CXX) -dumpversion | head -1 | sed -e 's;.*  *;;' | sed -e 's;[^.]*\.;;' | sed -e 's;\..*;;')
    CXXFLAGS = -Wno-deprecated
    ifeq ($(USE_IN_SITU), TRUE)
        # Necessary to compile in situ analysis
        CXXFLAGS += -ftemplate-depth-256
    else
        CXXFLAGS += -ftemplate-depth-128
    endif
    DEFINES += -DBL_GCC_VERSION='$(__gcc_version)'
    DEFINES += -DBL_GCC_MAJOR_VERSION=$(__gcc_major_version)
    DEFINES += -DBL_GCC_MINOR_VERSION=$(__gcc_minor_version)
    ifeq ($(__gcc_major_version),2)
       GNU_STD_INCL = $(BOXLIB_HOME)/BoxLib/std
    endif
    ifeq ($(USE_OMP),TRUE)
      CXXOPTF += -fopenmp
      CXXDEBF += -fopenmp
    endif
    #
    # Force C to have same flags as C++.
    #
    COPTF := $(CXXOPTF) -std=c99
    CDEBF := $(CXXDEBF) -std=c99

    ifeq ($(USE_CXX11),TRUE)
        CXXOPTF += -std=c++11
        CXXDEBF += -std=c++11
    endif

else

    #
    # Set some reasonable defaults.
    #
    CXX = CC
    FC  = f77
    CC  = cc

endif

ifeq ($(findstring rose, $(COMP)), rose)
    CXXPRFF    := -p
    CXXOPTF    += -g -O3
    CXXDEBF    += -g -O1 -Wall -Wno-sign-compare
    FULLWARN   := -pedantic -Wall -Wno-sign-compare
    CXX	       := $(ROSECOMP)
    CC	       := $(ROSECOMP)
    __gcc_version := $(shell gcc -dumpversion | head -1 | sed -e 's;.*  *;;')
    __gcc_major_version := $(shell gcc -dumpversion | head -1 | sed -e 's;.*  *;;' | sed -e 's;\..*;;')
    __gcc_minor_version := $(shell gcc -dumpversion | head -1 | sed -e 's;.*  *;;' | sed -e 's;[^.]*\.;;' | sed -e 's;\..*;;')
    CXXFLAGS =  $(ROSECXXFLAGS) -ftemplate-depth-64 -Wno-deprecated
    DEFINES += -DBL_GCC_VERSION='$(__gcc_version)'
    DEFINES += -DBL_GCC_MAJOR_VERSION=$(__gcc_major_version)
    DEFINES += -DBL_GCC_MINOR_VERSION=$(__gcc_minor_version)
    ifeq ($(__gcc_major_version),2)
       GNU_STD_INCL = $(BOXLIB_HOME)/BoxLib/std
    endif
    ifeq ($(USE_OMP),TRUE)
      CXXOPTF += -fopenmp
      CXXDEBF += -fopenmp
      COPTF += -fopenmp
      CDEBF += -fopenmp
    endif
    #
    # Force C to have same flags as C++.
    #
    COPTF += $(CXXOPTF)
    CDEBF += $(CXXDEBF)
endif

ifeq ($(findstring rose, $(FCOMP)), rose)
    FC := $(ROSEFCOMP)
    fC := $(ROSEFCOMP)
    FFLAGS = -fno-range-check -fno-second-underscore -J$(fmoddir) -I$(fmoddir)
    fFLAGS = -fno-range-check -fno-second-underscore -J$(fmoddir) -I$(fmoddir)
    FOPTF += -g -O
    fOPTF += -g -O
    FDEBF += -g -O0
    fDEBF += -g -O0
    _f95_lib:=$(shell gfortran -print-file-name=libgfortran.a)
    ifeq ($(_f95_lib),libgfortran.a)
      _f95_lib:=$(shell gfortran -print-file-name=libgfortran.so)
    endif
    override XTRALIBS += $(_f95_lib)
    FOPTF += -ffixed-line-length-0 -g -O3
    fOPTF += -ffixed-line-length-0 -g -O3
    FDEBF += -g -O1 -ffixed-line-length-0 -fbounds-check -fbacktrace -Wuninitialized -Wunused -ffpe-trap=invalid -finit-real=nan
    fDEBF += -g -O1 -ffixed-line-length-0 -fbounds-check -fbacktrace -Wuninitialized -Wunused -ffpe-trap=invalid -finit-real=nan
endif

ifeq ($(FCOMP),g77)
    FC := $(FCOMP)
    fC := $(FC)
    FFLAGS = -fno-second-underscore
    fFLAGS = -fno-second-underscore
    FOPTF += -g -O
    fOPTF += -g -O
    FDEBF += -g -O0
    fDEBF += -g -O0
    _f77_lib:=$(shell g77 -print-file-name=libg2c.a)
    override XTRALIBS += $(_f77_lib)
    FDEBF +=   -ffortran-bounds-check 
    FDEBF += -Wimplicit
    fDEBF += -Wimplicit
    fDEBF +=   -ffortran-bounds-check
endif

ifeq ($(findstring gfortran, $(FCOMP)), gfortran)
    FC = $(FCOMP)
    fC = $(FCOMP)
    FFLAGS = -fno-range-check -fno-second-underscore -J$(fmoddir) -I $(fmoddir)
    fFLAGS = -fno-range-check -fno-second-underscore -J$(fmoddir) -I $(fmoddir)

    # ask gfortran the name of the library to link in.  First check for the
    # static version.  If it returns only the name w/o a path, then it
    # was not found.  In that case, ask for the shared-object version.
    _f95_lib:=$(shell $(FCOMP) -print-file-name=libgfortran.a)
    ifeq ($(_f95_lib),libgfortran.a)
      _f95_lib:=$(shell $(FCOMP) -print-file-name=libgfortran.so)
    endif

    ifeq ($(findstring cims.nyu.edu, $(HOSTNAME)), cims.nyu.edu)
       XTRALIBS += -lgfortran
    else
       override XTRALIBS += $(_f95_lib)       
    endif

    FOPTF += -ffixed-line-length-0 -g -O3
    fOPTF += -ffixed-line-length-0 -g -O3
    FDEBF += -g -O1 -ffixed-line-length-0 -fbounds-check -fbacktrace -Wuninitialized -Wno-maybe-uninitialized -Wunused -ffpe-trap=invalid -finit-real=nan
    fDEBF += -g -O1 -ffixed-line-length-0 -fbounds-check -fbacktrace -Wuninitialized -Wno-maybe-uninitialized -Wunused -ffpe-trap=invalid -finit-real=nan

   ifeq ($(USE_OMP),TRUE)
    FOPTF += -fopenmp
    fOPTF += -fopenmp
    FDEBF += -fopenmp
    fDEBF += -fopenmp
   endif
endif

ifeq ($(FCOMP),g95)
    FC = g95
    fC = g95
    FFLAGS = -fno-second-underscore -fmod=$(fmoddir) -I $(fmoddir) 
    fFLAGS = -fno-second-underscore -fmod=$(fmoddir) -I $(fmoddir) 
    _f95_lib:=$(shell g95 -print-file-name=libf95.a)
    override XTRALIBS += $(_f95_lib)
    FOPTF += -O2 -g -ffixed-line-length-0 -Wall #-Wextra
    fOPTF += -O2 -g -ffixed-line-length-0 -Wall #-Wextra
    FDEBF += -g -O0 -fbounds-check
    fDEBF += -g -O0 -fbounds-check

   ifeq ($(USE_OMP),TRUE)
    FOPTF += -fopenmp
    fOPTF += -fopenmp
    FDEBF += -fopenmp
    fDEBF += -fopenmp

     CXXOPTF += -openmp
     CXXDEBF += -openmp
     ifeq ($(ICC_MAJOR_VERSION),11)
        CXXOPTF += -openmp-report2
        CXXDEBF += -openmp-report2
     endif
   endif
endif

ifeq ($(COMP),Intel)
   ifeq ($(UNAMEM),ia64)
     ifeq ($(WHICHLINUX),DAVINCI)
        _icpc := icc
        _icc  := icc
     else
        _icpc := ecc
        _icc  := ecc
     endif
   else
     _icpc := icc
     _icc  := icc
   endif

   ifeq ($(WHICHLINUX), EDISON)
     CXXOPTF += -g -O2 -ip -xHost -qopt-report=5 -qopt-report-phase=vec
   else
     ifeq ($(WHICHLINUX), BABBAGE)
       ifneq ($(MIC), TRUE) # the "-xHost" flag conflicts with the "-mmic" option
         CXXOPTF += -g -O2 -ip -xHost -qopt-report=5 -qopt-report-phase=vec
       else
         CXXOPTF += -g -O2 -ip -qopt-report=5 -qopt-report-phase=vec
       endif
     else
       CXXOPTF += -g -O2 -ip -fp-model source
     endif
   endif
   CXXDEBF += -g -O0 -Wcheck

   COPTF += $(CXXOPTF) -std=c99
   CDEBF += $(CXXDEBF) -std=c99

   ifeq ($(USE_CXX11),TRUE)
       CXXOPTF += -std=c++11
       CXXDEBF += -std=c++11       
   endif

   __icc_version := $(shell $(_icpc) -V 2>&1 1>/dev/null | grep Version)
   ifeq ($(findstring Version 5.0.1, $(__icc_version)), Version 5.0.1)
       ICC_VERSION := 5.0.1
       ICC_MAJOR_VERSION := 5
       ICC_MINOR_VERSION := 0
   else
   ifeq ($(findstring Version 6.0, $(__icc_version)), Version 6.0)
       ICC_VERSION := 6.0
       ICC_MAJOR_VERSION := 6
       ICC_MINOR_VERSION := 0
   else
   ifeq ($(findstring Version 7., $(__icc_version)), Version 7.)
       ICC_MAJOR_VERSION := 7
       ifeq ($(findstring 7.0, $(__icc_version)), 7.0)
	   ICC_VERSION := 7.0
	   ICC_MINOR_VERSION := 0
       else
       ifeq ($(findstring 7.1, $(__icc_version)), 7.1)
           ICC_VERSION := 7.1
	   ICC_MINOR_VERSION := 1
       endif
       endif
   else
   ifeq ($(findstring Version 8.0, $(__icc_version)), Version 8.0)
       ICC_VERSION := 8.0
       ICC_MAJOR_VERSION := 8
       ICC_MINOR_VERSION := 0
   else
   ifeq ($(findstring Version 8.1, $(__icc_version)), Version 8.1)
       ICC_VERSION := 8.1
       ICC_MAJOR_VERSION := 8
       ICC_MINOR_VERSION := 1
       _icpc := icpc
       CXXOPTF += -wd1572
       CXXDEBF += -wd1572
   else
   ifeq ($(findstring Version 9.0, $(__icc_version)), Version 9.0)
       ICC_VERSION := 9.0
       ICC_MAJOR_VERSION := 9
       ICC_MINOR_VERSION := 0
       _icpc := icpc
   else
   ifeq ($(findstring Version 9.1, $(__icc_version)), Version 9.1)
       ICC_VERSION := 9.1
       ICC_MAJOR_VERSION := 9
       ICC_MINOR_VERSION := 1
       CXXDEBF += -Wunused-variable
       _icpc := icpc
   else
   ifeq ($(findstring Version 10.0, $(__icc_version)), Version 10.0)
       ICC_VERSION := 10.0
       ICC_MAJOR_VERSION := 10
       ICC_MINOR_VERSION := 0
       _icpc := icpc
   else
   ifeq ($(findstring Version 10.1, $(__icc_version)), Version 10.1)
       ICC_VERSION := 10.1
       ICC_MAJOR_VERSION := 10
       ICC_MINOR_VERSION := 1
       CXXDEBF += -Wunused-variable
       _icpc := icpc
   else
   ifeq ($(findstring Version 11.0, $(__icc_version)), Version 11.0)
       ICC_VERSION := 11.0
       ICC_MAJOR_VERSION := 11
       ICC_MINOR_VERSION := 0
       _icpc := icpc
   else
   ifeq ($(findstring Version 11.1, $(__icc_version)), Version 11.1)
       ICC_VERSION := 11.1
       ICC_MAJOR_VERSION := 11
       ICC_MINOR_VERSION := 1
       _icpc := icpc
   else
   ifeq ($(findstring Version 12.1, $(__icc_version)), Version 12.1)
       ICC_VERSION := 12.1
       ICC_MAJOR_VERSION := 12
       ICC_MINOR_VERSION := 1
       _icpc := icpc
   endif
   endif
   endif
   endif
   endif
   endif
   endif
   endif
   endif
   endif
   endif
   endif

   ifeq ($(USE_OMP),TRUE)
     CXXOPTF += -openmp
     CXXDEBF += -openmp
     COPTF += -openmp
     CDEBF += -openmp
     ifeq ($(ICC_MAJOR_VERSION),11)
        CXXOPTF += -openmp-report2
        CXXDEBF += -openmp-report2
     endif
   endif

   ifeq ($(ICC_MAJOR_VERSION),9)
     CXXDEBF += -O0
   endif
   CXX = $(_icpc) -Wno-deprecated
   CC  = $(_icc)
   DEFINES += -DBL_ICC_VERSION=$(ICC_VERSION)
   DEFINES += -DBL_ICC_MAJOR_VERSION=$(ICC_MAJOR_VERSION)
   DEFINES += -DBL_ICC_MINOR_VERSION=$(ICC_MINOR_VERSION)

#jfe
   ifeq ($(GWDG), TRUE)
     ifeq ($(USE_MPI),TRUE)
       CXX = mpiicpc -Wno-deprecated
       CC  = mpiicc
     endif
   endif
#end jfe

endif

ifeq ($(FCOMP),Intel)
   ifeq ($(UNAMEM),ia64)
     _ifc := efc
   else
     _ifc := ifc
   endif

   __ifc_version := $(shell $(_ifc) -V 2>&1 | grep Version)
   ifneq ($(IFC_MAJOR_VERSION),7)
     _ifc = ifort
     __ifc_version := $(shell $(_ifc) -V 2>&1 | grep Version)
     override XTRALIBS += -lifcore
#    override XTRALIBS += -lguide
#    CAR: Might be needed ^^^^^^^ in some instances.
   else
     override XTRALIBS += -lintrins -lIEPCF90 -lF90 -limf -lcprts -lcxa -lirc
   endif

   ifeq ($(findstring Version 5.0.1, $(__ifc_version)), Version 5.0.1)
       IFC_VERSION := 5.0.1
       IFC_MAJOR_VERSION := 5
       IFC_MINOR_VERSION := 0
       LIBRARY_LOCATIONS += $(IA32ROOT)/lib 
       override XTRALIBS += $(IA32ROOT)/lib/icrt.link
   else
   ifeq ($(findstring Version 6.0, $(__ifc_version)), Version 6.0)
       IFC_VERSION := 6.0
       IFC_MAJOR_VERSION := 6
       IFC_MINOR_VERSION := 0
#      LIBRARY_LOCATIONS += /opt/intel/compiler60/ia32/lib 
   else
   ifeq ($(findstring Version 7, $(__ifc_version)), Version 7)
       IFC_MAJOR_VERSION := 7
       ifeq ($(findstr Version 7.0, $(__ifc_version)), 7.0)
         IFC_VERSION := 7.0
         IFC_MINOR_VERSION := 0
       else
       ifeq ($(findstr Version 7.1, $(__ifc_version)), 7.1)
         IFC_VERSION := 7.1
         IFC_MINOR_VERSION := 1
       endif
       endif
#      LIBRARY_LOCATIONS += /opt/intel/compiler70/ia32/lib 
   else
   ifeq ($(findstring Version 8.0, $(__ifc_version)), Version 8.0)
       IFC_VERSION := 8.0
       IFC_MAJOR_VERSION := 8
       IFC_MINOR_VERSION := 0
#      LIBRARY_LOCATIONS += /opt/intel_fc_80/lib
   else
   ifeq ($(findstring Version 8.1, $(__ifc_version)), Version 8.1)
       IFC_VERSION := 8.1
       IFC_MAJOR_VERSION := 8
       IFC_MINOR_VERSION := 1
#      LIBRARY_LOCATIONS += /opt/intel_fc_80/lib
   else
   ifeq ($(findstring Version 9.0, $(__ifc_version)), Version 9.0)
       IFC_VERSION := 9.0
       IFC_MAJOR_VERSION := 9
       IFC_MINOR_VERSION := 0
#      LIBRARY_LOCATIONS += /opt/intel/fc/9.0/lib
   else
   ifeq ($(findstring Version 9.1, $(__ifc_version)), Version 9.1)
       IFC_VERSION := 9.1
       IFC_MAJOR_VERSION := 9
       IFC_MINOR_VERSION := 1
       FDEBF += -warn unused
       fDEBF += -warn unused
#      LIBRARY_LOCATIONS += /opt/intel/fc/9.1.032/lib
#  CAR Brittle              ^^^^^^^^^^^^^^^^^^^^^^^^^
   else
   ifeq ($(findstring Version 10.0, $(__ifc_version)), Version 10.0)
       IFC_VERSION := 10.0
       IFC_MAJOR_VERSION := 10
       IFC_MINOR_VERSION := 0
   else
   ifeq ($(findstring Version 10.1, $(__ifc_version)), Version 10.1)
       IFC_VERSION := 10.1
       IFC_MAJOR_VERSION := 10
       IFC_MINOR_VERSION := 1
       FDEBF += -warn unused
       fDEBF += -warn unused
   else
   ifeq ($(findstring Version 11.0, $(__ifc_version)), Version 11.0)
       IFC_VERSION := 11.0
       IFC_MAJOR_VERSION := 11
       IFC_MINOR_VERSION := 0
   else
   ifeq ($(findstring Version 11.1, $(__ifc_version)), Version 11.1)
       IFC_VERSION := 11.1
       IFC_MAJOR_VERSION := 11
       IFC_MINOR_VERSION := 1
   else
   ifeq ($(findstring Version 12.1, $(__ifc_version)), Version 12.1)
       IFC_VERSION := 12.1
       IFC_MAJOR_VERSION := 12
       IFC_MINOR_VERSION := 1
   endif
   endif
   endif
   endif
   endif
   endif
   endif
   endif
   endif
   endif
   endif
   endif

   ifeq ($(USE_OMP),TRUE)
     FOPTF += -openmp
     fOPTF += -openmp
     FDEBF += -openmp
     fDEBF += -openmp
   endif

   FDEBF += -g # -u -check all -warn all
   fDEBF += -g # -u -check all -warn all 
   ifneq ($(IFC_MAJOR_VERSION), 10)
     FOPTF += -g
     fOPTF += -g
   endif

   ifeq ($(WHICHLINUX), EDISON)
     FOPTF += -O2 -ip -xHost -qopt-report=5 -qopt-report-phase=vec #-qoverride-limits
     fOPTF += -O2 -ip -xHost -qopt-report=5 -qopt-report-phase=vec #-qoverride-limits
   else
     ifeq ($(WHICHLINUX), BABBAGE)
       ifneq ($(MIC), TRUE) # the "-xHost" flag conflicts with the "-mmic" option
         FOPTF += -O2 -ip -xHost -qopt-report=5 -qopt-report-phase=vec #-qoverride-limits
         fOPTF += -O2 -ip -xHost -qopt-report=5 -qopt-report-phase=vec #-qoverride-limits
       else
         FOPTF += -O2 -ip -qopt-report=5 -qopt-report-phase=vec #-qoverride-limits
         fOPTF += -O2 -ip -qopt-report=5 -qopt-report-phase=vec #-qoverride-limits
       endif
     else
       FOPTF += -O2 -ip -fp-model source
       fOPTF += -O2 -ip -fp-model source
     endif
   endif

   ifneq ($(IFC_MAJOR_VERSION), 9)
     ifneq ($(IFC_MAJOR_VERSION), 10)
     ifneq ($(IFC_MAJOR_VERSION), 11)
       FDEBF += -CB #-warn all -warn nounused
       fDEBF += -CB #-warn all -warn nounused 
     endif
     endif
   else
     FDEBF += -check all -traceback -debug extended
     fDEBF += -check all -traceback -debug extended
     FDEBF += -O0
     fDEBF += -O0
#     FDEBF += -ftrapuv
#     fDEBF += -ftrapuv
   endif
   ifneq ($(UNAMEN),maudib.ucolick.org)
      LIBRARY_LOCATIONS += $(shell echo `which ifort | sed 's;bin/ifort;;'`lib)
   endif

#   _ifc += -module $(fmoddir)
    FOPTF += -module $(fmoddir)
    fOPTF += -module $(fmoddir)
    FDEBF += -module $(fmoddir)
    fDEBF += -module $(fmoddir)

    FC = $(_ifc)
    fC = $(_ifc)
   NEEDS_FLUSH_F := TRUE

#jfe
   ifeq ($(GWDG), TRUE)
     ifeq ($(USE_MPI),TRUE)
       FC = mpiifort --fc=$(_ifc)
       fC = mpiifort --fc=$(_ifc)
     endif
   endif
#end jfe

endif

FCOMPSuffix := .$(FCOMP)

ifndef F90
F90 = $(FC)
endif

include $(BOXLIB_HOME)/Tools/C_mk/Make.$(MACHINE)

ifeq ($(DEBUG),TRUE)
    FFLAGS	+= $(FDEBF)
    fFLAGS	+= $(fDEBF)
    CXXFLAGS	+= $(CXXDEBF)
    CFLAGS	+= $(CDEBF)
    CPPFLAGS	+= -DDEBUG
    DebugSuffix := .DEBUG
else
    FFLAGS	+= $(FOPTF)
    fFLAGS	+= $(fOPTF)
    CXXFLAGS	+= $(CXXOPTF)
    CFLAGS	+= $(COPTF)
    CPPFLAGS	+= -DNDEBUG
    DebugSuffix :=
endif

ifeq ($(GPROF),TRUE)
   FFLAGS   += -pg
   CXXFLAGS += -pg
   fFLAGS   += -pg
   CFLAGS   += -pg
endif

ifeq ($(TRACE_PROFILE),TRUE)
  PROFILE = TRUE
endif

ifeq ($(COMM_PROFILE),TRUE)
  PROFILE = TRUE
endif

ifeq ($(PROFILE),TRUE)
    CPPFLAGS    += -DBL_PROFILING
    ifeq ($(TRACE_PROFILE)$(COMM_PROFILE),TRUETRUE)
        CPPFLAGS    += -DBL_TRACE_PROFILING
        CPPFLAGS    += -DBL_COMM_PROFILING
        ProfSuffix	:= .COMTR_PROF
    endif
    ifeq ($(TRACE_PROFILE)$(COMM_PROFILE),TRUEFALSE)
        CPPFLAGS    += -DBL_TRACE_PROFILING
        ProfSuffix	:= .TRACE_PROF
    endif
    ifeq ($(TRACE_PROFILE)$(COMM_PROFILE),FALSETRUE)
        CPPFLAGS    += -DBL_COMM_PROFILING
        ProfSuffix	:= .COMM_PROF
    endif
    ifeq ($(TRACE_PROFILE)$(COMM_PROFILE),FALSEFALSE)
        ProfSuffix	:= .PROF
    endif
else
    ProfSuffix	:=
endif

ifeq ($(COMP),Intel)
  ifeq ($(FCOMP),Intel)
    ifeq ($(ITAC_TRACE), TRUE)
      ITACSuffix := .ITAC
    endif
  endif
endif

ifeq ($(BACKTRACE),TRUE)
    CPPFLAGS += -DBL_BACKTRACING
    BTSuffix := .BT
else
    BTSuffix :=
endif

ifeq ($(LAZY),TRUE)
    CPPFLAGS += -DBL_LAZY
endif

ifeq ($(USE_ARRAYVIEW), TRUE)
  DEFINES += -DBL_USE_ARRAYVIEW
  ARRAYVIEWDIR ?= $(HOME)/Development/ArrayView
  INCLUDE_LOCATIONS += $(ARRAYVIEWDIR)
  LIBRARY_LOCATIONS += $(ARRAYVIEWDIR)
  LIBRARIES += -larrayview$(DIM)d.$(machineSuffix)
  VPATH_LOCATIONS   += $(ARRAYVIEWDIR)
endif


ifeq ($(USE_MPI),TRUE)
    MPISuffix	:= .MPI
    CPPFLAGS	+= -DBL_USE_MPI
    include $(BOXLIB_HOME)/Tools/C_mk/Make.mpi
else
    MPISuffix	:=
endif

ifeq ($(USE_UPCXX),TRUE)
    UPCXXSuffix := .UPCXX
    CPPFLAGS    += -DBL_USE_UPCXX
    include $(BOXLIB_HOME)/Tools/C_mk/Make.upcxx
else
    UPCXXSuffix :=
endif

ifeq ($(USE_IPM),TRUE)
    IPMSuffix	:= .IPM
else
    IPMSuffix	:=
endif

ifeq ($(USE_DUMPI),TRUE)
    DUMPISuffix	:= .DUMPI
else
    DUMPISuffix	:=
endif

ifeq ($(USE_OMP),TRUE)
    OMPSuffix	:= .OMP
    CPPFLAGS	+= -DBL_USE_OMP
    #include $(BOXLIB_HOME)/Tools/C_mk/Make.mpi
else
    OMPSuffix	:=
endif

ifeq ($(USE_CXX11),TRUE)
   CPPFLAGS     += -DBL_USE_CXX11
endif

ifeq ($(USE_OLDPLOTPER),TRUE)
    CPPFLAGS    += -DBL_USE_OLDPLOTPER
endif

ifeq ($(USE_LEVELSET),TRUE)
    LevelSetSuffix := .LevelSet
else
    LevelSetSuffix := 
endif

ifeq ($(USE_MAESTRO_INIT),TRUE)
    MAESTROSuffix := .MAESTRO
else
    MAESTROSuffix :=
endif

ifeq ($(USE_LMC_SDC),TRUE)
    SDCSuffix := .SDC
    DEFINES += -DLMC_SDC
else
    SDCSuffix :=
endif

ifeq ($(USE_WBAR),TRUE)
    WBARSuffix := .WBAR
    DEFINES += -DUSE_WBAR
else
    WBARSuffix :=
endif

ThreadsSuffix :=

ifeq ($(PRECISION),FLOAT)
    PrecisionSuffix := .$(PRECISION)
else
    PrecisionSuffix :=
endif

ifeq ($(NEEDS_FLUSH_F),TRUE)
  fEXE_sources += bl_flush.f
endif

CPlusPlusSourceFiles =
C89SourceFiles	=
F77SourceFiles	=
F90SourceFiles	=
f77SourceFiles	=

objForLibs	=	$(CLIB_sources:%.cpp=%.o)			\
			$(FLIB_sources:%.F=%.o)				\
			$(F90LIB_sources:%.F90=%.o)			\
			$(cLIB_sources:%.c=%.o)				\
			$(fLIB_sources:%.f=%.o)				\
			$(f90LIB_sources:%.f90=%.o)			\

objStandalone	= 	$(CEXE_sources:%.cpp=%.o)			\
			$(FEXE_sources:%.F=%.o)				\
			$(cEXE_sources:%.c=%.o)				\
			$(fEXE_sources:%.f=%.o)				\
			$(f90EXE_sources:%.f90=%.o)			\
			$(F90EXE_sources:%.F90=%.o)

objForExecs	= $(addprefix $(objEXETempDir)/, $(objStandalone))

INCLUDE_LOCATIONS += . $(XTRAINCLOC) $(XINCL) $(GNU_STD_INCL)
LIBRARY_LOCATIONS += . $(XTRALIBLOC) $(XLIBL)

DEFINES		+= 	-DBL_SPACEDIM=$(DIM)				\
		  	-DBL_FORT_USE_$(FORTLINK)			\
		  	-DBL_$(MACHINE)					\
		  	$(XTRADEFS)

ifeq ($(PRECISION),FLOAT)
DEFINES += -DBL_USE_FLOAT
endif

ifeq ($(DIMENSION_AGNOSTIC),TRUE)
DEFINES += -DDIMENSION_AGNOSTIC
endif

ifeq ($(DEBUG),TRUE)
  DEFINES += -DBL_USE_ASSERTION
else
ifeq ($(USE_ASSERTION),TRUE)
  DEFINES += -DBL_USE_ASSERTION
endif
endif

ifeq ($(BL_ALIGN_BYTE),64)
  DEFINES += -DBL_ALIGN_BYTE=64
else 
ifeq ($(BL_ALIGN_BYTE),32)
  DEFINES += -DBL_ALIGN_BYTE=32
else 
ifeq ($(BL_ALIGN_BYTE),16)
  DEFINES += -DBL_ALIGN_BYTE=16
else 
ifeq ($(WHICHLINUX),EDISON)
  DEFINES += -DBL_ALIGN_BYTE=32
endif
endif
endif
endif

ifeq ($(BL_SIMD_LEN),8)
  DEFINES += -DBL_SIMD_LEN=8
else 
ifeq ($(BL_SIMD_LEN),4)
  DEFINES += -DBL_SIMD_LEN=4
else 
ifeq ($(WHICHLINUX),EDISON)
  DEFINES += -DBL_SIMD_LEN=4
endif
endif
endif

includes	= $(addprefix -I, $(INCLUDE_LOCATIONS))
fincludes	= $(includes)
f_includes	= $(addprefix -I , $(INCLUDE_LOCATIONS))
fmoddir         = $(objEXETempDir)

CPPFLAGS	+= $(DEFINES) $(includes)

libraries	= $(LIBRARIES) $(BL_MPI_LIBS) $(XTRALIBS)

LDFLAGS		+= $(addprefix -L, $(LIBRARY_LOCATIONS))

machineSuffix	= $(MACHINE).$(COMP)$(FCOMPSuffix)$(LevelSetSuffix)$(PrecisionSuffix)$(DebugSuffix)$(ProfSuffix)$(ITACSuffix)$(BTSuffix)$(MAESTROSuffix)$(SDCSuffix)$(WBARSuffix)$(MPISuffix)$(UPCXXSuffix)$(OMPSuffix)$(ThreadsSuffix)$(IPMSuffix)$(DUMPISuffix)
optionsSuffix	= $(DIM)d.$(machineSuffix)

optionsLib	= $(addprefix lib,					\
			$(addsuffix $(optionsSuffix).a, $(LBASE)))
 
executable	= $(addsuffix $(optionsSuffix).ex, $(EBASE))

depTempDir	= d/$(optionsSuffix)
depEXETempDir	= d/$(optionsSuffix).EXE
objTempDir	= o/$(optionsSuffix)
objEXETempDir   = o/$(optionsSuffix).EXE
f77TempDir	= f/$(optionsSuffix)

#
# For source code manipulation
#
CSRCALL		= $(CEXE_sources) $(CEXE_headers)			\
                  $(CLIB_sources) $(CLIB_headers)                       \
		  $(T_sources) $(T_headers)

FSRCALL		= $(FEXE_sources) $(FEXE_headers)                       \
                  $(FLIB_sources)$(FLIB_headers)

F90SRCALL	= $(F90EXE_sources) $(F90EXE_headers)                   \
                  $(F90LIB_sources) $(F90LIB_headers)

cSRCALL		= $(cEXE_sources) $(cEXE_headers)                       \
                  $(cLIB_sources) $(cLIB_headers)

fSRCALL		= $(fEXE_sources) $(fEXE_headers)                       \
                  $(fLIB_sources) $(fLIB_headers)

f90SRCALL	= $(f90EXE_sources) $(f90EXE_headers)                   \
                  $(f90LIB_sources) $(f90LIB_headers)

allSources	= $(CSRCALL) $(FSRCALL) $(F90SRCALL) $(cSRCALL) $(fSRCALL) $(f90SRCALL)

ifndef CLOSELIB
    CLOSELIB   := FALSE
endif
 
ifdef WARNINGS
    CXX += $(FULLWARN)
endif

# Use Sam Williams's HPGMG code as a drop-in replacement for BoxLib's in-house
# multigrid solver. HPGMG is single-level only, so no AMR.
ifeq ($(USE_HPGMG), TRUE)
  include $(HPGMG_DIR)/source/Make.package
  DEFINES += -DUSEHPGMG=1 -DUSE_MPI=1

# use a unique MPI subcommunicator for each level of the multigrid?
  ifeq ($(HPGMG_USE_SUBCOMM), TRUE)
    DEFINES += -DUSE_SUBCOMM=1
  endif

# which bottom solver?
  ifeq ($(HPGMG_BOTTOM_SOLVER), BICGSTAB)
    DEFINES += -DUSE_BICGSTAB=1
  else ifeq ($(HPGMG_BOTTOM_SOLVER), CG)
    DEFINES += -DUSE_CG=1
  else ifeq ($(HPGMG_BOTTOM_SOLVER), CABICGSTAB)
    DEFINES += -DUSE_CABICGSTAB=1
  else
    DEFINES += -DUSE_BICGSTAB=1
  endif

# which smoothing method?
  ifeq ($(HPGMG_SMOOTHER), GSRB)
    DEFINES += -DUSE_GSRB=1
  else ifeq ($(HPGMG_SMOOTHER), CHEBY)
    DEFINES += -DUSE_CHEBY=1
  else ifeq ($(HPGMG_SMOOTHER), JACOBI)
    DEFINES += -DUSE_JACOBI=1
  else ifeq ($(HPGMG_SMOOTHER), L1JACOBI)
    DEFINES += -DUSE_L1JACOBI=1
  else
   DEFINES += -DUSE_GSRB=1
  endif

# if this is true then the first cycle we do is F
  ifeq ($(HPGMG_FCYCLES), TRUE)
    DEFINES += -DUSE_FCYCLES=1
    # do pure F-cycles until it converges
    ifeq ($(HPGMG_POST_F_CYCLE_TYPE), F)
      DEFINES += -DUNLIMIT_F_CYCLES=1
    # do exactly 1 F-cycle followed by however many V-cycles it takes to converge
    else ifeq ($(HPGMG_POST_F_CYCLE_TYPE), V)
      DEFINES += -DUNLIMIT_FMG_VCYCLES=1
    else
      DEFINES += -DUNLIMIT_FMG_VCYCLES=1
    endif
  endif

# is this a Helmholtz problem or a Poisson problem?
  ifeq ($(HPGMG_HELMHOLTZ), TRUE)
    DEFINES += -DUSE_HELMHOLTZ=1
  endif

# the constant-coefficient stencil requires significantly less data movement during the calculation
  ifeq ($(HPGMG_STENCIL_VARIABLE_COEFFICIENT), TRUE)
    DEFINES += -DSTENCIL_VARIABLE_COEFFICIENT=1
  endif

  INCLUDE_LOCATIONS += $(HPGMG_DIR)/source
  VPATH_LOCATIONS   += $(HPGMG_DIR)/source
endif<|MERGE_RESOLUTION|>--- conflicted
+++ resolved
@@ -246,17 +246,16 @@
   USE_CXX11 = FALSE
 endif
 
-<<<<<<< HEAD
 ifeq ($(USE_UPCXX),TRUE)
   USE_CXX11 = TRUE
-=======
+endif
+
 ifndef DIMENSION_AGNOSTIC
   DIMENSION_AGNOSTIC = FALSE
 endif
 
 ifndef USE_ASSERTION
   USE_ASSERTION = FALSE
->>>>>>> 3df0177c
 endif
 
 #
