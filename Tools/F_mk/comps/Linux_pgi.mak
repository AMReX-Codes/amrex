--- conflicted
+++ resolved
@@ -16,21 +16,13 @@
     ifeq ($(findstring summitdev, $(HOSTNAMEF)), summitdev)
        libraries += -L /sw/summitdev/gcc/5.4.0new/lib64/ -latomic
        ifdef CUDA
-<<<<<<< HEAD
-         CUDA_VERSION = cc60
-=======
          CUDA_ARCH = 60
->>>>>>> f6f7a4c0
          COMPILE_CUDA_PATH = $(OLCF_CUDA_ROOT)
        endif
     else ifeq ($(findstring summit, $(HOSTNAMEF)), summit)
        libraries += -L /sw/summitdev/gcc/5.4.0new/lib64 -latomic
        ifdef CUDA
-<<<<<<< HEAD
-         CUDA_VERSION = cc70
-=======
          CUDA_ARCH = 70
->>>>>>> f6f7a4c0
          COMPILE_CUDA_PATH = $(OLCF_CUDA_ROOT)
        endif
     endif
@@ -48,17 +40,10 @@
     endif
 
     ifdef ACC
-<<<<<<< HEAD
-      F90FLAGS += -acc -Minfo=acc -ta=tesla:$(CUDA_VERSION)
-      FFLAGS += -acc -Minfo=acc -ta=tesla:$(CUDA_VERSION)
-      CFLAGS += -acc -Minfo=acc -ta=tesla:$(CUDA_VERSION)
-      CXXFLAGS += -acc -Minfo=acc -ta=tesla:$(CUDA_VERSION)
-=======
       F90FLAGS += -acc -Minfo=acc -ta=tesla:cc$(CUDA_ARCH)
       FFLAGS += -acc -Minfo=acc -ta=tesla:cc$(CUDA_ARCH)
       CFLAGS += -acc -Minfo=acc -ta=tesla:cc$(CUDA_ARCH)
       CXXFLAGS += -acc -Minfo=acc -ta=tesla:cc$(CUDA_ARCH)
->>>>>>> f6f7a4c0
     else
       F90FLAGS += -noacc
       FFLAGS += -noacc
@@ -67,17 +52,10 @@
     endif
 
     ifdef CUDA
-<<<<<<< HEAD
-      F90FLAGS += -Mcuda=$(CUDA_VERSION) CUDAROOT=$(COMPILE_CUDA_PATH)
-      FFLAGS += -Mcuda=$(CUDA_VERSION) CUDAROOT=$(COMPILE_CUDA_PATH)
-      CFLAGS += -Mcuda=$(CUDA_VERSION) CUDAROOT=$(COMPILE_CUDA_PATH)
-      CXXFLAGS += -Mcuda=$(CUDA_VERSION) CUDAROOT=$(COMPILE_CUDA_PATH)
-=======
       F90FLAGS += -Mcuda=cc$(CUDA_ARCH) CUDAROOT=$(COMPILE_CUDA_PATH)
       FFLAGS += -Mcuda=cc$(CUDA_ARCH) CUDAROOT=$(COMPILE_CUDA_PATH)
       CFLAGS += -Mcuda=cc$(CUDA_ARCH) CUDAROOT=$(COMPILE_CUDA_PATH)
       CXXFLAGS += -Mcuda=cc$(CUDA_ARCH) CUDAROOT=$(COMPILE_CUDA_PATH)
->>>>>>> f6f7a4c0
     endif
 
     ifdef NDEBUG
