--- conflicted
+++ resolved
@@ -163,8 +163,6 @@
 # Miscellaneous
 #
 add_amrex_define( AMREX_NO_PROBINIT NO_LEGACY IF_NOT AMReX_PROBINIT)
-<<<<<<< HEAD
-=======
 
 #
 # Windows DLLs and Global Symbols
@@ -173,5 +171,4 @@
 if(WIN32 AND BUILD_SHARED_LIBS)
   add_amrex_define(AMREX_IS_DLL NO_LEGACY)
   target_compile_definitions( amrex PRIVATE AMREX_IS_DLL_BUILDING)
-endif()
->>>>>>> a61b4046
+endif()