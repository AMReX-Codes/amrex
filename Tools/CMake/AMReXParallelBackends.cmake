--- conflicted
+++ resolved
@@ -73,8 +73,6 @@
 #
 if (ENABLE_HIP)
 
-<<<<<<< HEAD
-=======
    set(_valid_hip_compilers hipcc nvcc)
    get_filename_component(_this_comp ${CMAKE_CXX_COMPILER} NAME)
 
@@ -86,7 +84,6 @@
    unset(_hip_compiler)
    unset(_valid_hip_compilers)
 
->>>>>>> a5ef075a
    if(NOT DEFINED HIP_PATH)
       if(NOT DEFINED ENV{HIP_PATH})
          set(HIP_PATH "/opt/rocm/hip" CACHE PATH "Path to which HIP has been installed")
@@ -117,17 +114,10 @@
    target_link_libraries(amrex PUBLIC hip::hiprand roc::rocrand)
 
    # ARCH flags -- these must be PUBLIC for all downstream targets to use,
-<<<<<<< HEAD
-   # else it will generate a run time issue (it complains it cannot find
+   # else there will be a runtime issue (cannot find
    # missing gpu devices)
    target_compile_options(amrex
       PUBLIC
-=======
-   # else there will be a runtime issue (cannot find
-   # missing gpu devices)
-   target_compile_options(amrex
-      PRIVATE
->>>>>>> a5ef075a
       $<$<COMPILE_LANGUAGE:CXX>:-m64 --amdgpu-target=${AMD_ARCH}> )
 
 endif ()