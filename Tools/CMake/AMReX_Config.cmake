--- conflicted
+++ resolved
@@ -61,25 +61,6 @@
    # Setup OpenMP
    #
    if (ENABLE_OMP)
-<<<<<<< HEAD
-=======
-
-      find_package(OpenMP REQUIRED)
-      target_link_libraries(amrex PUBLIC OpenMP::OpenMP_CXX)
-
-      # Make imported target "global" so that it can be seen
-      # from other directories in the project.
-      # This is especially useful when get_target_properties_flattened()
-      # (see module AMReXTargetHelpers.cmake) is called to recover dependecy tree info
-      # in projects that use amrex directly in the build (via add_subdirectory()).
-      set_target_properties(OpenMP::OpenMP_CXX PROPERTIES IMPORTED_GLOBAL True )
-
-      if (ENABLE_FORTRAN_INTERFACES)
-         target_link_libraries(amrex PUBLIC OpenMP::OpenMP_Fortran )
-         set_target_properties(OpenMP::OpenMP_Fortran PROPERTIES IMPORTED_GLOBAL True )
-      endif ()
-
->>>>>>> 6564cfa7
       # We have to manually pass OpenMP flags to host compiler if CUDA is enabled
       # Since OpenMP imported targets are generated only for the Compiler ID in use, i.e.
       # they do not provide flags for all possible compiler ids, we assume the same compiler use
