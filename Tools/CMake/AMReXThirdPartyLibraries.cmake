#
# HDF5 -- here it would be best to create an imported target
#
if (AMReX_HDF5)
    set(HDF5_PREFER_PARALLEL TRUE)
    find_package(HDF5 1.10.4 REQUIRED)
    if (NOT HDF5_IS_PARALLEL)
        message(FATAL_ERROR "\nHDF5 library does not support parallel I/O")
     endif ()

    if (TARGET hdf5::hdf5)  # CMake >= 3.19
       target_link_libraries(amrex PUBLIC hdf5::hdf5)
    else ()  # CMake < 3.19 -- Remove when minimum cmake version is bumped up
       target_include_directories(amrex PUBLIC ${HDF5_INCLUDE_DIRS})
       target_compile_definitions(amrex PUBLIC ${HDF5_DEFINITIONS})
       target_link_libraries(amrex PUBLIC ${HDF5_LIBRARIES})
    endif ()

endif ()


#
# Sensei
#
if (AMReX_SENSEI)
    find_package(SENSEI REQUIRED)
    target_link_libraries( amrex PUBLIC sensei )
endif ()


#
# SUNDIALS
#
if (AMReX_SUNDIALS)
    # We link to libraries and always include nvecserial (in case app code needs it)
    set(_sundials_components farkode_mod;fcvode_mod)

    find_package(SUNDIALS 4 REQUIRED COMPONENTS ${_sundials_components})

    foreach (_comp ${_sundials_components})
        target_link_libraries(amrex PUBLIC SUNDIALS::${_comp})
    endforeach ()

    unset(_sundials_components)
endif ()


#
#  Ascent
#
if (AMReX_ASCENT) # Ascent will find conduit, so check for Ascent first
    find_package(Ascent REQUIRED)
    if (AMReX_MPI)
        target_link_libraries( amrex PUBLIC ascent::ascent_mpi )
    else ()
        target_link_libraries( amrex PUBLIC ascent::ascent )
    endif ()
endif ()


#
# Conduit
#
if (AMReX_CONDUIT)
    find_package(Conduit REQUIRED)
    if (AMReX_MPI)
        target_link_libraries( amrex PUBLIC conduit::conduit_mpi )
    else ()
        target_link_libraries( amrex PUBLIC conduit::conduit )
    endif ()
endif ()


#
# HYPRE
#
<<<<<<< HEAD
if (AMReX_HYPRE)
    find_package(HYPRE 2.15 REQUIRED)
=======
if (ENABLE_HYPRE)
    find_package(HYPRE 2.18.2 REQUIRED)
>>>>>>> db41d3d7
    target_link_libraries( amrex PUBLIC HYPRE )
endif ()


#
# PETSc
#
if (AMReX_PETSC)
    find_package(PETSc 2.13 REQUIRED)
    target_link_libraries( amrex PUBLIC PETSC )
endif ()<|MERGE_RESOLUTION|>--- conflicted
+++ resolved
@@ -74,13 +74,8 @@
 #
 # HYPRE
 #
-<<<<<<< HEAD
-if (AMReX_HYPRE)
-    find_package(HYPRE 2.15 REQUIRED)
-=======
 if (ENABLE_HYPRE)
     find_package(HYPRE 2.18.2 REQUIRED)
->>>>>>> db41d3d7
     target_link_libraries( amrex PUBLIC HYPRE )
 endif ()
 
