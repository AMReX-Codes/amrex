--- conflicted
+++ resolved
@@ -133,23 +133,6 @@
    "NOT ENABLE_DPCPP;NOT ENABLE_CUDA" OFF)
 print_option( ENABLE_HIP )
 
-<<<<<<< HEAD
-
-# HIP-specific options
-if (ENABLE_HIP)
-   set(AMD_ARCH "IGNORE" CACHE STRING "AMD GPU architecture (Must be provided if ENABLE_HIP=ON)")
-
-   if (NOT AMD_ARCH)
-      message(FATAL_ERROR "\n Must specify AMD_ARCH if ENABLE_HIP=ON\n")
-   endif ()
-
-   set(AMREX_HIPCC_FLAGS_REQUIRED "-m64 --amdgpu-target=${AMD_ARCH}" CACHE
-      INTERNAL "Flags required by AMReX for HIPCC builds for all build types")
-
-   set(AMREX_HIPCC_FLAGS "" CACHE STRING "Flags used by the HIPCC compiler during all build types.")
-endif ()
-
-=======
 # HIP-specific options
 if (ENABLE_HIP)
    set(AMD_ARCH "IGNORE" CACHE STRING
@@ -160,7 +143,6 @@
 endif ()
 
 
->>>>>>> a5ef075a
 option( ENABLE_ACC  "Enable GPU support via OpenACC" OFF )
 print_option( ENABLE_ACC )
 
