# Check python version
my_python_version := $(word 2, $(shell python --version 2>&1))
ifneq ($(firstword $(sort 2.7 $(my_python_version))), 2.7)
  $(error Python >= 2.7 required! Your version is $(my_python_version))
endif

ifneq (,$(findstring ~,$(AMREX_HOME)))
  $(warning *** AMREX_HOME string constains ~ and make will not like it. So it is replaced.)
  AMREX_HOME := $(shell echo $(AMREX_HOME))
endif

ifneq ("$(wildcard $(AMREX_HOME)/Tools/GNUMake/Make.local-pre)","")
  $(info Loading $(AMREX_HOME)/Tools/GNUMake/Make.local-pre...)
  include        $(AMREX_HOME)/Tools/GNUMake/Make.local-pre
endif

include $(AMREX_HOME)/Tools/GNUMake/Make.machines

<<<<<<< HEAD
ifeq ($(COMP),dpcpp)
  USE_MPI := FALSE
  BL_NO_FORT := TRUE
  USE_CCACHE := FALSE
endif

=======
>>>>>>> 79360ad0
ifdef BL_NO_FORT
  BL_NO_FORT := $(strip $(BL_NO_FORT))
  ifeq ($(BL_NO_FORT),TRUE)
    DEFINES += -DBL_NO_FORT
  endif
else
  BL_NO_FORT := FALSE
endif

ifdef AMREX_XSDK
  AMREX_XSDK := $(strip $(AMREX_XSDK))
else
  AMREX_XSDK := FALSE
endif

ifdef PRECISION
  PRECISION := $(strip $(PRECISION))
else
  PRECISION := DOUBLE
endif

ifdef USE_RPATH
  USE_RPATH := $(strip $(USE_RPATH))
else
  # the syntax we use below works for all compilers but CCE "classic"
  # we plan to enable this feature by default in the future
  USE_RPATH := FALSE
endif

ifdef DEBUG
  DEBUG := $(strip $(DEBUG))
else
  DEBUG := TRUE
endif

ifdef PROFILE
  PROFILE := $(strip $(PROFILE))
else
  PROFILE := FALSE
endif

ifdef TRACE_PROFILE
  TRACE_PROFILE := $(strip $(TRACE_PROFILE))
else
  TRACE_PROFILE := FALSE
endif
ifeq ($(TRACE_PROFILE),TRUE)
  PROFILE := TRUE
endif

ifdef COMM_PROFILE
  COMM_PROFILE := $(strip $(COMM_PROFILE))
else
  COMM_PROFILE := FALSE
endif
ifeq ($(COMM_PROFILE),TRUE)
  PROFILE := TRUE
endif

ifdef MEM_PROFILE
  MEM_PROFILE := $(strip $(MEM_PROFILE))
else
  MEM_PROFILE := FALSE
endif

ifdef USE_PROFPARSER
  USE_PROFPARSER := $(strip $(USE_PROFPARSER))
else
  USE_PROFPARSER := FALSE
endif

ifdef THIRD_PARTY_PROFILING
  TP_PROFILING := $(strip $(THIRD_PARTY_PROFILING))
else
  TP_PROFILING := FALSE
endif

ifdef TEST
  TEST := $(strip $(TEST))
else
  TEST := FALSE
endif

ifdef USE_ASSERTION
  USE_ASSERTION := $(strip $(USE_ASSERTION))
else
  USE_ASSERTION := FALSE
endif

ifdef BOUND_CHECK
  BOUND_CHECK := $(strip $(BOUND_CHECK))
else
  BOUND_CHECK := FALSE
endif

ifdef BACKTRACE
  BACKTRACE := $(strip $(BACKTRACE))
else
  BACKTRACE := FALSE
endif

ifdef EXPORT_DYNAMIC
  EXPORT_DYNAMIC := $(strip $(EXPORT_DYNAMIC))
else
  ifeq ($(shell uname),Darwin)
    EXPORT_DYNAMIC := TRUE
  else
    EXPORT_DYNAMIC := FALSE
  endif
endif

ifdef LAZY
  LAZY := $(strip $(LAZY))
else
  LAZY := FALSE
endif

ifndef DIM
  $(error DIM must be set)
else
  DIM := $(strip $(DIM))
endif

ifdef USE_MPI
  USE_MPI := $(strip $(USE_MPI))
else
  USE_MPI := FALSE
endif

ifdef USE_CONDUIT
  USE_CONDUIT := $(strip $(USE_CONDUIT))
else
  USE_CONDUIT := FALSE
endif

ifdef USE_ASCENT
  USE_ASCENT := $(strip $(USE_ASCENT))
else
  USE_ASCENT := FALSE
endif

ifeq ($(USE_PMI), TRUE)
  DEFINES += -DAMREX_PMI
endif

ifdef USE_UPCXX
  USE_UPCXX := $(strip $(USE_UPCXX))
else
  USE_UPCXX := FALSE
endif
ifeq ($(USE_UPCXX),TRUE)
  USE_MPI := TRUE
endif

ifdef USE_MPI3
  USE_MPI3 := $(strip $(USE_MPI3))
else
  USE_MPI3 := FALSE
endif
ifeq ($(USE_MPI3),TRUE)
  USE_MPI := TRUE
endif


ifdef USE_CUDA
  USE_CUDA := $(strip $(USE_CUDA))
else
  USE_CUDA := FALSE
endif

ifdef USE_CUDA_FAST_MATH
  USE_CUDA_FAST_MATH := $(strip $(USE_CUDA_FAST_MATH))
else
  USE_CUDA_FAST_MATH := TRUE
endif

ifeq ($(USE_CUDA),TRUE)
  # Set the default CUDA architecture version.
  CUDA_ARCH ?= 70

  # Maximum number of CUDA threads per block.
  CUDA_MAX_THREADS ?= 256

  # Limit the maximum number of registers available.
  CUDA_MAXREGCOUNT ?= 255

  # Enable verbosity in the CUDA compilation.
  CUDA_VERBOSE ?= TRUE
endif

ifdef USE_HIP
  USE_HIP := $(strip $(USE_HIP))
else
  USE_HIP := FALSE
endif

ifeq ($(USE_HIP),TRUE)
  ifeq ($(USE_CUDA),TRUE)
    $(error HIP-nvcc based builds are currently unsupported. Both USE_CUDA and USE_HIP cannot be TRUE)
  endif

  HIP_PLATFORM = $(shell hipconfig --compiler)
  ifeq ($(HIP_PLATFORM),nvcc)
  $(error HIP_PLATFORM nvcc is not supported at this time. Use USE_CUDA to compile for NVIDIA platforms)
#    If nvcc is supported, put this back.
#    CUDA_ARCH ?= 60
#    CUDA_MAX_THREADS ?= 256
#    CUDA_MAXREGCOUNT ?= 255
  else ifeq ($(HIP_PLATFORM),hcc)
# do nothing special for now, but also don't abort
  else
    $(error only HIP_PLATFORM=hcc is supported)
  endif
endif

ifdef DIMENSION_AGNOSTIC
  DIMENSION_AGNOSTIC := $(strip $(DIMENSION_AGNOSTIC))
else
  DIMENSION_AGNOSTIC := FALSE
endif

ifdef USE_EB
  USE_EB := $(strip $(USE_EB))
else
  USE_EB := FALSE
endif

ifdef USE_SENSEI_INSITU
  USE_SENSEI_INSITU := $(strip $(USE_SENSEI_INSITU))
else
  USE_SENSEI_INSITU := FALSE
endif

ifdef EBASE
  EBASE := $(strip $(EBASE))
else
  EBASE := main
endif

ifdef USE_FORCE_INLINE
  USE_FORCE_INLINE := $(strip $(USE_FORCE_INLINE))
else
  USE_FORCE_INLINE := FALSE
endif

ifdef USE_GPU_PRAGMA
  USE_GPU_PRAGMA := $(strip $(USE_GPU_PRAGMA))
  GPU_PRAGMA_NO_HOST_VERSION ?= FALSE
else
  USE_GPU_PRAGMA := FALSE
  GPU_PRAGMA_NO_HOST_VERSION := FALSE
endif

ifneq ($(USE_CUDA),TRUE)
  USE_GPU_PRAGMA = FALSE
endif

ifdef GPU_ERROR_CHECK
  GPU_ERROR_CHECK := $(strip $(GPU_ERROR_CHECK))
else
  GPU_ERROR_CHECK := TRUE
endif 

ifdef FIX_NVCC_PTHREAD
  FIX_NVCC_PTHREAD := $(strip $(FIX_NVCC_PTHREAD))
else
  FIX_NVCC_PTHREAD := FALSE
endif

SKIP_LINKING ?= FALSE
USE_COMPILE_PIC ?= FALSE

AMREX_GIT_VERSION := $(shell cd $(AMREX_HOME); git describe --abbrev=12 --dirty --always --tags)
ifneq ($(USE_HIP),TRUE)
  DEFINES += -DAMREX_GIT_VERSION=\"$(AMREX_GIT_VERSION)\"
endif

FORTLINK  	= UNDERSCORE

FORT_CPP        = cpp -E -traditional-cpp -P
FORTPREP  	= perl $(AMREX_HOME)/Tools/C_scripts/strip72 -c
F90PREP  	= cat  # a placeholder in case we have to write something later
CPP_PREFIX      = 
MKDEP		= perl $(AMREX_HOME)/Tools/C_scripts/mkdep
MODDEP		= $(AMREX_HOME)/Tools/F_scripts/dep.py
CHECKFORT       = $(AMREX_HOME)/Tools/typechecker/typechecker.py
MKCONFIG        = $(AMREX_HOME)/Tools/libamrex/mkconfig.py
MKPKGCONFIG     = $(AMREX_HOME)/Tools/libamrex/mkpkgconfig.py

RANLIB          = ranlib

EXE_OUTPUT_OPTION      = -o $(objEXETempDir)/$*.o
FORT_EXE_OUTPUT_OPTION = -o $(objEXETempDir)/$*.o

ifeq ($(USE_HIP),TRUE)
  ifdef HIPCC_HOST_COMP
    AMREX_CCOMP = $(HIP_HOST_COMP)
  else
    AMREX_CCOMP = gnu
  endif
else ifeq ($(USE_CUDA),TRUE)
  ifdef NVCC_HOST_COMP
    AMREX_CCOMP = $(NVCC_HOST_COMP)
  else
    AMREX_CCOMP = gnu
  endif
endif

ifdef AMREX_CCOMP
  lowercase_amrex_ccomp = $(shell echo $(AMREX_CCOMP) | tr A-Z a-z)
  ifeq ($(lowercase_amrex_comp),$(filter $(lowercase_amrex_comp),gcc gnu g++))
    AMREX_CCOMP = gnu
  else ifeq ($(lowercase_amrex_comp),intel)
    AMREX_CCOMP = intel
  else ifeq ($(lowercase_amrex_comp),dpcpp)
    AMREX_CCOMP = dpcpp
  else ifeq ($(lowercase_amrex_comp),cray)
    AMREX_CCOMP = cray
  else ifeq ($(lowercase_amrex_comp),pgi)
    AMREX_CCOMP = pgi
  else ifeq ($(lowercase_amrex_comp),ibm)
    AMREX_CCOMP = ibm
  else ifeq ($(lowercase_amrex_comp),$(filter $(lowercase_amrex_comp),llvm clang clang++))
    AMREX_CCOMP = clang
  else ifeq ($(lowercase_amrex_comp),$(filter $(lowercase_amrex_comp),llvm-flang flang))
    AMREX_CCOMP = clang
  else ifeq ($(lowercase_amrex_comp),nag)
    AMREX_CCOMP = gnu
  else ifeq ($(lowercase_amrex_comp),nec)
    AMREX_CCOMP = nec
  else
    $(error Unknown compiler $(AMREX_CCOMP). Supported compilers are gnu, intel, dpcpp, cray, pgi, ibm, llvm, nag, and nec)
  endif
endif

lowercase_comp = $(shell echo $(COMP) | tr A-Z a-z)

ifeq ($(lowercase_comp),$(filter $(lowercase_comp),gcc gnu g++))
  lowercase_comp = gnu
  AMREX_FCOMP ?= gnu
  AMREX_CCOMP ?= gnu
  $(info Loading $(AMREX_HOME)/Tools/GNUMake/comps/gnu.mak...)
  include        $(AMREX_HOME)/Tools/GNUMake/comps/gnu.mak
else ifeq ($(lowercase_comp),intel)
  AMREX_FCOMP ?= intel
  AMREX_CCOMP ?= intel
  $(info Loading $(AMREX_HOME)/Tools/GNUMake/comps/intel.mak...)
  include        $(AMREX_HOME)/Tools/GNUMake/comps/intel.mak
else ifeq ($(lowercase_comp),dpcpp)
  AMREX_FCOMP ?= none
  AMREX_CCOMP ?= dpcpp
  $(info Loading $(AMREX_HOME)/Tools/GNUMake/comps/dpdpp.mak...)
  include        $(AMREX_HOME)/Tools/GNUMake/comps/dpcpp.mak
else ifeq ($(lowercase_comp),cray)
  AMREX_FCOMP ?= cray
  AMREX_CCOMP ?= cray
  $(info Loading $(AMREX_HOME)/Tools/GNUMake/comps/cray.mak...)
  include        $(AMREX_HOME)/Tools/GNUMake/comps/cray.mak
else ifeq ($(lowercase_comp),pgi)
  AMREX_FCOMP ?= pgi
  AMREX_CCOMP ?= pgi
  $(info Loading $(AMREX_HOME)/Tools/GNUMake/comps/pgi.mak...)
  include        $(AMREX_HOME)/Tools/GNUMake/comps/pgi.mak
else ifeq ($(lowercase_comp),ibm)
  AMREX_FCOMP ?= ibm
  AMREX_CCOMP ?= ibm
  $(info Loading $(AMREX_HOME)/Tools/GNUMake/comps/ibm.mak...)
  include        $(AMREX_HOME)/Tools/GNUMake/comps/ibm.mak
else ifeq ($(lowercase_comp),$(filter $(lowercase_comp),llvm clang clang++))
  lowercase_comp = llvm
  AMREX_FCOMP ?= gnu
  AMREX_CCOMP ?= clang
  $(info Loading $(AMREX_HOME)/Tools/GNUMake/comps/llvm.mak...)
  include        $(AMREX_HOME)/Tools/GNUMake/comps/llvm.mak
else ifeq ($(lowercase_comp),$(filter $(lowercase_comp),llvm-flang flang))
  lowercase_comp = llvm-flang
  AMREX_FCOMP ?= flang
  AMREX_CCOMP ?= clang
  $(info Loading $(AMREX_HOME)/Tools/GNUMake/comps/llvm-flang.mak...)
  include        $(AMREX_HOME)/Tools/GNUMake/comps/llvm-flang.mak
else ifeq ($(lowercase_comp),nag)
  AMREX_FCOMP ?= nag
  AMREX_CCOMP ?= gnu
  $(info Loading $(AMREX_HOME)/Tools/GNUMake/comps/nag.mak...)
  include        $(AMREX_HOME)/Tools/GNUMake/comps/nag.mak
else ifeq ($(lowercase_comp),nec)
  AMREX_FCOMP ?= nec
  AMREX_CCOMP ?= nec
  $(info Loading $(AMREX_HOME)/Tools/GNUMake/comps/nec.mak...)
  include        $(AMREX_HOME)/Tools/GNUMake/comps/nec.mak
else ifeq ($(lowercase_comp),hip)
  AMREX_FCOMP ?= gnu 
  AMREX_CCOMP ?= hip
  $(info Loading $(AMREX_HOME)/Tools/GNUMake/comps/hip.mak...)
  include        $(AMREX_HOME)/Tools/GNUMake/comps/hip.mak
else
  $(error Unknown compiler $(COMP). Supported compilers are gnu, intel, dpcpp, cray, pgi, ibm, llvm, nag, and nec)
endif

CXXFLAGS += $(XTRA_CXXFLAGS)
CFLAGS   += $(XTRA_CFLAGS)
FFLAGS   += $(XTRA_FFLAGS)
F90FLAGS += $(XTRA_F90FLAGS)

ifeq ($(MAKECMDGOALS),check_fortran)
  ifneq ($(lowercase_comp),gnu)
    $(error make check_fortran only works with COMP=gnu)
  endif
endif

ifeq ($(DEBUG),TRUE)
    CPPFLAGS	+= -DAMREX_DEBUG
    DebugSuffix := .DEBUG
else
    ifneq ($(AMREX_XSDK),TRUE)
        CPPFLAGS += -DNDEBUG
    endif
    DebugSuffix :=
endif

ifeq ($(USE_PROFPARSER),TRUE)
  PROFILE := TRUE
  TRACE_PROFILE := TRUE

  CPPFLAGS += -DBL_USE_PROFPARSER -DAMREX_USE_PROFPARSER
  include $(AMREX_HOME)/Src/Extern/ProfParser/Make.package
  include $(AMREX_HOME)/Src/Extern/amrdata/Make.package
endif

ifeq ($(PROFILE),TRUE)
    CPPFLAGS    += -DBL_PROFILING -DAMREX_PROFILING
    ifeq ($(TRACE_PROFILE)$(COMM_PROFILE),TRUETRUE)
        CPPFLAGS    += -DBL_TRACE_PROFILING -DAMREX_TRACE_PROFILING
        CPPFLAGS    += -DBL_COMM_PROFILING -DAMREX_COMM_PROFILING
        ProfSuffix	:= .COMTR_PROF
    endif
    ifeq ($(TRACE_PROFILE)$(COMM_PROFILE),TRUEFALSE)
        CPPFLAGS    += -DBL_TRACE_PROFILING -DAMREX_TRACE_PROFILING
        ProfSuffix	:= .TRACE_PROF
    endif
    ifeq ($(TRACE_PROFILE)$(COMM_PROFILE),FALSETRUE)
        CPPFLAGS    += -DBL_COMM_PROFILING -DAMREX_COMM_PROFILING
        ProfSuffix	:= .COMM_PROF
    endif
    ifeq ($(TRACE_PROFILE)$(COMM_PROFILE),FALSEFALSE)
        ProfSuffix	:= .PROF
    endif
else
    ifndef TINY_PROFILE
        TINY_PROFILE = FALSE
    endif
    ifeq ($(TINY_PROFILE),TRUE)
        CPPFLAGS    += -DAMREX_TINY_PROFILING
        ProfSuffix	:= .TPROF
    else
        ProfSuffix	:=
    endif
endif

ifeq ($(MEM_PROFILE),TRUE)
  CPPFLAGS += -DAMREX_MEM_PROFILING
  MProfSuffix := .MPROF
else
  MProfSuffix :=
endif

ifeq ($(TEST),TRUE)
    CPPFLAGS += -DAMREX_TESTING
    ifneq ($(DEBUG),TRUE)
        DebugSuffix := .TEST
    endif
endif

ifeq ($(BACKTRACE),TRUE)
    CPPFLAGS += -DAMREX_BACKTRACING -DAMREX_TESTING
    BTSuffix := .BT
else
    BTSuffix :=
endif

ifdef CRAY_CPU_TARGET
ifneq ($(USE_CUDA),TRUE)
    archSuffix += .$(strip $(CRAY_CPU_TARGET))
endif
endif

ifeq ($(LAZY),TRUE)
    CPPFLAGS += -DBL_LAZY -DAMREX_LAZY
endif

ifeq ($(USE_ARRAYVIEW), TRUE)
  DEFINES += -DBL_USE_ARRAYVIEW -DAMREX_USE_ARRAYVIEW
  ARRAYVIEWDIR ?= $(AMREX_HOME)/../ArrayView
  INCLUDE_LOCATIONS += $(ARRAYVIEWDIR)
  LIBRARY_LOCATIONS += $(ARRAYVIEWDIR)
  LIBRARIES += -larrayview$(DIM)d
  VPATH_LOCATIONS   += $(ARRAYVIEWDIR)
endif

ifeq ($(USE_MPI),TRUE)
    MPISuffix	:= .MPI
    CPPFLAGS	+= -DBL_USE_MPI -DAMREX_USE_MPI
else
    MPISuffix	:=
endif

ifeq ($(USE_MPI3),TRUE)
    MPISuffix := .MPI3
    CPPFLAGS  += -DBL_USE_MPI3 -DAMREX_USE_MPI3
endif

ifeq ($(USE_UPCXX),TRUE)
    UPCXXSuffix := .UPCXX
    CPPFLAGS    += -DBL_USE_UPCXX -DAMREX_USE_UPCXX
else
    UPCXXSuffix :=
endif

ifeq ($(USE_UPCXX),TRUE)
    CPPFLAGS  += -DBL_USE_TEAM -DAMREX_USE_TEAM
else
  ifeq ($(USE_MPI3),TRUE)
    CPPFLAGS  += -DBL_USE_TEAM -DAMREX_USE_TEAM
  endif
endif

ifeq ($(USE_OMP),TRUE)
    OMPSuffix	:= .OMP
    CPPFLAGS	+= -DBL_USE_OMP -DAMREX_USE_OMP
else
    OMPSuffix	:=
endif

ifeq ($(USE_OMP_OFFLOAD),TRUE)
  DEFINES += -DAMREX_USE_OMP_OFFLOAD
  OMPSuffix := $(OMPSuffix).OMP_OFFLOAD
endif

ifeq ($(USE_FORCE_INLINE),TRUE)
    CPPFLAGS += -DAMREX_USE_FORCE_INLINE
endif

USE_GPU := FALSE

ifeq ($(USE_ACC),TRUE)

  USE_GPU := TRUE
  ACCSuffix := .ACC
  DEFINES += -DAMREX_USE_ACC

endif

ifeq ($(USE_HIP),TRUE)

    USE_GPU := TRUE
    AMREX_FCOMP ?= gnu 
    AMREX_CCOMP ?= hip

    ifneq ($(lowercase_comp),gnu)
    else ifneq ($(lowercase_comp),hip)
        $(error HIP can only be used with COMP=hip)
    endif

#    include $(AMREX_HOME)/Tools/GNUMake/comps/hip.mak

    ifeq ($(USE_MPI),TRUE)
#      $(error MPI is not supported with HIP)

      export OMPI_CC := hipcc 
      export OMPI_CXX := hipcc
      export OMPI_F77 := $(FC)
      export OMPI_FC  := $(F90)

      export MPICH_CC  := hipcc
      export MPICH_CXX := hipcc
      export MPICH_F77 := $(FC)
      export MPICH_FC  := $(F90)

    endif

    DEFINES += -DAMREX_USE_HIP

    ifeq ($(HIP_PLATFORM),nvcc)
        $(error HIP_PLATFORM nvcc is not supported at this time. Use USE_CUDA to compile for NVIDIA platforms.)
 #       DEFINES += -DAMREX_USE_CUDA -DAMREX_HIP_PLATFORM_NVCC
    else ifeq ($(HIP_PLATFORM),hcc)
        DEFINES += -DAMREX_HIP_PLATFORM_HCC
    endif
   

    GPUSuffix := .HIP

else ifeq ($(USE_CUDA),TRUE)

    USE_GPU := TRUE

    # The CUDA implementation is not currently threadsafe.
    # Throw an error if the user tries to build with OpenMP and CUDA.

    ifeq ($(lowercase_comp),pgi)
        LINK_WITH_FORTRAN_COMPILER=TRUE
    else ifeq ($(lowercase_comp),ibm)
        LINK_WITH_FORTRAN_COMPILER=TRUE
    else ifeq ($(lowercase_comp),gnu)
    else
        $(error CUDA can only be used with COMP=pgi or ibm or gnu)
    endif

    include $(AMREX_HOME)/Tools/GNUMake/comps/nvcc.mak

    ifeq ($(USE_MPI),TRUE)
      # Make sure that the C/C++ MPI
      # wrappers are calling nvcc to compile the code.
      # Right now we handle OpenMPI/Spectrum MPI and MPICH.
      # Other MPI implementations could be added later.

      export OMPI_CC := nvcc
      export OMPI_CXX := nvcc
      export OMPI_F77 := $(FC)
      export OMPI_FC  := $(F90)

      export MPICH_CC  := nvcc
      export MPICH_CXX := nvcc
      export MPICH_F77 := $(FC)
      export MPICH_FC  := $(F90)
    endif

    DEFINES += -DAMREX_USE_CUDA

    ifeq ($(USE_GPU_PRAGMA),TRUE)
        DEFINES += -DAMREX_USE_GPU_PRAGMA
        GPU_PRAGMA_DEVICE_SUFFIX ?= _device

        ifeq ($(GPU_PRAGMA_NO_HOST_VERSION),FALSE)
          GPU_PRAGMA_NO_HOST_VERSION_ARG :=
        else
          GPU_PRAGMA_NO_HOST_VERSION_ARG := --no_host_version
          DEFINES += -DAMREX_GPU_PRAGMA_NO_HOST
        endif
    endif

    GPUSuffix := .CUDA

    ifeq ($(lowercase_comp),$(filter $(lowercase_comp),ibm pgi))
      DEFINES += -DAMREX_LAUNCH='attributes(global)'
      DEFINES += -DAMREX_DEVICE='attributes(device)'
      DEFINES += -DAMREX_CUDA_FORT_GLOBAL='attributes(global)'
      DEFINES += -DAMREX_CUDA_FORT_DEVICE='attributes(device)'
      DEFINES += -DAMREX_CUDA_FORT_HOST='attributes(host)'
      DEFINES += -DAMREX_CUDA_FORT_HOST_DEVICE='attributes(host) attributes(device)'
    else
      DEFINES += -DAMREX_LAUNCH=""
      DEFINES += -DAMREX_DEVICE=""
      DEFINES += -DAMREX_CUDA_FORT_GLOBAL=""
      DEFINES += -DAMREX_CUDA_FORT_DEVICE=""
      DEFINES += -DAMREX_CUDA_FORT_HOST=""
      DEFINES += -DAMREX_CUDA_FORT_HOST_DEVICE=""
    endif

else
    DEFINES += -DAMREX_LAUNCH=""
    DEFINES += -DAMREX_DEVICE=""
    DEFINES += -DAMREX_CUDA_FORT_GLOBAL=""
    DEFINES += -DAMREX_CUDA_FORT_DEVICE=""
    DEFINES += -DAMREX_CUDA_FORT_HOST=""
    DEFINES += -DAMREX_CUDA_FORT_HOST_DEVICE=""

    GPUSuffix :=
endif

ifeq ($(USE_GPU),TRUE)
    DEFINES += -DAMREX_USE_GPU -DBL_COALESCE_FABS
    ifeq ($(GPU_ERROR_CHECK),FALSE)
        DEFINES += -DAMREX_GPU_NO_ERROR_CHECK
    endif
endif

ifeq ($(USE_SINGLE_PRECISION_PARTICLES), TRUE)
  DEFINES += -DBL_SINGLE_PRECISION_PARTICLES -DAMREX_SINGLE_PRECISION_PARTICLES
  amrex_particle_real = float
else
  amrex_particle_real = double
endif

ifeq ($(PRECISION),FLOAT)
    DEFINES += -DBL_USE_FLOAT -DAMREX_USE_FLOAT
    PrecisionSuffix := .$(PRECISION)
    amrex_real = float
else
    PrecisionSuffix :=
    amrex_real = double
endif

objStandalone	= 	$(CEXE_sources:%.cpp=%.o)			\
			$(cEXE_sources:%.c=%.o)				\
			$(fEXE_sources:%.f=%.o)				\
			$(FEXE_sources:%.F=%.o)				\
			$(f90EXE_sources:%.f90=%.o)			\
			$(F90EXE_sources:%.F90=%.o)

objForExecs	= $(addprefix $(objEXETempDir)/, $(objStandalone))

#
# <typecheck>
#
objForTypeCheckAlone = 	$(fEXE_sources:%.f=%.o)				\
			$(FEXE_sources:%.F=%.o)				\
			$(f90EXE_sources:%.f90=%.o)			\
			$(F90EXE_sources:%.F90=%.o)

objForTypeCheck      = $(addprefix $(objEXETempDir)/, $(objForTypeCheckAlone))

fortran_ir_sources_alone = $(f90EXE_sources:%.f90=%.f90.orig) \
                           $(F90EXE_sources:%.F90=%.F90.orig) \
                           $(fEXE_sources:%.f=%.f.orig) \
                           $(FEXE_sources:%.F=%.F.orig)

fortran_ir_sources = $(addprefix $(tmpEXETempDir)/, $(fortran_ir_sources_alone))

fortran_fdecl_headers = $(filter %_f.H %_F.H,$(cEXE_headers) $(CEXE_headers) $(f90EXE_headers) $(F90EXE_headers) $(fEXE_headers) $(FEXE_headers))
fortran_fdecl_headers_cppd = $(addprefix $(tmpEXETempDir)/, $(fortran_fdecl_headers:%.H=%-cppd.h))

#
# </typecheck>
#

DEFINES	+= -DBL_SPACEDIM=$(DIM)				\
           -DAMREX_SPACEDIM=$(DIM)                      \
           -DBL_FORT_USE_$(FORTLINK)			\
           -DAMREX_FORT_USE_$(FORTLINK)			\
           -DBL_$(shell uname)                          \
           -DAMREX_$(shell uname)


ifeq ($(DIMENSION_AGNOSTIC),TRUE)
DEFINES += -DAMREX_DIMENSION_AGNOSTIC
endif

ifeq ($(DEBUG),TRUE)
  DEFINES += -DBL_USE_ASSERTION -DAMREX_USE_ASSERTION
else
ifeq ($(USE_ASSERTION),TRUE)
  DEFINES += -DBL_USE_ASSERTION -DAMREX_USE_ASSERTION
endif
endif

ifeq ($(BOUND_CHECK),TRUE)
  DEFINES += -DAMREX_BOUND_CHECK
endif

ifeq ($(USE_PARTICLES),TRUE)
  DEFINES += -DAMREX_PARTICLES
endif

ifeq ($(USE_EB),TRUE)
    DEFINES += -DAMREX_USE_EB
endif

ifeq ($(AMREX_XSDK),TRUE)
   DEFINES += -DAMREX_XSDK
endif

CPPFLAGS	+= $(DEFINES)

libraries	= $(LIBRARIES) $(XTRALIBS)

ifeq ($(USE_RPATH),TRUE)
  LDFLAGS	+= -Xlinker -rpath -Xlinker '$(abspath .)' $(addprefix -Xlinker -rpath -Xlinker , $(abspath $(LIBRARY_LOCATIONS)))
endif
LDFLAGS	+= -L. $(addprefix -L, $(LIBRARY_LOCATIONS))

machineSuffix	= $(lowercase_comp)$(archSuffix)$(PrecisionSuffix)$(DebugSuffix)$(ProfSuffix)$(MProfSuffix)$(BTSuffix)$(MPISuffix)$(UPCXXSuffix)$(OMPSuffix)$(ACCSuffix)$(GPUSuffix)$(USERSuffix)

optionsSuffix	= $(DIM)d.$(machineSuffix)

executable	= $(addsuffix $(optionsSuffix).ex, $(EBASE))

TmpBuildDir     = tmp_build_dir
srcTempDir      = $(TmpBuildDir)/s/$(optionsSuffix).EXE
depEXETempDir	= $(TmpBuildDir)/d/$(optionsSuffix).EXE
objEXETempDir   = $(TmpBuildDir)/o/$(optionsSuffix).EXE
f77EXETempDir	= $(TmpBuildDir)/f/$(optionsSuffix).EXE
tmpEXETempDir	= $(TmpBuildDir)/t/$(optionsSuffix).EXE

ifeq ($(USE_GPU_PRAGMA),TRUE)
  includes	= -I$(srcTempDir) -I. $(addprefix -I, $(INCLUDE_LOCATIONS))
else
  includes	= -I. $(addprefix -I, $(INCLUDE_LOCATIONS))
endif
fincludes	= $(includes)
fmoddir         = $(objEXETempDir)

amrexlib = $(objEXETempDir)/libamrex.a

AMREX_INSTALL_DIR ?= tmp_build_dir
amrexLibDir = $(AMREX_INSTALL_DIR)/lib
amrexIncludeDir = $(AMREX_INSTALL_DIR)/include
# Do different compilers have different name convention for mod files?
amrexFortModules = $(wildcard $(objEXETempDir)/*.mod)
amrexPkgconfigDir = $(AMREX_INSTALL_DIR)/lib/pkgconfig

#
# For source code manipulation
#
CSRCALL		= $(CEXE_sources) $(CEXE_headers)
cSRCALL		= $(cEXE_sources) $(cEXE_headers)
fSRCALL		= $(fEXE_sources) $(fEXE_headers)
FSRCALL		= $(FEXE_sources) $(FEXE_headers)
f90SRCALL	= $(f90EXE_sources) $(f90EXE_headers)
F90SRCALL	= $(F90EXE_sources) $(F90EXE_headers)
allSources	= $(CSRCALL) $(FSRCALL) $(F90SRCALL) $(cSRCALL) $(fSRCALL) $(f90SRCALL)

ifeq ($(USE_CCACHE),TRUE)
  CCACHE = ccache
else
  CCACHE =
endif

# place holder
F90CACHE =

ifeq ($(TP_PROFILING),VTUNE)
  $(into Loading $(AMREX_HOME)/Tools/GNUMake/tools/Make.vtune
  include        $(AMREX_HOME)/Tools/GNUMake/tools/Make.vtune
endif

ifeq ($(TP_PROFILING),CRAYPAT)
  $(into Loading $(AMREX_HOME)/Tools/GNUMake/tools/Make.craypat
  include        $(AMREX_HOME)/Tools/GNUMake/tools/Make.craypat
endif

ifeq ($(TP_PROFILING),FORGE)
  $(into Loading $(AMREX_HOME)/Tools/GNUMake/tools/Make.forge
  include        $(AMREX_HOME)/Tools/GNUMake/tools/Make.forge
endif

# Use Sam Williams's HPGMG
ifeq ($(USE_HPGMG), TRUE)
  $(info Loading $(AMREX_HOME)/Tools/GNUMake/packages/Make.hpgmg...)
  include        $(AMREX_HOME)/Tools/GNUMake/packages/Make.hpgmg
endif

ifneq ("$(wildcard $(AMREX_HOME)/Tools/GNUMake/sites/Make.$(host_name))","")
  $(info Loading $(AMREX_HOME)/Tools/GNUMake/sites/Make.$(host_name)...)
  include        $(AMREX_HOME)/Tools/GNUMake/sites/Make.$(host_name)
else
  $(info Loading $(AMREX_HOME)/Tools/GNUMake/sites/Make.$(which_site)...)
  include        $(AMREX_HOME)/Tools/GNUMake/sites/Make.$(which_site)
endif

ifeq ($(USE_UPCXX),TRUE)
  $(info Loading $(AMREX_HOME)/Tools/GNUMake/Make.upcxx...)
  include        $(AMREX_HOME)/Tools/GNUMake/Make.upcxx
endif

ifeq ($(USE_SUNDIALS_3x4x),TRUE)
  ifeq ("$(SUNDIALS_VERSION)","4")
    $(info Loading $(AMREX_HOME)/Tools/GNUMake/packages/Make.sundials4...)
    include        $(AMREX_HOME)/Tools/GNUMake/packages/Make.sundials4
  else
    $(info Loading $(AMREX_HOME)/Tools/GNUMake/packages/Make.sundials3...)
    include        $(AMREX_HOME)/Tools/GNUMake/packages/Make.sundials3
  endif
endif

ifeq ($(USE_CVODE),TRUE)
  $(info Loading $(AMREX_HOME)/Tools/GNUMake/packages/Make.cvode...)
  include        $(AMREX_HOME)/Tools/GNUMake/packages/Make.cvode
endif

ifeq ($(USE_HYPRE),TRUE)
  $(info Loading $(AMREX_HOME)/Tools/GNUMake/packages/Make.hypre...)
  include        $(AMREX_HOME)/Tools/GNUMake/packages/Make.hypre
endif

ifeq ($(USE_CONDUIT),TRUE)
  $(info Loading $(AMREX_HOME)/Tools/GNUMake/packages/Make.conduit...)
  include        $(AMREX_HOME)/Tools/GNUMake/packages/Make.conduit
endif

ifeq ($(USE_ASCENT),TRUE)
  $(info Loading $(AMREX_HOME)/Tools/GNUMake/packages/Make.ascent...)
  include        $(AMREX_HOME)/Tools/GNUMake/packages/Make.ascent
endif

ifeq ($(USE_PETSC),TRUE)
  $(info Loading $(AMREX_HOME)/Tools/GNUMake/packages/Make.petsc...)
  include        $(AMREX_HOME)/Tools/GNUMake/packages/Make.petsc
endif

ifeq ($(USE_SENSEI_INSITU),TRUE)
  $(info Loading $(AMREX_HOME)/Tools/GNUMake/tools/Make.sensei...)
  include        $(AMREX_HOME)/Tools/GNUMake/tools/Make.sensei
endif

ifneq ("$(wildcard $(AMREX_HOME)/Tools/GNUMake/Make.local)","")
  $(info Loading $(AMREX_HOME)/Tools/GNUMake/Make.local...)
  include        $(AMREX_HOME)/Tools/GNUMake/Make.local
endif

ifeq ($(USE_HIP),TRUE)

    LINKFLAGS = $(HIPCC_FLAGS)
    AMREX_LINKER = hipcc

else ifeq ($(USE_CUDA),TRUE)

    # Allow the user to specify the location of the CUDA toolkit.
    # If they don't, check if it has been defined for one of the
    # systems we know about.

    MAKE_CUDA_PATH :=
    ifneq ($(CUDA_PATH),)
        MAKE_CUDA_PATH := $(CUDA_PATH)
    else ifneq ($(SYSTEM_CUDA_PATH),)
        MAKE_CUDA_PATH := $(SYSTEM_CUDA_PATH)
    endif

    LIBRARIES += -lcuda

    ifneq ($(MAKE_CUDA_PATH),)
        LIBRARY_LOCATIONS += $(MAKE_CUDA_PATH)/lib64
        INCLUDE_LOCATIONS += $(MAKE_CUDA_PATH)/include

        ifeq ($(PROFILE),TRUE)
            LIBRARIES += -lnvToolsExt
        endif

        ifeq ($(TINY_PROFILE),TRUE)
            LIBRARIES += -lnvToolsExt
        endif
    endif

    # Bring in NVML support. This is not required,
    # but is recommended if you do not have a solution
    # for mapping MPI ranks to GPUs. Set the environment
    # variable NVML_PATH to point us to the library,
    # or set SYSTEM_NVML_PATH for your site in the build system.

    MAKE_NVML_PATH :=

    ifneq ($(NVML_PATH),)
        MAKE_NVML_PATH := $(NVML_PATH)
    else ifneq ($(SYSTEM_NVML_PATH),)
        MAKE_NVML_PATH := $(SYSTEM_NVML_PATH)
    endif

    ifneq ($(MAKE_NVML_PATH),)

       LIBRARIES += -lnvidia-ml
       LIBRARY_LOCATIONS += $(MAKE_NVML_PATH)
       DEFINES += -DAMREX_USE_NVML

    endif

    # Provide system configuration, if available.

    ifdef GPUS_PER_SOCKET
       DEFINES += -DAMREX_GPUS_PER_SOCKET=$(GPUS_PER_SOCKET)
    endif

    ifdef GPUS_PER_NODE
       DEFINES += -DAMREX_GPUS_PER_NODE=$(GPUS_PER_NODE)
    endif

    # Set the CUDA threads define in case the user updated it.

    DEFINES += -DAMREX_GPU_MAX_THREADS=$(CUDA_MAX_THREADS)

    comm := ,
    space :=
    space +=

    ifneq ($(LINK_WITH_FORTRAN_COMPILER),TRUE)
      LINKFLAGS = $(NVCC_FLAGS)
      # we are using nvcc for linking
      libraries := $(subst -Wl$(comm),-Xlinker=,$(libraries))
      ifeq ($(FIX_NVCC_PTHREAD),TRUE)
        libraries := $(subst -pthread,-Xcompiler$(space)-pthread,$(libraries))
      endif
      AMREX_LINKER = nvcc
    endif

    ifeq ($(USE_MPI),TRUE)

      ifneq ($(findstring Open MPI, $(shell mpicxx -showme:version 2>&1)),)

        ifeq ($(FIX_NVCC_PTHREAD),TRUE)
          OMPI_CXXFLAGS_ORIG = $(shell mpicxx -showme:compile)
          export OMPI_CXXFLAGS := $(subst -pthread,-Xcompiler$(space)-pthread,$(OMPI_CXXFLAGS_ORIG))

          OMPI_CFLAGS_ORIG = $(shell mpicc -showme:compile)
          export OMPI_CFLAGS := $(subst -pthread,-Xcompiler$(space)-pthread,$(OMPI_CXXFLAGS_ORIG))
        endif

      endif

    endif

endif<|MERGE_RESOLUTION|>--- conflicted
+++ resolved
@@ -16,15 +16,12 @@
 
 include $(AMREX_HOME)/Tools/GNUMake/Make.machines
 
-<<<<<<< HEAD
 ifeq ($(COMP),dpcpp)
   USE_MPI := FALSE
   BL_NO_FORT := TRUE
   USE_CCACHE := FALSE
 endif
 
-=======
->>>>>>> 79360ad0
 ifdef BL_NO_FORT
   BL_NO_FORT := $(strip $(BL_NO_FORT))
   ifeq ($(BL_NO_FORT),TRUE)
