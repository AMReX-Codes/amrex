--- conflicted
+++ resolved
@@ -127,11 +127,6 @@
 endif
 
 ifeq ($(USE_CUDA),TRUE)
-<<<<<<< HEAD
-  ifndef CUDA_VERSION
-    CUDA_VERSION := 8.0
-  endif
-=======
   # Set the default CUDA version.
   CUDA_VERSION ?= cuda9.0
 
@@ -140,7 +135,6 @@
 
   # Limit the maximum number of registers available.
   CUDA_MAXREGCOUNT ?= 128
->>>>>>> c53e284b
 endif
 
 ifdef DIMENSION_AGNOSTIC
@@ -370,12 +364,6 @@
 	DEFINES += -DBL_COALESCE_FABS
     endif
 
-<<<<<<< HEAD
-    # Maximum number of CUDA threads per block.
-    CUDA_MAX_THREADS ?= 256
-
-=======
->>>>>>> c53e284b
     CUDASuffix := .CUDA
     DEFINES += -DAMREX_LAUNCH='attributes(global)'
     DEFINES += -DAMREX_DEVICE='attributes(device)'
