--- conflicted
+++ resolved
@@ -123,14 +123,10 @@
     endif
   endif
 
-<<<<<<< HEAD
   ifeq ($(lowercase_comp),gnu)
     override XTRALIBS := -lgfortran
   endif
-=======
-  LIBRARIES += -lmpi_ibm_mpifh
 endif
->>>>>>> bb5f9326
 
   # If the cuda module is loaded, CUDAPATH is set as the toolkit location.
 
