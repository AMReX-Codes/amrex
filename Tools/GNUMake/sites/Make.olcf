#
# For titan at OLCF
#

OLCF_MACHINES := titan summitdev summit

ifneq ($(which_computer), $(findstring $(which_computer), $(OLCF_MACHINES)))
  $(error Unknown OLCF computer, $(which_computer))
endif

ifeq ($(which_computer),$(filter $(which_computer),titan))

ifdef PE_ENV
  lowercase_peenv := $(shell echo $(PE_ENV) | tr A-Z a-z)
  ifneq ($(lowercase_peenv),$(lowercase_comp))
    has_compiler_mismatch = COMP=$(COMP) does not match PrgEnv-$(lowercase_peenv)
  endif
endif

ifeq ($(USE_MPI),TRUE)
  CC  = cc
  CXX = CC
  FC  = ftn
  F90 = ftn
  LIBRARIES += -lmpichf90
endif

# If the cudatoolkit module is loaded, OLCF_CUDA_ROOT is set as the toolkit location.

SYSTEM_CUDA_PATH=$(OLCF_CUDA_ROOT)

# Signal no support for CUDA 8.

NO_CUDA_8_SUPPORT = TRUE

endif

ifeq ($(which_computer),$(filter $(which_computer),summitdev))

ifeq ($(USE_MPI),TRUE)

  CC  := mpicc
  CXX := mpicxx
  FC  := mpifort
  F90 := mpifort

  # If we're using CUDA, make sure that the C/C++ MPI
  # wrappers are calling nvcc to compile the code.
  # This is OpenMPI/Spectrum MPI specific.

  ifeq ($(USE_CUDA),TRUE)
    OMPI_CC := nvcc
    OMPI_CXX := nvcc
  endif

<<<<<<< HEAD
  LIBRARIES += -lmpi_mpifh
=======
  LIBRARIES += -lmpi_ibm_mpifh

>>>>>>> 394d6d9f
endif

ifeq ($(lowercase_comp),gnu)
  override XTRALIBS := -lgfortran
endif

# If the cuda module is loaded, CUDAPATH is set as the toolkit location.

SYSTEM_CUDA_PATH=$(CUDAPATH)

SYSTEM_NVML_PATH=/usr/lib64/nvidia

# Specify that we want to build for Pascal on Summit

CUDA_VERSION = cc60
COMPILE_CUDA_PATH = $(OLCF_CUDA_ROOT)

endif

ifeq ($(which_computer),$(filter $(which_computer),summit))

ifeq ($(USE_MPI),TRUE)

  CC  := mpicc
  CXX := mpicxx
  FC  := mpif90
  F90 := mpif90

  # If we're using CUDA, make sure that the C/C++ MPI
  # wrappers are calling nvcc to compile the code.
  # This is OpenMPI/Spectrum MPI specific.

  ifeq ($(USE_CUDA),TRUE)
    OMPI_CC := nvcc
    OMPI_CXX := nvcc
  endif

endif

ifeq ($(lowercase_comp),gnu)
  override XTRALIBS := -lgfortran
endif

# If the cuda module is loaded, CUDAPATH is set as the toolkit location.

SYSTEM_CUDA_PATH=$(CUDAPATH)

# Specify that we want to build for Volta on Summit

CUDA_VERSION = cc70
COMPILE_CUDA_PATH = $(OLCF_CUDA_ROOT)

endif<|MERGE_RESOLUTION|>--- conflicted
+++ resolved
@@ -53,12 +53,9 @@
     OMPI_CXX := nvcc
   endif
 
-<<<<<<< HEAD
+
   LIBRARIES += -lmpi_mpifh
-=======
-  LIBRARIES += -lmpi_ibm_mpifh
 
->>>>>>> 394d6d9f
 endif
 
 ifeq ($(lowercase_comp),gnu)
@@ -96,6 +93,8 @@
     OMPI_CXX := nvcc
   endif
 
+  LIBRARIES += -lmpi_ibm_mpifh
+
 endif
 
 ifeq ($(lowercase_comp),gnu)
