#
# Generic setup for using PGI
#

# Due to how we are handling CUDA C compiling,
# we must handle all of the C/C++ options first,
# and only handle Fortran afterward.

CXX = pgc++
CC  = pgcc

########################################################################

pgi_version := $(shell $(CXX) -V 2>&1 | grep 'target')

COMP_VERSION := $(pgi_version)

########################################################################

CXXFLAGS =
CFLAGS   =

# 2017-06-23: PGI 17.4 causes the CUDA code to break when using -O2/-fast

PGI_OPT := -fast

ifeq ($(USE_CUDA),TRUE)
  PGI_OPT := -O
endif

ifeq ($(DEBUG),TRUE)

  # 2016-12-02: pgi 16.10 doesn't appear to like -traceback together with c++11

  CXXFLAGS += -g -O0 -Mbounds
  CFLAGS   += -g -O0 -Mbounds

else

  CXXFLAGS += -gopt $(PGI_OPT)
  CFLAGS   += -gopt $(PGI_OPT)

endif

CXXFLAGS += --c++11
CFLAGS   += -c99



GENERIC_PGI_FLAGS =

ifeq ($(USE_OMP),TRUE)
  GENERIC_PGI_FLAGS += -mp=nonuma -Minfo=mp
endif

ifeq ($(USE_ACC),TRUE)
  GENERIC_PGI_FLAGS += -acc -Minfo=acc -ta=nvidia -lcudart -mcmodel=medium
else
  GENERIC_PGI_FLAGS += -noacc
endif

ifeq ($(USE_CUDA),TRUE)
  CXXFLAGS += -Mcuda=cuda8.0
  CFLAGS   += -Mcuda=cuda8.0
endif

CXXFLAGS += $(GENERIC_PGI_FLAGS)
CFLAGS   += $(GENERIC_PGI_FLAGS)



#
# If we are using CUDA, pull in the gcc compiler first
# and override it as necessary. This is done because the
# nvcc compiler driver does not work optimally with pgc++
# as a host compiler at present.
#

ifeq ($(USE_CUDA),TRUE)
  include $(AMREX_HOME)/Tools/GNUMake/comps/gnu.mak

  CXXFLAGS := -Wno-deprecated-gpu-targets -x cu --std=c++11 -ccbin=$(CXX) -Xcompiler='$(CXXFLAGS)'
  CFLAGS := -Wno-deprecated-gpu-targets -x c -ccbin=$(CC) -Xcompiler='$(CFLAGS)'

  HOST_CXX := $(CXX)
  HOST_CC := $(CC)

  CXX := nvcc
  CC := nvcc

  override XTRALIBS :=
endif

override XTRALIBS += -lstdc++



#
# Now set the Fortran flags. Since this is done after the GNU include
# in the CUDA version, all of the GNU specific options are overriden.
#

FC  = pgfortran
F90 = pgfortran

FFLAGS   =
F90FLAGS =

ifeq ($(DEBUG),TRUE)

  # 2016-12-02: pgi 16.10 doesn't appear to like -traceback together with c++11

  FFLAGS   += -g -O0 -Mbounds -Ktrap=divz,inv -Mchkptr
  F90FLAGS += -g -O0 -Mbounds -Ktrap=divz,inv -Mchkptr

else

  FFLAGS   += -gopt $(PGI_OPT)
  F90FLAGS += -gopt $(PGI_OPT)
endif

ifeq ($(USE_CUDA),TRUE)
  F90FLAGS += -Mcuda=cuda8.0 -Mnomain
  FFLAGS   += -Mcuda=cuda8.0 -Mnomain
endif

########################################################################

F90FLAGS += -module $(fmoddir) -I$(fmoddir) -Mdclchk
FFLAGS   += -module $(fmoddir) -I$(fmoddir) -Mextend

########################################################################

FFLAGS   += $(GENERIC_PGI_FLAGS)
F90FLAGS += $(GENERIC_PGI_FLAGS)

########################################################################

# Because we do not have a Fortran main

<<<<<<< HEAD
ifeq ($(which_computer),$(filter $(which_computer),summitdev))
override XTRALIBS += -pgf90libs -L /sw/summitdev/gcc/5.4.0new/lib64/ -latomic
=======
ifeq ($(which_computer),$(filter $(which_computer),summit))
override XTRALIBS += -lstdc++ -pgf90libs -L /sw/summitdev/gcc/5.4.0new/lib64/ -latomic
>>>>>>> d8d6269c
else
override XTRALIBS += -lstdc++ -pgf90libs -latomic
endif

LINK_WITH_FORTRAN_COMPILER ?= $(USE_F_INTERFACES)
<|MERGE_RESOLUTION|>--- conflicted
+++ resolved
@@ -138,13 +138,8 @@
 
 # Because we do not have a Fortran main
 
-<<<<<<< HEAD
 ifeq ($(which_computer),$(filter $(which_computer),summitdev))
-override XTRALIBS += -pgf90libs -L /sw/summitdev/gcc/5.4.0new/lib64/ -latomic
-=======
-ifeq ($(which_computer),$(filter $(which_computer),summit))
-override XTRALIBS += -lstdc++ -pgf90libs -L /sw/summitdev/gcc/5.4.0new/lib64/ -latomic
->>>>>>> d8d6269c
+override XTRALIBS += -ldstdc++ -pgf90libs -L /sw/summitdev/gcc/5.4.0new/lib64/ -latomic
 else
 override XTRALIBS += -lstdc++ -pgf90libs -latomic
 endif
