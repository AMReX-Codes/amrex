--- conflicted
+++ resolved
@@ -64,29 +64,7 @@
 CFLAGS   += $(GENERIC_PGI_FLAGS)
 
 ifeq ($(USE_CUDA),TRUE)
-<<<<<<< HEAD
-  include $(AMREX_HOME)/Tools/GNUMake/comps/gnu.mak
-
-  # Force immediate expansion of the GCC defines,
-  # since after this point GCC will no longer be
-  # the actual compiler defined in CXX.
-
-  DEFINES := $(DEFINES)
-
-  # -Xptxas=-v provides too much info when using Thrust
-  CXXFLAGS := -Wno-deprecated-gpu-targets -x cu --std=c++11 -ccbin=$(CXX) -Xcompiler='$(CXXFLAGS)' -gencode=arch=compute_60,code=sm_60 -lineinfo
-  CFLAGS := -Wno-deprecated-gpu-targets -x c -ccbin=$(CC) -Xcompiler='$(CFLAGS)' -gencode=arch=compute_60,code=sm_60 -lineinfo
-
-  HOST_CXX := $(CXX)
-  HOST_CC := $(CC)
-
-  CXX := nvcc
-  CC := nvcc
-
-  override XTRALIBS :=
-=======
   include $(AMREX_HOME)/Tools/GNUMake/comps/nvcc.mak
->>>>>>> fd3e6175
 endif
 
 override XTRALIBS += -lstdc++
