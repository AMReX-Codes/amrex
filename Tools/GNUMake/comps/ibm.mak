
ifeq ($(USE_OMP),TRUE)
  CXX = xlC_r
  CC  = xlc_r
else ifeq ($(USE_CUDA),TRUE)
  CXX = xlC_r
  CC  = xlc_r
else
  CXX = xlC
  CC  = xlc
endif

CXXFLAGS =
CFLAGS   =

########################################################################

ibm_version  = $(shell $(CXX) --version | head -1)

<<<<<<< HEAD
=======
COMP_VERSION = $(ibm_version)

>>>>>>> c53e284b
########################################################################

ifeq ($(DEBUG),TRUE)

  CXXFLAGS += -g -O0
  CFLAGS   += -g -O0

else

  CXXFLAGS += -g -O2
  CFLAGS   += -g -O2

endif

########################################################################

CXXFLAGS += -std=c++1y
CFLAGS   += -std=gnu99
<<<<<<< HEAD
=======

########################################################################

GENERIC_IBM_FLAGS = -qmoddir=$(fmoddir) -I $(fmoddir)

ifeq ($(USE_OMP),TRUE)
  GENERIC_COMP_FLAGS += -qsmp=omp
endif

CXXFLAGS += $(GENERIC_IBM_FLAGS)
CFLAGS   += $(GENERIC_IBM_FLAGS)

CPP_PREFIX = -WF,

ifeq ($(USE_CUDA),TRUE)
  include $(AMREX_HOME)/Tools/GNUMake/comps/gnu.mak

  # Force immediate expansion of the GCC defines,
  # since after this point GCC will no longer be
  # the actual compiler defined in CXX.

  DEFINES := $(DEFINES)

  CXXFLAGS := -Wno-deprecated-gpu-targets -x cu --std=c++11 -ccbin=$(CXX) -Xcompiler='$(CXXFLAGS)'
  CFLAGS := -Wno-deprecated-gpu-targets -x c -ccbin=$(CC) -Xcompiler='$(CFLAGS)'

  HOST_CXX := $(CXX)
  HOST_CC := $(CC)

  CXX := nvcc
  CC := nvcc
endif



ifeq ($(USE_OMP),TRUE)
  FC  = xlf_r
  F90 = xlf_r
else ifeq ($(USE_CUDA),TRUE)
  FC  = xlf_r
  F90 = xlf_r
else
  FC  = xlf
  F90 = xlf
endif

FFLAGS =
F90FLAGS =

ifeq ($(DEBUG),TRUE)

  FFLAGS   += -g -O0
  F90FLAGS += -g -O0

else

  FFLAGS   += -g -O2
  F90FLAGS += -g -O2

endif

F90FLAGS += -qlanglvl=extended -qxlf2003=polymorphic

FFLAGS   += -WF,-C!
F90FLAGS += -WF,-C!
>>>>>>> c53e284b

FFLAGS   += -qfixed=72

<<<<<<< HEAD
GENERIC_IBM_FLAGS =
=======
FFLAGS   += $(GENERIC_IBM_FLAGS)
F90FLAGS += $(GENERIC_IBM_FLAGS)
>>>>>>> c53e284b

override XTRALIBS = -L$(OLCF_XLF_ROOT)/lib -L$(OLCF_XLC_ROOT)/lib -lstdc++ -libmc++ -lxlf90_r -lm -lxlfmath

<<<<<<< HEAD
#ifeq ($(USE_OMP),TRUE)
#  GENERIC_IBM_FLAGS += -fopenmp
#endif

CXXFLAGS += $(GENERIC_IBM_FLAGS)
CFLAGS   += $(GENERIC_IBM_FLAGS)
=======
ifeq ($(USE_OMP),TRUE)
  override XTRALIBS += -lxlsmp
endif

ifeq ($(USE_MPI),TRUE)
  override XTRALIBS += $(shell mpifort -showme:link)
endif
>>>>>>> c53e284b

FORTLINK = LOWERCASE

ifeq ($(USE_CUDA),TRUE)
<<<<<<< HEAD
  include $(AMREX_HOME)/Tools/GNUMake/comps/gnu.mak

  CXXFLAGS := -Wno-deprecated-gpu-targets -x cu --std=c++11 -ccbin=$(CXX) -Xcompiler='$(CXXFLAGS)'
  CFLAGS := -Wno-deprecated-gpu-targets -x c -ccbin=$(CC) -Xcompiler='$(CFLAGS)'

  HOST_CXX := $(CXX)
  HOST_CC := $(CC)

  CXX := nvcc
  CC := nvcc
endif



ifeq ($(USE_OMP),TRUE)
  FC  = xlf_r
  F90 = xlf_r
else ifeq ($(USE_CUDA),TRUE)
  FC  = xlf_r
  F90 = xlf_r
else
  FC  = xlf
  F90 = xlf
endif

FFLAGS   =
F90FLAGS =


ifeq ($(DEBUG),TRUE)

  FFLAGS   += -g -O0
  F90FLAGS += -g -O0

else

  FFLAGS   += -g -O2
  F90FLAGS += -g -O2

endif

F90FLAGS += -qlanglvl=extended -qxlf2003=polymorphic

FFLAGS   += -qmoddir=$(fmoddir) -I $(fmoddir)
F90FLAGS += -qmoddir=$(fmoddir) -I $(fmoddir)

FFLAGS   += $(GENERIC_IBM_FLAGS)
F90FLAGS += $(GENERIC_IBM_FLAGS)

override XTRALIBS = $(shell mpifort -showme:link) -L $(OLCF_XLF_ROOT)/lib -lxlf90_r -lm  -lxlfmath -L $(OLCF_XLC_ROOT)/lib -libmc++ -lstdc++ -lxlsmp

FORTLINK := LOWERCASE


ifeq ($(USE_CUDA),TRUE)
  F90FLAGS += -qcuda
  FFLAGS += -qcuda
=======
  F90FLAGS += -qcuda
  FFLAGS += -qcuda

  ifdef CUDA_MAXREGCOUNT
    F90FLAGS += -Xptxas -maxrregcount=$(CUDA_MAXREGCOUNT)
    FFLAGS   += -Xptxas -maxrregcount=$(CUDA_MAXREGCOUNT)
  endif
>>>>>>> c53e284b
endif<|MERGE_RESOLUTION|>--- conflicted
+++ resolved
@@ -17,11 +17,8 @@
 
 ibm_version  = $(shell $(CXX) --version | head -1)
 
-<<<<<<< HEAD
-=======
 COMP_VERSION = $(ibm_version)
 
->>>>>>> c53e284b
 ########################################################################
 
 ifeq ($(DEBUG),TRUE)
@@ -40,8 +37,6 @@
 
 CXXFLAGS += -std=c++1y
 CFLAGS   += -std=gnu99
-<<<<<<< HEAD
-=======
 
 ########################################################################
 
@@ -107,27 +102,14 @@
 
 FFLAGS   += -WF,-C!
 F90FLAGS += -WF,-C!
->>>>>>> c53e284b
 
 FFLAGS   += -qfixed=72
 
-<<<<<<< HEAD
-GENERIC_IBM_FLAGS =
-=======
 FFLAGS   += $(GENERIC_IBM_FLAGS)
 F90FLAGS += $(GENERIC_IBM_FLAGS)
->>>>>>> c53e284b
 
 override XTRALIBS = -L$(OLCF_XLF_ROOT)/lib -L$(OLCF_XLC_ROOT)/lib -lstdc++ -libmc++ -lxlf90_r -lm -lxlfmath
 
-<<<<<<< HEAD
-#ifeq ($(USE_OMP),TRUE)
-#  GENERIC_IBM_FLAGS += -fopenmp
-#endif
-
-CXXFLAGS += $(GENERIC_IBM_FLAGS)
-CFLAGS   += $(GENERIC_IBM_FLAGS)
-=======
 ifeq ($(USE_OMP),TRUE)
   override XTRALIBS += -lxlsmp
 endif
@@ -135,70 +117,10 @@
 ifeq ($(USE_MPI),TRUE)
   override XTRALIBS += $(shell mpifort -showme:link)
 endif
->>>>>>> c53e284b
 
 FORTLINK = LOWERCASE
 
 ifeq ($(USE_CUDA),TRUE)
-<<<<<<< HEAD
-  include $(AMREX_HOME)/Tools/GNUMake/comps/gnu.mak
-
-  CXXFLAGS := -Wno-deprecated-gpu-targets -x cu --std=c++11 -ccbin=$(CXX) -Xcompiler='$(CXXFLAGS)'
-  CFLAGS := -Wno-deprecated-gpu-targets -x c -ccbin=$(CC) -Xcompiler='$(CFLAGS)'
-
-  HOST_CXX := $(CXX)
-  HOST_CC := $(CC)
-
-  CXX := nvcc
-  CC := nvcc
-endif
-
-
-
-ifeq ($(USE_OMP),TRUE)
-  FC  = xlf_r
-  F90 = xlf_r
-else ifeq ($(USE_CUDA),TRUE)
-  FC  = xlf_r
-  F90 = xlf_r
-else
-  FC  = xlf
-  F90 = xlf
-endif
-
-FFLAGS   =
-F90FLAGS =
-
-
-ifeq ($(DEBUG),TRUE)
-
-  FFLAGS   += -g -O0
-  F90FLAGS += -g -O0
-
-else
-
-  FFLAGS   += -g -O2
-  F90FLAGS += -g -O2
-
-endif
-
-F90FLAGS += -qlanglvl=extended -qxlf2003=polymorphic
-
-FFLAGS   += -qmoddir=$(fmoddir) -I $(fmoddir)
-F90FLAGS += -qmoddir=$(fmoddir) -I $(fmoddir)
-
-FFLAGS   += $(GENERIC_IBM_FLAGS)
-F90FLAGS += $(GENERIC_IBM_FLAGS)
-
-override XTRALIBS = $(shell mpifort -showme:link) -L $(OLCF_XLF_ROOT)/lib -lxlf90_r -lm  -lxlfmath -L $(OLCF_XLC_ROOT)/lib -libmc++ -lstdc++ -lxlsmp
-
-FORTLINK := LOWERCASE
-
-
-ifeq ($(USE_CUDA),TRUE)
-  F90FLAGS += -qcuda
-  FFLAGS += -qcuda
-=======
   F90FLAGS += -qcuda
   FFLAGS += -qcuda
 
@@ -206,5 +128,4 @@
     F90FLAGS += -Xptxas -maxrregcount=$(CUDA_MAXREGCOUNT)
     FFLAGS   += -Xptxas -maxrregcount=$(CUDA_MAXREGCOUNT)
   endif
->>>>>>> c53e284b
 endif