
ifeq ($(USE_OMP),TRUE)
  CXX = xlC_r
  CC  = xlc_r
else ifeq ($(USE_CUDA),TRUE)
  CXX = xlC_r
  CC  = xlc_r
else
  CXX = xlC
  CC  = xlc
endif

CXXFLAGS =
CFLAGS   =

########################################################################

ibm_version  = $(shell $(CXX) --version | head -1)

COMP_VERSION = $(ibm_version)

########################################################################

ifeq ($(DEBUG),TRUE)

  CXXFLAGS += -g -O0
  CFLAGS   += -g -O0

else

  CXXFLAGS += -g -O2
  CFLAGS   += -g -O2

endif

########################################################################

CXXFLAGS += -std=c++1y
CFLAGS   += -std=gnu99
<<<<<<< HEAD
=======
F90FLAGS += -qlanglvl=extended -qxlf2003=polymorphic

FFLAGS   += -qmoddir=$(fmoddir) -I $(fmoddir) -WF,-C!
F90FLAGS += -qmoddir=$(fmoddir) -I $(fmoddir) -WF,-C!
>>>>>>> 97411772

########################################################################

GENERIC_IBM_FLAGS =


#ifeq ($(USE_OMP),TRUE)
#  GENERIC_IBM_FLAGS += -fopenmp
#endif

CXXFLAGS += $(GENERIC_IBM_FLAGS)
CFLAGS   += $(GENERIC_IBM_FLAGS)

CPP_PREFIX = -WF,

ifeq ($(USE_CUDA),TRUE)
  include $(AMREX_HOME)/Tools/GNUMake/comps/gnu.mak

  CXXFLAGS := -Wno-deprecated-gpu-targets -x cu --std=c++11 -ccbin=$(CXX) -Xcompiler='$(CXXFLAGS)'
  CFLAGS := -Wno-deprecated-gpu-targets -x c -ccbin=$(CC) -Xcompiler='$(CFLAGS)'

  HOST_CXX := $(CXX)
  HOST_CC := $(CC)

  CXX := nvcc
  CC := nvcc
endif



ifeq ($(USE_OMP),TRUE)
  FC  = xlf_r
  F90 = xlf_r
else ifeq ($(USE_CUDA),TRUE)
  FC  = xlf_r
  F90 = xlf_r
else
  FC  = xlf
  F90 = xlf
endif

FFLAGS   =
F90FLAGS =


ifeq ($(DEBUG),TRUE)

  FFLAGS   += -g -O0
  F90FLAGS += -g -O0

else

  FFLAGS   += -g -O2
  F90FLAGS += -g -O2

endif

F90FLAGS += -qlanglvl=extended -qxlf2003=polymorphic

FFLAGS   += -qmoddir=$(fmoddir) -I $(fmoddir)
F90FLAGS += -qmoddir=$(fmoddir) -I $(fmoddir)

FFLAGS   += $(GENERIC_IBM_FLAGS)
F90FLAGS += $(GENERIC_IBM_FLAGS)

override XTRALIBS = $(shell mpifort -showme:link) -L $(OLCF_XLF_ROOT)/lib -lxlf90_r -lm  -lxlfmath -L $(OLCF_XLC_ROOT)/lib -libmc++ -lstdc++ -lxlsmp

FORTLINK := LOWERCASE


<<<<<<< HEAD
ifeq ($(USE_CUDA),TRUE)
  F90FLAGS += -qcuda
  FFLAGS += -qcuda
endif
=======
FORTLINK = LOWERCASE
>>>>>>> 97411772
<|MERGE_RESOLUTION|>--- conflicted
+++ resolved
@@ -37,13 +37,6 @@
 
 CXXFLAGS += -std=c++1y
 CFLAGS   += -std=gnu99
-<<<<<<< HEAD
-=======
-F90FLAGS += -qlanglvl=extended -qxlf2003=polymorphic
-
-FFLAGS   += -qmoddir=$(fmoddir) -I $(fmoddir) -WF,-C!
-F90FLAGS += -qmoddir=$(fmoddir) -I $(fmoddir) -WF,-C!
->>>>>>> 97411772
 
 ########################################################################
 
@@ -85,9 +78,8 @@
   F90 = xlf
 endif
 
-FFLAGS   =
+FFLAGS =
 F90FLAGS =
-
 
 ifeq ($(DEBUG),TRUE)
 
@@ -103,22 +95,17 @@
 
 F90FLAGS += -qlanglvl=extended -qxlf2003=polymorphic
 
-FFLAGS   += -qmoddir=$(fmoddir) -I $(fmoddir)
-F90FLAGS += -qmoddir=$(fmoddir) -I $(fmoddir)
+FFLAGS   += -qmoddir=$(fmoddir) -I $(fmoddir) -WF,-C!
+F90FLAGS += -qmoddir=$(fmoddir) -I $(fmoddir) -WF,-C!
 
 FFLAGS   += $(GENERIC_IBM_FLAGS)
 F90FLAGS += $(GENERIC_IBM_FLAGS)
 
 override XTRALIBS = $(shell mpifort -showme:link) -L $(OLCF_XLF_ROOT)/lib -lxlf90_r -lm  -lxlfmath -L $(OLCF_XLC_ROOT)/lib -libmc++ -lstdc++ -lxlsmp
 
-FORTLINK := LOWERCASE
+FORTLINK = LOWERCASE
 
-
-<<<<<<< HEAD
 ifeq ($(USE_CUDA),TRUE)
   F90FLAGS += -qcuda
   FFLAGS += -qcuda
-endif
-=======
-FORTLINK = LOWERCASE
->>>>>>> 97411772
+endif