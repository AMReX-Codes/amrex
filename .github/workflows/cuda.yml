name: cuda

on: [push, pull_request]

concurrency:
  group: ${{ github.ref }}-${{ github.head_ref }}-cuda
  cancel-in-progress: true

jobs:
  # Build libamrex and all tests with CUDA 11.0.2 (recent supported)
  tests-cuda11:
    name: CUDA@11.2 GNU@9.3.0 C++17 Release [tests]
    runs-on: ubuntu-20.04
    steps:
    - uses: actions/checkout@v3
    - name: Dependencies
      run: |
        .github/workflows/dependencies/dependencies_nvcc11.sh
        .github/workflows/dependencies/dependencies_ccache.sh
    - name: Set Up Cache
      uses: actions/cache@v3
      with:
        path: ~/.cache/ccache
        key: ccache-${{ github.workflow }}-${{ github.job }}-git-${{ github.sha }}
        restore-keys: |
             ccache-${{ github.workflow }}-${{ github.job }}-git-
    - name: Build & Install
      env: {CXXFLAGS: "-fno-operator-names -Werror -Wall -Wextra -Wpedantic -Wnull-dereference -Wfloat-conversion -Wshadow -Woverloaded-virtual -Wextra-semi -Wunreachable-code -Wnon-virtual-dtor -Wlogical-op -Wmisleading-indentation -Wduplicated-cond -Wduplicated-branches"}
      run: |
        export CCACHE_COMPRESS=1
        export CCACHE_COMPRESSLEVEL=10
        export CCACHE_MAXSIZE=235M
        ccache -z

        export PATH=/usr/local/nvidia/bin:/usr/local/cuda/bin:${PATH}
        export LD_LIBRARY_PATH=/usr/local/nvidia/lib:/usr/local/nvidia/lib64:/usr/local/cuda/lib64:${LD_LIBRARY_PATH}
        which nvcc || echo "nvcc not in PATH!"

        cmake -S . -B build                              \
            -DCMAKE_VERBOSE_MAKEFILE=ON                  \
            -DAMReX_EB=ON                                \
            -DAMReX_ENABLE_TESTS=ON                      \
            -DAMReX_FORTRAN=OFF                          \
            -DAMReX_GPU_BACKEND=CUDA                     \
            -DCMAKE_C_COMPILER=$(which gcc)              \
            -DCMAKE_CXX_COMPILER=$(which g++)            \
            -DCMAKE_CUDA_HOST_COMPILER=$(which g++)      \
            -DCMAKE_Fortran_COMPILER=$(which gfortran)   \
            -DAMReX_CUDA_ARCH=7.0                        \
            -DAMReX_CUDA_ERROR_CROSS_EXECUTION_SPACE_CALL=ON \
            -DAMReX_CUDA_ERROR_CAPTURE_THIS=ON           \
            -DCMAKE_CUDA_COMPILER_LAUNCHER=ccache        \
            -DCMAKE_CXX_COMPILER_LAUNCHER=ccache

        cmake --build build -j 2

        ccache -s
        du -hs ~/.cache/ccache

  # Build libamrex and all tests for CUDA with LLVM Clang + libc++ + CTK 11.7
  tests-cuda11-clang:
    name: Clang@15 CUDA@11.7 C++17 Release [tests]
    runs-on: ubuntu-22.04
    env:
      CC: clang-15
      CXX: clang++-15
      CUDACXX: clang++-15
      CUDAHOSTCXX: clang++-15
      CUDAFLAGS: "-stdlib=libc++"
      LDFLAGS: "-stdlib=libc++"
      CUDAARCHS: 70
      AMReX_CUDA_ARCH: 7.0
    steps:
    - uses: actions/checkout@v3
    - name: Dependencies
      run: |
        .github/workflows/dependencies/dependencies_llvm_cuda11_ubuntu22.sh
        .github/workflows/dependencies/dependencies_ccache.sh
    - name: Set Up Cache
      uses: actions/cache@v3
      with:
        path: ~/.cache/ccache
        key: ccache-${{ github.workflow }}-${{ github.job }}-git-${{ github.sha }}
        restore-keys: |
             ccache-${{ github.workflow }}-${{ github.job }}-git-
    - name: Build & Install
      run: |
        export CCACHE_COMPRESS=1
        export CCACHE_COMPRESSLEVEL=10
        export CCACHE_MAXSIZE=60M
        export CCACHE_DEPEND=1
        ccache -z

        export PATH=/usr/local/nvidia/bin:/usr/local/cuda/bin:${PATH}
        export LD_LIBRARY_PATH=/usr/local/nvidia/lib:/usr/local/nvidia/lib64:/usr/local/cuda/lib64:${LD_LIBRARY_PATH}

        cmake -S . -B build                              \
            -DCMAKE_VERBOSE_MAKEFILE=ON                  \
            -DAMReX_MPI=OFF                              \
            -DAMReX_EB=ON                                \
            -DAMReX_ENABLE_TESTS=ON                      \
            -DAMReX_FORTRAN=OFF                          \
            -DAMReX_GPU_BACKEND=CUDA                     \
            -DCMAKE_CUDA_COMPILER_LAUNCHER=ccache        \
            -DCMAKE_CXX_COMPILER_LAUNCHER=ccache

        cmake --build build -j 2

        ccache -s
        du -hs ~/.cache/ccache

  # Build libamrex and all tests with NVHPC (recent supported)
  tests-nvhpc-nvcc:
    name: NVHPC NVCC/NVC++ C++17 Release [tests]
    runs-on: ubuntu-20.04
    steps:
    - uses: actions/checkout@v3
    - name: Dependencies
      run: |
        .github/workflows/dependencies/dependencies_nvhpc.sh
        .github/workflows/dependencies/dependencies_ccache.sh
    - name: Set Up Cache
      uses: actions/cache@v3
      with:
        path: ~/.cache/ccache
        key: ccache-${{ github.workflow }}-${{ github.job }}-git-${{ github.sha }}
        restore-keys: |
             ccache-${{ github.workflow }}-${{ github.job }}-git-
    - name: Build & Install
      env: {CXXFLAGS: "-Werror -Wall -Wextra -Wpedantic -Wshadow --diag_suppress=code_is_unreachable"}
      run: |
        export CCACHE_COMPRESS=1
        export CCACHE_COMPRESSLEVEL=10
        export CCACHE_MAXSIZE=220M
        ccache -z

        source /etc/profile.d/modules.sh
        nvhpc_version=`ls -v /opt/nvidia/hpc_sdk/modulefiles/nvhpc/ | tail -n 1`
        module load /opt/nvidia/hpc_sdk/modulefiles/nvhpc/${nvhpc_version}

        which nvcc || echo "nvcc not in PATH!"
        which nvc++ || echo "nvc++ not in PATH!"
        which nvc || echo "nvc not in PATH!"
        which nvfortran || echo "nvfortran not in PATH!"
        nvcc --version
        nvc++ --version
        nvc --version
        nvfortran --version
        cmake --version

        cmake -S . -B build                              \
            -DCMAKE_VERBOSE_MAKEFILE=ON                  \
<<<<<<< HEAD
            -DAMReX_ENABLE_TESTS=ON                      \
            -DAMReX_TEST_TYPE=Small                      \
            -DAMReX_PARTICLES=ON                         \
            -DAMReX_FORTRAN=ON                           \
=======
            -DAMReX_ENABLE_TESTS=OFF                     \
            -DAMReX_FORTRAN=OFF                          \
>>>>>>> cc7a5c11
            -DAMReX_GPU_BACKEND=CUDA                     \
            -DCMAKE_C_COMPILER=$(which nvc)              \
            -DCMAKE_CXX_COMPILER=$(which nvc++)          \
            -DCMAKE_CUDA_HOST_COMPILER=$(which nvc++)    \
            -DCMAKE_Fortran_COMPILER=$(which nvfortran)  \
            -DAMReX_CUDA_ARCH=8.0                        \
            -DAMReX_CUDA_ERROR_CROSS_EXECUTION_SPACE_CALL=ON \
            -DAMReX_CUDA_ERROR_CAPTURE_THIS=ON           \
            -DCMAKE_CUDA_COMPILER_LAUNCHER=ccache        \
            -DCMAKE_CXX_COMPILER_LAUNCHER=ccache

        cmake --build build -j 2

        ccache -s
        du -hs ~/.cache/ccache

  # Build 3D libamrex cuda build with configure
  configure-3d-cuda:
    name: CUDA@11.2 GNU@9.3.0 [configure 3D]
    runs-on: ubuntu-20.04
    steps:
    - uses: actions/checkout@v3
    - name: Dependencies
      run: |
        .github/workflows/dependencies/dependencies_nvcc11.sh
        .github/workflows/dependencies/dependencies_ccache.sh
    - name: Set Up Cache
      uses: actions/cache@v3
      with:
        path: ~/.cache/ccache
        key: ccache-${{ github.workflow }}-${{ github.job }}-git-${{ github.sha }}
        restore-keys: |
             ccache-${{ github.workflow }}-${{ github.job }}-git-
    - name: Build & Install
      run: |
        export CCACHE_COMPRESS=1
        export CCACHE_COMPRESSLEVEL=10
        export CCACHE_MAXSIZE=215M
        ccache -z

        export PATH=/usr/local/nvidia/bin:/usr/local/cuda/bin:${PATH}
        ./configure --dim 3 --with-cuda yes --enable-eb yes --enable-xsdk-defaults yes --with-fortran no
        #
        # /home/runner/work/amrex/amrex/Src/Base/AMReX_GpuLaunchGlobal.H:16:41: error: unused parameter ‘f0’ [-Werror=unused-parameter]
        #    16 |     AMREX_GPU_GLOBAL void launch_global (L f0) { f0(); }
        #
        make -j2 WARN_ALL=TRUE WARN_ERROR=TRUE XTRA_CXXFLAGS="-fno-operator-names -Wno-unused-parameter" CCACHE=ccache
        make install

        ccache -s
        du -hs ~/.cache/ccache

  save_pr_number:
    if: github.event_name == 'pull_request'
    runs-on: ubuntu-latest
    steps:
      - name: Save PR number
        env:
          PR_NUMBER: ${{ github.event.number }}
        run: |
          echo $PR_NUMBER > pr_number.txt
      - uses: actions/upload-artifact@v3
        with:
          name: pr_number
          path: pr_number.txt
          retention-days: 1<|MERGE_RESOLUTION|>--- conflicted
+++ resolved
@@ -150,15 +150,10 @@
 
         cmake -S . -B build                              \
             -DCMAKE_VERBOSE_MAKEFILE=ON                  \
-<<<<<<< HEAD
             -DAMReX_ENABLE_TESTS=ON                      \
             -DAMReX_TEST_TYPE=Small                      \
             -DAMReX_PARTICLES=ON                         \
             -DAMReX_FORTRAN=ON                           \
-=======
-            -DAMReX_ENABLE_TESTS=OFF                     \
-            -DAMReX_FORTRAN=OFF                          \
->>>>>>> cc7a5c11
             -DAMReX_GPU_BACKEND=CUDA                     \
             -DCMAKE_C_COMPILER=$(which nvc)              \
             -DCMAKE_CXX_COMPILER=$(which nvc++)          \
