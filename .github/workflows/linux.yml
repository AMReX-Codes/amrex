--- conflicted
+++ resolved
@@ -247,21 +247,6 @@
   #       make -j2 WARN_ALL=TRUE WARN_ERROR=TRUE
   #       make install
 
-<<<<<<< HEAD
-  # # Build 3D libamrex debug omp build with configure
-  # configure-3d-omp-debug:
-  #   name: GNU@7.5 OMP Debug [configure 3D]
-  #   runs-on: ubuntu-latest
-  #   steps:
-  #   - uses: actions/checkout@v2
-  #   - name: Dependencies
-  #     run: .github/workflows/dependencies/dependencies.sh
-  #   - name: Build & Install
-  #     run: |
-  #       ./configure --dim 3 --enable-eb yes --enable-xsdk-defaults yes --with-omp yes --debug yes
-  #       make -j2 WARN_ALL=TRUE WARN_ERROR=TRUE
-  #       make install
-=======
   # Build 3D libamrex debug omp build with configure
   configure-3d-omp-debug:
     name: GNU@7.5 OMP Debug [configure 3D]
@@ -297,5 +282,4 @@
     - name: Run tests
       run: |
         cd build
-        ctest --output-on-failure -R
->>>>>>> 9198b1b9
+        ctest --output-on-failure -R