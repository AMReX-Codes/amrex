name: linux

on: [push, pull_request]

jobs:
  # # Build and install libamrex as AMReX CMake project
  # library:
  #   name: GNU@7.5 C++17 Release [lib]
  #   runs-on: ubuntu-latest
  #   steps:
  #   - uses: actions/checkout@v2
  #   - name: Dependencies
  #     run: .github/workflows/dependencies/dependencies.sh
  #   - name: Build & Install
  #     run: |
  #       mkdir build
  #       cd build
  #       cmake ..                                  \
  #           -DCMAKE_VERBOSE_MAKEFILE=ON           \
  #           -DCMAKE_INSTALL_PREFIX=/tmp/my-amrex  \
  #           -DCMAKE_CXX_STANDARD=17
  #       make -j 2
  #       make install

  # library_clang:
  #   name: Clang@6.0 C++14 SP NOMPI Debug [lib]
  #   runs-on: ubuntu-latest
  #   steps:
  #   - uses: actions/checkout@v2
  #   - name: Dependencies
  #     run: .github/workflows/dependencies/dependencies_clang6.sh
  #   - name: Build & Install
  #     run: |
  #       mkdir build
  #       cd build
  #       cmake ..                        \
  #           -DCMAKE_BUILD_TYPE=Debug    \
  #           -DCMAKE_VERBOSE_MAKEFILE=ON \
  #           -DCMAKE_INSTALL_PREFIX=/tmp/my-amrex  \
  #           -DENABLE_MPI=OFF            \
  #           -DENABLE_PARTICLES=ON       \
  #           -DENABLE_DP=OFF             \
  #           -DENABLE_DP_PARTICLES=OFF   \
  #           -DCMAKE_CXX_STANDARD=14     \
  #           -DCMAKE_C_COMPILER=$(which clang)         \
  #           -DCMAKE_CXX_COMPILER=$(which clang++)     \
  #           -DCMAKE_Fortran_COMPILER=$(which gfortran)
  #       make -j 2
  #       make install

<<<<<<< HEAD
  # # Build libamrex and all tutorials
  # tutorials:
  #   name: GNU@7.5 C++14 [tutorials]
  #   runs-on: ubuntu-latest
  #   steps:
  #   - uses: actions/checkout@v2
  #   - name: Dependencies
  #     run: .github/workflows/dependencies/dependencies.sh
  #   - name: Build & Install
  #     run: |
  #       mkdir build
  #       cd build
  #       cmake ..                        \
  #           -DCMAKE_BUILD_TYPE=Debug    \
  #           -DCMAKE_VERBOSE_MAKEFILE=ON \
  #           -DENABLE_TUTORIALS=ON       \
  #           -DENABLE_PARTICLES=ON
  #       make -j 2 tutorials

  # # Build libamrex and all tutorials
  # tutorials_cxx20:
  #   name: GNU@10.1 C++20 [tutorials]
  #   runs-on: ubuntu-latest
  #   steps:
  #   - uses: actions/checkout@v2
  #   - name: Dependencies
  #     run: .github/workflows/dependencies/dependencies_gcc10.sh
  #   - name: Build & Install
  #     run: |
  #       mkdir build
  #       cd build
  #       cmake ..                        \
  #           -DCMAKE_BUILD_TYPE=Debug    \
  #           -DCMAKE_VERBOSE_MAKEFILE=ON \
  #           -DENABLE_TUTORIALS=ON       \
  #           -DENABLE_PARTICLES=ON       \
  #           -DCMAKE_CXX_STANDARD=20     \
  #           -DCMAKE_C_COMPILER=$(which gcc-10)              \
  #           -DCMAKE_CXX_COMPILER=$(which g++-10)            \
  #           -DCMAKE_Fortran_COMPILER=$(which gfortran-10)
  #       make -j 2 tutorials

  # # Build libamrex and all tutorials w/o MPI
  # tutorials-nonmpi:
  #   name: GNU@7.5 C++14 NOMPI [tutorials]
  #   runs-on: ubuntu-latest
  #   steps:
  #   - uses: actions/checkout@v2
  #   - name: Dependencies
  #     run: .github/workflows/dependencies/dependencies.sh
  #   - name: Build & Install
  #     run: |
  #       mkdir build
  #       cd build
  #       cmake ..                        \
  #           -DCMAKE_BUILD_TYPE=Debug    \
  #           -DCMAKE_VERBOSE_MAKEFILE=ON \
  #           -DENABLE_TUTORIALS=ON       \
  #           -DENABLE_MPI=OFF            \
  #           -DENABLE_PARTICLES=ON
  #       make -j 2 tutorials

  # # Build libamrex and all tutorials
  # tutorials-nofortran:
  #   name: GNU@7.5 C++11 w/o Fortran [tutorials]
  #   runs-on: ubuntu-latest
  #   steps:
  #   - uses: actions/checkout@v2
  #   - name: Dependencies
  #     run: .github/workflows/dependencies/dependencies_nofortran.sh
  #   - name: Build & Install
  #     run: |
  #       mkdir build
  #       cd build
  #       cmake ..                        \
  #           -DCMAKE_BUILD_TYPE=Debug    \
  #           -DCMAKE_VERBOSE_MAKEFILE=ON \
  #           -DENABLE_TUTORIALS=ON       \
  #           -DENABLE_PARTICLES=ON       \
  #           -DENABLE_FORTRAN=OFF        \
  #           -DCMAKE_CXX_STANDARD=11
  #       make -j 2 tutorials

  # # Build libamrex and all tutorials with CUDA
  # tutorials-cuda:
  #   name: CUDA@9.1.85 GNU@4.8.5 C++11 Release [tutorials]
  #   runs-on: ubuntu-latest
  #   steps:
  #   - uses: actions/checkout@v2
  #   - name: Dependencies
  #     run: .github/workflows/dependencies/dependencies_nvcc.sh
  #   - name: Build & Install
  #     run: |
  #       mkdir build
  #       cd build
  #       cmake ..                                         \
  #           -DCMAKE_VERBOSE_MAKEFILE=ON                  \
  #           -DENABLE_TUTORIALS=ON                        \
  #           -DENABLE_PARTICLES=ON                        \
  #           -DENABLE_CUDA=ON                             \
  #           -DCMAKE_C_COMPILER=$(which gcc-4.8)              \
  #           -DCMAKE_CXX_COMPILER=$(which g++-4.8)            \
  #           -DCMAKE_CUDA_HOST_COMPILER=$(which g++-4.8)      \
  #           -DCMAKE_Fortran_COMPILER=$(which gfortran-4.8)   \
  #           -DCUDA_ARCH=6.0
  #       make -j 2 tutorials
=======
  # Build libamrex and all tutorials
  tutorials:
    name: GNU@7.5 C++14 [tutorials]
    runs-on: ubuntu-latest
    steps:
    - uses: actions/checkout@v2
    - name: Dependencies
      run: .github/workflows/dependencies/dependencies.sh
    - name: Build & Install
      run: |
        mkdir build
        cd build
        cmake ..                        \
            -DCMAKE_BUILD_TYPE=Debug    \
            -DCMAKE_VERBOSE_MAKEFILE=ON \
            -DAMReX_BUILD_TUTORIALS=ON  \
            -DENABLE_PARTICLES=ON
        make -j 2

  # Build libamrex and all tutorials
  tutorials_cxx20:
    name: GNU@10.1 C++20 [tutorials]
    runs-on: ubuntu-latest
    steps:
    - uses: actions/checkout@v2
    - name: Dependencies
      run: .github/workflows/dependencies/dependencies_gcc10.sh
    - name: Build & Install
      run: |
        mkdir build
        cd build
        cmake ..                        \
            -DCMAKE_BUILD_TYPE=Debug    \
            -DCMAKE_VERBOSE_MAKEFILE=ON \
            -DAMReX_BUILD_TUTORIALS=ON  \
            -DENABLE_PARTICLES=ON       \
            -DCMAKE_CXX_STANDARD=20     \
            -DCMAKE_C_COMPILER=$(which gcc-10)              \
            -DCMAKE_CXX_COMPILER=$(which g++-10)            \
            -DCMAKE_Fortran_COMPILER=$(which gfortran-10)
        make -j 2

  # Build libamrex and all tutorials w/o MPI
  tutorials-nonmpi:
    name: GNU@7.5 C++14 NOMPI [tutorials]
    runs-on: ubuntu-latest
    steps:
    - uses: actions/checkout@v2
    - name: Dependencies
      run: .github/workflows/dependencies/dependencies.sh
    - name: Build & Install
      run: |
        mkdir build
        cd build
        cmake ..                        \
            -DCMAKE_BUILD_TYPE=Debug    \
            -DCMAKE_VERBOSE_MAKEFILE=ON \
            -DAMReX_BUILD_TUTORIALS=ON  \
            -DENABLE_MPI=OFF            \
            -DENABLE_PARTICLES=ON
        make -j 2

  # Build libamrex and all tutorials
  tutorials-nofortran:
    name: GNU@7.5 C++11 w/o Fortran [tutorials]
    runs-on: ubuntu-latest
    steps:
    - uses: actions/checkout@v2
    - name: Dependencies
      run: .github/workflows/dependencies/dependencies_nofortran.sh
    - name: Build & Install
      run: |
        mkdir build
        cd build
        cmake ..                        \
            -DCMAKE_BUILD_TYPE=Debug    \
            -DCMAKE_VERBOSE_MAKEFILE=ON \
            -DAMReX_BUILD_TUTORIALS=ON  \
            -DENABLE_PARTICLES=ON       \
            -DENABLE_FORTRAN=OFF        \
            -DCMAKE_CXX_STANDARD=11
        make -j 2

  # Build libamrex and all tutorials with CUDA
  tutorials-cuda:
    name: CUDA@9.1.85 GNU@4.8.5 C++11 Release [tutorials]
    runs-on: ubuntu-latest
    steps:
    - uses: actions/checkout@v2
    - name: Dependencies
      run: .github/workflows/dependencies/dependencies_nvcc.sh
    - name: Build & Install
      run: |
        mkdir build
        cd build
        cmake ..                                         \
            -DCMAKE_VERBOSE_MAKEFILE=ON                  \
            -DAMReX_BUILD_TUTORIALS=ON                   \
            -DENABLE_PARTICLES=ON                        \
            -DENABLE_CUDA=ON                             \
            -DCMAKE_C_COMPILER=$(which gcc-4.8)              \
            -DCMAKE_CXX_COMPILER=$(which g++-4.8)            \
            -DCMAKE_CUDA_HOST_COMPILER=$(which g++-4.8)      \
            -DCMAKE_Fortran_COMPILER=$(which gfortran-4.8)   \
            -DCUDA_ARCH=6.0
        make -j 2
>>>>>>> 940a9499

  # tutorials-dpcpp:
  #   name: DPCPP@PubBeta GFortran@7.5 C++17 [tutorials]
  #   runs-on: ubuntu-latest
  #   steps:
  #   - uses: actions/checkout@v2
  #   - name: Dependencies
  #     run: .github/workflows/dependencies/dependencies_dpcpp.sh
  #   - name: Build & Install
  #     run: |
  #       set +e
  #       source /opt/intel/oneapi/setvars.sh
  #       set -e
  #       mkdir build
  #       cd build
  #       cmake ..                                           \
  #           -DCMAKE_VERBOSE_MAKEFILE=ON                    \
  #           -DENABLE_TUTORIALS=ON                          \
  #           -DENABLE_PARTICLES=ON                          \
  #           -DENABLE_DPCPP=ON                              \
  #           -DCMAKE_C_COMPILER=$(which clang)              \
  #           -DCMAKE_CXX_COMPILER=$(which dpcpp)            \
  #           -DCMAKE_Fortran_COMPILER=$(which gfortran)
  #       make -j 2 tutorials

  tutorials-hip:
    name: HIP ROCm@3.7 GFortran@9.3 C++17 [tutorials]
    runs-on: ubuntu-20.04
    steps:
    - uses: actions/checkout@v2
    - name: Dependencies
      run: .github/workflows/dependencies/dependencies_hip.sh
    - name: Build & Install
      run: |
        source /etc/profile.d/rocm.sh
        hipcc --version
        mkdir build
        cd build
        cmake ..                                           \
            -DCMAKE_VERBOSE_MAKEFILE=ON                    \
            -DAMReX_BUILD_TUTORIALS=ON                     \
            -DENABLE_PARTICLES=ON                          \
            -DENABLE_HIP=ON                                \
            -DCMAKE_C_COMPILER=$(which hipcc)              \
            -DCMAKE_CXX_COMPILER=$(which hipcc)            \
            -DCMAKE_Fortran_COMPILER=$(which gfortran)
        make -j 2

  # # Build 1D libamrex with configure
  # configure-1d:
  #   name: GNU@7.5 Release [configure 1D]
  #   runs-on: ubuntu-latest
  #   steps:
  #   - uses: actions/checkout@v2
  #   - name: Dependencies
  #     run: .github/workflows/dependencies/dependencies.sh
  #   - name: Build & Install
  #     run: |
  #       ./configure --dim 1
  #       make -j2
  #       make install

  # # Build 2D libamrex with configure
  # configure-2d:
  #   name: Clang@6.0 NOMPI Release [configure 2D]
  #   runs-on: ubuntu-latest
  #   steps:
  #   - uses: actions/checkout@v2
  #   - name: Dependencies
  #     run: .github/workflows/dependencies/dependencies_clang6.sh
  #   - name: Build & Install
  #     run: |
  #       ./configure --dim 2 --with-fortran no --comp llvm --with-mpi no
  #       make -j2 WARN_ALL=TRUE WARN_ERROR=TRUE
  #       make install

  # # Build 3D libamrex with configure
  # configure-3d:
  #   name: GNU@7.5 Release [configure 3D]
  #   runs-on: ubuntu-latest
  #   steps:
  #   - uses: actions/checkout@v2
  #   - name: Dependencies
  #     run: .github/workflows/dependencies/dependencies.sh
  #   - name: Build & Install
  #     run: |
  #       ./configure --dim 3 --enable-eb yes --enable-xsdk-defaults yes
  #       make -j2 WARN_ALL=TRUE WARN_ERROR=TRUE
  #       make install

  # # Build 3D libamrex debug omp build with configure
  # configure-3d-omp-debug:
  #   name: GNU@7.5 OMP Debug [configure 3D]
  #   runs-on: ubuntu-latest
  #   steps:
  #   - uses: actions/checkout@v2
  #   - name: Dependencies
  #     run: .github/workflows/dependencies/dependencies.sh
  #   - name: Build & Install
  #     run: |
  #       ./configure --dim 3 --enable-eb yes --enable-xsdk-defaults yes --with-omp yes --debug yes
  #       make -j2 WARN_ALL=TRUE WARN_ERROR=TRUE
  #       make install<|MERGE_RESOLUTION|>--- conflicted
+++ resolved
@@ -48,7 +48,6 @@
   #       make -j 2
   #       make install
 
-<<<<<<< HEAD
   # # Build libamrex and all tutorials
   # tutorials:
   #   name: GNU@7.5 C++14 [tutorials]
@@ -64,9 +63,9 @@
   #       cmake ..                        \
   #           -DCMAKE_BUILD_TYPE=Debug    \
   #           -DCMAKE_VERBOSE_MAKEFILE=ON \
-  #           -DENABLE_TUTORIALS=ON       \
+  #           -DAMReX_BUILD_TUTORIALS=ON  \
   #           -DENABLE_PARTICLES=ON
-  #       make -j 2 tutorials
+  #       make -j 2
 
   # # Build libamrex and all tutorials
   # tutorials_cxx20:
@@ -83,13 +82,13 @@
   #       cmake ..                        \
   #           -DCMAKE_BUILD_TYPE=Debug    \
   #           -DCMAKE_VERBOSE_MAKEFILE=ON \
-  #           -DENABLE_TUTORIALS=ON       \
+  #           -DAMReX_BUILD_TUTORIALS=ON  \
   #           -DENABLE_PARTICLES=ON       \
   #           -DCMAKE_CXX_STANDARD=20     \
   #           -DCMAKE_C_COMPILER=$(which gcc-10)              \
   #           -DCMAKE_CXX_COMPILER=$(which g++-10)            \
   #           -DCMAKE_Fortran_COMPILER=$(which gfortran-10)
-  #       make -j 2 tutorials
+  #       make -j 2
 
   # # Build libamrex and all tutorials w/o MPI
   # tutorials-nonmpi:
@@ -106,10 +105,10 @@
   #       cmake ..                        \
   #           -DCMAKE_BUILD_TYPE=Debug    \
   #           -DCMAKE_VERBOSE_MAKEFILE=ON \
-  #           -DENABLE_TUTORIALS=ON       \
+  #           -DAMReX_BUILD_TUTORIALS=ON  \
   #           -DENABLE_MPI=OFF            \
   #           -DENABLE_PARTICLES=ON
-  #       make -j 2 tutorials
+  #       make -j 2
 
   # # Build libamrex and all tutorials
   # tutorials-nofortran:
@@ -126,11 +125,11 @@
   #       cmake ..                        \
   #           -DCMAKE_BUILD_TYPE=Debug    \
   #           -DCMAKE_VERBOSE_MAKEFILE=ON \
-  #           -DENABLE_TUTORIALS=ON       \
+  #           -DAMReX_BUILD_TUTORIALS=ON  \
   #           -DENABLE_PARTICLES=ON       \
   #           -DENABLE_FORTRAN=OFF        \
   #           -DCMAKE_CXX_STANDARD=11
-  #       make -j 2 tutorials
+  #       make -j 2
 
   # # Build libamrex and all tutorials with CUDA
   # tutorials-cuda:
@@ -146,7 +145,7 @@
   #       cd build
   #       cmake ..                                         \
   #           -DCMAKE_VERBOSE_MAKEFILE=ON                  \
-  #           -DENABLE_TUTORIALS=ON                        \
+  #           -DAMReX_BUILD_TUTORIALS=ON                   \
   #           -DENABLE_PARTICLES=ON                        \
   #           -DENABLE_CUDA=ON                             \
   #           -DCMAKE_C_COMPILER=$(which gcc-4.8)              \
@@ -154,115 +153,7 @@
   #           -DCMAKE_CUDA_HOST_COMPILER=$(which g++-4.8)      \
   #           -DCMAKE_Fortran_COMPILER=$(which gfortran-4.8)   \
   #           -DCUDA_ARCH=6.0
-  #       make -j 2 tutorials
-=======
-  # Build libamrex and all tutorials
-  tutorials:
-    name: GNU@7.5 C++14 [tutorials]
-    runs-on: ubuntu-latest
-    steps:
-    - uses: actions/checkout@v2
-    - name: Dependencies
-      run: .github/workflows/dependencies/dependencies.sh
-    - name: Build & Install
-      run: |
-        mkdir build
-        cd build
-        cmake ..                        \
-            -DCMAKE_BUILD_TYPE=Debug    \
-            -DCMAKE_VERBOSE_MAKEFILE=ON \
-            -DAMReX_BUILD_TUTORIALS=ON  \
-            -DENABLE_PARTICLES=ON
-        make -j 2
-
-  # Build libamrex and all tutorials
-  tutorials_cxx20:
-    name: GNU@10.1 C++20 [tutorials]
-    runs-on: ubuntu-latest
-    steps:
-    - uses: actions/checkout@v2
-    - name: Dependencies
-      run: .github/workflows/dependencies/dependencies_gcc10.sh
-    - name: Build & Install
-      run: |
-        mkdir build
-        cd build
-        cmake ..                        \
-            -DCMAKE_BUILD_TYPE=Debug    \
-            -DCMAKE_VERBOSE_MAKEFILE=ON \
-            -DAMReX_BUILD_TUTORIALS=ON  \
-            -DENABLE_PARTICLES=ON       \
-            -DCMAKE_CXX_STANDARD=20     \
-            -DCMAKE_C_COMPILER=$(which gcc-10)              \
-            -DCMAKE_CXX_COMPILER=$(which g++-10)            \
-            -DCMAKE_Fortran_COMPILER=$(which gfortran-10)
-        make -j 2
-
-  # Build libamrex and all tutorials w/o MPI
-  tutorials-nonmpi:
-    name: GNU@7.5 C++14 NOMPI [tutorials]
-    runs-on: ubuntu-latest
-    steps:
-    - uses: actions/checkout@v2
-    - name: Dependencies
-      run: .github/workflows/dependencies/dependencies.sh
-    - name: Build & Install
-      run: |
-        mkdir build
-        cd build
-        cmake ..                        \
-            -DCMAKE_BUILD_TYPE=Debug    \
-            -DCMAKE_VERBOSE_MAKEFILE=ON \
-            -DAMReX_BUILD_TUTORIALS=ON  \
-            -DENABLE_MPI=OFF            \
-            -DENABLE_PARTICLES=ON
-        make -j 2
-
-  # Build libamrex and all tutorials
-  tutorials-nofortran:
-    name: GNU@7.5 C++11 w/o Fortran [tutorials]
-    runs-on: ubuntu-latest
-    steps:
-    - uses: actions/checkout@v2
-    - name: Dependencies
-      run: .github/workflows/dependencies/dependencies_nofortran.sh
-    - name: Build & Install
-      run: |
-        mkdir build
-        cd build
-        cmake ..                        \
-            -DCMAKE_BUILD_TYPE=Debug    \
-            -DCMAKE_VERBOSE_MAKEFILE=ON \
-            -DAMReX_BUILD_TUTORIALS=ON  \
-            -DENABLE_PARTICLES=ON       \
-            -DENABLE_FORTRAN=OFF        \
-            -DCMAKE_CXX_STANDARD=11
-        make -j 2
-
-  # Build libamrex and all tutorials with CUDA
-  tutorials-cuda:
-    name: CUDA@9.1.85 GNU@4.8.5 C++11 Release [tutorials]
-    runs-on: ubuntu-latest
-    steps:
-    - uses: actions/checkout@v2
-    - name: Dependencies
-      run: .github/workflows/dependencies/dependencies_nvcc.sh
-    - name: Build & Install
-      run: |
-        mkdir build
-        cd build
-        cmake ..                                         \
-            -DCMAKE_VERBOSE_MAKEFILE=ON                  \
-            -DAMReX_BUILD_TUTORIALS=ON                   \
-            -DENABLE_PARTICLES=ON                        \
-            -DENABLE_CUDA=ON                             \
-            -DCMAKE_C_COMPILER=$(which gcc-4.8)              \
-            -DCMAKE_CXX_COMPILER=$(which g++-4.8)            \
-            -DCMAKE_CUDA_HOST_COMPILER=$(which g++-4.8)      \
-            -DCMAKE_Fortran_COMPILER=$(which gfortran-4.8)   \
-            -DCUDA_ARCH=6.0
-        make -j 2
->>>>>>> 940a9499
+  #       make -j 2
 
   # tutorials-dpcpp:
   #   name: DPCPP@PubBeta GFortran@7.5 C++17 [tutorials]
