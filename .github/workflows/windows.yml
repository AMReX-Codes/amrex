--- conflicted
+++ resolved
@@ -21,12 +21,8 @@
               -DAMReX_PARTICLES=ON
         cmake --build build --config Debug -j 2
 
-<<<<<<< HEAD
-  # Build libamrex and all tests
-  tests_clang:
-=======
-  # Build libamrex and all tutorials (static)
-  tutorials_msvc_static:
+  # Build libamrex and all test (static)
+  test_msvc_static:
     name: MSVC C++17 w/o Fortran w/o MPI static
     runs-on: windows-latest
     steps:
@@ -36,15 +32,14 @@
         cmake -S . -B build   `
               -DCMAKE_BUILD_TYPE=RelWithDebInfo `
               -DCMAKE_VERBOSE_MAKEFILE=ON   `
-              -DAMReX_BUILD_TUTORIALS=ON    `
+              -DAMReX_ENABLE_TESTS=ON    `
               -DAMReX_FORTRAN=OFF           `
               -DAMReX_MPI=OFF               `
               -DAMReX_PARTICLES=ON
         cmake --build build --config RelWithDebInfo -j 2
 
-  # Build libamrex and all tutorials
-  tutorials_clang:
->>>>>>> 0e1acd6c
+  # Build libamrex and all tests
+  tests_clang:
     name: Clang C++17 w/o Fortran w/o MPI
     runs-on: windows-latest
     steps:
