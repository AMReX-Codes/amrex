CEXE_sources += main.cpp
<<<<<<< HEAD
CEXE_sources += PICLevel.cpp
CEXE_headers += PICLevel.H

=======
>>>>>>> 1408ae17
f90EXE_sources += work.f90
<|MERGE_RESOLUTION|>--- conflicted
+++ resolved
@@ -1,8 +1,2 @@
 CEXE_sources += main.cpp
-<<<<<<< HEAD
-CEXE_sources += PICLevel.cpp
-CEXE_headers += PICLevel.H
-
-=======
->>>>>>> 1408ae17
 f90EXE_sources += work.f90
