// We solve (a alpha - b del dot beta grad) soln = rhs
// where a and b are scalars, alpha and beta are arrays

#include <fstream>
#include <iomanip>

#include <Utility.H>
#include <MultiFabUtil.H>
#include <ParmParse.H>
#include <LO_BCTYPES.H>
#include <BndryData.H>
#include <MultiGrid.H>
#include <CGSolver.H>
#include <Laplacian.H>
#include <ABecLaplacian.H>
#include <ABec4.H>
#include <ParallelDescriptor.H>
#include <MacBndry.H>
#ifdef USE_F90_SOLVERS
#include <FMultiGrid.H>
#endif

#ifdef USEHYPRE
#include <HypreABecLap.H>
#endif

#ifdef USEHPGMG
#include <BL_HPGMG.H>
#endif

#include <COEF_F.H>
#include <RHS_F.H>
#include <writePlotFile.H>

int  verbose       = 2;     
Real tolerance_rel = 1.e-8;
Real tolerance_abs = 0.0;
int  maxiter       = 100; 
int  plot_rhs      = 0; 
int  plot_beta     = 0;
int  plot_soln     = 0; 
int  plot_asol     = 0; 
int  plot_err      = 0;
int  comp_norm     = 1;
int  maxorder      = 2;

Real dx[BL_SPACEDIM];

enum solver_t {BoxLib_C, BoxLib_F, Hypre, HPGMG, All};
enum bc_t {Periodic = 0,
	   Dirichlet = LO_DIRICHLET, 
	   Neumann = LO_NEUMANN};
solver_t solver_type;
bc_t     bc_type;

int Ncomp = 1;
int n_cell;
int max_grid_size;

int domain_boundary_condition;

<<<<<<< HEAD
void compute_analyticSolution(MultiFab& anaSoln, const Array<Real> offset = Array<Real>(BL_SPACEDIM,0.5));
void setup_coeffs(BoxArray& bs, MultiFab& alpha, MultiFab beta[], const Geometry& geom);
void setup_coeffs4(BoxArray& bs, MultiFab& alpha, MultiFab& beta, const Geometry& geom);
void setup_rhs(MultiFab& rhs, const Geometry& geom);
void set_boundary(BndryData& bd, const MultiFab& rhs, int comp=0);
void solve(MultiFab& soln, const MultiFab& anaSoln, 
	   Real a, Real b, MultiFab& alpha, MultiFab beta[], 
	   MultiFab& rhs, const BoxArray& bs, const Geometry& geom,
	   solver_t solver);
void solve4(MultiFab& soln, const MultiFab& anaSoln, 
	     Real a, Real b, MultiFab& alpha, MultiFab& beta, 
	     MultiFab& rhs, const BoxArray& bs, const Geometry& geom);
void solve_with_Cpp(MultiFab& soln, Real a, Real b, MultiFab& alpha, MultiFab beta[], 
		    MultiFab& rhs, const BoxArray& bs, const Geometry& geom);
=======
void compute_analyticSolution(MultiFab& anaSoln);
void setup_coeffs(BoxArray& bs, MultiFab& alpha, PArray<MultiFab>& beta, 
		  const Geometry& geom, MultiFab& beta_cc);
void setup_rhs(MultiFab& rhs, const Geometry& geom);
void set_boundary(BndryData& bd, const MultiFab& rhs, int comp);
void solve(MultiFab& soln, const MultiFab& anaSoln, MultiFab& gphi,
	   Real a, Real b, MultiFab& alpha, PArray<MultiFab>& beta, MultiFab& beta_cc,
	   MultiFab& rhs, const BoxArray& bs, const Geometry& geom,
	   solver_t solver);
void solve_with_Cpp(MultiFab& soln, MultiFab& gphi, Real a, Real b, MultiFab& alpha, 
		    PArray<MultiFab>& beta, MultiFab& rhs, const BoxArray& bs, const Geometry& geom);
>>>>>>> a15566d9

#ifdef USE_F90_SOLVERS
void solve_with_F90(MultiFab& soln, MultiFab& gphi, Real a, Real b, MultiFab& alpha, 
		    PArray<MultiFab>& beta, MultiFab& rhs, const BoxArray& bs, const Geometry& geom);
#endif

#ifdef USEHYPRE
void solve_with_hypre(MultiFab& soln, Real a, Real b, MultiFab& alpha, 
		      PArray<MultiFab>& beta, MultiFab& rhs, const BoxArray& bs, const Geometry& geom);
#endif

#ifdef USEHPGMG
void solve_with_HPGMG(MultiFab& soln, MultiFab& gphi, Real a, Real b, MultiFab& alpha, PArray<MultiFab>& beta,
                      MultiFab& beta_cc, MultiFab& rhs, const BoxArray& bs, const Geometry& geom, int n_cell);
#endif

int main(int argc, char* argv[])
{
  BoxLib::Initialize(argc,argv);

  BL_PROFILE_VAR("main()", pmain);

  std::cout << std::setprecision(15);

  ParmParse ppmg("mg");  
  ppmg.query("v", verbose);
  ppmg.query("maxorder", maxorder);
  
  ParmParse pp;

  {
    std::string solver_type_s;
    pp.get("solver_type",solver_type_s);
    if (solver_type_s == "BoxLib_C") {
      solver_type = BoxLib_C;
    }
    else if (solver_type_s == "BoxLib_F") {
#ifdef USE_F90_SOLVERS
      solver_type = BoxLib_F;      
#else
      BoxLib::Error("Set USE_FORTRAN=TRUE in GNUmakefile");
#endif
    }
    else if (solver_type_s == "Hypre") {
#ifdef USEHYPRE
      solver_type = Hypre;
#else
      BoxLib::Error("Set USE_HYPRE=TRUE in GNUmakefile");
#endif
    }
    else if (solver_type_s == "All") {
      solver_type = All;
    }  
    else {
      if (ParallelDescriptor::IOProcessor()) {
	std::cout << "Don't know this solver type: " << solver_type << std::endl;
      }
      BoxLib::Error("");
    }
  }

  {
    std::string bc_type_s;
    pp.get("bc_type",bc_type_s);
    if (bc_type_s == "Dirichlet") {
      bc_type = Dirichlet;
#ifdef USEHPGMG
      domain_boundary_condition = BC_DIRICHLET;
#endif
    }
    else if (bc_type_s == "Neumann") {
      bc_type = Neumann;
#ifdef USEHPGMG
      BoxLib::Error("HPGMG does not support Neumann boundary conditions");
#endif
    }
    else if (bc_type_s == "Periodic") {
      bc_type = Periodic;
#ifdef USEHPGMG
      domain_boundary_condition = BC_PERIODIC;
#endif
    }
    else {
      if (ParallelDescriptor::IOProcessor()) {
	std::cout << "Don't know this boundary type: " << bc_type << std::endl;
      }
      BoxLib::Error("");
    }
  }

  pp.query("tol_rel", tolerance_rel);
  pp.query("tol_abs", tolerance_abs);
  pp.query("maxiter", maxiter);
  pp.query("plot_rhs" , plot_rhs);
  pp.query("plot_beta", plot_beta);
  pp.query("plot_soln", plot_soln);
  pp.query("plot_asol", plot_asol);
  pp.query("plot_err", plot_err);
  pp.query("comp_norm", comp_norm);

  Real a, b;
  pp.get("a",  a);
  pp.get("b",  b);

  pp.get("n_cell",n_cell);
  pp.get("max_grid_size",max_grid_size);

  // Define a single box covering the domain
  IntVect dom_lo(D_DECL(0,0,0));
  IntVect dom_hi(D_DECL(n_cell-1,n_cell-1,n_cell-1));
  Box domain(dom_lo,dom_hi);

  // Initialize the boxarray "bs" from the single box "bx"
  BoxArray bs(domain);

  // Break up boxarray "bs" into chunks no larger than "max_grid_size" along a direction
  bs.maxSize(max_grid_size);

  // This defines the physical size of the box.  Right now the box is [0,1] in each direction.
  RealBox real_box;
  for (int n = 0; n < BL_SPACEDIM; n++) {
    real_box.setLo(n, 0.0);
    real_box.setHi(n, 1.0);
  }
 
  // This says we are using Cartesian coordinates
  int coord = 0;
  
  // This sets the boundary conditions to be periodic or not
  Array<int> is_per(BL_SPACEDIM,1);
  
  if (bc_type == Dirichlet || bc_type == Neumann) {
    if (ParallelDescriptor::IOProcessor()) {
      std::cout << "Using Dirichlet or Neumann boundary conditions." << std::endl;
    }
    for (int n = 0; n < BL_SPACEDIM; n++) is_per[n] = 0;
  } 
<<<<<<< HEAD
=======
  else {
    if (ParallelDescriptor::IOProcessor()) {
      std::cout << "Using periodic boundary conditions." << std::endl;
    }
    for (int n = 0; n < BL_SPACEDIM; n++) is_per[n] = 1;
  }
>>>>>>> a15566d9
 
  // This defines a Geometry object which is useful for writing the plotfiles
  Geometry geom(domain,&real_box,coord,is_per.dataPtr());

  for ( int n=0; n<BL_SPACEDIM; n++ ) {
    dx[n] = ( geom.ProbHi(n) - geom.ProbLo(n) )/domain.length(n);
  }

  if (ParallelDescriptor::IOProcessor()) {
    std::cout << "Grid resolution : " << n_cell << " (cells)" << std::endl;
    std::cout << "Domain size     : " << real_box.hi(0) - real_box.lo(0) << " (length unit) " << std::endl;
    std::cout << "Max_grid_size   : " << max_grid_size << " (cells)" << std::endl;
    std::cout << "Number of grids : " << bs.size() << std::endl;
  }

  // Allocate and define the right hand side.
<<<<<<< HEAD
  MultiFab rhs(bs, Ncomp, 1, Fab_allocate); 
=======
  MultiFab rhs(bs, Ncomp, 0); 
>>>>>>> a15566d9
  setup_rhs(rhs, geom);

  // Set up the Helmholtz operator coefficients.
  MultiFab alpha(bs, Ncomp, 0);
  PArray<MultiFab> beta(BL_SPACEDIM, PArrayManage);
  for ( int n=0; n<BL_SPACEDIM; ++n ) {
    BoxArray bx(bs);
    beta.set(n, new MultiFab(bx.surroundingNodes(n), Ncomp, 0, Fab_allocate));
  }

  // The way HPGMG stores face-centered data is completely different than the
  // way BoxLib does it, and translating between the two directly via indexing
  // magic is a nightmare. Happily, the way this tutorial calculates
  // face-centered values is by first calculating cell-centered values and then
  // interpolating to the cell faces. HPGMG can do the same thing, so rather
  // than converting directly from BoxLib's face-centered data to HPGMG's, just
  // give HPGMG the cell-centered data and let it interpolate itself.

  MultiFab beta_cc(bs,Ncomp,1); // cell-centered beta
  setup_coeffs(bs, alpha, beta, geom, beta_cc);

  MultiFab alpha4(bs, Ncomp, 4, Fab_allocate);
  MultiFab beta4(bs, Ncomp, 3);
  setup_coeffs4(bs, alpha4, beta4, geom);

  MultiFab anaSoln;
  if (comp_norm || plot_err || plot_asol) {
    anaSoln.define(bs, Ncomp, 0, Fab_allocate);
    compute_analyticSolution(anaSoln);
    
    if (plot_asol) {
      writePlotFile("ASOL", anaSoln, geom);
    }
  }

  // Allocate the solution array 
  // Set the number of ghost cells in the solution array.
<<<<<<< HEAD
  MultiFab soln(bs, Ncomp, 1, Fab_allocate);
  MultiFab soln4(bs, Ncomp, 3, Fab_allocate);
=======
  MultiFab soln(bs, Ncomp, 1);
  MultiFab gphi(bs, BL_SPACEDIM, 0);
>>>>>>> a15566d9

#ifdef USEHYPRE
  if (solver_type == Hypre || solver_type == All) {
    if (ParallelDescriptor::IOProcessor()) {
      std::cout << "----------------------------------------" << std::endl;
      std::cout << "Solving with Hypre " << std::endl;
    }

    solve(soln, anaSoln, gphi, a, b, alpha, beta, beta_cc, rhs, bs, geom, Hypre);
  }
#endif

  if (solver_type == BoxLib_C || solver_type == All) {
    if (ParallelDescriptor::IOProcessor()) {
      std::cout << "----------------------------------------" << std::endl;
      std::cout << "Solving with BoxLib C++ solver " << std::endl;
    }

<<<<<<< HEAD
    //solve(soln, anaSoln, a, b, alpha, beta, rhs, bs, geom, BoxLib_C);
    solve4(soln4, anaSoln, a, b, alpha4, beta4, rhs, bs, geom);
#if 0
    BndryData bd(bs, 1, geom);
    set_boundary(bd, rhs);
    ABecLaplacian abec_operator(bd, dx);
    abec_operator.setScalars(a, b);
    abec_operator.setCoefficients(alpha, beta);

    MultiFab out(bs,1,1);
    MultiFab::Copy(soln,anaSoln,0,0,1,0);
    abec_operator.apply(out,soln);
    writePlotFile("APPLY", out, geom);

    writePlotFile("SOLN", soln, geom);
#endif
=======
    solve(soln, anaSoln, gphi, a, b, alpha, beta, beta_cc, rhs, bs, geom, BoxLib_C);
>>>>>>> a15566d9
  }

#ifdef USE_F90_SOLVERS
  if (solver_type == BoxLib_F || solver_type == All) {
    if (ParallelDescriptor::IOProcessor()) {
      std::cout << "----------------------------------------" << std::endl;
      std::cout << "Solving with BoxLib F90 solver " << std::endl;
    }

    solve(soln, anaSoln, gphi, a, b, alpha, beta, beta_cc, rhs, bs, geom, BoxLib_F);
  }
#endif

#ifdef USEHPGMG
  if (solver_type == HPGMG || solver_type == All) {
    if (ParallelDescriptor::IOProcessor()) {
      std::cout << "----------------------------------------" << std::endl;
      std::cout << "Solving with HPGMG solver " << std::endl;
    }

    solve(soln, anaSoln, gphi, a, b, alpha, beta, beta_cc, rhs, bs, geom, HPGMG);
  }
#endif

  if (ParallelDescriptor::IOProcessor()) {
    std::cout << "----------------------------------------" << std::endl;
  }
  
  BL_PROFILE_VAR_STOP(pmain);

  BoxLib::Finalize();
}

void compute_analyticSolution(MultiFab& anaSoln, const Array<Real> offset)
{
  BL_PROFILE("compute_analyticSolution()");
  int ibnd = static_cast<int>(bc_type); 

  for (MFIter mfi(anaSoln); mfi.isValid(); ++mfi) {
    const int* alo = anaSoln[mfi].loVect();
    const int* ahi = anaSoln[mfi].hiVect();
    const Box& bx = mfi.validbox();

    FORT_COMP_ASOL(anaSoln[mfi].dataPtr(), ARLIM(alo), ARLIM(ahi),
		   bx.loVect(),bx.hiVect(),dx, ibnd, offset.dataPtr());
  }
}

void setup_coeffs(BoxArray& bs, MultiFab& alpha, PArray<MultiFab>& beta, 
		  const Geometry& geom, MultiFab& cc_coef)
{
  BL_PROFILE("setup_coeffs()");
  ParmParse pp;

  Real sigma, w;
  pp.get("sigma", sigma);
  pp.get("w", w);

  for ( MFIter mfi(alpha); mfi.isValid(); ++mfi ) {
    const Box& bx = mfi.validbox();

    const int* alo = alpha[mfi].loVect();
    const int* ahi = alpha[mfi].hiVect();
    FORT_SET_ALPHA(alpha[mfi].dataPtr(),ARLIM(alo),ARLIM(ahi),
    		   bx.loVect(),bx.hiVect(),dx);

    const int* clo = cc_coef[mfi].loVect();
    const int* chi = cc_coef[mfi].hiVect();
    FORT_SET_CC_COEF(cc_coef[mfi].dataPtr(),ARLIM(clo),ARLIM(chi),
		     bx.loVect(),bx.hiVect(),dx, sigma, w);
  }

  BoxLib::average_cellcenter_to_face(beta, cc_coef, geom);

  if (plot_beta == 1) {
    writePlotFile("BETA", cc_coef, geom);
  }
}

void setup_coeffs4(BoxArray& bs, MultiFab& alpha, MultiFab& beta, const Geometry& geom)
{
  ParmParse pp;

  Real sigma, w;
  pp.get("sigma", sigma);
  pp.get("w", w);

  for ( MFIter mfi(alpha); mfi.isValid(); ++mfi ) {
    const Box& bx = mfi.validbox();

    const int* alo = alpha[mfi].loVect();
    const int* ahi = alpha[mfi].hiVect();
    const Box& abx = alpha[mfi].box();
    FORT_SET_ALPHA(alpha[mfi].dataPtr(),ARLIM(alo),ARLIM(ahi),
    		   abx.loVect(),abx.hiVect(),dx);

    const int* clo = beta[mfi].loVect();
    const int* chi = beta[mfi].hiVect();

    FORT_SET_CC_COEF(beta[mfi].dataPtr(),ARLIM(clo),ARLIM(chi),
		     bx.loVect(),bx.hiVect(),dx, sigma, w);
  }

  if (plot_beta == 1) {
    writePlotFile("BETA4", beta, geom);
  }
}

void setup_rhs(MultiFab& rhs, const Geometry& geom)
{
  BL_PROFILE("setup_rhs()");
  ParmParse pp;

  Real a, b, sigma, w;
  pp.get("a",  a);
  pp.get("b",  b);
  pp.get("sigma", sigma);
  pp.get("w", w);

  int ibnd = static_cast<int>(bc_type); 

  // We test the sum of the RHS to check solvability
  Real sum_rhs = 0.;

  for ( MFIter mfi(rhs); mfi.isValid(); ++mfi ) {
    const int* rlo = rhs[mfi].loVect();
    const int* rhi = rhs[mfi].hiVect();
    const Box& bx = rhs[mfi].box();

    FORT_SET_RHS(rhs[mfi].dataPtr(),ARLIM(rlo),ARLIM(rhi),
                 bx.loVect(),bx.hiVect(),dx, a, b, sigma, w, ibnd);
    sum_rhs += rhs[mfi].sum(0,1);
  }

  for (int n=0; n < BL_SPACEDIM; n++) {
    sum_rhs *= dx[n]; 
  }
  
  ParallelDescriptor::ReduceRealSum(sum_rhs, ParallelDescriptor::IOProcessorNumber());

  if (ParallelDescriptor::IOProcessor()) {
     std::cout << "Sum of RHS      : " << sum_rhs << std::endl;
  }

  if (plot_rhs == 1) {
    writePlotFile("RHS", rhs, geom);
  }
}

void set_boundary(BndryData& bd, const MultiFab& rhs, int comp)
{
  BL_PROFILE("set_boundary()");
  Real bc_value = 0.0;

  for (int n=0; n<BL_SPACEDIM; ++n) {
    for (MFIter mfi(rhs); mfi.isValid(); ++mfi ) {
      int i = mfi.index(); 
      
      const Box& bx = mfi.validbox();
      
      // Our default will be that the face of this grid is either touching another grid
      //  across an interior boundary or a periodic boundary.  We will test for the other
      //  cases below.
      {
	// Define the type of boundary conditions to be Dirichlet (even for periodic)
	bd.setBoundCond(Orientation(n, Orientation::low) ,i,comp,LO_DIRICHLET);
	bd.setBoundCond(Orientation(n, Orientation::high),i,comp,LO_DIRICHLET);
	
	// Set the boundary conditions to the cell centers outside the domain
	bd.setBoundLoc(Orientation(n, Orientation::low) ,i,0.5*dx[n]);
	bd.setBoundLoc(Orientation(n, Orientation::high),i,0.5*dx[n]);
      }

      // Now test to see if we should override the above with Dirichlet or Neumann physical bc's
      if (bc_type != Periodic) { 
	int ibnd = static_cast<int>(bc_type); // either LO_DIRICHLET or LO_NEUMANN
	const Geometry& geom = bd.getGeom();

	// We are on the low side of the domain in coordinate direction n
	if (bx.smallEnd(n) == geom.Domain().smallEnd(n)) {
	  // Set the boundary conditions to live exactly on the faces of the domain
	  bd.setBoundLoc(Orientation(n, Orientation::low) ,i,0.0 );
	  
	  // Set the Dirichlet/Neumann boundary values 
	  bd.setValue(Orientation(n, Orientation::low) ,i, bc_value);
	  
#if 1
          Array<Real> offset(BL_SPACEDIM,0.5);
          Orientation face(n,Orientation::low);
          offset[n] = (face.isHigh() ? 0 : 1);
          const BoxArray& ba = bd[face].boxArray();
          MultiFab b(ba,1,0);
          compute_analyticSolution(b,offset);
          bd[face].copyFrom(b,0,0,0,1);
#endif

	  // Define the type of boundary conditions 
	  bd.setBoundCond(Orientation(n, Orientation::low) ,i,comp,ibnd);
	}
	
	// We are on the high side of the domain in coordinate direction n
	if (bx.bigEnd(n) == geom.Domain().bigEnd(n)) {
	  // Set the boundary conditions to live exactly on the faces of the domain
	  bd.setBoundLoc(Orientation(n, Orientation::high) ,i,0.0 );
	  
	  // Set the Dirichlet/Neumann boundary values
	  bd.setValue(Orientation(n, Orientation::high) ,i, bc_value);

#if 1
          Array<Real> offset(BL_SPACEDIM,0.5);
          Orientation face(n,Orientation::high);
          offset[n] = (face.isHigh() ? 0 : 1);
          const BoxArray& ba = bd[face].boxArray();
          MultiFab b(ba,1,0);
          compute_analyticSolution(b,offset);
          bd[face].copyFrom(b,0,0,0,1);
#endif

	  // Define the type of boundary conditions 
	  bd.setBoundCond(Orientation(n, Orientation::high) ,i,comp,ibnd);
	}
      }
    }
  }
}

void solve4(MultiFab& soln, const MultiFab& anaSoln, 
	     Real a, Real b, MultiFab& alpha, MultiFab& beta, 
	     MultiFab& rhs, const BoxArray& bs, const Geometry& geom)
{
  std::string ss = "CPP";
  soln.setVal(0.0);

  const Real run_strt = ParallelDescriptor::second();

  BndryData bd(bs, 1, geom);
  set_boundary(bd, rhs);

  ABec4 abec_operator(bd, dx);
  abec_operator.setScalars(a, b);

  MultiFab betaca(bs,1,2);
  ABec4::cc2ca(beta,betaca,0,0,1);

  MultiFab alphaca(bs,1,2);
  ABec4::cc2ca(alpha,alphaca,0,0,1);
  abec_operator.setCoefficients(alphaca, betaca);

  MultiFab rhsca(bs,1,0);
  ABec4::cc2ca(rhs,rhsca,0,0,1);

  MultiFab out(bs,1,0);

  compute_analyticSolution(soln);
  
  MultiFab solnca(bs,1,2);
  ABec4::cc2ca(soln,solnca,0,0,1);
  abec_operator.apply(out,solnca);

  MultiGrid mg(abec_operator);

  mg.setVerbose(verbose);
  mg.solve(solnca, rhsca, tolerance_rel, tolerance_abs);

  Real run_time = ParallelDescriptor::second() - run_strt;

  ParallelDescriptor::ReduceRealMax(run_time, ParallelDescriptor::IOProcessorNumber());
  if (ParallelDescriptor::IOProcessor()) {
    std::cout << "   Run time      : " << run_time << std::endl;
  }

  if (plot_soln) {
    writePlotFile("SOLN-"+ss, solnca, geom);
  }

  if (plot_err || comp_norm) {
    soln.minus(anaSoln, 0, Ncomp, 0); // soln contains errors now
    MultiFab& err = soln;

    if (plot_err) {
      writePlotFile("ERR-"+ss, soln, geom);
    }
    
    if (comp_norm) {
      Real twoNorm = err.norm2();
      Real maxNorm = err.norm0();
      
      err.setVal(1.0);
      Real vol = err.norm2();
      twoNorm /= vol;
      
      if (ParallelDescriptor::IOProcessor()) {
	std::cout << "   2 norm error  : " << twoNorm << std::endl;
	std::cout << "   max norm error: " << maxNorm << std::endl;
      }
    }
  }
}

void solve(MultiFab& soln, const MultiFab& anaSoln, MultiFab& gphi,
	   Real a, Real b, MultiFab& alpha, PArray<MultiFab>& beta, MultiFab& beta_cc,
	   MultiFab& rhs, const BoxArray& bs, const Geometry& geom,
	   solver_t solver)
{
  BL_PROFILE("solve()");
  std::string ss;

  soln.setVal(0.0);

  const Real run_strt = ParallelDescriptor::second();

  if (solver == BoxLib_C) {
    ss = "CPP";
    solve_with_Cpp(soln, gphi, a, b, alpha, beta, rhs, bs, geom);
  }
#ifdef USE_F90_SOLVERS
  else if (solver == BoxLib_F) {
    ss = "F90";
    solve_with_F90(soln, gphi, a, b, alpha, beta, rhs, bs, geom);
  }
#endif
#ifdef USEHYPRE
  else if (solver == Hypre) {
    ss = "Hyp";
    solve_with_hypre(soln, a, b, alpha, beta, rhs, bs, geom);
  }
#endif
#ifdef USEHPGMG
  else if (solver == HPGMG) {
    ss = "HPGMG";
    solve_with_HPGMG(soln, gphi, a, b, alpha, beta, beta_cc, rhs, bs, geom, n_cell);
  }
#endif
  else {
    BoxLib::Error("Invalid solver");
  }

  Real run_time = ParallelDescriptor::second() - run_strt;

  ParallelDescriptor::ReduceRealMax(run_time, ParallelDescriptor::IOProcessorNumber());
  if (ParallelDescriptor::IOProcessor()) {
    std::cout << "   Run time      : " << run_time << std::endl;
  }

  if (plot_soln) {
    writePlotFile("SOLN-"+ss, soln, geom);
    writePlotFile("GPHI-"+ss, gphi, geom);
  }

  if (plot_err || comp_norm) {
    soln.minus(anaSoln, 0, Ncomp, 0); // soln contains errors now
    MultiFab& err = soln;

    if (plot_err) {
      writePlotFile("ERR-"+ss, soln, geom);
    }
    
    if (comp_norm) {
      Real twoNorm = err.norm2();
      Real maxNorm = err.norm0();
      
      err.setVal(1.0);
      Real vol = err.norm2();
      twoNorm /= vol;
      
      if (ParallelDescriptor::IOProcessor()) {
	std::cout << "   2 norm error  : " << twoNorm << std::endl;
	std::cout << "   max norm error: " << maxNorm << std::endl;
      }
    }
  }
}

void solve_with_Cpp(MultiFab& soln, MultiFab& gphi, Real a, Real b, MultiFab& alpha, 
		    PArray<MultiFab>& beta, MultiFab& rhs, const BoxArray& bs, const Geometry& geom)
{
  BL_PROFILE("solve_with_Cpp()");
  BndryData bd(bs, 1, geom);
  set_boundary(bd, rhs);

  ABecLaplacian abec_operator(bd, dx);
  abec_operator.setScalars(a, b);
  abec_operator.setCoefficients(alpha, beta);

  MultiGrid mg(abec_operator);
  mg.setVerbose(verbose);
  mg.solve(soln, rhs, tolerance_rel, tolerance_abs);

  PArray<MultiFab> grad_phi(BL_SPACEDIM, PArrayManage);
  for (int n = 0; n < BL_SPACEDIM; ++n)
      grad_phi.set(n, new MultiFab(BoxArray(soln.boxArray()).surroundingNodes(n), 1, 0));

#if (BL_SPACEDIM == 2)
  abec_operator.compFlux(grad_phi[0],grad_phi[1],soln);
#elif (BL_SPACEDIM == 3)
  abec_operator.compFlux(grad_phi[0],grad_phi[1],grad_phi[2],soln);
#endif

  // Average edge-centered gradients to cell centers.
  BoxLib::average_face_to_cellcenter(gphi, grad_phi, geom);
}

#ifdef USE_F90_SOLVERS
void solve_with_F90(MultiFab& soln, MultiFab& gphi, Real a, Real b, MultiFab& alpha, 
		    PArray<MultiFab>& beta, MultiFab& rhs, const BoxArray& bs, const Geometry& geom)
{
  BL_PROFILE("solve_with_F90()");

  FMultiGrid fmg(geom);

  int mg_bc[2*BL_SPACEDIM];
  if (bc_type == Periodic) {
    // Define the type of boundary conditions to be periodic
    for ( int n = 0; n < BL_SPACEDIM; ++n ) {
      mg_bc[2*n + 0] = MGT_BC_PER;
      mg_bc[2*n + 1] = MGT_BC_PER;
    }
  }
  else if (bc_type == Neumann) {
    // Define the type of boundary conditions to be Neumann
    for ( int n = 0; n < BL_SPACEDIM; ++n ) {
      mg_bc[2*n + 0] = MGT_BC_NEU;
      mg_bc[2*n + 1] = MGT_BC_NEU;
    }
  }
  else if (bc_type == Dirichlet) {
    // Define the type of boundary conditions to be Dirichlet
    for ( int n = 0; n < BL_SPACEDIM; ++n ) {
      mg_bc[2*n + 0] = MGT_BC_DIR;
      mg_bc[2*n + 1] = MGT_BC_DIR;
    }
  }

  fmg.set_bc(mg_bc);
  fmg.set_maxorder(maxorder);

  fmg.set_scalars(a, b);
  fmg.set_coefficients(alpha, beta);

  int always_use_bnorm = 0;
  int need_grad_phi = 1;
  fmg.solve(soln, rhs, tolerance_rel, tolerance_abs, always_use_bnorm, need_grad_phi);

  PArray<MultiFab> grad_phi(BL_SPACEDIM, PArrayManage);
  for (int n = 0; n < BL_SPACEDIM; ++n)
      grad_phi.set(n, new MultiFab(BoxArray(soln.boxArray()).surroundingNodes(n), 1, 0));

  fmg.get_fluxes(grad_phi);

  // Average edge-centered gradients to cell centers.
  BoxLib::average_face_to_cellcenter(gphi, grad_phi, geom);
}
#endif

#ifdef USEHYPRE
void solve_with_hypre(MultiFab& soln, Real a, Real b, MultiFab& alpha, 
		      PArray<MultiFab>& beta, MultiFab& rhs, const BoxArray& bs, const Geometry& geom)
{
  BL_PROFILE("solve_with_hypre()");
  BndryData bd(bs, 1, geom);
  set_boundary(bd, rhs);

  HypreABecLap hypreSolver(bs, geom);
  hypreSolver.setScalars(a, b);
  hypreSolver.setACoeffs(alpha);
  hypreSolver.setBCoeffs(beta);
  hypreSolver.setVerbose(verbose);
  hypreSolver.solve(soln, rhs, tolerance_rel, tolerance_abs, maxiter, bd);
}
#endif

#ifdef USEHPGMG
void solve_with_HPGMG(MultiFab& soln, MultiFab& gphi, Real a, Real b, MultiFab& alpha, PArray<MultiFab>& beta,
                      MultiFab& beta_cc, MultiFab& rhs, const BoxArray& bs, const Geometry& geom, int n_cell)
{
  BndryData bd(bs, 1, geom);
  set_boundary(bd, rhs);

  ABecLaplacian abec_operator(bd, dx);
  abec_operator.setScalars(a, b);
  abec_operator.setCoefficients(alpha, beta);

  int minCoarseDim;
  if (domain_boundary_condition == BC_PERIODIC)
  {
    minCoarseDim = 2; // avoid problems with black box calculation of D^{-1} for poisson with periodic BC's on a 1^3 grid
  }
  else
  {
    minCoarseDim = 1; // assumes you can drop order on the boundaries
  }

  level_type level_h;
  mg_type MG_h;
  int numVectors = 12;

  int my_rank = 0, num_ranks = 1;

#ifdef BL_USE_MPI
  MPI_Comm_size (MPI_COMM_WORLD, &num_ranks);
  MPI_Comm_rank (MPI_COMM_WORLD, &my_rank);
#endif /* BL_USE_MPI */

  const double h0 = dx[0];
  // Create the geometric structure of the HPGMG grid using the RHS MultiFab as
  // a template. This doesn't copy any actual data.
  CreateHPGMGLevel(&level_h, rhs, n_cell, max_grid_size, my_rank, num_ranks, domain_boundary_condition, numVectors, h0);

  // Set up the coefficients for the linear operator L.
  SetupHPGMGCoefficients(a, b, alpha, beta_cc, &level_h);

  // Now that the HPGMG grid is built, populate it with RHS data.
  ConvertToHPGMGLevel(rhs, n_cell, max_grid_size, &level_h, VECTOR_F);

#ifdef USE_HELMHOLTZ
  if (ParallelDescriptor::IOProcessor()) {
    std::cout << "Creating Helmholtz (a=" << a << ", b=" << b << ") test problem" << std::endl;;
  }
#else
  if (ParallelDescriptor::IOProcessor()) {
    std::cout << "Creating Poisson (a=" << a << ", b=" << b << ") test problem" << std::endl;;
  }
#endif /* USE_HELMHOLTZ */

  if (level_h.boundary_condition.type == BC_PERIODIC)
  {
    double average_value_of_f = mean (&level_h, VECTOR_F);
    if (average_value_of_f != 0.0)
    {
      if (ParallelDescriptor::IOProcessor())
      {
        std::cerr << "WARNING: Periodic boundary conditions, but f does not sum to zero... mean(f)=" << average_value_of_f << std::endl;
      }
      //shift_vector(&level_h,VECTOR_F,VECTOR_F,-average_value_of_f);
    }
  }
  //- - - - - - - - - - - - - - - - - - - - - - - - - - - - - - - - - - - - - - - - - - - - - - - - - - - - - - - - - - - - - - - -
  rebuild_operator(&level_h,NULL,a,b);    // i.e. calculate Dinv and lambda_max
  MGBuild(&MG_h,&level_h,a,b,minCoarseDim,ParallelDescriptor::Communicator()); // build the Multigrid Hierarchy
  //- - - - - - - - - - - - - - - - - - - - - - - - - - - - - - - - - - - - - - - - - - - - - - - - - - - - - - - - - - - - - - - -
  if (ParallelDescriptor::IOProcessor())
      std::cout << std::endl << std::endl << "===== STARTING SOLVE =====" << std::endl << std::flush;

  MGResetTimers (&MG_h);
  zero_vector (MG_h.levels[0], VECTOR_U);
#ifdef USE_FCYCLES
  FMGSolve (&MG_h, 0, VECTOR_U, VECTOR_F, a, b, tolerance_abs, tolerance_rel);
#else
  MGSolve (&MG_h, 0, VECTOR_U, VECTOR_F, a, b, tolerance_abs, tolerance_rel);
#endif /* USE_FCYCLES */

  MGPrintTiming (&MG_h, 0);   // don't include the error check in the timing results
  //- - - - - - - - - - - - - - - - - - - - - - - - - - - - - - - - - - - - - - - - - - - - - - - - - - - - - - - - - - - - - - - -

  if (ParallelDescriptor::IOProcessor())
    std::cout << std::endl << std::endl << "===== Performing Richardson error analysis ==========================" << std::endl;
  // solve A^h u^h = f^h
  // solve A^2h u^2h = f^2h
  // solve A^4h u^4h = f^4h
  // error analysis...
  MGResetTimers(&MG_h);
  const double dtol = tolerance_abs;
  const double rtol = tolerance_rel;
  int l;for(l=0;l<3;l++){
    if(l>0)restriction(MG_h.levels[l],VECTOR_F,MG_h.levels[l-1],VECTOR_F,RESTRICT_CELL);
           zero_vector(MG_h.levels[l],VECTOR_U);
    #ifdef USE_FCYCLES
    FMGSolve(&MG_h,l,VECTOR_U,VECTOR_F,a,b,dtol,rtol);
    #else
     MGSolve(&MG_h,l,VECTOR_U,VECTOR_F,a,b,dtol,rtol);
    #endif
  }
  richardson_error(&MG_h,0,VECTOR_U);

  // Now convert solution from HPGMG back to rhs MultiFab.
  ConvertFromHPGMGLevel(soln, &level_h, VECTOR_U);

  const double norm_from_HPGMG = norm(&level_h, VECTOR_U);
  const double mean_from_HPGMG = mean(&level_h, VECTOR_U);
  const Real norm0 = soln.norm0();
  const Real norm2 = soln.norm2();
  if (ParallelDescriptor::IOProcessor()) {
    std::cout << "mean from HPGMG: " << mean_from_HPGMG << std::endl;
    std::cout << "norm from HPGMG: " << norm_from_HPGMG << std::endl;
    std::cout << "norm0 of RHS copied to MF: " << norm0 << std::endl;
    std::cout << "norm2 of RHS copied to MF: " << norm2 << std::endl;
  }

  // Write the MF to disk for comparison with the in-house solver
  if (plot_soln)
  {
    writePlotFile("SOLN-HPGMG", soln, geom);
  }

  //- - - - - - - - - - - - - - - - - - - - - - - - - - - - - - - - - - - - - - - - - - - - - - - - - - - - - - - - - - - - - - - -
  MGDestroy(&MG_h);
  destroy_level(&level_h);
  //- - - - - - - - - - - - - - - - - - - - - - - - - - - - - - - - - - - - - - - - - - - - - - - - - - - - - - - - - - - - - - - -

  PArray<MultiFab> grad_phi(BL_SPACEDIM, PArrayManage);
  for (int n = 0; n < BL_SPACEDIM; ++n)
      grad_phi.set(n, new MultiFab(BoxArray(soln.boxArray()).surroundingNodes(n), 1, 0));

#if (BL_SPACEDIM == 2)
  abec_operator.compFlux(grad_phi[0],grad_phi[1],soln);
#elif (BL_SPACEDIM == 3)
  abec_operator.compFlux(grad_phi[0],grad_phi[1],grad_phi[2],soln);
#endif

  // Average edge-centered gradients to cell centers.
  BoxLib::average_face_to_cellcenter(gphi, grad_phi, geom);
}
#endif<|MERGE_RESOLUTION|>--- conflicted
+++ resolved
@@ -59,34 +59,21 @@
 
 int domain_boundary_condition;
 
-<<<<<<< HEAD
-void compute_analyticSolution(MultiFab& anaSoln, const Array<Real> offset = Array<Real>(BL_SPACEDIM,0.5));
-void setup_coeffs(BoxArray& bs, MultiFab& alpha, MultiFab beta[], const Geometry& geom);
-void setup_coeffs4(BoxArray& bs, MultiFab& alpha, MultiFab& beta, const Geometry& geom);
-void setup_rhs(MultiFab& rhs, const Geometry& geom);
-void set_boundary(BndryData& bd, const MultiFab& rhs, int comp=0);
-void solve(MultiFab& soln, const MultiFab& anaSoln, 
-	   Real a, Real b, MultiFab& alpha, MultiFab beta[], 
-	   MultiFab& rhs, const BoxArray& bs, const Geometry& geom,
-	   solver_t solver);
-void solve4(MultiFab& soln, const MultiFab& anaSoln, 
-	     Real a, Real b, MultiFab& alpha, MultiFab& beta, 
-	     MultiFab& rhs, const BoxArray& bs, const Geometry& geom);
-void solve_with_Cpp(MultiFab& soln, Real a, Real b, MultiFab& alpha, MultiFab beta[], 
-		    MultiFab& rhs, const BoxArray& bs, const Geometry& geom);
-=======
 void compute_analyticSolution(MultiFab& anaSoln);
 void setup_coeffs(BoxArray& bs, MultiFab& alpha, PArray<MultiFab>& beta, 
 		  const Geometry& geom, MultiFab& beta_cc);
+void setup_coeffs4(BoxArray& bs, MultiFab& alpha, MultiFab& beta, const Geometry& geom);
 void setup_rhs(MultiFab& rhs, const Geometry& geom);
 void set_boundary(BndryData& bd, const MultiFab& rhs, int comp);
 void solve(MultiFab& soln, const MultiFab& anaSoln, MultiFab& gphi,
 	   Real a, Real b, MultiFab& alpha, PArray<MultiFab>& beta, MultiFab& beta_cc,
 	   MultiFab& rhs, const BoxArray& bs, const Geometry& geom,
 	   solver_t solver);
+void solve4(MultiFab& soln, const MultiFab& anaSoln, 
+	     Real a, Real b, MultiFab& alpha, MultiFab& beta, 
+	     MultiFab& rhs, const BoxArray& bs, const Geometry& geom);
 void solve_with_Cpp(MultiFab& soln, MultiFab& gphi, Real a, Real b, MultiFab& alpha, 
 		    PArray<MultiFab>& beta, MultiFab& rhs, const BoxArray& bs, const Geometry& geom);
->>>>>>> a15566d9
 
 #ifdef USE_F90_SOLVERS
 void solve_with_F90(MultiFab& soln, MultiFab& gphi, Real a, Real b, MultiFab& alpha, 
@@ -224,15 +211,12 @@
     }
     for (int n = 0; n < BL_SPACEDIM; n++) is_per[n] = 0;
   } 
-<<<<<<< HEAD
-=======
   else {
     if (ParallelDescriptor::IOProcessor()) {
       std::cout << "Using periodic boundary conditions." << std::endl;
     }
     for (int n = 0; n < BL_SPACEDIM; n++) is_per[n] = 1;
   }
->>>>>>> a15566d9
  
   // This defines a Geometry object which is useful for writing the plotfiles
   Geometry geom(domain,&real_box,coord,is_per.dataPtr());
@@ -249,11 +233,7 @@
   }
 
   // Allocate and define the right hand side.
-<<<<<<< HEAD
-  MultiFab rhs(bs, Ncomp, 1, Fab_allocate); 
-=======
   MultiFab rhs(bs, Ncomp, 0); 
->>>>>>> a15566d9
   setup_rhs(rhs, geom);
 
   // Set up the Helmholtz operator coefficients.
@@ -291,13 +271,9 @@
 
   // Allocate the solution array 
   // Set the number of ghost cells in the solution array.
-<<<<<<< HEAD
-  MultiFab soln(bs, Ncomp, 1, Fab_allocate);
+  MultiFab soln(bs, Ncomp, 1);
   MultiFab soln4(bs, Ncomp, 3, Fab_allocate);
-=======
-  MultiFab soln(bs, Ncomp, 1);
   MultiFab gphi(bs, BL_SPACEDIM, 0);
->>>>>>> a15566d9
 
 #ifdef USEHYPRE
   if (solver_type == Hypre || solver_type == All) {
@@ -316,12 +292,10 @@
       std::cout << "Solving with BoxLib C++ solver " << std::endl;
     }
 
-<<<<<<< HEAD
-    //solve(soln, anaSoln, a, b, alpha, beta, rhs, bs, geom, BoxLib_C);
+#if 0
     solve4(soln4, anaSoln, a, b, alpha4, beta4, rhs, bs, geom);
-#if 0
     BndryData bd(bs, 1, geom);
-    set_boundary(bd, rhs);
+    set_boundary(bd, rhs, 0);
     ABecLaplacian abec_operator(bd, dx);
     abec_operator.setScalars(a, b);
     abec_operator.setCoefficients(alpha, beta);
@@ -333,9 +307,7 @@
 
     writePlotFile("SOLN", soln, geom);
 #endif
-=======
     solve(soln, anaSoln, gphi, a, b, alpha, beta, beta_cc, rhs, bs, geom, BoxLib_C);
->>>>>>> a15566d9
   }
 
 #ifdef USE_F90_SOLVERS
@@ -369,7 +341,7 @@
   BoxLib::Finalize();
 }
 
-void compute_analyticSolution(MultiFab& anaSoln, const Array<Real> offset)
+void compute_analyticSolution(MultiFab& anaSoln)
 {
   BL_PROFILE("compute_analyticSolution()");
   int ibnd = static_cast<int>(bc_type); 
@@ -380,7 +352,7 @@
     const Box& bx = mfi.validbox();
 
     FORT_COMP_ASOL(anaSoln[mfi].dataPtr(), ARLIM(alo), ARLIM(ahi),
-		   bx.loVect(),bx.hiVect(),dx, ibnd, offset.dataPtr());
+		   bx.loVect(),bx.hiVect(),dx, ibnd);
   }
 }
 
@@ -572,7 +544,7 @@
   const Real run_strt = ParallelDescriptor::second();
 
   BndryData bd(bs, 1, geom);
-  set_boundary(bd, rhs);
+  set_boundary(bd, rhs, 0);
 
   ABec4 abec_operator(bd, dx);
   abec_operator.setScalars(a, b);
@@ -714,7 +686,7 @@
 {
   BL_PROFILE("solve_with_Cpp()");
   BndryData bd(bs, 1, geom);
-  set_boundary(bd, rhs);
+  set_boundary(bd, rhs, 0);
 
   ABecLaplacian abec_operator(bd, dx);
   abec_operator.setScalars(a, b);
@@ -796,7 +768,7 @@
 {
   BL_PROFILE("solve_with_hypre()");
   BndryData bd(bs, 1, geom);
-  set_boundary(bd, rhs);
+  set_boundary(bd, rhs, 0);
 
   HypreABecLap hypreSolver(bs, geom);
   hypreSolver.setScalars(a, b);
@@ -812,7 +784,7 @@
                       MultiFab& beta_cc, MultiFab& rhs, const BoxArray& bs, const Geometry& geom, int n_cell)
 {
   BndryData bd(bs, 1, geom);
-  set_boundary(bd, rhs);
+  set_boundary(bd, rhs, 0);
 
   ABecLaplacian abec_operator(bd, dx);
   abec_operator.setScalars(a, b);
