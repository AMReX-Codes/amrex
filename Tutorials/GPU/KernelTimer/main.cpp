--- conflicted
+++ resolved
@@ -1,4 +1,3 @@
-
 #include <AMReX.H>
 #include <AMReX_MultiFab.H>
 #include <AMReX_ParmParse.H>
@@ -8,22 +7,18 @@
 
 using namespace amrex;
 
+using ReduceTuple = typename ReduceData<Real>::Type;
+
 void main_main();
 
-void CUDART_CB getTimer (cudaStream_t stream, cudaError_t status, void* data);
-
-ReduceOps<ReduceOpSum> a_reduce_op;
-using ReduceTuple = typename ReduceData<Real>::Type;
-
-
-struct myData {
-    
-    ReduceTuple hv;
-    Real cost;
-    
-    myData (Real& a_cost, ReduceTuple& a_hv) : cost{a_cost}, hv{a_hv} {}
-    
-};
+// struct myData {
+    
+//     ReduceTuple hv;
+//     Real cost;
+    
+//     myData (Real& a_cost, ReduceTuple& a_hv) : cost{a_cost}, hv{a_hv} {}
+    
+// };
 
 
 int main (int argc, char* argv[])
@@ -33,10 +28,6 @@
     amrex::Finalize();
 }
 
-void CUDART_CB getTimer (cudaStream_t stream, cudaError_t status, void *data)
-{
-    //((myData*)data)->cost = amrex::get<0>( ((myData*)data)->hv);
-}
 
 void main_main ()
 {
@@ -59,26 +50,23 @@
     // Costs for each box of boxarray
     std::unique_ptr<amrex::Real> costs( (amrex::Real*) The_Managed_Arena()->alloc(ba.size()*sizeof(amrex::Real)) );
 
-    // Now compared different 'timer' instrumentation
+    // Now compare different 'timer' instrumentation
 
     //////////////////////
     // -1) Dummy launch //
     //////////////////////
     mf.setVal(0.0);
     {
-        amrex::Gpu::Device::synchronize();
-        for (MFIter mfi(mf,TilingIfNotGPU()); mfi.isValid(); ++mfi)
-        {
-            const Box& bx = mfi.tilebox();
-            Array4<Real> const& fab = mf.array(mfi);
-            amrex::ParallelFor(bx,
-                               [=] AMREX_GPU_DEVICE (int i, int j, int k)
-                               {
-                                   fab(i,j,k) += 1.;
-                               });
-        }
-        
-        amrex::Gpu::Device::synchronize();
+        for (MFIter mfi(mf,TilingIfNotGPU()); mfi.isValid(); ++mfi)
+        {
+            const Box& bx = mfi.tilebox();
+            Array4<Real> const& fab = mf.array(mfi);
+            amrex::ParallelFor(bx,
+                               [=] AMREX_GPU_DEVICE (int i, int j, int k)
+                               {
+                                   fab(i,j,k) += 1.;
+                               });
+        }
     }
     
     /////////////////
@@ -97,8 +85,6 @@
                                    fab(i,j,k) += 1.;
                                });
         }
-        
-        amrex::Gpu::Device::synchronize();
     }
 
     ////////////////////
@@ -129,17 +115,13 @@
                                });
         }
         // Now costs is filled with thread-wise summed cycles
-        
-        amrex::Gpu::Device::synchronize();
     }
 
     //////////////////////////////////
     // 1.1) GPU clock shared memory //
     //////////////////////////////////
-    // Sample KernelTimer instrumentation of amrex::ParallelFor function;
-    // we pass this to KernelTimer to store accumulated thread cycles,
-    // as a proxy for GPU compute work; for good performance, we allocate
-    // pinned host memory
+    // Same as GPU clock test but uses a shared memory optimization;
+    // this is experimental and not guaranteed to be thread safe
     mf.setVal(0.0);
     {
         BL_PROFILE("gpu_clock_shared");
@@ -152,26 +134,16 @@
             amrex::ParallelFor(bx,
                                [=] AMREX_GPU_DEVICE (int i, int j, int k)
                                {
-                                   // GPU timer instrumentation; constructor takes two
-                                   // arguments, first controls whether timer is active
-                                   // and second is a pointer to the Real that stores 
-                                   // accumulated GPU thread cycles
                                    amrex::KernelTimerShared KnlTimer(true, cost);
                                    fab(i,j,k) += 1.;
                                });
         }
-        // Now costs is filled with thread-wise summed cycles
-                
-        amrex::Gpu::Device::synchronize();
     }
 
     //////////////////////////////////////
     // 1.2) GPU clock shared memory PTX //
     //////////////////////////////////////
-    // Sample KernelTimer instrumentation of amrex::ParallelFor function;
-    // we pass this to KernelTimer to store accumulated thread cycles,
-    // as a proxy for GPU compute work; for good performance, we allocate
-    // pinned host memory
+    // Same as GPU clock shared memory test but with PTX clock
     mf.setVal(0.0);
     {
         BL_PROFILE("gpu_clock_shared_PTX");
@@ -184,35 +156,33 @@
             amrex::ParallelFor(bx,
                                [=] AMREX_GPU_DEVICE (int i, int j, int k)
                                {
-                                   // GPU timer instrumentation; constructor takes two
-                                   // arguments, first controls whether timer is active
-                                   // and second is a pointer to the Real that stores 
-                                   // accumulated GPU thread cycles
                                    amrex::KernelTimerSharedPTX KnlTimer(true, cost);
                                    fab(i,j,k) += 1.;
                                });
-        }
-        // Now costs is filled with thread-wise summed cycles
-        
-        amrex::Gpu::Device::synchronize();
-    }
-
-    /////////////////////
-    // 2.0) Reduce sum //
-    /////////////////////
-    mf.setVal(0.0);
-    {
-        BL_PROFILE("reduce_sum_callback");
+        }        
+    }
+
+    ///////////////////
+    // 2) Reduce sum //
+    ///////////////////
+    // Cost measured with reduction operation
+    mf.setVal(0.0);
+    {
+        BL_PROFILE("reduce_sum");
 
         ReduceOps<ReduceOpSum> reduce_op;
-        ReduceData<Real> reduce_data(reduce_op);
-        using ReduceTuple = typename decltype(reduce_data)::Type;
+        Vector<std::unique_ptr<ReduceData<Real>>> reduce_data(mf.size());
+
+        for (int i=0; i<mf.size(); ++i)
+        {
+            reduce_data[i] = std::unique_ptr<ReduceData<Real>>(new ReduceData<Real>(reduce_op));
+        }
  
         for (MFIter mfi(mf); mfi.isValid(); ++mfi)
         {
             const Box& bx = mfi.tilebox();
             Array4<Real> const& fab = mf.array(mfi);
-            reduce_op.eval(bx, reduce_data,
+            reduce_op.eval(bx, *reduce_data[mfi.index()],
                            [=] AMREX_GPU_DEVICE (int i, int j, int k) -> ReduceTuple
                            {
                                auto t0 = clock64();
@@ -220,138 +190,19 @@
                                auto t1 = clock64();
                                return {amrex::Real(t1-t0)};
                            });
-
-
-            ReduceTuple hv = reduce_data.value();
-            myData data(costs.get()[mfi.index()], hv);
-            cudaStreamAddCallback(amrex::Gpu::gpuStream(), getTimer, (void*)&data, 0);
-        }
-
-        // amrex::Gpu::Device::synchronize();
-
-        // for (MFIter mfi(mf,TilingIfNotGPU()); mfi.isValid(); ++mfi)
-        // {
-        //     auto x = costs.get()[mfi.index()];
-        //     amrex::Print() << mfi.index() << ": cost is " << x << "\n";
-        // }
-        
-        amrex::Gpu::Device::synchronize();
-    }
-
-    /////////////////////////////////
-    // 2.1) Reduce sum no callback //
-    /////////////////////////////////
-    mf.setVal(0.0);
-    {
-        BL_PROFILE("reduce_sum_no_callback");
-
-        ReduceOps<ReduceOpSum> reduce_op;
-        Vector<ReduceData<Real>*> reduce_data(mf.size());
-        using ReduceTuple = typename ReduceData<Real>::Type;
-<<<<<<< HEAD
-        Vector<ReduceData<Real>*> reduce_data;
-
-        for (int i=0; i<mf.size(); ++i)
-        {
-            reduce_data.push_back(new ReduceData<Real>(reduce_op));
-=======
-
-        for (int i=0; i<mf.size(); ++i)
-        {
-            reduce_data[i] = new ReduceData<Real>(reduce_op);
->>>>>>> fac3bae9
-        }
- 
-        for (MFIter mfi(mf); mfi.isValid(); ++mfi)
-        {
-            const Box& bx = mfi.tilebox();
-            Array4<Real> const& fab = mf.array(mfi);
-<<<<<<< HEAD
-            reduce_op.eval(bx, *(reduce_data[mfi.index()]),
-=======
-            reduce_op.eval(bx, *reduce_data[mfi.index()],
->>>>>>> fac3bae9
-                           [=] AMREX_GPU_DEVICE (int i, int j, int k) -> ReduceTuple
-                           {
-                               auto t0 = clock64();
-                               fab(i,j,k) += 1.;   
-                               auto t1 = clock64();
-                               return {amrex::Real(t1-t0)};
-                           });
-
-
-<<<<<<< HEAD
-            //ReduceTuple hv = reduce_data.value();
-            //myData data(costs.get()[mfi.index()], hv);
-            //cudaStreamAddCallback(amrex::Gpu::gpuStream(), getTimer, (void*)&data, 0);
-=======
-        //     //ReduceTuple hv = reduce_data.value();
-        //     //myData data(costs.get()[mfi.index()], hv);
-        //     //cudaStreamAddCallback(amrex::Gpu::gpuStream(), getTimer, (void*)&data, 0);
         }
 
         for (MFIter mfi(mf); mfi.isValid(); ++mfi)
         {
             ReduceTuple hv = reduce_data[mfi.index()]->value();
             costs.get()[mfi.index()] = amrex::get<0>(hv);
->>>>>>> fac3bae9
-        }
-
-        for (int i=0; i<mf.size(); ++i)
-        {
-<<<<<<< HEAD
-            ReduceTuple hv = (*(reduce_data[i])).value();
-            //costs.get()[i] = amrex::get<0>(hv);
-=======
-            delete reduce_data[i];
->>>>>>> fac3bae9
-        }
-        
-        amrex::Gpu::Device::synchronize();
-    }
-
-    for (MFIter mfi(mf,TilingIfNotGPU()); mfi.isValid(); ++mfi)
-    {
-        auto x = costs.get()[mfi.index()];
-        amrex::Print() << mfi.index() << ": cost is " << x << "\n";
-    }
-    
-    /////////////////////////////////
-    // 2.2) PTX timer + reduce sum //
-    /////////////////////////////////
-    mf.setVal(0.0);
-    {
-        BL_PROFILE("reduce_sum_with_PTX");
-
-        ReduceOps<ReduceOpSum> reduce_op;
-        ReduceData<Real> reduce_data(reduce_op);
-        using ReduceTuple = typename decltype(reduce_data)::Type;
-        for (MFIter mfi(mf); mfi.isValid(); ++mfi)
-        {
-            const Box& bx = mfi.tilebox();
-            Array4<Real> const& fab = mf.array(mfi);
-            reduce_op.eval(bx, reduce_data,
-                           [=] AMREX_GPU_DEVICE (int i, int j, int k) -> ReduceTuple
-                           {
-                               unsigned cost = 0;
-                               asm("mov.u32 %0, %%clock;" : "=r"(cost));
-                               fab(i,j,k) += 1.;
-                               asm(".reg .u32 t1;\n\t"         // temp reg t1
-                                   " mov.u32 t1, %%clock;\n\t" // t1 = clock
-                                   " sub.u32 %0, t1, %1;"      // cost = t1 - cost
-                                   : "=r"(cost) : "r" (cost));
-                               return {amrex::Real(cost)};
-                           });
-        }
-        ReduceTuple hv = reduce_data.value();
-        auto result = amrex::get<0>(hv);
-        
-        amrex::Gpu::Device::synchronize();
-    }
-
+        }        
+    }
+    
     ////////////////////////
     // 3) Synchronization //
     ////////////////////////
+    // MFIter loop is synchronized
     mf.setVal(0.0);
     {
         BL_PROFILE("synchronization");
@@ -373,16 +224,15 @@
 
             costs.get()[mfi.index()] = amrex::Real(t1 - t0);
         }
-
-        amrex::Gpu::Device::synchronize();
-    }
-
-    ////////////////////
-    // 4) CUDA events //
-    ////////////////////
-    mf.setVal(0.0);
-    {
-        BL_PROFILE("CUDA_events");
+    }
+
+    ////////////////////
+    // 4) CUDA Events //
+    ////////////////////
+    // Use CUDA Events API to get box time
+    mf.setVal(0.0);
+    {
+        BL_PROFILE("CUDA_Events");
 
         cudaEvent_t starts[ba.size()], stops[ba.size()];
         for (int i=0; i<ba.size(); i++)
@@ -406,7 +256,7 @@
 
             cudaEventRecord(stops[mfi.index()]);
         }
-
+        
         for (int i=0; i<ba.size(); i++)
         {
             cudaEventSynchronize(stops[i]);
@@ -414,8 +264,6 @@
             cudaEventElapsedTime(&milliseconds, starts[i], stops[i]);
             costs.get()[i] = amrex::Real(milliseconds);
         }
-
-        amrex::Gpu::Device::synchronize();
     }
 
     // Managed memory cleanup
