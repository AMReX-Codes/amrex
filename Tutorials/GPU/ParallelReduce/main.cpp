--- conflicted
+++ resolved
@@ -340,7 +340,6 @@
         amrex::Print() << "isum: " << hv << "\n";
     }
 
-<<<<<<< HEAD
     {
         // Changing types to take advantage of available hardware acceleration.
         // Recommeded version for GPUs. (~60x faster).
@@ -371,8 +370,6 @@
         amrex::Print() << "isum: " << hv << "\n";
     }
 
-=======
->>>>>>> 7eafbe22
     {
         BL_PROFILE("VecReduce");
 
