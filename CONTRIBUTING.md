--- conflicted
+++ resolved
@@ -50,15 +50,8 @@
 - Create a Pull Request from branch `<branch_name>` on your fork to branch
 `development` on the main AMReX repository.
 
-<<<<<<< HEAD
 First, let us setup your local git repo. To make your own fork of the main
 (`upstream`) repository, press the fork button on the [AMReX Github page](https://github.com/AMReX-Codes/amrex).
-=======
-First, let us setup your local git repo. Make your own fork of the main
-(`upstream`) repository:
-on the [AMReX Github page](https://github.com/AMReX-Codes/amrex), press the
-fork button.
->>>>>>> 6ab65e7f
 
 > Note: If you already had a fork of AMReX prior to 4/17/2020, we recommend deleting it and re-forking.
 > This is due to a history re-write on the main repository. Note that you will lose any branches
