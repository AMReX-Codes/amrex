
#include <cmath>
#include <limits>

#include <WarpX.H>
#include <WarpXConst.H>
#include <WarpX_f.H>
#ifdef WARPX_USE_PY
#include <WarpX_py.H>
#endif

using namespace amrex;

void
WarpX::Evolve (int numsteps) {
    BL_PROFILE_REGION("WarpX::Evolve()");

#ifdef WARPX_DO_ELECTROSTATIC
    if (do_electrostatic) {
        EvolveES(numsteps);
    } else {
        EvolveEM(numsteps);
    }
#else
    EvolveEM(numsteps);
#endif // WARPX_DO_ELECTROSTATIC

}

void
WarpX::EvolveEM (int numsteps)
{
    BL_PROFILE("WarpX::EvolveEM()");

    Real cur_time = t_new[0];
    static int last_plot_file_step = 0;
    static int last_check_file_step = 0;

    int numsteps_max;
    if (numsteps < 0) {  // Note that the default argument is numsteps = -1
        numsteps_max = max_step;
    } else {
        numsteps_max = std::min(istep[0]+numsteps, max_step);
    }

    bool max_time_reached = false;
    Real walltime, walltime_start = amrex::second();
    for (int step = istep[0]; step < numsteps_max && cur_time < stop_time; ++step)
    {
        Real walltime_beg_step = amrex::second();

        // Start loop on time steps
        amrex::Print() << "\nSTEP " << step+1 << " starts ...\n";
#ifdef WARPX_USE_PY
        if (warpx_py_beforestep) warpx_py_beforestep();
#endif

        if (costs[0] != nullptr)
        {
#ifdef WARPX_USE_PSATD
            amrex::Abort("LoadBalance for PSATD: TODO");
#endif
            if (step > 0 && (step+1) % load_balance_int == 0)
            {
                LoadBalance();
                // Reset the costs to 0
                for (int lev = 0; lev <= finest_level; ++lev)
		        {
		            costs[lev]->setVal(0.0);
        		}
            }

            for (int lev = 0; lev <= finest_level; ++lev)
            {
                // Perform running average of the costs
                // (Giving more importance to most recent costs)
                (*costs[lev].get()).mult( (1. - 2./load_balance_int) );
            }
        }

        // At the beginning, we have B^{n} and E^{n}.
        // Particles have p^{n} and x^{n}.
        // is_synchronized is true.
        if (is_synchronized) {
            FillBoundaryE();
            FillBoundaryB();
            UpdateAuxilaryData();
            // on first step, push p by -0.5*dt
            for (int lev = 0; lev <= finest_level; ++lev)
            {
                mypc->PushP(lev, -0.5*dt[0],
                            *Efield_aux[lev][0],*Efield_aux[lev][1],*Efield_aux[lev][2],
                            *Bfield_aux[lev][0],*Bfield_aux[lev][1],*Bfield_aux[lev][2]);
            }
            is_synchronized = false;
        } else {
<<<<<<< HEAD
           // Beyond one step, we have E^{n} and B^{n}.
           // Particles have p^{n-1/2} and x^{n}.
	  FillBoundaryE();
	  FillBoundaryB();
	  UpdateAuxilaryData();
       }
=======
            // Beyond one step, we have E^{n} and B^{n}.
            // Particles have p^{n-1/2} and x^{n}.
            UpdateAuxilaryData();
        }
>>>>>>> 1ae2c3cd

        // Push particle from x^{n} to x^{n+1}
        //               from p^{n-1/2} to p^{n+1/2}
        // Deposit current j^{n+1/2}
        // Deposit charge density rho^{n}
#ifdef WARPX_USE_PY
        if (warpx_py_particleinjection) warpx_py_particleinjection();
        if (warpx_py_particlescraper) warpx_py_particlescraper();
        if (warpx_py_beforedeposition) warpx_py_beforedeposition();
#endif
        PushParticlesandDepose(cur_time);
#ifdef WARPX_USE_PY
        if (warpx_py_afterdeposition) warpx_py_afterdeposition();
#endif

        SyncCurrent();

        SyncRho(rho_fp, rho_cp);

        // Push E and B from {n} to {n+1}
        // (And update guard cells immediately afterwards)
#ifdef WARPX_USE_PSATD
        PushPSATD(dt[0]);
        FillBoundaryE();
        FillBoundaryB();
#else
        EvolveF(0.5*dt[0], DtType::FirstHalf);
        FillBoundaryF();
        EvolveB(0.5*dt[0]); // We now have B^{n+1/2}
        FillBoundaryB();
        EvolveE(dt[0]); // We now have E^{n+1}
        FillBoundaryE();
        EvolveF(0.5*dt[0], DtType::SecondHalf);
        EvolveB(0.5*dt[0]); // We now have B^{n+1}
        if (do_pml)
        {
            DampPML();
            FillBoundaryE();
        }
        FillBoundaryB();
#endif

#ifdef WARPX_USE_PY
        if (warpx_py_beforeEsolve) warpx_py_beforeEsolve();
#endif
        if (cur_time + dt[0] >= stop_time - 1.e-3*dt[0] || step == numsteps_max-1) {
            // At the end of last step, push p by 0.5*dt to synchronize
            UpdateAuxilaryData();
            for (int lev = 0; lev <= finest_level; ++lev)
            {
                mypc->PushP(lev, 0.5*dt[0],
                    *Efield_aux[lev][0],*Efield_aux[lev][1],*Efield_aux[lev][2],
                    *Bfield_aux[lev][0],*Bfield_aux[lev][1],*Bfield_aux[lev][2]);
            }
            is_synchronized = true;
        }
#ifdef WARPX_USE_PY
        if (warpx_py_afterEsolve) warpx_py_afterEsolve();
#endif

        for (int lev = 0; lev <= max_level; ++lev)
        {
            ++istep[lev];
        }

        cur_time += dt[0];

        bool to_make_plot = (plot_int > 0) && ((step+1) % plot_int == 0);

        bool move_j = is_synchronized || to_make_plot;
        // If is_synchronized we need to shift j too so that next step we can evolve E by dt/2.
        // We might need to move j because we are going to make a plotfile.
        MoveWindow(move_j);

        if (max_level == 0) {
            mypc->RedistributeLocal();
        }
        else {
            mypc->Redistribute();
        }

        amrex::Print()<< "STEP " << step+1 << " ends." << " TIME = " << cur_time
                      << " DT = " << dt[0] << "\n";
        Real walltime_end_step = amrex::second();
        walltime = walltime_end_step - walltime_start;
        amrex::Print()<< "Walltime = " << walltime
                      << " s; This step = " << walltime_end_step-walltime_beg_step
                      << " s; Avg. per step = " << walltime/(step+1) << " s\n";

        // sync up time
	    for (int i = 0; i <= max_level; ++i) {
	        t_new[i] = cur_time;
	    }

        if (do_boosted_frame_diagnostic) {
            std::unique_ptr<MultiFab> cell_centered_data = nullptr;
            if (WarpX::do_boosted_frame_fields) {
                cell_centered_data = GetCellCenteredData();
            }
            myBFD->writeLabFrameData(cell_centered_data.get(), *mypc, geom[0], cur_time, dt[0]);
        }

    	if (to_make_plot)
        {
            FillBoundaryE();
            FillBoundaryB();
            UpdateAuxilaryData();

            for (int lev = 0; lev <= finest_level; ++lev) {
                mypc->FieldGather(lev,
                                  *Efield_aux[lev][0],*Efield_aux[lev][1],*Efield_aux[lev][2],
                                  *Bfield_aux[lev][0],*Bfield_aux[lev][1],*Bfield_aux[lev][2]);
            }

            last_plot_file_step = step+1;
            WritePlotFile();
        }

        if (check_int > 0 && (step+1) % check_int == 0) {
	        last_check_file_step = step+1;
	        WriteCheckPointFile();
	    }

    	if (cur_time >= stop_time - 1.e-3*dt[0]) {
	        max_time_reached = true;
	        break;
    	}

#ifdef WARPX_USE_PY
        if (warpx_py_afterstep) warpx_py_afterstep();
#endif
	// End loop on time steps
    }

    if (plot_int > 0 && istep[0] > last_plot_file_step && (max_time_reached || istep[0] >= max_step))
    {
        FillBoundaryE();
        FillBoundaryB();
        UpdateAuxilaryData();

        for (int lev = 0; lev <= finest_level; ++lev) {
            mypc->FieldGather(lev,
                              *Efield_aux[lev][0],*Efield_aux[lev][1],*Efield_aux[lev][2],
                              *Bfield_aux[lev][0],*Bfield_aux[lev][1],*Bfield_aux[lev][2]);
        }

    	WritePlotFile();
    }

    if (check_int > 0 && istep[0] > last_check_file_step && (max_time_reached || istep[0] >= max_step)) {
        WriteCheckPointFile();
    }

    if (do_boosted_frame_diagnostic) {
        myBFD->Flush(geom[0]);
    }
}

void
WarpX::EvolveB (Real dt)
{
    for (int lev = 0; lev <= finest_level; ++lev) {
        EvolveB(lev, dt);
    }
}

void
WarpX::EvolveB (int lev, Real dt)
{
    BL_PROFILE("WarpX::EvolveB()");

    // Parameters of the solver: order and mesh spacing
    const int norder = 2;

    int npatches = (lev == 0) ? 1 : 2;

    for (int ipatch = 0; ipatch < npatches; ++ipatch)
    {
        int patch_level = (ipatch == 0) ? lev : lev-1;
        const std::array<Real,3>& dx = WarpX::CellSize(patch_level);
        const std::array<Real,3> dtsdx {dt/dx[0], dt/dx[1], dt/dx[2]};

        MultiFab *Ex, *Ey, *Ez, *Bx, *By, *Bz;
        if (ipatch == 0)
        {
            Ex = Efield_fp[lev][0].get();
            Ey = Efield_fp[lev][1].get();
            Ez = Efield_fp[lev][2].get();
            Bx = Bfield_fp[lev][0].get();
            By = Bfield_fp[lev][1].get();
            Bz = Bfield_fp[lev][2].get();
        } else {
            Ex = Efield_cp[lev][0].get();
            Ey = Efield_cp[lev][1].get();
            Ez = Efield_cp[lev][2].get();
            Bx = Bfield_cp[lev][0].get();
            By = Bfield_cp[lev][1].get();
            Bz = Bfield_cp[lev][2].get();
        }

        MultiFab* cost = costs[lev].get();
        const IntVect& rr = (lev < finestLevel()) ? refRatio(lev) : IntVect::TheUnitVector();

        // Loop through the grids, and over the tiles within each grid
#ifdef _OPENMP
#pragma omp parallel
#endif
        for ( MFIter mfi(*Bx,true); mfi.isValid(); ++mfi )
        {
            Real wt = amrex::second();

            const Box& tbx  = mfi.tilebox(Bx_nodal_flag);
            const Box& tby  = mfi.tilebox(By_nodal_flag);
            const Box& tbz  = mfi.tilebox(Bz_nodal_flag);

            // Call picsar routine for each tile
            warpx_push_bvec(
                tbx.loVect(), tbx.hiVect(),
                tby.loVect(), tby.hiVect(),
                tbz.loVect(), tbz.hiVect(),
                BL_TO_FORTRAN_3D((*Ex)[mfi]),
                BL_TO_FORTRAN_3D((*Ey)[mfi]),
                BL_TO_FORTRAN_3D((*Ez)[mfi]),
                BL_TO_FORTRAN_3D((*Bx)[mfi]),
                BL_TO_FORTRAN_3D((*By)[mfi]),
                BL_TO_FORTRAN_3D((*Bz)[mfi]),
	        &dtsdx[0], &dtsdx[1], &dtsdx[2],
	        &WarpX::maxwell_fdtd_solver_id);

            if (cost) {
                Box cbx = mfi.tilebox(IntVect{AMREX_D_DECL(0,0,0)});
                if (ipatch == 1) cbx.refine(rr);
                wt = (amrex::second() - wt) / cbx.d_numPts();
                (*cost)[mfi].plus(wt, cbx);
            }
        }
    }

    if (do_pml && pml[lev]->ok())
    {
        for (int ipatch = 0; ipatch < npatches; ++ipatch)
        {
            const auto& pml_B = (ipatch==0) ? pml[lev]->GetB_fp() : pml[lev]->GetB_cp();
            const auto& pml_E = (ipatch==0) ? pml[lev]->GetE_fp() : pml[lev]->GetE_cp();
            int patch_level = (ipatch == 0) ? lev : lev-1;
            const std::array<Real,3>& dx = WarpX::CellSize(patch_level);
            const std::array<Real,3> dtsdx {dt/dx[0], dt/dx[1], dt/dx[2]};
#ifdef _OPENMP
#pragma omp parallel
#endif
            for ( MFIter mfi(*pml_B[0],true); mfi.isValid(); ++mfi )
            {
                const Box& tbx  = mfi.tilebox(Bx_nodal_flag);
                const Box& tby  = mfi.tilebox(By_nodal_flag);
                const Box& tbz  = mfi.tilebox(Bz_nodal_flag);

                WRPX_PUSH_PML_BVEC(
                    tbx.loVect(), tbx.hiVect(),
                    tby.loVect(), tby.hiVect(),
                    tbz.loVect(), tbz.hiVect(),
                    BL_TO_FORTRAN_3D((*pml_E[0])[mfi]),
                    BL_TO_FORTRAN_3D((*pml_E[1])[mfi]),
                    BL_TO_FORTRAN_3D((*pml_E[2])[mfi]),
                    BL_TO_FORTRAN_3D((*pml_B[0])[mfi]),
                    BL_TO_FORTRAN_3D((*pml_B[1])[mfi]),
                    BL_TO_FORTRAN_3D((*pml_B[2])[mfi]),
                    &dtsdx[0], &dtsdx[1], &dtsdx[2],
                    &WarpX::maxwell_fdtd_solver_id);
            }
        }
    }
}

void
WarpX::EvolveE (Real dt)
{
    for (int lev = 0; lev <= finest_level; ++lev) {
        EvolveE(lev, dt);
    }
}

void
WarpX::EvolveE (int lev, Real dt)
{
    BL_PROFILE("WarpX::EvolveE()");

    // Parameters of the solver: order and mesh spacing
    const int norder = 2;
    static constexpr Real c2 = PhysConst::c*PhysConst::c;
    const Real mu_c2_dt = (PhysConst::mu0*PhysConst::c*PhysConst::c) * dt;
    const Real c2dt = (PhysConst::c*PhysConst::c) * dt;

    int npatches = (lev == 0) ? 1 : 2;

    for (int ipatch = 0; ipatch < npatches; ++ipatch)
    {
        int patch_level = (ipatch == 0) ? lev : lev-1;
        const std::array<Real,3>& dx = WarpX::CellSize(patch_level);
        const std::array<Real,3> dtsdx_c2 {c2dt/dx[0], c2dt/dx[1], c2dt/dx[2]};

        MultiFab *Ex, *Ey, *Ez, *Bx, *By, *Bz, *jx, *jy, *jz, *F;
        if (ipatch == 0)
        {
            Ex = Efield_fp[lev][0].get();
            Ey = Efield_fp[lev][1].get();
            Ez = Efield_fp[lev][2].get();
            Bx = Bfield_fp[lev][0].get();
            By = Bfield_fp[lev][1].get();
            Bz = Bfield_fp[lev][2].get();
            jx = current_fp[lev][0].get();
            jy = current_fp[lev][1].get();
            jz = current_fp[lev][2].get();
            F  = F_fp[lev].get();
        } else {
            Ex = Efield_cp[lev][0].get();
            Ey = Efield_cp[lev][1].get();
            Ez = Efield_cp[lev][2].get();
            Bx = Bfield_cp[lev][0].get();
            By = Bfield_cp[lev][1].get();
            Bz = Bfield_cp[lev][2].get();
            jx = current_cp[lev][0].get();
            jy = current_cp[lev][1].get();
            jz = current_cp[lev][2].get();
            F  = F_cp[lev].get();
        }

        MultiFab* cost = costs[lev].get();
        const IntVect& rr = (lev < finestLevel()) ? refRatio(lev) : IntVect::TheUnitVector();

        // Loop through the grids, and over the tiles within each grid
#ifdef _OPENMP
#pragma omp parallel
#endif
        for ( MFIter mfi(*Ex,true); mfi.isValid(); ++mfi )
        {
            Real wt = amrex::second();

            const Box& tex  = mfi.tilebox(Ex_nodal_flag);
            const Box& tey  = mfi.tilebox(Ey_nodal_flag);
            const Box& tez  = mfi.tilebox(Ez_nodal_flag);

            // Call picsar routine for each tile
            warpx_push_evec(
                tex.loVect(), tex.hiVect(),
                tey.loVect(), tey.hiVect(),
                tez.loVect(), tez.hiVect(),
                BL_TO_FORTRAN_3D((*Ex)[mfi]),
                BL_TO_FORTRAN_3D((*Ey)[mfi]),
                BL_TO_FORTRAN_3D((*Ez)[mfi]),
                BL_TO_FORTRAN_3D((*Bx)[mfi]),
                BL_TO_FORTRAN_3D((*By)[mfi]),
                BL_TO_FORTRAN_3D((*Bz)[mfi]),
                BL_TO_FORTRAN_3D((*jx)[mfi]),
                BL_TO_FORTRAN_3D((*jy)[mfi]),
                BL_TO_FORTRAN_3D((*jz)[mfi]),
                &mu_c2_dt,
                &dtsdx_c2[0], &dtsdx_c2[1], &dtsdx_c2[2]);

            if (F) {

                // Call picsar routine for each tile
                warpx_push_evec_f(
                    tex.loVect(), tex.hiVect(),
                    tey.loVect(), tey.hiVect(),
                    tez.loVect(), tez.hiVect(),
                    BL_TO_FORTRAN_3D((*Ex)[mfi]),
                    BL_TO_FORTRAN_3D((*Ey)[mfi]),
                    BL_TO_FORTRAN_3D((*Ez)[mfi]),
                    BL_TO_FORTRAN_3D((*F)[mfi]),
                    &dtsdx_c2[0], &dtsdx_c2[1], &dtsdx_c2[2],
                    &WarpX::maxwell_fdtd_solver_id);

            }

            if (cost) {
                Box cbx = mfi.tilebox(IntVect{AMREX_D_DECL(0,0,0)});
                if (ipatch == 1) cbx.refine(rr);
                wt = (amrex::second() - wt) / cbx.d_numPts();
                (*cost)[mfi].plus(wt, cbx);
            }
        }
    }

    if (do_pml && pml[lev]->ok())
    {

        for (int ipatch = 0; ipatch < npatches; ++ipatch)
        {
            const auto& pml_B = (ipatch==0) ? pml[lev]->GetB_fp() : pml[lev]->GetB_cp();
            const auto& pml_E = (ipatch==0) ? pml[lev]->GetE_fp() : pml[lev]->GetE_cp();
            const auto& pml_F = (ipatch==0) ? pml[lev]->GetF_fp() : pml[lev]->GetF_cp();
            int patch_level = (ipatch == 0) ? lev : lev-1;
            const std::array<Real,3>& dx = WarpX::CellSize(patch_level);
            const std::array<Real,3> dtsdx_c2 {c2dt/dx[0], c2dt/dx[1], c2dt/dx[2]};
#ifdef _OPENMP
#pragma omp parallel
#endif
            for ( MFIter mfi(*pml_E[0],true); mfi.isValid(); ++mfi )
            {
                const Box& tex  = mfi.tilebox(Ex_nodal_flag);
                const Box& tey  = mfi.tilebox(Ey_nodal_flag);
                const Box& tez  = mfi.tilebox(Ez_nodal_flag);

                WRPX_PUSH_PML_EVEC(
                    tex.loVect(), tex.hiVect(),
                    tey.loVect(), tey.hiVect(),
                    tez.loVect(), tez.hiVect(),
                    BL_TO_FORTRAN_3D((*pml_E[0])[mfi]),
                    BL_TO_FORTRAN_3D((*pml_E[1])[mfi]),
                    BL_TO_FORTRAN_3D((*pml_E[2])[mfi]),
                    BL_TO_FORTRAN_3D((*pml_B[0])[mfi]),
                    BL_TO_FORTRAN_3D((*pml_B[1])[mfi]),
                    BL_TO_FORTRAN_3D((*pml_B[2])[mfi]),
                    &dtsdx_c2[0], &dtsdx_c2[1], &dtsdx_c2[2]);

                if (pml_F)
                {
                    WRPX_PUSH_PML_EVEC_F(
                        tex.loVect(), tex.hiVect(),
                        tey.loVect(), tey.hiVect(),
                        tez.loVect(), tez.hiVect(),
                        BL_TO_FORTRAN_3D((*pml_E[0])[mfi]),
                        BL_TO_FORTRAN_3D((*pml_E[1])[mfi]),
                        BL_TO_FORTRAN_3D((*pml_E[2])[mfi]),
                        BL_TO_FORTRAN_3D((*pml_F   )[mfi]),
                        &dtsdx_c2[0], &dtsdx_c2[1], &dtsdx_c2[2],
                        &WarpX::maxwell_fdtd_solver_id);
                }
            }
        }
    }
}

void
WarpX::EvolveF (Real dt, DtType dt_type)
{
    if (!do_dive_cleaning) return;

    for (int lev = 0; lev <= finest_level; ++lev) {
        EvolveF(lev, dt, dt_type);
    }
}

void
WarpX::EvolveF (int lev, Real dt, DtType dt_type)
{
    if (!do_dive_cleaning) return;

    BL_PROFILE("WarpX::EvolveF()");

    static constexpr Real c2inv = 1.0/(PhysConst::c*PhysConst::c);
    static constexpr Real mu_c2 = PhysConst::mu0*PhysConst::c*PhysConst::c;

    int npatches = (lev == 0) ? 1 : 2;

    for (int ipatch = 0; ipatch < npatches; ++ipatch)
    {
        int patch_level = (ipatch == 0) ? lev : lev-1;
        const auto& dx = WarpX::CellSize(patch_level);
        const std::array<Real,3> dtsdx {dt/dx[0], dt/dx[1], dt/dx[2]};

        MultiFab *Ex, *Ey, *Ez, *rho, *F;
        if (ipatch == 0)
        {
            Ex = Efield_fp[lev][0].get();
            Ey = Efield_fp[lev][1].get();
            Ez = Efield_fp[lev][2].get();
            rho = rho_fp[lev].get();
            F = F_fp[lev].get();
        } else {
            Ex = Efield_cp[lev][0].get();
            Ey = Efield_cp[lev][1].get();
            Ez = Efield_cp[lev][2].get();
            rho = rho_cp[lev].get();
            F = F_cp[lev].get();
        }

        const int rhocomp = (dt_type == DtType::FirstHalf) ? 0 : 1;

        MultiFab src(rho->boxArray(), rho->DistributionMap(), 1, 0);
        ComputeDivE(src, 0, {Ex,Ey,Ez}, dx);
        MultiFab::Saxpy(src, -mu_c2, *rho, rhocomp, 0, 1, 0);
        MultiFab::Saxpy(*F, dt, src, 0, 0, 1, 0);

        if (do_pml && pml[lev]->ok())
        {
            const auto& pml_F = (ipatch==0) ? pml[lev]->GetF_fp() : pml[lev]->GetF_cp();
            const auto& pml_E = (ipatch==0) ? pml[lev]->GetE_fp() : pml[lev]->GetE_cp();

#ifdef _OPENMP
#pragma omp parallel
#endif
            for ( MFIter mfi(*pml_F,true); mfi.isValid(); ++mfi )
            {
                const Box& bx = mfi.tilebox();
                WRPX_PUSH_PML_F(bx.loVect(), bx.hiVect(),
                                BL_TO_FORTRAN_ANYD((*pml_F   )[mfi]),
                                BL_TO_FORTRAN_ANYD((*pml_E[0])[mfi]),
                                BL_TO_FORTRAN_ANYD((*pml_E[1])[mfi]),
                                BL_TO_FORTRAN_ANYD((*pml_E[2])[mfi]),
                                &dtsdx[0], &dtsdx[1], &dtsdx[2]);
            }
        }
    }
}

void
WarpX::DampPML ()
{
    if (!do_pml) return;

    for (int lev = 0; lev <= finest_level; ++lev) {
        DampPML(lev);
    }
}

void
WarpX::DampPML (int lev)
{
    if (!do_pml) return;

    BL_PROFILE("WarpX::DampPML()");

    int npatches = (lev == 0) ? 1 : 2;

    for (int ipatch = 0; ipatch < npatches; ++ipatch)
    {
        if (pml[lev]->ok())
        {
            const auto& pml_E = (ipatch==0) ? pml[lev]->GetE_fp() : pml[lev]->GetE_cp();
            const auto& pml_B = (ipatch==0) ? pml[lev]->GetB_fp() : pml[lev]->GetB_cp();
            const auto& pml_F = (ipatch==0) ? pml[lev]->GetF_fp() : pml[lev]->GetF_cp();
            const auto& sigba = (ipatch==0) ? pml[lev]->GetMultiSigmaBox_fp()
                                            : pml[lev]->GetMultiSigmaBox_cp();

#ifdef _OPENMP
#pragma omp parallel
#endif
            for ( MFIter mfi(*pml_E[0],true); mfi.isValid(); ++mfi )
            {
                const Box& tex  = mfi.tilebox(Ex_nodal_flag);
                const Box& tey  = mfi.tilebox(Ey_nodal_flag);
                const Box& tez  = mfi.tilebox(Ez_nodal_flag);
                const Box& tbx  = mfi.tilebox(Bx_nodal_flag);
                const Box& tby  = mfi.tilebox(By_nodal_flag);
                const Box& tbz  = mfi.tilebox(Bz_nodal_flag);

                WRPX_DAMP_PML(tex.loVect(), tex.hiVect(),
                              tey.loVect(), tey.hiVect(),
                              tez.loVect(), tez.hiVect(),
                              tbx.loVect(), tbx.hiVect(),
                              tby.loVect(), tby.hiVect(),
                              tbz.loVect(), tbz.hiVect(),
                              BL_TO_FORTRAN_3D((*pml_E[0])[mfi]),
                              BL_TO_FORTRAN_3D((*pml_E[1])[mfi]),
                              BL_TO_FORTRAN_3D((*pml_E[2])[mfi]),
                              BL_TO_FORTRAN_3D((*pml_B[0])[mfi]),
                              BL_TO_FORTRAN_3D((*pml_B[1])[mfi]),
                              BL_TO_FORTRAN_3D((*pml_B[2])[mfi]),
                              WRPX_PML_TO_FORTRAN(sigba[mfi]));

                if (pml_F) {
                    const Box& tnd  = mfi.nodaltilebox();
                    WRPX_DAMP_PML_F(tnd.loVect(), tnd.hiVect(),
                                    BL_TO_FORTRAN_3D((*pml_F)[mfi]),
                                    WRPX_PML_TO_FORTRAN(sigba[mfi]));
                }
            }
        }
    }
}

void
WarpX::PushParticlesandDepose (Real cur_time)
{
    // Evolve particles to p^{n+1/2} and x^{n+1}
    // Depose current, j^{n+1/2}
    for (int lev = 0; lev <= finest_level; ++lev) {
        PushParticlesandDepose(lev, cur_time);
    }
}

void
WarpX::PushParticlesandDepose (int lev, Real cur_time)
{
    mypc->Evolve(lev,
                 *Efield_aux[lev][0],*Efield_aux[lev][1],*Efield_aux[lev][2],
                 *Bfield_aux[lev][0],*Bfield_aux[lev][1],*Bfield_aux[lev][2],
                 *current_fp[lev][0],*current_fp[lev][1],*current_fp[lev][2],
                 current_buf[lev][0].get(), current_buf[lev][1].get(), current_buf[lev][2].get(),
                 rho_fp[lev].get(), charge_buf[lev].get(),
                 Efield_cax[lev][0].get(), Efield_cax[lev][1].get(), Efield_cax[lev][2].get(),
                 Bfield_cax[lev][0].get(), Bfield_cax[lev][1].get(), Bfield_cax[lev][2].get(),
                 cur_time, dt[lev]);
}

void
WarpX::ComputeDt ()
{
    const Real* dx = geom[max_level].CellSize();
    Real deltat = 0.;

    if (maxwell_fdtd_solver_id == 0) {
      // CFL time step Yee solver
      deltat  = cfl * 1./( std::sqrt(AMREX_D_TERM(  1./(dx[0]*dx[0]),
                                                    + 1./(dx[1]*dx[1]),
                                                    + 1./(dx[2]*dx[2]))) * PhysConst::c );
    } else {
      // CFL time step CKC solver
#if (BL_SPACEDIM == 3)
      const Real delta = std::min(dx[0],std::min(dx[1],dx[2]));
#elif (BL_SPACEDIM == 2)
      const Real delta = std::min(dx[0],dx[1]);
#endif
      deltat = cfl*delta/PhysConst::c;
    }
    dt.resize(0);
    dt.resize(max_level+1,deltat);

    if (do_electrostatic) {
        dt[0] = const_dt;
    }
}<|MERGE_RESOLUTION|>--- conflicted
+++ resolved
@@ -94,19 +94,12 @@
             }
             is_synchronized = false;
         } else {
-<<<<<<< HEAD
            // Beyond one step, we have E^{n} and B^{n}.
            // Particles have p^{n-1/2} and x^{n}.
 	  FillBoundaryE();
 	  FillBoundaryB();
 	  UpdateAuxilaryData();
        }
-=======
-            // Beyond one step, we have E^{n} and B^{n}.
-            // Particles have p^{n-1/2} and x^{n}.
-            UpdateAuxilaryData();
-        }
->>>>>>> 1ae2c3cd
 
         // Push particle from x^{n} to x^{n+1}
         //               from p^{n-1/2} to p^{n+1/2}
