#ifndef WarpX_QED_K_h
#define WarpX_QED_K_h

#include <AMReX_FArrayBox.H>
#include <WarpXConst.H>
#include <cmath>

using namespace amrex;

/**
<<<<<<< HEAD
 *warpx_hybrid_QED_push uses an FDTD scheme to calculate QED corrections to Maxwells' equations and
=======
 *warpx_hybrid_QED_push uses an FDTD scheme to calculate QED corrections to Maxwell's equations and
>>>>>>> dd34d26f
 *preforms a half timestep correction to the E-fields
 *\param[in] Ex This function modifies the Ex field at the end
 *\param[in] Ey This function modifies the Ey field at the end
 *\param[in] Ez This function modifies the Ez field at the end
 *\param[in] Bx The QED corrections are non-linear functions of B. However,
 *they do not modify B itself
 *\param[in] By The QED corrections are non-linear functions of B. However,
 *they do not modify B itself
 *\param[in] Bz The QED corrections are non-linear functions of B. However,
 * they do not modify B itself
 *\param[in] tempEx Since the corrections to E at a given node are non-linear functions
 *of the values of E on the surronding nodes, temp arrays are used so that modifications to
<<<<<<< HEAD
 *one node do not influence the corrections to the surronding nodes
 *\param[in] tempEy Since the corrections to E at a given node are non-linear functions
 *of the values of E on the surronding nodes, temp arrays are used so that modifications to
 *one node do not influence the corrections to the surronding nodes
 *\param[in] tempEz Since the corrections to E at a given node are non-linear functions
 * of the values of E on the surronding nodes, temp arrays are used so that modifications to
 *one node do not influence the corrections to the surronding nodes
=======
 *one node do not influence the corrections to the surrodning nodes
 *\param[in] tempEy Since the corrections to E at a given node are non-linear functions
 *of the values of E on the surronding nodes, temp arrays are used so that modifications to
 *one node do not influence the corrections to the surrodning nodes
 *\param[in] tempEz Since the corrections to E at a given node are non-linear functions
 * of the values of E on the surronding nodes, temp arrays are used so that modifications to
 *one node do not influence the corrections to the surrodning nodes
>>>>>>> dd34d26f
 *\param[in] dx The x spatial step, used for calculating curls
 *\param[in] dy The y spatial step, used for calculating curls
 *\param[in] dz The z spatial step, used for calulating curls
 *\param[in] dt The temporal step, used for the half push/correction to the E-fields at the end of the function
 */

AMREX_GPU_HOST_DEVICE AMREX_INLINE
<<<<<<< HEAD
=======
void my_function(Real arr [], Real ex, Real ey, Real ez, Real bx, Real by, Real bz, Real xi, Real c2)
{
    const Real ee = ex*ex+ey*ey+ez*ez;
    const Real bb = bx*bx+by*by+bz*bz;
    const Real eb = ex*bx+ey*by+ez*bz;
    arr[0] = -2*xi*c2*( 2*bx*(ee-c2*bb) - 7*ex*eb );
    arr[1] = -2*xi*c2*( 2*by*(ee-c2*bb) - 7*ey*eb );
    arr[2] = -2*xi*c2*( 2*bz*(ee-c2*bb) - 7*ez*eb );
};

AMREX_GPU_HOST_DEVICE AMREX_INLINE
>>>>>>> dd34d26f
void warpx_hybrid_QED_push (int j, int k, int l, Array4<Real> const& Ex, Array4<Real>
    const& Ey, Array4<Real> const& Ez, Array4<Real> const& Bx, Array4<Real> const& By,
    Array4<Real const> const& Bz, Array4<Real> const& tmpEx, Array4<Real>
    const& tmpEy, Array4<Real> const& tmpEz, Real dx, Real dy, Real dz, Real dt)
{

const amrex::Real c2 = PhysConst::c * PhysConst::c;
const amrex::Real xi = PhysConst::xi;
<<<<<<< HEAD
=======
const amrex::Real dxi = 1./dx;
const amrex::Real dzi = 1./dz;
>>>>>>> dd34d26f

#if (AMREX_SPACEDIM == 3)
const amrex::Real dyi = 1./dy;

    // Picking out points for stencil to be used in curl function of M
    const amrex::Real Mpx[3] = {
        -2*xi*c2*
        (
            2*Bx(j+1,k,l)*
            (
                pow(tmpEx(j+1,k,l),2)+pow(tmpEy(j+1,k,l),2)+pow(tmpEz(j+1,k,l),2)
                - c2*
                (
                    pow(Bx(j+1,k,l),2)+pow(By(j+1,k,l),2)+pow(Bz(j+1,k,l),2)
                )
            )
            - 7*tmpEx(j+1,k,l)*
            (
               tmpEx(j+1,k,l)*Bx(j+1,k,l)+tmpEy(j+1,k,l)*By(j+1,k,l)+tmpEz(j+1,k,l)*Bz(j+1,k,l)
            )
        ),

        -2*xi*c2*
        (
            2*By(j+1,k,l)*
            (
                pow(tmpEx(j+1,k,l),2)+pow(tmpEy(j+1,k,l),2)+pow(tmpEz(j+1,k,l),2)
                - c2*
                (
                    pow(Bx(j+1,k,l),2)+pow(By(j+1,k,l),2)+pow(Bz(j+1,k,l),2)
                )
            )
            - 7*tmpEy(j+1,k,l)*
            (
                tmpEx(j+1,k,l)*Bx(j+1,k,l)+tmpEy(j+1,k,l)*By(j+1,k,l)+tmpEz(j+1,k,l)*Bz(j+1,k,l)
            )
        ),

        -2*xi*c2*
        (
            2*Bz(j+1,k,l)*
            (
                pow(tmpEx(j+1,k,l),2)+pow(tmpEy(j+1,k,l),2)+pow(tmpEz(j+1,k,l),2)
                - c2*
                (
                    pow(Bx(j+1,k,l),2)+pow(By(j+1,k,l),2)+pow(Bz(j+1,k,l),2)
                )
            )
            - 7*tmpEz(j+1,k,l)*
            (
                tmpEx(j+1,k,l)*Bx(j+1,k,l)+tmpEy(j+1,k,l)*By(j+1,k,l)+tmpEz(j+1,k,l)*Bz(j+1,k,l)
            )
        ),
    };

    const amrex::Real Mnx[3] = {
        -2*xi*c2*
        (
            2*Bx(j-1,k,l)*
            (
                pow(tmpEx(j-1,k,l),2)+pow(tmpEy(j-1,k,l),2)+pow(tmpEz(j-1,k,l),2)
                - c2*
                (
                    pow(Bx(j-1,k,l),2)+pow(By(j-1,k,l),2)+pow(Bz(j-1,k,l),2)
                )
            )
            - 7*tmpEx(j-1,k,l)*
            (
                tmpEx(j-1,k,l)*Bx(j-1,k,l)+tmpEy(j-1,k,l)*By(j-1,k,l)+tmpEz(j-1,k,l)*Bz(j-1,k,l)
            )
        ),

        -2*xi*c2*
        (
            2*By(j-1,k,l)*
            (
                pow(tmpEx(j-1,k,l),2)+pow(tmpEy(j-1,k,l),2)+pow(tmpEz(j-1,k,l),2)
                - c2*
                (
                    pow(Bx(j-1,k,l),2)+pow(By(j-1,k,l),2)+pow(Bz(j-1,k,l),2)
                )
            )
            - 7*tmpEy(j-1,k,l)*
            (
                tmpEx(j-1,k,l)*Bx(j-1,k,l)+tmpEy(j-1,k,l)*By(j-1,k,l)+tmpEz(j-1,k,l)*Bz(j-1,k,l)
            )
        ),

        -2*xi*c2*
        (
            2*Bz(j-1,k,l)*
            (
                pow(tmpEx(j-1,k,l),2)+pow(tmpEy(j-1,k,l),2)+pow(tmpEz(j-1,k,l),2)
                - c2*
                (
                    pow(Bx(j-1,k,l),2)+pow(By(j-1,k,l),2)+pow(Bz(j-1,k,l),2)
                )
            )
            - 7*tmpEz(j-1,k,l)*
            (
                tmpEx(j-1,k,l)*Bx(j-1,k,l)+tmpEy(j-1,k,l)*By(j-1,k,l)+tmpEz(j-1,k,l)*Bz(j-1,k,l)
            )
        ),
    };

    const amrex::Real Mpy[3] = {
        -2*xi*c2*
        (
            2*Bx(j,k+1,l)*
            (
                pow(tmpEx(j,k+1,l),2)+pow(tmpEy(j,k+1,l),2)+pow(tmpEz(j,k+1,l),2)
                - c2*
                (
                    pow(Bx(j,k+1,l),2)+pow(By(j,k+1,l),2)+pow(Bz(j,k+1,l),2)
                )
            )
            - 7*tmpEx(j,k+1,l)*
            (
                tmpEx(j,k+1,l)*Bx(j,k+1,l)+tmpEy(j,k+1,l)*By(j,k+1,l)+tmpEz(j,k+1,l)*Bz(j,k+1,l)
            )
        ),

        -2*xi*c2*
        (
            2*By(j,k+1,l)*
            (
                pow(tmpEx(j,k+1,l),2)+pow(tmpEy(j,k+1,l),2)+pow(tmpEz(j,k+1,l),2)
                - c2*
                (
                    pow(Bx(j,k+1,l),2)+pow(By(j,k+1,l),2)+pow(Bz(j,k+1,l),2)
                )
            )
            - 7*tmpEy(j,k+1,l)*
            (
                tmpEx(j,k+1,l)*Bx(j,k+1,l)+tmpEy(j,k+1,l)*By(j,k+1,l)+tmpEz(j,k+1,l)*Bz(j,k+1,l)
            )
        ),

        -2*xi*c2*
        (
            2*Bz(j,k+1,l)*
            (
                pow(tmpEx(j,k+1,l),2)+pow(tmpEy(j,k+1,l),2)+pow(tmpEz(j,k+1,l),2)
                - c2*
                (
                    pow(Bx(j,k+1,l),2)+pow(By(j,k+1,l),2)+pow(Bz(j,k+1,l),2))
            )
            - 7*tmpEz(j,k+1,l)*
            (
                 tmpEx(j,k+1,l)*Bx(j,k+1,l)+tmpEy(j,k+1,l)*By(j,k+1,l)+tmpEz(j,k+1,l)*Bz(j,k+1,l)
            )
        ),
    };

    const amrex::Real Mny[3] = {
        -2*xi*c2*
        (
            2*Bx(j,k-1,l)*
            (
                pow(tmpEx(j,k-1,l),2)+pow(tmpEy(j,k-1,l),2)+pow(tmpEz(j,k-1,l),2)
                - c2*
                (
                    pow(Bx(j,k-1,l),2)+pow(By(j,k-1,l),2)+pow(Bz(j,k-1,l),2)
                )
            )
            - 7*tmpEx(j,k-1,l)*
            (
                tmpEx(j,k-1,l)*Bx(j,k-1,l)+tmpEy(j,k-1,l)*By(j,k-1,l)+tmpEz(j,k-1,l)*Bz(j,k-1,l)
            )
        ),

        -2*xi*c2*
        (
            2*By(j,k-1,l)*
            (
                pow(tmpEx(j,k-1,l),2)+pow(tmpEy(j,k-1,l),2)+pow(tmpEz(j,k-1,l),2)
                - c2*
                (
                    pow(Bx(j,k-1,l),2)+pow(By(j,k-1,l),2)+pow(Bz(j,k-1,l),2)
                )
            )
            - 7*tmpEy(j,k-1,l)*
            (
                tmpEx(j,k-1,l)*Bx(j,k-1,l)+tmpEy(j,k-1,l)*By(j,k-1,l)+tmpEz(j,k-1,l)*Bz(j,k-1,l)
            )
        ),

        -2*xi*c2*
        (
            2*Bz(j,k-1,l)*
            (
                pow(tmpEx(j,k-1,l),2)+pow(tmpEy(j,k-1,l),2)+pow(tmpEz(j,k-1,l),2)
                - c2*
                (
                    pow(Bx(j,k-1,l),2)+pow(By(j,k-1,l),2)+pow(Bz(j,k-1,l),2)
                )
            )
            - 7*tmpEz(j,k-1,l)*
            (
                tmpEx(j,k-1,l)*Bx(j,k-1,l)+tmpEy(j,k-1,l)*By(j,k-1,l)+tmpEz(j,k-1,l)*Bz(j,k-1,l)
            )
        ),
    };

    const amrex::Real Mpz[3] = {

        -2*xi*c2*
        (
            2*Bx(j,k,l+1)*
            (
                pow(tmpEx(j,k,l+1),2)+pow(tmpEy(j,k,l+1),2)+pow(tmpEz(j,k,l+1),2)
                - c2*
                (
                    pow(Bx(j,k,l+1),2)+pow(By(j,k,l+1),2)+pow(Bz(j,k,l+1),2)
                )
            )
            - 7*tmpEx(j,k,l+1)*
            (
                tmpEx(j,k,l+1)*Bx(j,k,l+1)+tmpEy(j,k,l+1)*By(j,k,l+1)+tmpEz(j,k,l+1)*Bz(j,k,l+1)
            )
        ),

        -2*xi*c2*
        (
            2*By(j,k,l+1)*
            (
                pow(tmpEx(j,k,l+1),2)+pow(tmpEy(j,k,l+1),2)+pow(tmpEz(j,k,l+1),2)
                - c2*
                (
                    pow(Bx(j,k,l+1),2)+pow(By(j,k,l+1),2)+pow(Bz(j,k,l+1),2)
                )
            )
            - 7*tmpEy(j,k,l+1)*
            (
                tmpEx(j,k,l+1)*Bx(j,k,l+1)+tmpEy(j,k,l+1)*By(j,k,l+1)+tmpEz(j,k,l+1)*Bz(j,k,l+1)
            )
        ),

        -2*xi*c2*
        (
            2*Bz(j,k,l+1)*
            (
                pow(tmpEx(j,k,l+1),2)+pow(tmpEy(j,k,l+1),2)+pow(tmpEz(j,k,l+1),2)
                - c2*
                (
                    pow(Bx(j,k,l+1),2)+pow(By(j,k,l+1),2)+pow(Bz(j,k,l+1),2)
                )
            )
            - 7*tmpEz(j,k,l+1)*
            (
                tmpEx(j,k,l+1)*Bx(j,k,l+1)+tmpEy(j,k,l+1)*By(j,k,l+1)+tmpEz(j,k,l+1)*Bz(j,k,l+1)
            )
        ),
    };

    const amrex::Real Mnz[3] = {

        -2*xi*c2*
        (
            2*Bx(j,k,l-1)*(
                pow(tmpEx(j,k,l-1),2)+pow(tmpEy(j,k,l-1),2)+pow(tmpEz(j,k,l-1),2)
                - c2*
                (
                    pow(Bx(j,k,l-1),2)+pow(By(j,k,l-1),2)+pow(Bz(j,k,l-1),2)
                )
            )
            - 7*tmpEx(j,k,l-1)*
            (
                tmpEx(j,k,l-1)*Bx(j,k,l-1)+tmpEy(j,k,l-1)*By(j,k,l-1)+tmpEz(j,k,l-1)*Bz(j,k,l-1)
            )
        ),

        -2*xi*c2*
        (
            2*By(j,k,l-1)*
            (
                pow(tmpEx(j,k,l-1),2)+pow(tmpEy(j,k,l-1),2)+pow(tmpEz(j,k,l-1),2)
                - c2*
                (
                    pow(Bx(j,k,l-1),2)+pow(By(j,k,l-1),2)+pow(Bz(j,k,l-1),2)
                )
            )
            - 7*tmpEy(j,k,l-1)*
            (
                tmpEx(j,k,l-1)*Bx(j,k,l-1)+tmpEy(j,k,l-1)*By(j,k,l-1)+tmpEz(j,k,l-1)*Bz(j,k,l-1)
            )
        ),

        -2*xi*c2*
        (
            2*Bz(j,k,l-1)*
            (
                pow(tmpEx(j,k,l-1),2)+pow(tmpEy(j,k,l-1),2)+pow(tmpEz(j,k,l-1),2)
                - c2*
                (
                    pow(Bx(j,k,l-1),2)+pow(By(j,k,l-1),2)+pow(Bz(j,k,l-1),2)
                )
            )
            - 7*tmpEz(j,k,l-1)*
            (
                tmpEx(j,k,l-1)*Bx(j,k,l-1)+tmpEy(j,k,l-1)*By(j,k,l-1)+tmpEz(j,k,l-1)*Bz(j,k,l-1)
            )
        ),
    };

    // Calculating necessary curls
    const amrex::Real VxM[3] = {
        0.5*( (Mpy[2]-Mny[2])/dy - (Mpz[1]-Mnz[1])/dz ),
        0.5*( (Mpz[0]-Mnz[0])/dz - (Mpx[2]-Mnx[2])/dx ),
        0.5*( (Mpx[1]-Mnx[1])/dx - (Mpy[0]-Mny[0])/dy ),
    };

    const amrex::Real VxE[3] = {
        0.5*( (tmpEz(j,k+1,l)-tmpEz(j,k-1,l) )/dy - (tmpEy(j,k,l+1)-tmpEy(j,k,l-1) )/dz ),
        0.5*( (tmpEx(j,k,l+1)-tmpEx(j,k,l-1) )/dz - (tmpEz(j+1,k,l)-tmpEz(j-1,k,l) )/dx ),
        0.5*( (tmpEy(j+1,k,l)-tmpEy(j-1,k,l) )/dx - (tmpEx(j,k+1,l)-tmpEx(j,k-1,l) )/dy ),
    };

    const amrex::Real VxB[3] = {
        0.5*( (Bz(j,k+1,l)-Bz(j,k-1,l) )/dy - (By(j,k,l+1)-By(j,k,l-1) )/dz ),
        0.5*( (Bx(j,k,l+1)-Bx(j,k,l-1) )/dz - (Bz(j+1,k,l)-Bz(j-1,k,l) )/dx ),
        0.5*( (By(j+1,k,l)-By(j-1,k,l) )/dx - (Bx(j,k+1,l)-Bx(j,k-1,l) )/dy ),
    };

    // Defining comapct values for QED corrections
    const amrex::Real beta =
        4*(xi)*
        (
            pow(tmpEx(j,k,l),2)+pow(tmpEy(j,k,l),2)+pow(tmpEz(j,k,l),2)
            - c2*
            (
                pow(Bx(j,k,l),2)+pow(By(j,k,l),2)+pow(Bz(j,k,l),2)
            )
        )
        +PhysConst::ep0;

    const amrex::Real Alpha[3] = {

        2*xi*c2*
        (
            (-7)*Bx(j,k,l)*
            (
                tmpEx(j,k,l)*VxE[0]+tmpEy(j,k,l)*VxE[1]+tmpEz(j,k,l)*VxE[2]
            )
            - 7*VxE[0]*
            (
                tmpEx(j,k,l)*Bx(j,k,l)+tmpEy(j,k,l)*By(j,k,l)+tmpEz(j,k,l)*Bz(j,k,l)
            )
            + 4*tmpEx(j,k,l)*
            (
                Bx(j,k,l)*VxE[0]+By(j,k,l)*VxE[1]+Bz(j,k,l)*VxE[2]
            )
        )
        + VxM[0],

        2*xi*c2*
        (
            (-7)*By(j,k,l)*
            (
                tmpEx(j,k,l)*VxE[0]+tmpEy(j,k,l)*VxE[1]+tmpEz(j,k,l)*VxE[2]
            )
            - 7*VxE[1]*
            (
                tmpEx(j,k,l)*Bx(j,k,l)+tmpEy(j,k,l)*By(j,k,l)+tmpEz(j,k,l)*Bz(j,k,l)
            )
            + 4*tmpEy(j,k,l)*
            (
                Bx(j,k,l)*VxE[0]+By(j,k,l)*VxE[1]+Bz(j,k,l)*VxE[2]
            )
        )
        + VxM[1],

        2*xi*c2*
        (
            (-7)*Bz(j,k,l)*
            (
                tmpEx(j,k,l)*VxE[0]+tmpEy(j,k,l)*VxE[1]+tmpEz(j,k,l)*VxE[2]
            )
            - 7*VxE[2]*
            (
                tmpEx(j,k,l)*Bx(j,k,l)+tmpEy(j,k,l)*By(j,k,l)+tmpEz(j,k,l)*Bz(j,k,l)
            )
            + 4*tmpEz(j,k,l)*
            (
                Bx(j,k,l)*VxE[0]+By(j,k,l)*VxE[1]+Bz(j,k,l)*VxE[2]
            )
        )
        + VxM[2],
    };

    const amrex::Real Omega[3] = {

        Alpha[0] + 2*xi*c2*
            (
                4*tmpEx(j,k,l)*
                (
                    tmpEx(j,k,l)*VxB[0]+tmpEy(j,k,l)*VxB[1]+tmpEz(j,k,l)*VxB[2]
                )
                + 2*VxB[0]*
                (
                    pow(tmpEx(j,k,l),2)+pow(tmpEy(j,k,l),2)+pow(tmpEz(j,k,l),2)
                    - c2*
                    (
                        pow(Bx(j,k,l),2)+pow(By(j,k,l),2)+pow(Bz(j,k,l),2)
                    )
                )
                + 7*c2*Bx(j,k,l)*
                (
                    VxB[0]*Bx(j,k,l)+VxB[1]*By(j,k,l)+VxB[2]*Bz(j,k,l)
                )
            ),

        Alpha[1] + 2*xi*c2*
            (
                4*tmpEy(j,k,l)*
                (
                    tmpEx(j,k,l)*VxB[0]+tmpEy(j,k,l)*VxB[1]+tmpEz(j,k,l)*VxB[2]
                )
                + 2*VxB[1]*
                (
                    pow(tmpEx(j,k,l),2)+pow(tmpEy(j,k,l),2)+pow(tmpEz(j,k,l),2)
                    - c2*
                    (
                        pow(Bx(j,k,l),2)+pow(By(j,k,l),2)+pow(Bz(j,k,l),2)
                    )
                )
                + 7*c2*By(j,k,l)*
                (
                    VxB[0]*Bx(j,k,l)+VxB[1]*By(j,k,l)+VxB[2]*Bz(j,k,l)
                )
            ),

        Alpha[2] + 2*xi*c2*
            (
                4*tmpEz(j,k,l)*
                (
                    tmpEx(j,k,l)*VxB[0]+tmpEy(j,k,l)*VxB[1]+tmpEz(j,k,l)*VxB[2]
                )
                + 2*VxB[2]*
                (
                    pow(tmpEx(j,k,l),2)+pow(tmpEy(j,k,l),2)+pow(tmpEz(j,k,l),2)
                    - c2*
                    (
                        pow(Bx(j,k,l),2)+pow(By(j,k,l),2)+pow(Bz(j,k,l),2)
                    )
                )
                + 7*c2*Bz(j,k,l)*
                (
                    VxB[0]*Bx(j,k,l)+VxB[1]*By(j,k,l)+VxB[2]*Bz(j,k,l)
                )
            ),
    };

    // Defining matrix for the algorithm
    const amrex::Real a00 = beta + (xi) *
        ( 8*pow(tmpEx(j,k,l),2) + 14*c2*pow(Bx(j,k,l),2) );

    const amrex::Real a11 = beta +(xi) *
        ( 8*pow(tmpEy(j,k,l),2) + 14*c2*pow(By(j,k,l),2) );

    const amrex::Real a22 = beta + (xi) *
        ( 8*pow(tmpEz(j,k,l),2) + 14*c2*pow(Bz(j,k,l),2) );

    const amrex::Real a01 = (xi) *
         ( 2*tmpEx(j,k,l)*tmpEy(j,k,l) + 14*c2*Bx(j,k,l)*By(j,k,l) );

    const amrex::Real a02 = (xi) *
        ( 2*tmpEx(j,k,l)*tmpEz(j,k,l) + 14*c2*Bx(j,k,l)*Bz(j,k,l) );

    const amrex::Real a12 = (xi/PhysConst::ep0) *
        ( 2*tmpEz(j,k,l)*tmpEy(j,k,l) + 14*c2*Bz(j,k,l)*By(j,k,l) );

    const amrex::Real detA = a00*(a11*a22-pow(a12,2))-a01*(a01*a22-a02*a12)+a02*(a01*a12-a02*a11);

    // Inverting the matrix
    const amrex::Real invAx[3] = {a22*a11-pow(a12,2), a12*a02-a22*a01, a12*a01-a11*a02};
    const amrex::Real invAy[3] = {a02*a12-a22*a01, a00*a22-pow(a02,2), a01*a02-a12*a00};
    const amrex::Real invAz[3] = {a12*a01-a02*a11, a02*a01-a12*a00, a11*a00-pow(a01,2)};

    // Performing push
    Ex(j,k,l) = Ex(j,k,l) - 0.5*dt*(invAx[0]*Omega[0]+invAx[1]*Omega[1]+invAx[2]*Omega[2])/detA;

    Ey(j,k,l) = Ey(j,k,l) - 0.5*dt*(invAy[0]*Omega[0]+invAy[1]*Omega[1]+invAy[2]*Omega[2])/detA;

    Ez(j,k,l) = Ez(j,k,l) - 0.5*dt*(invAz[0]*Omega[0]+invAz[1]*Omega[1]+invAz[2]*Omega[2])/detA;


// 2D case - follows natrually from 3D case
<<<<<<< HEAD
#else
    const amrex::Real Mpx[3] = {

        -2*xi*c2*
        (
            2*Bx(j+1,k,0)*
            (
                pow(tmpEx(j+1,k,0),2)+pow(tmpEy(j+1,k,0),2)+pow(tmpEz(j+1,k,0),2)
                - c2*
                (
                    pow(Bx(j+1,k,0),2)+pow(By(j+1,k,0),2)+pow(Bz(j+1,k,0),2)
                )
            )
            - 7*tmpEx(j+1,k,0)*
            (
                tmpEx(j+1,k,0)*Bx(j+1,k,0)+tmpEy(j+1,k,0)*By(j+1,k,0)+tmpEz(j+1,k,0)*Bz(j+1,k,0)
            )
        ),

        -2*xi*c2*
        (
            2*By(j+1,k,0)*
            (
                pow(tmpEx(j+1,k,0),2)+pow(tmpEy(j+1,k,0),2)+pow(tmpEz(j+1,k,0),2)
                - c2*
                (
                    pow(Bx(j+1,k,0),2)+pow(By(j+1,k,0),2)+pow(Bz(j+1,k,0),2)
                )
            )
            - 7*tmpEy(j+1,k,0)*
            (
                tmpEx(j+1,k,0)*Bx(j+1,k,0)+tmpEy(j+1,k,0)*By(j+1,k,0)+tmpEz(j+1,k,0)*Bz(j+1,k,0)
            )
        ),

        -2*xi*c2*
        (
            2*Bz(j+1,k,0)*
            (
                pow(tmpEx(j+1,k,0),2)+pow(tmpEy(j+1,k,0),2)+pow(tmpEz(j+1,k,0),2)
                -c2*
                (
                    pow(Bx(j+1,k,0),2)+pow(By(j+1,k,0),2)+pow(Bz(j+1,k,0),2)
                )
            )
            - 7*tmpEz(j+1,k,0)*
            (
                tmpEx(j+1,k,0)*Bx(j+1,k,0)+tmpEy(j+1,k,0)*By(j+1,k,0)+tmpEz(j+1,k,0)*Bz(j+1,k,0)
            )
        ),
    };

    const amrex::Real Mnx[3] = {

        -2*xi*c2*
        (
            2*Bx(j-1,k,0)*
            (
                pow(tmpEx(j-1,k,0),2)+pow(tmpEy(j-1,k,0),2)+pow(tmpEz(j-1,k,0),2)
                - c2*
                (
                    pow(Bx(j-1,k,0),2)+pow(By(j-1,k,0),2)+pow(Bz(j-1,k,0),2)
                )
            )
            - 7*tmpEx(j-1,k,0)*
            (
                tmpEx(j-1,k,0)*Bx(j-1,k,0)+tmpEy(j-1,k,0)*By(j-1,k,0)+tmpEz(j-1,k,0)*Bz(j-1,k,0)
            )
        ),

        -2*xi*c2*
        (
            2*By(j-1,k,0)*
            (
                pow(tmpEx(j-1,k,0),2)+pow(tmpEy(j-1,k,0),2)+pow(tmpEz(j-1,k,0),2)
                - c2*
                (
                    pow(Bx(j-1,k,0),2)+pow(By(j-1,k,0),2)+pow(Bz(j-1,k,0),2)
                )
            )
            -7*tmpEy(j-1,k,0)*
            (
                tmpEx(j-1,k,0)*Bx(j-1,k,0)+tmpEy(j-1,k,0)*By(j-1,k,0)+tmpEz(j-1,k,0)*Bz(j-1,k,0)
            )
        ),

        -2*xi*c2*
        (
            2*Bz(j-1,k,0)*
            (
                pow(tmpEx(j-1,k,0),2)+pow(tmpEy(j-1,k,0),2)+pow(tmpEz(j-1,k,0),2)
                - c2*
                (
                    pow(Bx(j-1,k,0),2)+pow(By(j-1,k,0),2)+pow(Bz(j-1,k,0),2)
                )
            )
            - 7*tmpEz(j-1,k,0)*
            (
                tmpEx(j-1,k,0)*Bx(j-1,k,0)+tmpEy(j-1,k,0)*By(j-1,k,0)+tmpEz(j-1,k,0)*Bz(j-1,k,0)
            )
        ),
    };

     const amrex::Real Mpz[3] = {

        -2*xi*c2*
        (
            2*Bx(j,k+1,0)*
            (
                pow(tmpEx(j,k+1,0),2)+pow(tmpEy(j,k+1,0),2)+pow(tmpEz(j,k+1,0),2)
                - c2*
                (
                    pow(Bx(j,k+1,0),2)+pow(By(j,k+1,0),2)+pow(Bz(j,k+1,0),2)
                )
            )
            - 7*tmpEx(j,k+1,0)*
            (
                tmpEx(j,k+1,0)*Bx(j,k+1,0)+tmpEy(j,k+1,0)*By(j,k+1,0)+tmpEz(j,k+1,0)*Bz(j,k+1,0)
            )
        ),

        -2*xi*c2*
        (
            2*By(j,k+1,0)*
            (
                pow(tmpEx(j,k+1,0),2)+pow(tmpEy(j,k+1,0),2)+pow(tmpEz(j,k+1,0),2)
                - c2*
                (
                    pow(Bx(j,k+1,0),2)+pow(By(j,k+1,0),2)+pow(Bz(j,k+1,0),2)
                )
            )
            - 7*tmpEy(j,k+1,0)*
            (
                tmpEx(j,k+1,0)*Bx(j,k+1,0)+tmpEy(j,k+1,0)*By(j,k+1,0)+tmpEz(j,k+1,0)*Bz(j,k+1,0)
            )
        ),

        -2*xi*c2*
        (
            2*Bz(j,k+1,0)*
            (
                pow(tmpEx(j,k+1,0),2)+pow(tmpEy(j,k+1,0),2)+pow(tmpEz(j,k+1,0),2)
                - c2*
                (
                    pow(Bx(j,k+1,0),2)+pow(By(j,k+1,0),2)+pow(Bz(j,k+1,0),2)
                )
            )
            - 7*tmpEz(j,k+1,0)*
            (
                tmpEx(j,k+1,0)*Bx(j,k+1,0)+tmpEy(j,k+1,0)*By(j,k+1,0)+tmpEz(j,k+1,0)*Bz(j,k+1,0)
            )
        ),
     };

    const amrex::Real Mnz[3] = {

        -2*xi*c2*
        (
            2*Bx(j,k-1,0)*
            (
                pow(tmpEx(j,k-1,0),2)+pow(tmpEy(j,k-1,0),2)+pow(tmpEz(j,k-1,0),2)
                - c2*
                (
                    pow(Bx(j,k-1,0),2)+pow(By(j,k-1,0),2)+pow(Bz(j,k-1,0),2)
                )
            )
            - 7*tmpEx(j,k-1,0)*
            (
                tmpEx(j,k-1,0)*Bx(j,k-1,0)+tmpEy(j,k-1,0)*By(j,k-1,0)+tmpEz(j,k-1,0)*Bz(j,k-1,0)
            )
        ),

        -2*xi*c2*
        (
            2*By(j,k-1,0)*
            (
                pow(tmpEx(j,k-1,0),2)+pow(tmpEy(j,k-1,0),2)+pow(tmpEz(j,k-1,0),2)
                - c2*
                (
                    pow(Bx(j,k-1,0),2)+pow(By(j,k-1,0),2)+pow(Bz(j,k-1,0),2)
                )
            )
            - 7*tmpEy(j,k-1,0)*
            (
                tmpEx(j,k-1,0)*Bx(j,k-1,0)+tmpEy(j,k-1,0)*By(j,k-1,0)+tmpEz(j,k-1,0)*Bz(j,k-1,0)
            )
        ),

        -2*xi*c2*
        (
            2*Bz(j,k-1,0)*
            (
                pow(tmpEx(j,k-1,0),2)+pow(tmpEy(j,k-1,0),2)+pow(tmpEz(j,k-1,0),2)
                - c2*
                (
                    pow(Bx(j,k-1,0),2)+pow(By(j,k-1,0),2)+pow(Bz(j,k-1,0),2)
                )
            )
            - 7*tmpEz(j,k-1,0)*
            (
                tmpEx(j,k-1,0)*Bx(j,k-1,0)+tmpEy(j,k-1,0)*By(j,k-1,0)+tmpEz(j,k-1,0)*Bz(j,k-1,0)
            )
        ),
    };

    const amrex::Real VxM[3] = {
        -0.5*(Mpz[1]-Mnz[1])/dz,
        0.5*( (Mpz[0]-Mnz[0])/dz - (Mpx[2]-Mnx[2])/dx ),
        0.5*(Mpx[1]-Mnx[1])/dx,
    };

    const amrex::Real VxE[3] = {
        -0.5*(tmpEy(j,k+1,0)-tmpEy(j,k-1,0) )/dz,
        0.5*( (tmpEx(j,k+1,0)-tmpEx(j,k-1,0) )/dz - (tmpEz(j+1,k,0)-tmpEz(j-1,k,0) )/dx ),
        0.5*(tmpEy(j+1,k,0)-tmpEy(j-1,k,0) )/dx,
    };

    const amrex::Real VxB[3] = {
        -0.5*(By(j,k+1,0)-By(j,k-1,0) )/dz,
        0.5*( (Bx(j,k+1,0)-Bx(j,k-1,0) )/dz - (Bz(j+1,k,0)-Bz(j-1,k,0) )/dx ),
        0.5*(By(j+1,k,0)-By(j-1,k,0) )/dx,
    };

    const amrex::Real beta =
        4*(xi)*
        (
            pow(tmpEx(j,k,0),2)+pow(tmpEy(j,k,0),2)+pow(tmpEz(j,k,0),2)
            - c2*
            (
                pow(Bx(j,k,0),2)+pow(By(j,k,0),2)+pow(Bz(j,k,0),2)
            )
        )
        + PhysConst::ep0;

    const amrex::Real Alpha[3] = {

        2*xi*c2*
            (
                (-7)*Bx(j,k,0)*
                (
                    tmpEx(j,k,0)*VxE[0]+tmpEy(j,k,0)*VxE[1]+tmpEz(j,k,0)*VxE[2]
                )
                - 7*VxE[0]*
                (
                    tmpEx(j,k,0)*Bx(j,k,0)+tmpEy(j,k,0)*By(j,k,0)+tmpEz(j,k,0)*Bz(j,k,0)
                )
                + 4*tmpEx(j,k,0)*
                (
                    Bx(j,k,0)*VxE[0]+By(j,k,0)*VxE[1]+Bz(j,k,0)*VxE[2]
                )
            )
        + VxM[0],

        2*xi*c2*
            (
                (-7)*By(j,k,0)*
                (
                    tmpEx(j,k,0)*VxE[0]+tmpEy(j,k,0)*VxE[1]+tmpEz(j,k,0)*VxE[2]
                )
                - 7*VxE[1]*
                (
                    tmpEx(j,k,0)*Bx(j,k,0)+tmpEy(j,k,0)*By(j,k,0)+tmpEz(j,k,0)*Bz(j,k,0)
                )
                + 4*tmpEy(j,k,0)*
                (
                    Bx(j,k,0)*VxE[0]+By(j,k,0)*VxE[1]+Bz(j,k,0)*VxE[2]
                )
            )
            + VxM[1],

        2*xi*c2*
            (
                (-7)*Bz(j,k,0)*
                (
                    tmpEx(j,k,0)*VxE[0]+tmpEy(j,k,0)*VxE[1]+tmpEz(j,k,0)*VxE[2]
                )
                - 7*VxE[2]*
                (
                    tmpEx(j,k,0)*Bx(j,k,0)+tmpEy(j,k,0)*By(j,k,0)+tmpEz(j,k,0)*Bz(j,k,0)
                )
                + 4*tmpEz(j,k,0)*
                (
                    Bx(j,k,0)*VxE[0]+By(j,k,0)*VxE[1]+Bz(j,k,0)*VxE[2]
                )
            )
            + VxM[2],
=======

#else

    amrex::Real Mpx [3] = {0.,0.,0.};
    amrex::Real Mnx [3] = {0.,0.,0.};
    amrex::Real Mpz [3] = {0.,0.,0.};
    amrex::Real Mnz [3] = {0.,0.,0.};

    my_function(Mpx, tmpEx(j+1,k,0), tmpEy(j+1,k,0), tmpEz(j+1,k,0),
                Bx(j+1,k,0), By(j+1,k,0), Bz(j+1,k,0), xi, c2);
    my_function(Mnx, tmpEx(j-1,k,0), tmpEy(j-1,k,0), tmpEz(j-1,k,0),
                Bx(j-1,k,0), By(j-1,k,0), Bz(j-1,k,0), xi, c2);
    my_function(Mpz, tmpEx(j,k+1,0), tmpEy(j,k+1,0), tmpEz(j,k+1,0),
                Bx(j,k+1,0), By(j,k+1,0), Bz(j,k+1,0), xi, c2);
    my_function(Mnz, tmpEx(j,k-1,0), tmpEy(j,k-1,0), tmpEz(j,k-1,0),
                Bx(j,k-1,0), By(j,k-1,0), Bz(j,k-1,0), xi, c2);

    const amrex::Real VxM[3] = {
        -0.5*(Mpz[1]-Mnz[1])*dzi,
        0.5*( (Mpz[0]-Mnz[0])*dzi - (Mpx[2]-Mnx[2])*dxi ),
        0.5*(Mpx[1]-Mnx[1])*dxi,
    };

    const amrex::Real VxE[3] = {
        -0.5*(tmpEy(j,k+1,0)-tmpEy(j,k-1,0) )*dzi,
        0.5*( (tmpEx(j,k+1,0)-tmpEx(j,k-1,0) )*dzi - (tmpEz(j+1,k,0)-tmpEz(j-1,k,0) )*dxi ),
        0.5*(tmpEy(j+1,k,0)-tmpEy(j-1,k,0) )*dxi,
    };

    const amrex::Real VxB[3] = {
        -0.5*(By(j,k+1,0)-By(j,k-1,0) )*dzi,
        0.5*( (Bx(j,k+1,0)-Bx(j,k-1,0) )*dzi - (Bz(j+1,k,0)-Bz(j-1,k,0) )*dxi ),
        0.5*(By(j+1,k,0)-By(j-1,k,0) )*dxi,
    };

    const amrex::Real ex = tmpEx(j,k,0);
    const amrex::Real ey = tmpEy(j,k,0);
    const amrex::Real ez = tmpEz(j,k,0);
    const amrex::Real bx = Bx(j,k,0);
    const amrex::Real by = By(j,k,0);
    const amrex::Real bz = Bz(j,k,0);
    const amrex::Real ee = ex*ex + ey*ey + ez*ez;
    const amrex::Real bb = bx*bx + by*by + bz*bz;
    const amrex::Real eb = ex*bx + ey*by + ez*bz;
    const amrex::Real EVxE = ex*VxE[0] + ey*VxE[1] + ez*VxE[2];
    const amrex::Real BVxE = bx*VxE[0] + by*VxE[1] + bz*VxE[2];
    const amrex::Real EVxB = ex*VxB[0] + ey*VxB[1] + ez*VxB[2];
    const amrex::Real BVxB = bx*VxB[0] + by*VxB[1] + bz*VxB[2];

    const amrex::Real beta = 4*xi*( ee- c2*bb ) + PhysConst::ep0;

    const amrex::Real Alpha[3] = {
        2*xi*c2*( -7*bx*EVxE - 7*VxE[0]*eb + 4*ex*BVxE ) + VxM[0],
        2*xi*c2*( -7*by*EVxE - 7*VxE[1]*eb + 4*ey*BVxE ) + VxM[1],
        2*xi*c2*( -7*bz*EVxE - 7*VxE[2]*eb + 4*ez*BVxE ) + VxM[2]
>>>>>>> dd34d26f
    };

    const amrex::Real Omega[3] = {
        Alpha[0] + 2*xi*c2*( 4*ex*EVxB + 2*VxB[0]*(ee-c2*bb) + 7*c2*bx*BVxB ),
        Alpha[1] + 2*xi*c2*( 4*ey*EVxB + 2*VxB[1]*(ee-c2*bb) + 7*c2*by*BVxB ),
        Alpha[2] + 2*xi*c2*( 4*ez*EVxB + 2*VxB[2]*(ee-c2*bb) + 7*c2*bz*BVxB )
    };

<<<<<<< HEAD
        Alpha[0] + 2*xi*c2*
            (
                4*tmpEx(j,k,0)*
                (
                    tmpEx(j,k,0)*VxB[0]+tmpEy(j,k,0)*VxB[1]+tmpEz(j,k,0)*VxB[2]
                )
                +2*VxB[0]*
                (
                    pow(tmpEx(j,k,0),2)+pow(tmpEy(j,k,0),2)+pow(tmpEz(j,k,0),2)
                    - c2*
                    (
                        pow(Bx(j,k,0),2)+pow(By(j,k,0),2)+pow(Bz(j,k,0),2)
                    )
                )
                + 7*c2*Bx(j,k,0)*
                (
                    VxB[0]*Bx(j,k,0)+VxB[1]*By(j,k,0)+VxB[2]*Bz(j,k,0)
                )
            ),

        Alpha[1] + 2*xi*c2*
            (
                4*tmpEy(j,k,0)*
                (
                    tmpEx(j,k,0)*VxB[0]+tmpEy(j,k,0)*VxB[1]+tmpEz(j,k,0)*VxB[2]
                )
                +2*VxB[1]*
                (
                    pow(tmpEx(j,k,0),2)+pow(tmpEy(j,k,0),2)+pow(tmpEz(j,k,0),2)
                    - c2*
                    (
                        pow(Bx(j,k,0),2)+pow(By(j,k,0),2)+pow(Bz(j,k,0),2)
                    )
                )
                + 7*c2*By(j,k,0)*
                (
                    VxB[0]*Bx(j,k,0)+VxB[1]*By(j,k,0)+VxB[2]*Bz(j,k,0)
                )
            ),

        Alpha[2] + 2*xi*c2*
            (
                4*tmpEz(j,k,0)*
                (
                    tmpEx(j,k,0)*VxB[0]+tmpEy(j,k,0)*VxB[1]+tmpEz(j,k,0)*VxB[2]
                )
                +2*VxB[2]*
                (
                    pow(tmpEx(j,k,0),2)+pow(tmpEy(j,k,0),2)+pow(tmpEz(j,k,0),2)
                    - c2*
                    (
                        pow(Bx(j,k,0),2)+pow(By(j,k,0),2)+pow(Bz(j,k,0),2)
                    )
                )
                + 7*c2*Bz(j,k,0)*
                (
                    VxB[0]*Bx(j,k,0)+VxB[1]*By(j,k,0)+VxB[2]*Bz(j,k,0)
                )
            ),
    };

    const amrex::Real a00 = beta + (xi) * ( 8*pow(tmpEx(j,k,0),2) + 14*c2*pow(Bx(j,k,0),2) );

    const amrex::Real a11 = beta + (xi) * ( 8*pow(tmpEy(j,k,0),2) + 14*c2*pow(By(j,k,0),2) );

    const amrex::Real a22 = beta + (xi) * ( 8*pow(tmpEz(j,k,0),2) + 14*c2*pow(Bz(j,k,0),2) );

    const amrex::Real a01 = (xi) * ( 2*tmpEx(j,k,0)*tmpEy(j,k,0) + 14*c2*Bx(j,k,0)*By(j,k,0) );

    const amrex::Real a02 = (xi) * ( 2*tmpEx(j,k,0)*tmpEz(j,k,0) + 14*c2*Bx(j,k,0)*Bz(j,k,0) );

    const amrex::Real a12 = (xi) * ( 2*tmpEz(j,k,0)*tmpEy(j,k,0) + 14*c2*Bz(j,k,0)*By(j,k,0) );
=======
    const amrex::Real a00 = beta + xi * ( 8*ex*ex + 14*c2*bx*bx );

    const amrex::Real a11 = beta + xi * ( 8*ey*ey + 14*c2*by*by );

    const amrex::Real a22 = beta + xi * ( 8*ez*ez + 14*c2*bz*bz );

    const amrex::Real a01 = xi * ( 2*ex*ey + 14*c2*bx*by );

    const amrex::Real a02 = xi * ( 2*ex*ez + 14*c2*bx*bz );

    const amrex::Real a12 = (xi) * ( 2*ez*ey + 14*c2*bz*by );
>>>>>>> dd34d26f

    const amrex::Real detA = a00*(a11*a22-a12*a12)-a01*(a01*a22-a02*a12)+a02*(a01*a12-a02*a11);

    const amrex::Real invAx[3] = {a22*a11-a12*a12, a12*a02-a22*a01, a12*a01-a11*a02};

    const amrex::Real invAy[3] = {a02*a12-a22*a01, a00*a22-a02*a02, a01*a02-a12*a00};

    const amrex::Real invAz[3] = {a12*a01-a02*a11, a02*a01-a12*a00, a11*a00-a01*a01};

    const amrex::Real dEx = (-1/detA)*(invAx[0]*Omega[0] +
                                       invAx[1]*Omega[1] +
                                       invAx[2]*Omega[2]);

    const amrex::Real dEy = (-1/detA)*(invAy[0]*Omega[0] +
                                       invAy[1]*Omega[1] +
                                       invAy[2]*Omega[2]);

    const amrex::Real dEz = (-1/detA)*(invAz[0]*Omega[0] +
                                       invAz[1]*Omega[1] +
                                       invAz[2]*Omega[2]);

    Ex(j,k,0) = Ex(j,k,0) + 0.5*dt*dEx;

    Ey(j,k,0) = Ey(j,k,0) + 0.5*dt*dEy;

    Ez(j,k,0) = Ez(j,k,0) + 0.5*dt*dEz;

#endif

}

#endif<|MERGE_RESOLUTION|>--- conflicted
+++ resolved
@@ -8,11 +8,7 @@
 using namespace amrex;
 
 /**
-<<<<<<< HEAD
- *warpx_hybrid_QED_push uses an FDTD scheme to calculate QED corrections to Maxwells' equations and
-=======
  *warpx_hybrid_QED_push uses an FDTD scheme to calculate QED corrections to Maxwell's equations and
->>>>>>> dd34d26f
  *preforms a half timestep correction to the E-fields
  *\param[in] Ex This function modifies the Ex field at the end
  *\param[in] Ey This function modifies the Ey field at the end
@@ -25,7 +21,6 @@
  * they do not modify B itself
  *\param[in] tempEx Since the corrections to E at a given node are non-linear functions
  *of the values of E on the surronding nodes, temp arrays are used so that modifications to
-<<<<<<< HEAD
  *one node do not influence the corrections to the surronding nodes
  *\param[in] tempEy Since the corrections to E at a given node are non-linear functions
  *of the values of E on the surronding nodes, temp arrays are used so that modifications to
@@ -33,15 +28,6 @@
  *\param[in] tempEz Since the corrections to E at a given node are non-linear functions
  * of the values of E on the surronding nodes, temp arrays are used so that modifications to
  *one node do not influence the corrections to the surronding nodes
-=======
- *one node do not influence the corrections to the surrodning nodes
- *\param[in] tempEy Since the corrections to E at a given node are non-linear functions
- *of the values of E on the surronding nodes, temp arrays are used so that modifications to
- *one node do not influence the corrections to the surrodning nodes
- *\param[in] tempEz Since the corrections to E at a given node are non-linear functions
- * of the values of E on the surronding nodes, temp arrays are used so that modifications to
- *one node do not influence the corrections to the surrodning nodes
->>>>>>> dd34d26f
  *\param[in] dx The x spatial step, used for calculating curls
  *\param[in] dy The y spatial step, used for calculating curls
  *\param[in] dz The z spatial step, used for calulating curls
@@ -49,9 +35,8 @@
  */
 
 AMREX_GPU_HOST_DEVICE AMREX_INLINE
-<<<<<<< HEAD
-=======
-void my_function(Real arr [], Real ex, Real ey, Real ez, Real bx, Real by, Real bz, Real xi, Real c2)
+
+void M_calc(Real arr [], Real ex, Real ey, Real ez, Real bx, Real by, Real bz, Real xi, Real c2)
 {
     const Real ee = ex*ex+ey*ey+ez*ez;
     const Real bb = bx*bx+by*by+bz*bz;
@@ -61,8 +46,6 @@
     arr[2] = -2*xi*c2*( 2*bz*(ee-c2*bb) - 7*ez*eb );
 };
 
-AMREX_GPU_HOST_DEVICE AMREX_INLINE
->>>>>>> dd34d26f
 void warpx_hybrid_QED_push (int j, int k, int l, Array4<Real> const& Ex, Array4<Real>
     const& Ey, Array4<Real> const& Ez, Array4<Real> const& Bx, Array4<Real> const& By,
     Array4<Real const> const& Bz, Array4<Real> const& tmpEx, Array4<Real>
@@ -71,11 +54,8 @@
 
 const amrex::Real c2 = PhysConst::c * PhysConst::c;
 const amrex::Real xi = PhysConst::xi;
-<<<<<<< HEAD
-=======
 const amrex::Real dxi = 1./dx;
 const amrex::Real dzi = 1./dz;
->>>>>>> dd34d26f
 
 #if (AMREX_SPACEDIM == 3)
 const amrex::Real dyi = 1./dy;
@@ -564,295 +544,6 @@
 
 
 // 2D case - follows natrually from 3D case
-<<<<<<< HEAD
-#else
-    const amrex::Real Mpx[3] = {
-
-        -2*xi*c2*
-        (
-            2*Bx(j+1,k,0)*
-            (
-                pow(tmpEx(j+1,k,0),2)+pow(tmpEy(j+1,k,0),2)+pow(tmpEz(j+1,k,0),2)
-                - c2*
-                (
-                    pow(Bx(j+1,k,0),2)+pow(By(j+1,k,0),2)+pow(Bz(j+1,k,0),2)
-                )
-            )
-            - 7*tmpEx(j+1,k,0)*
-            (
-                tmpEx(j+1,k,0)*Bx(j+1,k,0)+tmpEy(j+1,k,0)*By(j+1,k,0)+tmpEz(j+1,k,0)*Bz(j+1,k,0)
-            )
-        ),
-
-        -2*xi*c2*
-        (
-            2*By(j+1,k,0)*
-            (
-                pow(tmpEx(j+1,k,0),2)+pow(tmpEy(j+1,k,0),2)+pow(tmpEz(j+1,k,0),2)
-                - c2*
-                (
-                    pow(Bx(j+1,k,0),2)+pow(By(j+1,k,0),2)+pow(Bz(j+1,k,0),2)
-                )
-            )
-            - 7*tmpEy(j+1,k,0)*
-            (
-                tmpEx(j+1,k,0)*Bx(j+1,k,0)+tmpEy(j+1,k,0)*By(j+1,k,0)+tmpEz(j+1,k,0)*Bz(j+1,k,0)
-            )
-        ),
-
-        -2*xi*c2*
-        (
-            2*Bz(j+1,k,0)*
-            (
-                pow(tmpEx(j+1,k,0),2)+pow(tmpEy(j+1,k,0),2)+pow(tmpEz(j+1,k,0),2)
-                -c2*
-                (
-                    pow(Bx(j+1,k,0),2)+pow(By(j+1,k,0),2)+pow(Bz(j+1,k,0),2)
-                )
-            )
-            - 7*tmpEz(j+1,k,0)*
-            (
-                tmpEx(j+1,k,0)*Bx(j+1,k,0)+tmpEy(j+1,k,0)*By(j+1,k,0)+tmpEz(j+1,k,0)*Bz(j+1,k,0)
-            )
-        ),
-    };
-
-    const amrex::Real Mnx[3] = {
-
-        -2*xi*c2*
-        (
-            2*Bx(j-1,k,0)*
-            (
-                pow(tmpEx(j-1,k,0),2)+pow(tmpEy(j-1,k,0),2)+pow(tmpEz(j-1,k,0),2)
-                - c2*
-                (
-                    pow(Bx(j-1,k,0),2)+pow(By(j-1,k,0),2)+pow(Bz(j-1,k,0),2)
-                )
-            )
-            - 7*tmpEx(j-1,k,0)*
-            (
-                tmpEx(j-1,k,0)*Bx(j-1,k,0)+tmpEy(j-1,k,0)*By(j-1,k,0)+tmpEz(j-1,k,0)*Bz(j-1,k,0)
-            )
-        ),
-
-        -2*xi*c2*
-        (
-            2*By(j-1,k,0)*
-            (
-                pow(tmpEx(j-1,k,0),2)+pow(tmpEy(j-1,k,0),2)+pow(tmpEz(j-1,k,0),2)
-                - c2*
-                (
-                    pow(Bx(j-1,k,0),2)+pow(By(j-1,k,0),2)+pow(Bz(j-1,k,0),2)
-                )
-            )
-            -7*tmpEy(j-1,k,0)*
-            (
-                tmpEx(j-1,k,0)*Bx(j-1,k,0)+tmpEy(j-1,k,0)*By(j-1,k,0)+tmpEz(j-1,k,0)*Bz(j-1,k,0)
-            )
-        ),
-
-        -2*xi*c2*
-        (
-            2*Bz(j-1,k,0)*
-            (
-                pow(tmpEx(j-1,k,0),2)+pow(tmpEy(j-1,k,0),2)+pow(tmpEz(j-1,k,0),2)
-                - c2*
-                (
-                    pow(Bx(j-1,k,0),2)+pow(By(j-1,k,0),2)+pow(Bz(j-1,k,0),2)
-                )
-            )
-            - 7*tmpEz(j-1,k,0)*
-            (
-                tmpEx(j-1,k,0)*Bx(j-1,k,0)+tmpEy(j-1,k,0)*By(j-1,k,0)+tmpEz(j-1,k,0)*Bz(j-1,k,0)
-            )
-        ),
-    };
-
-     const amrex::Real Mpz[3] = {
-
-        -2*xi*c2*
-        (
-            2*Bx(j,k+1,0)*
-            (
-                pow(tmpEx(j,k+1,0),2)+pow(tmpEy(j,k+1,0),2)+pow(tmpEz(j,k+1,0),2)
-                - c2*
-                (
-                    pow(Bx(j,k+1,0),2)+pow(By(j,k+1,0),2)+pow(Bz(j,k+1,0),2)
-                )
-            )
-            - 7*tmpEx(j,k+1,0)*
-            (
-                tmpEx(j,k+1,0)*Bx(j,k+1,0)+tmpEy(j,k+1,0)*By(j,k+1,0)+tmpEz(j,k+1,0)*Bz(j,k+1,0)
-            )
-        ),
-
-        -2*xi*c2*
-        (
-            2*By(j,k+1,0)*
-            (
-                pow(tmpEx(j,k+1,0),2)+pow(tmpEy(j,k+1,0),2)+pow(tmpEz(j,k+1,0),2)
-                - c2*
-                (
-                    pow(Bx(j,k+1,0),2)+pow(By(j,k+1,0),2)+pow(Bz(j,k+1,0),2)
-                )
-            )
-            - 7*tmpEy(j,k+1,0)*
-            (
-                tmpEx(j,k+1,0)*Bx(j,k+1,0)+tmpEy(j,k+1,0)*By(j,k+1,0)+tmpEz(j,k+1,0)*Bz(j,k+1,0)
-            )
-        ),
-
-        -2*xi*c2*
-        (
-            2*Bz(j,k+1,0)*
-            (
-                pow(tmpEx(j,k+1,0),2)+pow(tmpEy(j,k+1,0),2)+pow(tmpEz(j,k+1,0),2)
-                - c2*
-                (
-                    pow(Bx(j,k+1,0),2)+pow(By(j,k+1,0),2)+pow(Bz(j,k+1,0),2)
-                )
-            )
-            - 7*tmpEz(j,k+1,0)*
-            (
-                tmpEx(j,k+1,0)*Bx(j,k+1,0)+tmpEy(j,k+1,0)*By(j,k+1,0)+tmpEz(j,k+1,0)*Bz(j,k+1,0)
-            )
-        ),
-     };
-
-    const amrex::Real Mnz[3] = {
-
-        -2*xi*c2*
-        (
-            2*Bx(j,k-1,0)*
-            (
-                pow(tmpEx(j,k-1,0),2)+pow(tmpEy(j,k-1,0),2)+pow(tmpEz(j,k-1,0),2)
-                - c2*
-                (
-                    pow(Bx(j,k-1,0),2)+pow(By(j,k-1,0),2)+pow(Bz(j,k-1,0),2)
-                )
-            )
-            - 7*tmpEx(j,k-1,0)*
-            (
-                tmpEx(j,k-1,0)*Bx(j,k-1,0)+tmpEy(j,k-1,0)*By(j,k-1,0)+tmpEz(j,k-1,0)*Bz(j,k-1,0)
-            )
-        ),
-
-        -2*xi*c2*
-        (
-            2*By(j,k-1,0)*
-            (
-                pow(tmpEx(j,k-1,0),2)+pow(tmpEy(j,k-1,0),2)+pow(tmpEz(j,k-1,0),2)
-                - c2*
-                (
-                    pow(Bx(j,k-1,0),2)+pow(By(j,k-1,0),2)+pow(Bz(j,k-1,0),2)
-                )
-            )
-            - 7*tmpEy(j,k-1,0)*
-            (
-                tmpEx(j,k-1,0)*Bx(j,k-1,0)+tmpEy(j,k-1,0)*By(j,k-1,0)+tmpEz(j,k-1,0)*Bz(j,k-1,0)
-            )
-        ),
-
-        -2*xi*c2*
-        (
-            2*Bz(j,k-1,0)*
-            (
-                pow(tmpEx(j,k-1,0),2)+pow(tmpEy(j,k-1,0),2)+pow(tmpEz(j,k-1,0),2)
-                - c2*
-                (
-                    pow(Bx(j,k-1,0),2)+pow(By(j,k-1,0),2)+pow(Bz(j,k-1,0),2)
-                )
-            )
-            - 7*tmpEz(j,k-1,0)*
-            (
-                tmpEx(j,k-1,0)*Bx(j,k-1,0)+tmpEy(j,k-1,0)*By(j,k-1,0)+tmpEz(j,k-1,0)*Bz(j,k-1,0)
-            )
-        ),
-    };
-
-    const amrex::Real VxM[3] = {
-        -0.5*(Mpz[1]-Mnz[1])/dz,
-        0.5*( (Mpz[0]-Mnz[0])/dz - (Mpx[2]-Mnx[2])/dx ),
-        0.5*(Mpx[1]-Mnx[1])/dx,
-    };
-
-    const amrex::Real VxE[3] = {
-        -0.5*(tmpEy(j,k+1,0)-tmpEy(j,k-1,0) )/dz,
-        0.5*( (tmpEx(j,k+1,0)-tmpEx(j,k-1,0) )/dz - (tmpEz(j+1,k,0)-tmpEz(j-1,k,0) )/dx ),
-        0.5*(tmpEy(j+1,k,0)-tmpEy(j-1,k,0) )/dx,
-    };
-
-    const amrex::Real VxB[3] = {
-        -0.5*(By(j,k+1,0)-By(j,k-1,0) )/dz,
-        0.5*( (Bx(j,k+1,0)-Bx(j,k-1,0) )/dz - (Bz(j+1,k,0)-Bz(j-1,k,0) )/dx ),
-        0.5*(By(j+1,k,0)-By(j-1,k,0) )/dx,
-    };
-
-    const amrex::Real beta =
-        4*(xi)*
-        (
-            pow(tmpEx(j,k,0),2)+pow(tmpEy(j,k,0),2)+pow(tmpEz(j,k,0),2)
-            - c2*
-            (
-                pow(Bx(j,k,0),2)+pow(By(j,k,0),2)+pow(Bz(j,k,0),2)
-            )
-        )
-        + PhysConst::ep0;
-
-    const amrex::Real Alpha[3] = {
-
-        2*xi*c2*
-            (
-                (-7)*Bx(j,k,0)*
-                (
-                    tmpEx(j,k,0)*VxE[0]+tmpEy(j,k,0)*VxE[1]+tmpEz(j,k,0)*VxE[2]
-                )
-                - 7*VxE[0]*
-                (
-                    tmpEx(j,k,0)*Bx(j,k,0)+tmpEy(j,k,0)*By(j,k,0)+tmpEz(j,k,0)*Bz(j,k,0)
-                )
-                + 4*tmpEx(j,k,0)*
-                (
-                    Bx(j,k,0)*VxE[0]+By(j,k,0)*VxE[1]+Bz(j,k,0)*VxE[2]
-                )
-            )
-        + VxM[0],
-
-        2*xi*c2*
-            (
-                (-7)*By(j,k,0)*
-                (
-                    tmpEx(j,k,0)*VxE[0]+tmpEy(j,k,0)*VxE[1]+tmpEz(j,k,0)*VxE[2]
-                )
-                - 7*VxE[1]*
-                (
-                    tmpEx(j,k,0)*Bx(j,k,0)+tmpEy(j,k,0)*By(j,k,0)+tmpEz(j,k,0)*Bz(j,k,0)
-                )
-                + 4*tmpEy(j,k,0)*
-                (
-                    Bx(j,k,0)*VxE[0]+By(j,k,0)*VxE[1]+Bz(j,k,0)*VxE[2]
-                )
-            )
-            + VxM[1],
-
-        2*xi*c2*
-            (
-                (-7)*Bz(j,k,0)*
-                (
-                    tmpEx(j,k,0)*VxE[0]+tmpEy(j,k,0)*VxE[1]+tmpEz(j,k,0)*VxE[2]
-                )
-                - 7*VxE[2]*
-                (
-                    tmpEx(j,k,0)*Bx(j,k,0)+tmpEy(j,k,0)*By(j,k,0)+tmpEz(j,k,0)*Bz(j,k,0)
-                )
-                + 4*tmpEz(j,k,0)*
-                (
-                    Bx(j,k,0)*VxE[0]+By(j,k,0)*VxE[1]+Bz(j,k,0)*VxE[2]
-                )
-            )
-            + VxM[2],
-=======
-
 #else
 
     amrex::Real Mpx [3] = {0.,0.,0.};
@@ -860,13 +551,13 @@
     amrex::Real Mpz [3] = {0.,0.,0.};
     amrex::Real Mnz [3] = {0.,0.,0.};
 
-    my_function(Mpx, tmpEx(j+1,k,0), tmpEy(j+1,k,0), tmpEz(j+1,k,0),
+    M_calc(Mpx, tmpEx(j+1,k,0), tmpEy(j+1,k,0), tmpEz(j+1,k,0),
                 Bx(j+1,k,0), By(j+1,k,0), Bz(j+1,k,0), xi, c2);
-    my_function(Mnx, tmpEx(j-1,k,0), tmpEy(j-1,k,0), tmpEz(j-1,k,0),
+    M_calc(Mnx, tmpEx(j-1,k,0), tmpEy(j-1,k,0), tmpEz(j-1,k,0),
                 Bx(j-1,k,0), By(j-1,k,0), Bz(j-1,k,0), xi, c2);
-    my_function(Mpz, tmpEx(j,k+1,0), tmpEy(j,k+1,0), tmpEz(j,k+1,0),
+    M_calc(Mpz, tmpEx(j,k+1,0), tmpEy(j,k+1,0), tmpEz(j,k+1,0),
                 Bx(j,k+1,0), By(j,k+1,0), Bz(j,k+1,0), xi, c2);
-    my_function(Mnz, tmpEx(j,k-1,0), tmpEy(j,k-1,0), tmpEz(j,k-1,0),
+    M_calc(Mnz, tmpEx(j,k-1,0), tmpEy(j,k-1,0), tmpEz(j,k-1,0),
                 Bx(j,k-1,0), By(j,k-1,0), Bz(j,k-1,0), xi, c2);
 
     const amrex::Real VxM[3] = {
@@ -907,7 +598,6 @@
         2*xi*c2*( -7*bx*EVxE - 7*VxE[0]*eb + 4*ex*BVxE ) + VxM[0],
         2*xi*c2*( -7*by*EVxE - 7*VxE[1]*eb + 4*ey*BVxE ) + VxM[1],
         2*xi*c2*( -7*bz*EVxE - 7*VxE[2]*eb + 4*ez*BVxE ) + VxM[2]
->>>>>>> dd34d26f
     };
 
     const amrex::Real Omega[3] = {
@@ -916,80 +606,6 @@
         Alpha[2] + 2*xi*c2*( 4*ez*EVxB + 2*VxB[2]*(ee-c2*bb) + 7*c2*bz*BVxB )
     };
 
-<<<<<<< HEAD
-        Alpha[0] + 2*xi*c2*
-            (
-                4*tmpEx(j,k,0)*
-                (
-                    tmpEx(j,k,0)*VxB[0]+tmpEy(j,k,0)*VxB[1]+tmpEz(j,k,0)*VxB[2]
-                )
-                +2*VxB[0]*
-                (
-                    pow(tmpEx(j,k,0),2)+pow(tmpEy(j,k,0),2)+pow(tmpEz(j,k,0),2)
-                    - c2*
-                    (
-                        pow(Bx(j,k,0),2)+pow(By(j,k,0),2)+pow(Bz(j,k,0),2)
-                    )
-                )
-                + 7*c2*Bx(j,k,0)*
-                (
-                    VxB[0]*Bx(j,k,0)+VxB[1]*By(j,k,0)+VxB[2]*Bz(j,k,0)
-                )
-            ),
-
-        Alpha[1] + 2*xi*c2*
-            (
-                4*tmpEy(j,k,0)*
-                (
-                    tmpEx(j,k,0)*VxB[0]+tmpEy(j,k,0)*VxB[1]+tmpEz(j,k,0)*VxB[2]
-                )
-                +2*VxB[1]*
-                (
-                    pow(tmpEx(j,k,0),2)+pow(tmpEy(j,k,0),2)+pow(tmpEz(j,k,0),2)
-                    - c2*
-                    (
-                        pow(Bx(j,k,0),2)+pow(By(j,k,0),2)+pow(Bz(j,k,0),2)
-                    )
-                )
-                + 7*c2*By(j,k,0)*
-                (
-                    VxB[0]*Bx(j,k,0)+VxB[1]*By(j,k,0)+VxB[2]*Bz(j,k,0)
-                )
-            ),
-
-        Alpha[2] + 2*xi*c2*
-            (
-                4*tmpEz(j,k,0)*
-                (
-                    tmpEx(j,k,0)*VxB[0]+tmpEy(j,k,0)*VxB[1]+tmpEz(j,k,0)*VxB[2]
-                )
-                +2*VxB[2]*
-                (
-                    pow(tmpEx(j,k,0),2)+pow(tmpEy(j,k,0),2)+pow(tmpEz(j,k,0),2)
-                    - c2*
-                    (
-                        pow(Bx(j,k,0),2)+pow(By(j,k,0),2)+pow(Bz(j,k,0),2)
-                    )
-                )
-                + 7*c2*Bz(j,k,0)*
-                (
-                    VxB[0]*Bx(j,k,0)+VxB[1]*By(j,k,0)+VxB[2]*Bz(j,k,0)
-                )
-            ),
-    };
-
-    const amrex::Real a00 = beta + (xi) * ( 8*pow(tmpEx(j,k,0),2) + 14*c2*pow(Bx(j,k,0),2) );
-
-    const amrex::Real a11 = beta + (xi) * ( 8*pow(tmpEy(j,k,0),2) + 14*c2*pow(By(j,k,0),2) );
-
-    const amrex::Real a22 = beta + (xi) * ( 8*pow(tmpEz(j,k,0),2) + 14*c2*pow(Bz(j,k,0),2) );
-
-    const amrex::Real a01 = (xi) * ( 2*tmpEx(j,k,0)*tmpEy(j,k,0) + 14*c2*Bx(j,k,0)*By(j,k,0) );
-
-    const amrex::Real a02 = (xi) * ( 2*tmpEx(j,k,0)*tmpEz(j,k,0) + 14*c2*Bx(j,k,0)*Bz(j,k,0) );
-
-    const amrex::Real a12 = (xi) * ( 2*tmpEz(j,k,0)*tmpEy(j,k,0) + 14*c2*Bz(j,k,0)*By(j,k,0) );
-=======
     const amrex::Real a00 = beta + xi * ( 8*ex*ex + 14*c2*bx*bx );
 
     const amrex::Real a11 = beta + xi * ( 8*ey*ey + 14*c2*by*by );
@@ -1000,8 +616,7 @@
 
     const amrex::Real a02 = xi * ( 2*ex*ez + 14*c2*bx*bz );
 
-    const amrex::Real a12 = (xi) * ( 2*ez*ey + 14*c2*bz*by );
->>>>>>> dd34d26f
+    const amrex::Real a12 = xi * ( 2*ez*ey + 14*c2*bz*by );
 
     const amrex::Real detA = a00*(a11*a22-a12*a12)-a01*(a01*a22-a02*a12)+a02*(a01*a12-a02*a11);
 
