--- conflicted
+++ resolved
@@ -236,10 +236,6 @@
     void EvolveE (int lev, PatchType patch_type, amrex::Real dt);
     void EvolveF (int lev, PatchType patch_type, amrex::Real dt, DtType dt_type);
 
-<<<<<<< HEAD
-=======
-    // Maxwell Hybrid QED Solver components
->>>>>>> 8ae04872
     /** \brief apply QED correction on electric field
      * \param dt vector of time steps (for all levels)
      */
