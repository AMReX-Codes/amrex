--- conflicted
+++ resolved
@@ -76,15 +76,10 @@
 
     MultiParticleContainer& GetPartContainer () { return *mypc; }
 
-<<<<<<< HEAD
-    static void shiftMF(amrex::MultiFab& mf, const amrex::Geometry& geom, int num_shift, int dir,
-                        amrex::IntVect ng_extra, amrex::Real external_field = 0.);
-=======
     static void shiftMF (amrex::MultiFab& mf, const amrex::Geometry& geom,
-                         int num_shift, int dir, amrex::Real external_field=0.0,
-                         bool useparser = false,
+                         int num_shift, int dir, amrex::IntVect ng_extra,
+                         amrex::Real external_field=0.0, bool useparser = false,
                          ParserWrapper *field_parser=nullptr);
->>>>>>> 160d752a
 
     static void GotoNextLine (std::istream& is);
 
