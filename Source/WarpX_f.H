
#include <AMReX_BLFort.H>

#if (BL_SPACEDIM == 3)

#define WRPX_COMPUTE_DIVB                warpx_compute_divb_3d
#define WRPX_COMPUTE_DIVE                warpx_compute_dive_3d
#define WRPX_SYNC_CURRENT                warpx_sync_current_3d
#define WRPX_SYNC_RHO                    warpx_sync_rho_3d
#define WRPX_CLEAN_EVEC                  warpx_clean_evec_3d

#define WRPX_PXR_PUSH_BVEC               warpx_pxr_push_em3d_bvec
#define WRPX_PXR_PUSH_EVEC               warpx_pxr_push_em3d_evec
#define WRPX_PUSH_PML_BVEC               warpx_push_pml_bvec_3d
#define WRPX_PUSH_PML_EVEC               warpx_push_pml_evec_3d
#define WRPX_PUSH_PML_EVEC_F             warpx_push_pml_evec_f_3d
#define WRPX_PUSH_PML_F                  warpx_push_pml_f_3d

#define WRPX_SUM_FINE_TO_CRSE_NODAL      warpx_sum_fine_to_crse_nodal_3d
#define WRPX_ZERO_OUT_BNDRY              warpx_zero_out_bndry_3d
#define WRPX_BUILD_MASK                  warpx_build_mask_3d
#define WRPX_COMPUTE_E_NODAL             warpx_compute_E_nodal_3d
#define WRPX_DEPOSIT_CIC                 warpx_deposit_cic_3d
#define WRPX_INTERPOLATE_CIC             warpx_interpolate_cic_3d
#define WRPX_INTERPOLATE_CIC_TWO_LEVELS  warpx_interpolate_cic_two_levels_3d
#define WRPX_PUSH_LEAPFROG               warpx_push_leapfrog_3d
#define WRPX_PUSH_LEAPFROG_POSITIONS     warpx_push_leapfrog_positions_3d

<<<<<<< HEAD
#define WRPX_LORENTZ_TRANSFORM           warpx_lorentz_transform_3d
#define WRPX_FILL_SLICE                  warpx_fill_slice_3d
=======
#define WRPX_FILTER                      warpx_filter_3d
>>>>>>> 64842b4e

#elif (BL_SPACEDIM == 2)

#define WRPX_COMPUTE_DIVB                warpx_compute_divb_2d
#define WRPX_COMPUTE_DIVE                warpx_compute_dive_2d
#define WRPX_SYNC_CURRENT                warpx_sync_current_2d
#define WRPX_SYNC_RHO                    warpx_sync_rho_2d
#define WRPX_CLEAN_EVEC                  warpx_clean_evec_2d

#define WRPX_PXR_PUSH_BVEC               warpx_pxr_push_em2d_bvec
#define WRPX_PXR_PUSH_EVEC               warpx_pxr_push_em2d_evec
#define WRPX_PUSH_PML_BVEC               warpx_push_pml_bvec_2d
#define WRPX_PUSH_PML_EVEC               warpx_push_pml_evec_2d
#define WRPX_PUSH_PML_EVEC_F             warpx_push_pml_evec_f_2d
#define WRPX_PUSH_PML_F                  warpx_push_pml_f_2d

#define WRPX_SUM_FINE_TO_CRSE_NODAL      warpx_sum_fine_to_crse_nodal_2d
#define WRPX_ZERO_OUT_BNDRY              warpx_zero_out_bndry_2d
#define WRPX_BUILD_MASK                  warpx_build_mask_2d
#define WRPX_COMPUTE_E_NODAL             warpx_compute_E_nodal_2d
#define WRPX_DEPOSIT_CIC                 warpx_deposit_cic_2d
#define WRPX_INTERPOLATE_CIC             warpx_interpolate_cic_2d
#define WRPX_INTERPOLATE_CIC_TWO_LEVELS  warpx_interpolate_cic_two_levels_2d
#define WRPX_PUSH_LEAPFROG               warpx_push_leapfrog_2d
#define WRPX_PUSH_LEAPFROG_POSITIONS     warpx_push_leapfrog_positions_2d

#define WRPX_FILTER                      warpx_filter_2d

#endif

#ifdef __cplusplus
extern "C"
{
#endif
	// Charge deposition
	void warpx_charge_deposition(amrex::Real* rho,
            const long* np,	const amrex::Real* xp, const amrex::Real* yp, const amrex::Real* zp,	const amrex::Real* w,
			const amrex::Real* q, const amrex::Real* xmin, const amrex::Real* ymin, const amrex::Real* zmin,
			const amrex::Real* dx, const amrex::Real* dy, const amrex::Real* dz,
			const long* nx, const long* ny, const long* nz,
			const long* nxguard, const long* nyguard, const long* nzguard,
			const long* nox, const long* noy,const long* noz,
			const long* lvect, const long* charge_depo_algo);

	// Current deposition
	void warpx_current_deposition(
			amrex::Real* jx, const long* jx_ng, const int* jx_ntot,
			amrex::Real* jy, const long* jy_ng, const int* jy_ntot,
			amrex::Real* jz, const long* jz_ng, const int* jz_ntot,
			const long* np,
			const amrex::Real* xp, const amrex::Real* yp, const amrex::Real* zp,
			const amrex::Real* uxp, const amrex::Real* uyp,const amrex::Real* uzp,
			const amrex::Real* gip, const amrex::Real* w, const amrex::Real* q,
			const amrex::Real* xmin, const amrex::Real* ymin, const amrex::Real* zmin,
			const amrex::Real* dt,
			const amrex::Real* dx, const amrex::Real* dy, const amrex::Real* dz,
			const long* nox, const long* noy,const long* noz,
			const long* lvect, const long* current_depo_algo);

	// Field gathering

	void warpx_geteb_energy_conserving(const long* np,
			const amrex::Real* xp, const amrex::Real* yp, const amrex::Real* zp,
			amrex::Real* exp, amrex::Real* eyp, amrex::Real* ezp,
                        amrex::Real* bxp, amrex::Real* byp, amrex::Real* bzp,
			const amrex::Real* xmin, const amrex::Real* ymin, const amrex::Real* zmin,
			const amrex::Real* dx, const amrex::Real* dy, const amrex::Real* dz,
			const long* nox, const long* noy, const long* noz,
			const amrex::Real* exg, const long* exg_ng, const int* exg_ntot,
			const amrex::Real* eyg, const long* eyg_ng, const int* eyg_ntot,
			const amrex::Real* ezg, const long* ezg_ng, const int* ezg_ntot,
			const amrex::Real* bxg, const long* bxg_ng, const int* bxg_ntot,
			const amrex::Real* byg, const long* byg_ng, const int* byg_ntot,
			const amrex::Real* bzg, const long* bzg_ng, const int* bzg_ntot,
			const int* ll4symtry, const int* l_lower_order_in_v,
			const long* lvect,
			const long* field_gathe_algo);

	// Particle pusher (velocity and position)

	void warpx_particle_pusher(const long* np,
			amrex::Real* xp, amrex::Real* yp, amrex::Real* zp,
			amrex::Real* uxp, amrex::Real* uyp, amrex::Real* uzp, amrex::Real* gaminv,
			const amrex::Real* exp, const amrex::Real* eyp,const amrex::Real* ezp,
			const amrex::Real* bxp, const amrex::Real* byp,const amrex::Real* bzp,
			const amrex::Real* charge, const amrex::Real* mass, const amrex::Real* dt,
			const long* particle_pusher_algo);

	// Particle pusher (position)

	void warpx_particle_pusher_positions(const long* np,
                                             amrex::Real* xp, amrex::Real* yp, amrex::Real* zp,
                                             amrex::Real* uxp, amrex::Real* uyp, amrex::Real* uzp, amrex::Real* gaminv,
                                             const amrex::Real* dt);

    // Laser pusher

	void warpx_gaussian_laser( const long* np,
				amrex::Real* Xp, amrex::Real* Yp, amrex::Real* t, amrex::Real* wavelength, amrex::Real* e_max, amrex::Real* waist,
				amrex::Real* duration, amrex::Real* t_peak, amrex::Real* f, amrex::Real* amplitude );

        void warpx_harris_laser( const long* np,
                                 amrex::Real* Xp, amrex::Real* Yp, amrex::Real* t, amrex::Real* wavelength,
                                 amrex::Real* e_max, amrex::Real* waist, amrex::Real* duration, amrex::Real* f, amrex::Real* amplitude );
    
    // Maxwell solver
    
        void WRPX_PXR_PUSH_EVEC(
                                const int* xlo, const int* xhi,
                                const int* ylo, const int* yhi,
                                const int* zlo, const int* zhi,
                                BL_FORT_FAB_ARG_3D(ex),
                                BL_FORT_FAB_ARG_3D(ey),
                                BL_FORT_FAB_ARG_3D(ez),
				const BL_FORT_FAB_ARG_3D(bx),
				const BL_FORT_FAB_ARG_3D(by),
				const BL_FORT_FAB_ARG_3D(bz),
				const BL_FORT_FAB_ARG_3D(jx),
				const BL_FORT_FAB_ARG_3D(jy),
				const BL_FORT_FAB_ARG_3D(jz),
				const amrex::Real* mudt,
				const amrex::Real* dtsdx, const amrex::Real* dtsdy, const amrex::Real* dtsdz,
				const int* norder);

        void WRPX_PXR_PUSH_BVEC(const int* xlo, const int* xhi,
				const int* ylo, const int* yhi,
				const int* zlo, const int* zhi,
				const BL_FORT_FAB_ARG_3D(ex),
				const BL_FORT_FAB_ARG_3D(ey),
				const BL_FORT_FAB_ARG_3D(ez),
				BL_FORT_FAB_ARG_3D(bx),
				BL_FORT_FAB_ARG_3D(by),
				BL_FORT_FAB_ARG_3D(bz),
				const amrex::Real* dtsdx, const amrex::Real* dtsdy, const amrex::Real* dtsdz,
				const int* norder);

#ifdef USE_OPENBC_POISSON
    void warpx_openbc_potential (amrex::Real* rho, amrex::Real* phi, const amrex::Real* dx);
    void warpx_openbc_decompose (const int*, const int*, int*, int*);
#endif

    void warpx_compute_E (const int* lo, const int* hi,
			  const BL_FORT_FAB_ARG_3D(phi),
			  BL_FORT_FAB_ARG_3D(Ex),
			  BL_FORT_FAB_ARG_3D(Ey),
			  BL_FORT_FAB_ARG_3D(Ez),
			  const amrex::Real* dx);

///
/// These functions are used in electrostatic mode.
///

    void WRPX_SUM_FINE_TO_CRSE_NODAL(const int* lo, const int* hi, const int* lrat,
                                     amrex::Real* crse, const int* clo, const int* chi,
                                     const amrex::Real* fine, const int* flo, const int* fhi);

    void WRPX_ZERO_OUT_BNDRY(const int* lo, const int* hi,
                             amrex::Real* input_data, amrex::Real* bndry_data, 
                             const int* mask);

    void WRPX_BUILD_MASK(const int* lo, const int* hi,
                         const int* tmp_mask, int* mask, const int* ncells);

    void WRPX_COMPUTE_E_NODAL(const int* lo, const int* hi,
                              const amrex::Real* phi,
                              amrex::Real* Ex, amrex::Real* Ey, 
#if (BL_SPACEDIM == 3)
                          amrex::Real* Ez, 
#endif
                          const amrex::Real* dx);
    
    void WRPX_DEPOSIT_CIC(const amrex::Real* particles, int ns, int np,
                          const amrex::Real* weights, 
                          const amrex::Real* charge,
                          amrex::Real* rho, const int* lo, const int* hi,
                          const amrex::Real* plo, const amrex::Real* dx,
                          const int* ng);
    
    void WRPX_INTERPOLATE_CIC_TWO_LEVELS(const amrex::Real* particles, int ns, int np,
                                         amrex::Real* Ex_p, amrex::Real* Ey_p, 
#if (BL_SPACEDIM == 3)
                                         amrex::Real* Ez_p,
#endif
                                         const amrex::Real* Ex, const amrex::Real* Ey, 
#if (BL_SPACEDIM == 3)
                                         const amrex::Real* Ez,
#endif
                                         const int* lo, const int* hi, const amrex::Real* dx,
                                         const amrex::Real* cEx, const amrex::Real* cEy, 
#if (BL_SPACEDIM == 3)                        
                                         const amrex::Real* cEz,
#endif
                                         const int* mask,
                                         const int* clo, const int* chi, const amrex::Real* cdx,
                                         const amrex::Real* plo, const int* ng, const int* lev);

    void WRPX_INTERPOLATE_CIC(const amrex::Real* particles, int ns, int np,
                              amrex::Real* Ex_p, amrex::Real* Ey_p, 
#if (BL_SPACEDIM == 3)                          
                              amrex::Real* Ez_p,
#endif
                              const amrex::Real* Ex, const amrex::Real* Ey, 
#if (BL_SPACEDIM == 3)                          
                              const amrex::Real* Ez,
#endif
                              const int* lo, const int* hi,
                              const amrex::Real* plo, const amrex::Real* dx,
                              const int* ng);

    void WRPX_PUSH_LEAPFROG(amrex::Real* particles, int ns, int np, 
                            amrex::Real* vx_p, amrex::Real* vy_p, 
#if (BL_SPACEDIM == 3)                          
                            amrex::Real* vz_p,
#endif
                            const amrex::Real* Ex_p, const amrex::Real* Ey_p, 
#if (BL_SPACEDIM == 3)                          
                            const amrex::Real* Ez_p,
#endif
                            const amrex::Real* charge, const amrex::Real* mass, const amrex::Real* dt,
                            const amrex::Real* prob_lo, const amrex::Real* prob_hi);

    void WRPX_PUSH_LEAPFROG_POSITIONS(amrex::Real* particles, int ns, int np,
                                      amrex::Real* vx_p, amrex::Real* vy_p, 
#if (BL_SPACEDIM == 3)
                                      amrex::Real* vz_p,
#endif
                                      const amrex::Real* dt, const amrex::Real* prob_lo,
                                      const amrex::Real* prob_hi);

    void WRPX_LORENTZ_TRANSFORM(amrex::Real* data, const int* dlo, const int* dhi,
                                const int* tlo, const int* thi,
                                const amrex::Real* gamma_boost, const amrex::Real* beta_boost);

    void WRPX_FILL_SLICE(const amrex::Real* fdata, const int* flo, const int* fhi,
                         amrex::Real* sdata, const int* slo, const int* shi,
                         const int* tlo, const int* thi);

//  These functions are used to evolve E and B in the PML

    void WRPX_COMPUTE_DIVB (const int* lo, const int* hi,
                             BL_FORT_FAB_ARG_ANYD(divb),
                             const BL_FORT_FAB_ARG_ANYD(Bx),
                             const BL_FORT_FAB_ARG_ANYD(By),
                             const BL_FORT_FAB_ARG_ANYD(Bz),
                             const amrex::Real* dx);

    void WRPX_COMPUTE_DIVE (const int* lo, const int* hi,
                             BL_FORT_FAB_ARG_ANYD(dive),
                             const BL_FORT_FAB_ARG_ANYD(ex),
                             const BL_FORT_FAB_ARG_ANYD(ey),
                             const BL_FORT_FAB_ARG_ANYD(ez),
                             const amrex::Real* dx);

    void WRPX_PUSH_PML_BVEC(const int* xlo, const int* xhi,
                            const int* ylo, const int* yhi,
                            const int* zlo, const int* zhi,
                            const BL_FORT_FAB_ARG_3D(ex),
                            const BL_FORT_FAB_ARG_3D(ey),
                            const BL_FORT_FAB_ARG_3D(ez),
                            BL_FORT_FAB_ARG_3D(bx),
                            BL_FORT_FAB_ARG_3D(by),
                            BL_FORT_FAB_ARG_3D(bz),
                            const amrex::Real* sigx1, int sigx1_lo, int sigx1_hi, 
                            const amrex::Real* sigx2, int sigx2_lo, int sigx2_hi,
#if (BL_SPACEDIM == 3)
                            const amrex::Real* sigy1, int sigy1_lo, int sigy1_hi, 
                            const amrex::Real* sigy2, int sigy2_lo, int sigy2_hi, 
#endif
                            const amrex::Real* sigz1, int sigz1_lo, int sigz1_hi, 
                            const amrex::Real* sigz2, int sigz2_lo, int sigz2_hi);

    void WRPX_PUSH_PML_EVEC(const int* xlo, const int* xhi,
                            const int* ylo, const int* yhi,
                            const int* zlo, const int* zhi,
                            BL_FORT_FAB_ARG_3D(ex),
                            BL_FORT_FAB_ARG_3D(ey),
                            BL_FORT_FAB_ARG_3D(ez),
                            const BL_FORT_FAB_ARG_3D(bx),
                            const BL_FORT_FAB_ARG_3D(by),
                            const BL_FORT_FAB_ARG_3D(bz),
                            const amrex::Real* sigx1, int sigx1_lo, int sigx1_hi, 
                            const amrex::Real* sigx2, int sigx2_lo, int sigx2_hi, 
#if (BL_SPACEDIM == 3)
                            const amrex::Real* sigy1, int sigy1_lo, int sigy1_hi, 
                            const amrex::Real* sigy2, int sigy2_lo, int sigy2_hi, 
#endif
                            const amrex::Real* sigz1, int sigz1_lo, int sigz1_hi, 
                            const amrex::Real* sigz2, int sigz2_lo, int sigz2_hi);

    void WRPX_PUSH_PML_EVEC_F(const int* xlo, const int* xhi,
                              const int* ylo, const int* yhi,
                              const int* zlo, const int* zhi,
                              BL_FORT_FAB_ARG_3D(ex),
                              BL_FORT_FAB_ARG_3D(ey),
                              BL_FORT_FAB_ARG_3D(ez),
                              const BL_FORT_FAB_ARG_3D(f),
                              const amrex::Real* sigx1, int sigx1_lo, int sigx1_hi, 
                              const amrex::Real* sigx2, int sigx2_lo, int sigx2_hi, 
#if (BL_SPACEDIM == 3)
                              const amrex::Real* sigy1, int sigy1_lo, int sigy1_hi, 
                              const amrex::Real* sigy2, int sigy2_lo, int sigy2_hi, 
#endif
                              const amrex::Real* sigz1, int sigz1_lo, int sigz1_hi, 
                              const amrex::Real* sigz2, int sigz2_lo, int sigz2_hi,
                              const amrex::Real* c2);

    void WRPX_PUSH_PML_F(const int* lo, const int* hi,
                         BL_FORT_FAB_ARG_3D(f),
                         const BL_FORT_FAB_ARG_3D(ex),
                         const BL_FORT_FAB_ARG_3D(ey),
                         const BL_FORT_FAB_ARG_3D(ez),
                         const amrex::Real* sigx1, int sigx1_lo, int sigx1_hi, 
                         const amrex::Real* sigx2, int sigx2_lo, int sigx2_hi, 
#if (BL_SPACEDIM == 3)
                         const amrex::Real* sigy1, int sigy1_lo, int sigy1_hi, 
                         const amrex::Real* sigy2, int sigy2_lo, int sigy2_hi, 
#endif
                         const amrex::Real* sigz1, int sigz1_lo, int sigz1_hi, 
                         const amrex::Real* sigz2, int sigz2_lo, int sigz2_hi,
                         const amrex::Real* c2inv);

    void WRPX_SYNC_CURRENT (const int* lo, const int* hi,
                             BL_FORT_FAB_ARG_ANYD(crse),
                             const BL_FORT_FAB_ARG_ANYD(fine),
                             const int* dir);

    void WRPX_SYNC_RHO (const int* lo, const int* hi,
                         BL_FORT_FAB_ARG_ANYD(crse),
                         const BL_FORT_FAB_ARG_ANYD(fine));

    void WRPX_CLEAN_EVEC (const int* xlo, const int* xhi,
                           const int* ylo, const int* yhi,
                           const int* zlo, const int* zhi,
                           BL_FORT_FAB_ARG_3D(ex),
                           BL_FORT_FAB_ARG_3D(ey),
                           BL_FORT_FAB_ARG_3D(ez),
                           const BL_FORT_FAB_ARG_3D(F),
                           const amrex::Real* dtdx);
    
    void WRPX_FILTER(const amrex_real*, const int*, const int*,
                     amrex_real*, const int*, const int*, int);

#ifdef __cplusplus
}
#endif
<|MERGE_RESOLUTION|>--- conflicted
+++ resolved
@@ -26,12 +26,9 @@
 #define WRPX_PUSH_LEAPFROG               warpx_push_leapfrog_3d
 #define WRPX_PUSH_LEAPFROG_POSITIONS     warpx_push_leapfrog_positions_3d
 
-<<<<<<< HEAD
 #define WRPX_LORENTZ_TRANSFORM           warpx_lorentz_transform_3d
 #define WRPX_FILL_SLICE                  warpx_fill_slice_3d
-=======
 #define WRPX_FILTER                      warpx_filter_3d
->>>>>>> 64842b4e
 
 #elif (BL_SPACEDIM == 2)
 
