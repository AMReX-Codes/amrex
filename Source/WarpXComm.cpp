--- conflicted
+++ resolved
@@ -344,15 +344,8 @@
     for (int lev = 0; lev < finest_level; ++lev)
     {
         const auto& period = Geom(lev).periodicity();
-<<<<<<< HEAD
         const IntVect& ngsrc = current_cp[lev+1][0]->nGrowVect();
         const IntVect ngdst = IntVect::TheZeroVector();
-        current_fp[lev][0]->copy(*current_cp[lev+1][0],0,0,1,ngsrc,ngdst,period,FabArrayBase::ADD);
-        current_fp[lev][1]->copy(*current_cp[lev+1][1],0,0,1,ngsrc,ngdst,period,FabArrayBase::ADD);
-        current_fp[lev][2]->copy(*current_cp[lev+1][2],0,0,1,ngsrc,ngdst,period,FabArrayBase::ADD);
-=======
-        const int ngsrc = current_cp[lev+1][0]->nGrow();
-        const int ngdst = 0;
         const MultiFab* ccx = current_cp[lev+1][0].get();
         const MultiFab* ccy = current_cp[lev+1][1].get();
         const MultiFab* ccz = current_cp[lev+1][2].get();
@@ -368,7 +361,6 @@
         current_fp[lev][0]->copy(*ccx,0,0,1,ngsrc,ngdst,period,FabArrayBase::ADD);
         current_fp[lev][1]->copy(*ccy,0,0,1,ngsrc,ngdst,period,FabArrayBase::ADD);
         current_fp[lev][2]->copy(*ccz,0,0,1,ngsrc,ngdst,period,FabArrayBase::ADD);
->>>>>>> 980005be
     }
 
     // Sum up coarse patch
