--- conflicted
+++ resolved
@@ -758,9 +758,6 @@
                         ncomp);
         }
     }
-<<<<<<< HEAD
-}
-=======
 }
 
 void
@@ -810,4 +807,4 @@
 {
     return GetInstance().getGatherBufferMasks(lev);
 }
->>>>>>> 954a2f12
+
