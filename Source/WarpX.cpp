
#include <limits>
#include <algorithm>
#include <cctype>
#include <cmath>
#include <numeric>

#ifdef _OPENMP
#include <omp.h>
#endif

#include <AMReX_ParmParse.H>
<<<<<<< HEAD
#include <AMReX_MGT_Solver.H>
#include <AMReX_stencil_types.H>
=======
>>>>>>> c04fd041
#include <AMReX_MultiFabUtil.H>

#include <WarpX.H>
#include <WarpX_f.H>
#include <WarpXConst.H>

#include <WarpX_f.H>

using namespace amrex;

Array<Real> WarpX::B_external(3, 0.0);

long WarpX::current_deposition_algo = 3;
long WarpX::charge_deposition_algo = 0;
long WarpX::field_gathering_algo = 1;
long WarpX::particle_pusher_algo = 0;

long WarpX::nox = 1;
long WarpX::noy = 1;
long WarpX::noz = 1;

bool WarpX::use_laser         = false;

#if (BL_SPACEDIM == 3)
IntVect WarpX::Bx_nodal_flag(1,0,0);
IntVect WarpX::By_nodal_flag(0,1,0);
IntVect WarpX::Bz_nodal_flag(0,0,1);
#elif (BL_SPACEDIM == 2)
IntVect WarpX::Bx_nodal_flag(1,0);  // x is the first dimension to AMReX
IntVect WarpX::By_nodal_flag(0,0);  // y is the missing dimension to 2D AMReX
IntVect WarpX::Bz_nodal_flag(0,1);  // z is the second dimension to 2D AMReX
#endif

#if (BL_SPACEDIM == 3)
IntVect WarpX::Ex_nodal_flag(0,1,1);
IntVect WarpX::Ey_nodal_flag(1,0,1);
IntVect WarpX::Ez_nodal_flag(1,1,0);
#elif (BL_SPACEDIM == 2)
IntVect WarpX::Ex_nodal_flag(0,1);  // x is the first dimension to AMReX
IntVect WarpX::Ey_nodal_flag(1,1);  // y is the missing dimension to 2D AMReX
IntVect WarpX::Ez_nodal_flag(1,0);  // z is the second dimension to 2D AMReX
#endif

#if (BL_SPACEDIM == 3)
IntVect WarpX::jx_nodal_flag(0,1,1);
IntVect WarpX::jy_nodal_flag(1,0,1);
IntVect WarpX::jz_nodal_flag(1,1,0);
#elif (BL_SPACEDIM == 2)
IntVect WarpX::jx_nodal_flag(0,1);  // x is the first dimension to AMReX
IntVect WarpX::jy_nodal_flag(1,1);  // y is the missing dimension to 2D AMReX
IntVect WarpX::jz_nodal_flag(1,0);  // z is the second dimension to 2D AMReX
#endif

WarpX* WarpX::m_instance = nullptr;

WarpX&
WarpX::GetInstance ()
{
    if (!m_instance) {
	m_instance = new WarpX();
    }
    return *m_instance;
}

void
WarpX::ResetInstance ()
{
    delete m_instance;
    m_instance = nullptr;
}

WarpX::WarpX ()
{
    m_instance = this;

    ReadParameters();

<<<<<<< HEAD
    if (max_level != 0) {
	amrex::Abort("WarpX: max_level must be zero");
    }

=======
>>>>>>> c04fd041
    // Geometry on all levels has been defined already.

    // No valid BoxArray and DistributionMapping have been defined.
    // But the arrays for them have been resized.

    int nlevs_max = maxLevel() + 1;

    istep.resize(nlevs_max, 0);
    nsubsteps.resize(nlevs_max, 1);
#if 0
    // no subcycling yet
    for (int lev = 1; lev <= maxLevel(); ++lev) {
	nsubsteps[lev] = MaxRefRatio(lev-1);
    }
#endif

    t_new.resize(nlevs_max, 0.0);
    t_old.resize(nlevs_max, -1.e100);
    dt.resize(nlevs_max, 1.e100);

    // Particle Container
    mypc = std::unique_ptr<MultiParticleContainer> (new MultiParticleContainer(this));

    Efield_aux.resize(nlevs_max);
    Bfield_aux.resize(nlevs_max);

    F_fp.resize(nlevs_max);
    rho_fp.resize(nlevs_max);
    current_fp.resize(nlevs_max);
    Efield_fp.resize(nlevs_max);
    Bfield_fp.resize(nlevs_max);

    F_cp.resize(nlevs_max);
    rho_cp.resize(nlevs_max);
    current_cp.resize(nlevs_max);
    Efield_cp.resize(nlevs_max);
    Bfield_cp.resize(nlevs_max);

    pml.resize(nlevs_max);
}

WarpX::~WarpX ()
{
}

void
WarpX::ReadParameters ()
{
    {
	ParmParse pp;  // Traditionally, max_step and stop_time do not have prefix.
	pp.query("max_step", max_step);
	pp.query("stop_time", stop_time);
    }

    {
	ParmParse pp("amr"); // Traditionally, these have prefix, amr.

	pp.query("check_file", check_file);
	pp.query("check_int", check_int);

	pp.query("plot_file", plot_file);
	pp.query("plot_int", plot_int);

	pp.query("restart", restart_chkfile);
    }

    {
	ParmParse pp("warpx");

	pp.query("cfl", cfl);
	pp.query("verbose", verbose);
	pp.query("regrid_int", regrid_int);

        pp.queryarr("B_external", B_external);

	pp.query("do_moving_window", do_moving_window);
	if (do_moving_window)
	{
	    std::string s;
	    pp.get("moving_window_dir", s);
	    if (s == "x" || s == "X") {
		moving_window_dir = 0;
	    }
#if (BL_SPACEDIM == 3)
	    else if (s == "y" || s == "Y") {
		moving_window_dir = 1;
	    }
#endif
	    else if (s == "z" || s == "Z") {
		moving_window_dir = BL_SPACEDIM-1;
	    }
	    else {
		const std::string msg = "Unknown moving_window_dir: "+s;
		amrex::Abort(msg.c_str());
	    }

	    moving_window_x = geom[0].ProbLo(moving_window_dir);

	    pp.get("moving_window_v", moving_window_v);
	    moving_window_v *= PhysConst::c;
	}

	pp.query("do_plasma_injection", do_plasma_injection);
	if (do_plasma_injection) {
	  pp.get("num_injected_species", num_injected_species);
	  injected_plasma_species.resize(num_injected_species);
	  pp.getarr("injected_plasma_species", injected_plasma_species,
		 0, num_injected_species);
	}

        pp.query("do_electrostatic", do_electrostatic);

	pp.query("use_laser", use_laser);

        pp.query("do_dive_cleaning", do_dive_cleaning);

        pp.query("do_pml", do_pml);
        pp.query("pml_ncell", pml_ncell);

        pp.query("plot_raw_fields", plot_raw_fields);
        if (ParallelDescriptor::NProcs() == 1) {
            plot_proc_number = false;
        }
        pp.query("plot_part_per_cell", plot_part_per_cell);
        pp.query("plot_part_per_grid", plot_part_per_grid);
        pp.query("plot_part_per_proc", plot_part_per_proc);
        pp.query("plot_proc_number"  , plot_proc_number);
        pp.query("plot_dive"         , plot_dive);
        pp.query("plot_divb"         , plot_divb);

        if (maxLevel() > 0) {
            pp.query("plot_finepatch", plot_finepatch);
            pp.query("plot_crsepatch", plot_crsepatch);
        }

        if (maxLevel() > 0) {
            Array<Real> lo, hi;
            pp.getarr("fine_tag_lo", lo);
            pp.getarr("fine_tag_hi", hi);
            fine_tag_lo = RealVect{lo};
            fine_tag_hi = RealVect{hi};
        }
    }

    {
	ParmParse pp("interpolation");
	pp.query("nox", nox);
	pp.query("noy", noy);
	pp.query("noz", noz);
	if (nox != noy || nox != noz) {
	    amrex::Abort("warpx.nox, noy and noz must be equal");
	}
	if (nox < 1) {
	    amrex::Abort("warpx.nox must >= 1");
	}
    }

    {
	ParmParse pp("algo");
	pp.query("current_deposition", current_deposition_algo);
	pp.query("charge_deposition", charge_deposition_algo);
	pp.query("field_gathering", field_gathering_algo);
	pp.query("particle_pusher", particle_pusher_algo);
    }
}

// This is a virtual function.
void
WarpX::MakeNewLevelFromScratch (int lev, Real time, const BoxArray& new_grids,
                                const DistributionMapping& new_dmap)
{
    AllocLevelData(lev, new_grids, new_dmap);
    InitLevelData(lev, time);
}

void
WarpX::ClearLevel (int lev)
{
    for (int i = 0; i < 3; ++i) {
	Efield_aux[lev][i].reset();
	Bfield_aux[lev][i].reset();

	current_fp[lev][i].reset();
	Efield_fp [lev][i].reset();
	Bfield_fp [lev][i].reset();

	current_cp[lev][i].reset();
	Efield_cp [lev][i].reset();
	Bfield_cp [lev][i].reset();
    }

    F_fp  [lev].reset();
    rho_fp[lev].reset();
    F_cp  [lev].reset();
    rho_cp[lev].reset();
}

void
WarpX::AllocLevelData (int lev, const BoxArray& ba, const DistributionMapping& dm)
{
    int ng = (WarpX::nox % 2) ? WarpX::nox+1 : WarpX::nox;  // Always even number

    //
    // The fine patch
    //
    Bfield_fp[lev][0].reset( new MultiFab(amrex::convert(ba,Bx_nodal_flag),dm,1,ng));
    Bfield_fp[lev][1].reset( new MultiFab(amrex::convert(ba,By_nodal_flag),dm,1,ng));
    Bfield_fp[lev][2].reset( new MultiFab(amrex::convert(ba,Bz_nodal_flag),dm,1,ng));

    Efield_fp[lev][0].reset( new MultiFab(amrex::convert(ba,Ex_nodal_flag),dm,1,ng));
    Efield_fp[lev][1].reset( new MultiFab(amrex::convert(ba,Ey_nodal_flag),dm,1,ng));
    Efield_fp[lev][2].reset( new MultiFab(amrex::convert(ba,Ez_nodal_flag),dm,1,ng));

    current_fp[lev][0].reset( new MultiFab(amrex::convert(ba,jx_nodal_flag),dm,1,ng));
    current_fp[lev][1].reset( new MultiFab(amrex::convert(ba,jy_nodal_flag),dm,1,ng));
    current_fp[lev][2].reset( new MultiFab(amrex::convert(ba,jz_nodal_flag),dm,1,ng));

    if (do_dive_cleaning)
    {
        F_fp[lev].reset  (new MultiFab(amrex::convert(ba,IntVect::TheUnitVector()),dm,1, 0));
        rho_fp[lev].reset(new MultiFab(amrex::convert(ba,IntVect::TheUnitVector()),dm,1,ng));
    }

    //
    // The Aux patch (i.e., the full solution)
    //
    if (lev == 0)
    {
        Bfield_aux[lev][0].reset(new MultiFab(*Bfield_fp[lev][0], amrex::make_alias, 0, 1));
        Bfield_aux[lev][1].reset(new MultiFab(*Bfield_fp[lev][1], amrex::make_alias, 0, 1));
        Bfield_aux[lev][2].reset(new MultiFab(*Bfield_fp[lev][2], amrex::make_alias, 0, 1));

        Efield_aux[lev][0].reset(new MultiFab(*Efield_fp[lev][0], amrex::make_alias, 0, 1));
        Efield_aux[lev][1].reset(new MultiFab(*Efield_fp[lev][1], amrex::make_alias, 0, 1));
        Efield_aux[lev][2].reset(new MultiFab(*Efield_fp[lev][2], amrex::make_alias, 0, 1));
    }
    else
    {
        Bfield_aux[lev][0].reset( new MultiFab(amrex::convert(ba,Bx_nodal_flag),dm,1,ng));
        Bfield_aux[lev][1].reset( new MultiFab(amrex::convert(ba,By_nodal_flag),dm,1,ng));
        Bfield_aux[lev][2].reset( new MultiFab(amrex::convert(ba,Bz_nodal_flag),dm,1,ng));

        Efield_aux[lev][0].reset( new MultiFab(amrex::convert(ba,Ex_nodal_flag),dm,1,ng));
        Efield_aux[lev][1].reset( new MultiFab(amrex::convert(ba,Ey_nodal_flag),dm,1,ng));
        Efield_aux[lev][2].reset( new MultiFab(amrex::convert(ba,Ez_nodal_flag),dm,1,ng));
    }

    //
    // The coasrse patch
    //
    if (lev > 0)
    {
        BoxArray cba = ba;
        cba.coarsen(refRatio(lev-1));
        
        // Create the MultiFabs for B
        Bfield_cp[lev][0].reset( new MultiFab(amrex::convert(cba,Bx_nodal_flag),dm,1,ng));
        Bfield_cp[lev][1].reset( new MultiFab(amrex::convert(cba,By_nodal_flag),dm,1,ng));
        Bfield_cp[lev][2].reset( new MultiFab(amrex::convert(cba,Bz_nodal_flag),dm,1,ng));
        
        // Create the MultiFabs for E
        Efield_cp[lev][0].reset( new MultiFab(amrex::convert(cba,Ex_nodal_flag),dm,1,ng));
        Efield_cp[lev][1].reset( new MultiFab(amrex::convert(cba,Ey_nodal_flag),dm,1,ng));
        Efield_cp[lev][2].reset( new MultiFab(amrex::convert(cba,Ez_nodal_flag),dm,1,ng));
        
        // Create the MultiFabs for the current
        current_cp[lev][0].reset( new MultiFab(amrex::convert(cba,jx_nodal_flag),dm,1,ng));
        current_cp[lev][1].reset( new MultiFab(amrex::convert(cba,jy_nodal_flag),dm,1,ng));
        current_cp[lev][2].reset( new MultiFab(amrex::convert(cba,jz_nodal_flag),dm,1,ng));

        if (do_dive_cleaning)
        {
            F_cp[lev].reset  (new MultiFab(amrex::convert(cba,IntVect::TheUnitVector()),dm,1, 0));
            rho_cp[lev].reset(new MultiFab(amrex::convert(cba,IntVect::TheUnitVector()),dm,1,ng));
        }
    }
}

std::array<Real,3>
WarpX::CellSize (int lev)
{
    const auto& gm = GetInstance().Geom(lev);
    const Real* dx = gm.CellSize();
#if (BL_SPACEDIM == 3)
    return { dx[0], dx[1], dx[2] };
#elif (BL_SPACEDIM == 2)
    return { dx[0], 1.0, dx[1] };
#else
    static_assert(BL_SPACEDIM != 1, "1D is not supported");
#endif
}

std::array<Real,3>
WarpX::LowerCorner(const Box& bx, int lev)
{
    const auto& gm = GetInstance().Geom(lev);
    const RealBox grid_box{bx, gm.CellSize(), gm.ProbLo()};
    const Real* xyzmin = grid_box.lo();
#if (BL_SPACEDIM == 3)
    return { xyzmin[0], xyzmin[1], xyzmin[2] };
#elif (BL_SPACEDIM == 2)
    return { xyzmin[0], -1.e100, xyzmin[1] };
#endif
}

<<<<<<< HEAD
void WarpX::computePhi(const Array<std::unique_ptr<MultiFab> >& rho, 
                             Array<std::unique_ptr<MultiFab> >& phi) const {    


    int nlevs = rho.size();
    BL_ASSERT(nlevs == 1);
    const int lev = 0;

    phi[lev]->setVal(0.0);

    // temporary rhs for passing into solver
    Array<std::unique_ptr<MultiFab> > rhs(nlevs);
    rhs[lev].reset( new MultiFab(rho[lev]->boxArray(), dmap[lev], 1, 1) );
    MultiFab::Copy(*rhs[lev], *rho[lev], 0, 0, 1, 1); 

    // multiply by -1.0/ep_0
    rhs[lev]->mult(-1.0/PhysConst::ep0, 1);        

    // Note - right now this does either Dirichlet 0 on all sides,
    // or periodic on all sides.
    Array<int> mg_bc(2*BL_SPACEDIM);
    if (Geometry::isAllPeriodic()) {
        // subtract off mean RHS for solvability
        Real offset = mypc->sumParticleCharge();
        offset *= (-1.0/PhysConst::ep0) / Geom(lev).ProbSize();
        rhs[lev]->plus(-offset, 0, 1, 1);
        for (int i = 0; i < 2*BL_SPACEDIM; i++) {
            mg_bc[i] = 0.0;
        }
        MultiFab::Copy(*rhs[lev], *rho[lev], 0, 0, 1, 1); 
    } else {
        // do Dirichlet zero on all sides.
        for (int i = 0; i < 2*BL_SPACEDIM; i++) {
            mg_bc[i] = 1.0;
        }
        
        // set rho to zero on boundary
        Box domain_box = amrex::convert(Geom(lev).Domain(),
                                        rhs[lev]->boxArray().ixType());
        domain_box.grow(-1);
        for (MFIter mfi(*rhs[lev]); mfi.isValid(); ++mfi){
            (*rhs[lev])[mfi].setComplement(0.0, domain_box, 0, 1);
        }
    }

    bool nodal = true;
    bool have_rhcc = false;
    int  nc = 0;
    int stencil = ND_CROSS_STENCIL;
    int verbose = 0;
    int Ncomp = 1;

    MGT_Solver solver(geom, mg_bc.dataPtr(), grids, dmap, nodal,
                      stencil, have_rhcc, nc, Ncomp, verbose);

    solver.set_nodal_const_coefficients(1.0);

    Real rel_tol = 1.0e-9;
    Real abs_tol = 1.0e-9;

    solver.solve_nodal(GetArrOfPtrs(phi), GetArrOfPtrs(rhs), rel_tol, abs_tol);
}

void WarpX::computeE(Array<std::array<std::unique_ptr<MultiFab>, 3> >& E,
                     const Array<std::unique_ptr<MultiFab> >& phi) const {
    const int lev = 0;
    const auto& gm = GetInstance().Geom(0);
    const Real* dx = gm.CellSize();
    for (MFIter mfi(*phi[lev]); mfi.isValid(); ++mfi) {
	const Box& bx = mfi.validbox();
	warpx_compute_E_nodal(bx.loVect(), bx.hiVect(),
                              (*phi[lev])[mfi].dataPtr(), 
                              (*E[lev][0])[mfi].dataPtr(),
                              (*E[lev][1])[mfi].dataPtr(), 
                              (*E[lev][2])[mfi].dataPtr(), dx);
    }
}

#if (BL_SPACEDIM == 3)

Box
WarpX::getIndexBox(const RealBox& real_box) const
=======
std::array<Real,3>
WarpX::UpperCorner(const Box& bx, int lev)
>>>>>>> c04fd041
{
    const auto& gm = GetInstance().Geom(lev);
    const RealBox grid_box{bx, gm.CellSize(), gm.ProbLo()};
    const Real* xyzmax = grid_box.hi();
#if (BL_SPACEDIM == 3)
    return { xyzmax[0], xyzmax[1], xyzmax[2] };
#elif (BL_SPACEDIM == 2)
    return { xyzmax[0], 1.e100, xyzmax[1] };
#endif
}

void
WarpX::ComputeDivB (MultiFab& divB, int dcomp,
                    const std::array<const MultiFab*, 3>& B,
                    const std::array<Real,3>& dx)
{
#ifdef _OPENMP
#pragma omp parallel
#endif
    for (MFIter mfi(divB, true); mfi.isValid(); ++mfi)
    {
        const Box& bx = mfi.tilebox();
        WRPX_COMPUTE_DIVB(bx.loVect(), bx.hiVect(),
                           BL_TO_FORTRAN_N_ANYD(divB[mfi],dcomp),
                           BL_TO_FORTRAN_ANYD((*B[0])[mfi]),
                           BL_TO_FORTRAN_ANYD((*B[1])[mfi]),
                           BL_TO_FORTRAN_ANYD((*B[2])[mfi]),
                           dx.data());
    }
}

void
WarpX::ComputeDivE (MultiFab& divE, int dcomp,
                    const std::array<const MultiFab*, 3>& E,
                    const std::array<Real,3>& dx)
{
#ifdef _OPENMP
#pragma omp parallel
#endif
    for (MFIter mfi(divE, true); mfi.isValid(); ++mfi)
    {
        const Box& bx = mfi.tilebox();
        WRPX_COMPUTE_DIVE(bx.loVect(), bx.hiVect(),
                           BL_TO_FORTRAN_N_ANYD(divE[mfi],dcomp),
                           BL_TO_FORTRAN_ANYD((*E[0])[mfi]),
                           BL_TO_FORTRAN_ANYD((*E[1])[mfi]),
                           BL_TO_FORTRAN_ANYD((*E[2])[mfi]),
                           dx.data());
    }
}<|MERGE_RESOLUTION|>--- conflicted
+++ resolved
@@ -10,11 +10,10 @@
 #endif
 
 #include <AMReX_ParmParse.H>
-<<<<<<< HEAD
+
 #include <AMReX_MGT_Solver.H>
 #include <AMReX_stencil_types.H>
-=======
->>>>>>> c04fd041
+
 #include <AMReX_MultiFabUtil.H>
 
 #include <WarpX.H>
@@ -92,13 +91,6 @@
 
     ReadParameters();
 
-<<<<<<< HEAD
-    if (max_level != 0) {
-	amrex::Abort("WarpX: max_level must be zero");
-    }
-
-=======
->>>>>>> c04fd041
     // Geometry on all levels has been defined already.
 
     // No valid BoxArray and DistributionMapping have been defined.
@@ -404,7 +396,19 @@
 #endif
 }
 
-<<<<<<< HEAD
+std::array<Real,3>
+WarpX::UpperCorner(const Box& bx, int lev)
+{
+    const auto& gm = GetInstance().Geom(lev);
+    const RealBox grid_box{bx, gm.CellSize(), gm.ProbLo()};
+    const Real* xyzmax = grid_box.hi();
+#if (BL_SPACEDIM == 3)
+    return { xyzmax[0], xyzmax[1], xyzmax[2] };
+#elif (BL_SPACEDIM == 2)
+    return { xyzmax[0], 1.e100, xyzmax[1] };
+#endif
+}
+
 void WarpX::computePhi(const Array<std::unique_ptr<MultiFab> >& rho, 
                              Array<std::unique_ptr<MultiFab> >& phi) const {    
 
@@ -483,25 +487,6 @@
     }
 }
 
-#if (BL_SPACEDIM == 3)
-
-Box
-WarpX::getIndexBox(const RealBox& real_box) const
-=======
-std::array<Real,3>
-WarpX::UpperCorner(const Box& bx, int lev)
->>>>>>> c04fd041
-{
-    const auto& gm = GetInstance().Geom(lev);
-    const RealBox grid_box{bx, gm.CellSize(), gm.ProbLo()};
-    const Real* xyzmax = grid_box.hi();
-#if (BL_SPACEDIM == 3)
-    return { xyzmax[0], xyzmax[1], xyzmax[2] };
-#elif (BL_SPACEDIM == 2)
-    return { xyzmax[0], 1.e100, xyzmax[1] };
-#endif
-}
-
 void
 WarpX::ComputeDivB (MultiFab& divB, int dcomp,
                     const std::array<const MultiFab*, 3>& B,
