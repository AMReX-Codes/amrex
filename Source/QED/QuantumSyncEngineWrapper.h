--- conflicted
+++ resolved
@@ -71,18 +71,18 @@
 public:
     QuantumSynchrotronEngine ();
 
-<<<<<<< HEAD
-    //Builds the functor to initialize the optical depth
-    QuantumSynchrotronGetOpticalDepth build_optical_depth_functor();
+    /* \brief Builds the functor to initialize the optical depth */
+    QuantumSynchrotronGetOpticalDepth build_optical_depth_functor ();
 
-    //Builds the functor to evolve the optical depth
-    QuantumSynchrotronEvolveOpticalDepth build_evolve_functor();
+    /* \brief Builds the functor to evolve the optical depth */
+    QuantumSynchrotronEvolveOpticalDepth build_evolve_functor ();
 
-    //Computes the Lookup tables using the default settings 
-    //provided by the library
-    void computes_lookup_tables_default();
+    /* \brief Computes the Lookup tables using the default settings 
+     *  provided by the PICSAR library */
+    void computes_lookup_tables_default ();
 
-    bool are_lookup_tables_initialized() const;
+    /* \brief Checks if lookup tables are properly initialized */
+    bool are_lookup_tables_initialized () const;
 
 private:
     bool lookup_tables_initialized = false;
@@ -90,12 +90,8 @@
     QuantumSynchrotronEngineInnards innards;
 
     //Private function which actually computes the lookup tables
-    void computes_lookup_tables(
+    void computes_lookup_tables (
         WarpXQuantumSynchrotronWrapperCtrl ctrl);
-=======
-    /* \brief Builds the functor to initialize the optical depth */
-    QuantumSynchrotronGetOpticalDepth build_optical_depth_functor ();
->>>>>>> 96ea4874
 };
 
 //============================================
